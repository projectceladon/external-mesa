# Copyright © 2017-2020 Intel Corporation
# SPDX-License-Identifier: MIT

project(
  'mesa',
  ['c', 'cpp'],
  version : files('VERSION'),
  license : 'MIT',
  meson_version : '>= 1.1.0',
  default_options : [
    'buildtype=debugoptimized',
    'b_ndebug=if-release',
    'c_std=c11',
    'cpp_std=c++17',
    'rust_std=2021',
    'build.rust_std=2021',
  ],
)

cc = meson.get_compiler('c')
cpp = meson.get_compiler('cpp')

sizeof_pointer = cc.sizeof('void*').to_string()

null_dep = dependency('', required : false)

if get_option('layout') != 'mirror'
  error('`mirror` is the only build directory layout supported')
endif

with_mesa_debug = get_option('buildtype') == 'debug'

# This means the final value of b_ndebug==true
with_mesa_ndebug = get_option('b_ndebug') == 'true' or (get_option('buildtype') == 'release' and get_option('b_ndebug') == 'if-release')

# Arguments for the preprocessor, put these in a separate array from the C and
# C++ (cpp in meson terminology) arguments since they need to be added to the
# default arguments for both C and C++.
pre_args = [
  '-D__STDC_CONSTANT_MACROS',
  '-D__STDC_FORMAT_MACROS',
  '-D__STDC_LIMIT_MACROS',
  '-DPACKAGE_VERSION="@0@"'.format(meson.project_version()),
  '-DPACKAGE_BUGREPORT="https://gitlab.freedesktop.org/mesa/mesa/-/issues"',
]
# Arguments for c or cpp compiler, can be compiler options
c_cpp_args = []

c_args = []
cpp_args = []

with_moltenvk_dir = get_option('moltenvk-dir')
with_vulkan_icd_dir = get_option('vulkan-icd-dir')
with_tests = get_option('build-tests')
with_glcpp_tests = get_option('enable-glcpp-tests')
with_aco_tests = get_option('build-aco-tests')
with_glx_read_only_text = get_option('glx-read-only-text')
with_glx_direct = get_option('glx-direct')
with_osmesa = get_option('osmesa')
with_vulkan_overlay_layer = get_option('vulkan-layers').contains('overlay')
with_vulkan_device_select_layer = get_option('vulkan-layers').contains('device-select')
with_tools = get_option('tools')
if with_tools.contains('all')
  with_tools = [
    'drm-shim',
    'dlclose-skip',
    'etnaviv',
    'freedreno',
    'glsl',
    'intel',
    'intel-ui',
    'lima',
    'nir',
    'nouveau',
    'asahi',
    'imagination',
  ]
endif

with_any_vulkan_layers = get_option('vulkan-layers').length() != 0
with_intel_tools = with_tools.contains('intel') or with_tools.contains('intel-ui')
with_imgui = with_intel_tools or with_vulkan_overlay_layer

dri_drivers_path = get_option('dri-drivers-path')
if dri_drivers_path == ''
  dri_drivers_path = join_paths(get_option('prefix'), get_option('libdir'), 'dri')
endif
dri_search_path = get_option('dri-search-path')
if dri_search_path == ''
  dri_search_path = dri_drivers_path
endif

gbm_backends_path = get_option('gbm-backends-path')
if gbm_backends_path == ''
  gbm_backends_path = join_paths(get_option('prefix'), get_option('libdir'), 'gbm')
endif

# Default shared glapi disabled for windows, enabled elsewhere.
with_shared_glapi = get_option('shared-glapi') \
  .disable_auto_if(host_machine.system() == 'windows') \
  .allowed()

with_opengl = get_option('opengl')

with_gles1 = get_option('gles1') \
  .require(with_shared_glapi, error_message : 'OpengGL ES 1.x requires shared-glapi') \
  .allowed()

with_gles2 = get_option('gles2') \
  .require(with_shared_glapi, error_message : 'OpengGL ES 2.x requires shared-glapi') \
  .allowed()

pre_args += '-DHAVE_OPENGL=@0@'.format(with_opengl.to_int())
pre_args += '-DHAVE_OPENGL_ES_1=@0@'.format(with_gles1.to_int())
pre_args += '-DHAVE_OPENGL_ES_2=@0@'.format(with_gles2.to_int())

with_any_opengl = with_opengl or with_gles1 or with_gles2
# Only build shared_glapi if at least one OpenGL API is enabled
with_shared_glapi = with_shared_glapi and with_any_opengl

system_has_kms_drm = ['openbsd', 'netbsd', 'freebsd', 'gnu/kfreebsd', 'dragonfly', 'linux', 'sunos', 'android', 'managarm'].contains(host_machine.system())

gallium_drivers = get_option('gallium-drivers')
if gallium_drivers.contains('auto')
  if system_has_kms_drm
    # TODO: Sparc
    if ['x86', 'x86_64'].contains(host_machine.cpu_family())
      gallium_drivers = [
        'r300', 'r600', 'radeonsi', 'nouveau', 'virgl', 'svga', 'swrast',
        'iris', 'crocus', 'i915', 'zink'
      ]
    elif ['arm', 'aarch64'].contains(host_machine.cpu_family())
      gallium_drivers = [
        'v3d', 'vc4', 'freedreno', 'etnaviv', 'nouveau', 'svga',
        'tegra', 'virgl', 'lima', 'panfrost', 'swrast', 'iris',
        'zink'
      ]
    elif ['mips', 'mips64', 'ppc', 'ppc64', 'riscv32', 'riscv64'].contains(host_machine.cpu_family())
      gallium_drivers = [
        'r300', 'r600', 'radeonsi', 'nouveau', 'virgl', 'swrast', 'zink'
      ]
    elif ['loongarch64'].contains(host_machine.cpu_family())
      gallium_drivers = [
        'r300', 'r600', 'radeonsi', 'nouveau', 'virgl', 'etnaviv', 'swrast', 'zink'
      ]
    else
      error('Unknown architecture @0@. Please pass -Dgallium-drivers to set driver options. Patches gladly accepted to fix this.'.format(
            host_machine.cpu_family()))
    endif
  elif ['windows'].contains(host_machine.system())
    gallium_drivers = ['swrast', 'zink', 'd3d12']
  elif ['darwin', 'cygwin', 'haiku'].contains(host_machine.system())
    gallium_drivers = ['swrast']
  else
    error('Unknown OS @0@. Please pass -Dgallium-drivers to set driver options. Patches gladly accepted to fix this.'.format(
          host_machine.system()))
  endif
elif gallium_drivers.contains('all')
   # Build-test everything except for i915, which depends on libdrm-intel which
   # is not available on non-Intel distros.
   gallium_drivers = [
     'r300', 'r600', 'radeonsi', 'crocus', 'v3d', 'vc4', 'freedreno', 'etnaviv',
     'nouveau', 'svga', 'tegra', 'virgl', 'lima', 'panfrost', 'swrast', 'iris',
     'zink', 'd3d12', 'asahi'
   ]
endif

with_gallium_radeonsi = gallium_drivers.contains('radeonsi')
with_gallium_r300 = gallium_drivers.contains('r300')
with_gallium_r600 = gallium_drivers.contains('r600')
with_gallium_nouveau = gallium_drivers.contains('nouveau')
with_gallium_freedreno = gallium_drivers.contains('freedreno')
with_gallium_softpipe = gallium_drivers.contains('swrast')
with_gallium_vc4 = gallium_drivers.contains('vc4')
with_gallium_v3d = gallium_drivers.contains('v3d')
with_gallium_panfrost = gallium_drivers.contains('panfrost')
with_gallium_etnaviv = gallium_drivers.contains('etnaviv')
with_gallium_tegra = gallium_drivers.contains('tegra')
with_gallium_crocus = gallium_drivers.contains('crocus')
with_gallium_iris = gallium_drivers.contains('iris')
with_gallium_i915 = gallium_drivers.contains('i915')
with_gallium_svga = gallium_drivers.contains('svga')
with_gallium_virgl = gallium_drivers.contains('virgl')
with_gallium_lima = gallium_drivers.contains('lima')
with_gallium_zink = gallium_drivers.contains('zink')
with_gallium_d3d12 = gallium_drivers.contains('d3d12')
with_gallium_asahi = gallium_drivers.contains('asahi')
foreach gallium_driver : gallium_drivers
  pre_args += '-DHAVE_@0@'.format(gallium_driver.to_upper())
endforeach

with_gallium = gallium_drivers.length() != 0
with_gallium_kmsro = system_has_kms_drm and [
  with_gallium_asahi,
  with_gallium_etnaviv,
  with_gallium_freedreno,
  with_gallium_lima,
  with_gallium_panfrost,
  with_gallium_v3d,
  with_gallium_vc4,
].contains(true)

_vulkan_drivers = get_option('vulkan-drivers')
if _vulkan_drivers.contains('auto')
  if system_has_kms_drm
    if host_machine.cpu_family().startswith('x86')
      _vulkan_drivers = ['amd', 'intel', 'intel_hasvk', 'nouveau', 'swrast']
    elif ['arm', 'aarch64'].contains(host_machine.cpu_family())
      _vulkan_drivers = ['swrast', 'intel']
    elif ['mips', 'mips64', 'ppc', 'ppc64', 'riscv32', 'riscv64'].contains(host_machine.cpu_family())
      _vulkan_drivers = ['amd', 'swrast']
    elif ['loongarch64'].contains(host_machine.cpu_family())
      _vulkan_drivers = ['amd', 'swrast']
    else
      error('Unknown architecture @0@. Please pass -Dvulkan-drivers to set driver options. Patches gladly accepted to fix this.'.format(
            host_machine.cpu_family()))
    endif
  elif ['darwin', 'windows', 'cygwin', 'haiku'].contains(host_machine.system())
    # No vulkan driver supports windows or macOS currently
    _vulkan_drivers = []
  else
    error('Unknown OS @0@. Please pass -Dvulkan-drivers to set driver options. Patches gladly accepted to fix this.'.format(
          host_machine.system()))
  endif
elif _vulkan_drivers.contains('all')
   # Build every vulkan driver regardless of architecture.
   _vulkan_drivers = ['amd', 'intel', 'intel_hasvk', 'swrast',
                      'freedreno', 'panfrost', 'virtio', 'broadcom',
                      'imagination-experimental', 'microsoft-experimental',
                      'nouveau']
endif

with_intel_vk = _vulkan_drivers.contains('intel')
with_intel_hasvk = _vulkan_drivers.contains('intel_hasvk')
with_amd_vk = _vulkan_drivers.contains('amd')
with_freedreno_vk = _vulkan_drivers.contains('freedreno')
with_panfrost_vk = _vulkan_drivers.contains('panfrost')
with_swrast_vk = _vulkan_drivers.contains('swrast')
with_virtio_vk = _vulkan_drivers.contains('virtio')
with_broadcom_vk = _vulkan_drivers.contains('broadcom')
with_imagination_vk = _vulkan_drivers.contains('imagination-experimental')
with_imagination_srv = get_option('imagination-srv')
with_microsoft_vk = _vulkan_drivers.contains('microsoft-experimental')
<<<<<<< HEAD
with_nouveau_vk = _vulkan_drivers.contains('nouveau-experimental')
with_gfxstream_vk = _vulkan_drivers.contains('gfxstream-experimental')
=======
with_nouveau_vk = _vulkan_drivers.contains('nouveau')
>>>>>>> e63b0571
with_any_vk = _vulkan_drivers.length() != 0

if with_any_vk and host_machine.system() == 'windows' and meson.version().version_compare('< 1.3')
  error('Vulkan drivers on Windows require meson 1.3 or newer')
endif

freedreno_kmds = get_option('freedreno-kmds')
if freedreno_kmds.length() != 0 and freedreno_kmds != [ 'msm' ] and with_freedreno_vk
  if freedreno_kmds.contains('msm')
      warning('Turnip with the DRM KMD will require libdrm to always be present at runtime which may not always be the case on platforms such as Android.')
  elif with_gallium_kmsro
      warning('As a side-effect, Turnip is forced to link with libdrm when built alongside Gallium DRM drivers which platforms such as Android may not have available at runtime.')
  elif _vulkan_drivers != [ 'freedreno' ]
      warning('Turnip is forced to link with libdrm when built alongside other Vulkan drivers which platforms such as Android may not have available at runtime.')
  else
    # If DRM support isn't needed, we can get rid of it since linking
    # to libdrm can be a potential compatibility hazard.
    system_has_kms_drm = false
  endif
endif

with_dri = false
if with_gallium and system_has_kms_drm
  _glx = get_option('glx')
  _egl = get_option('egl')
  if _glx == 'dri' or _egl.enabled() or (_glx == 'disabled' and _egl.allowed())
    with_dri = true
  endif
endif

with_any_broadcom = [
  with_gallium_vc4,
  with_gallium_v3d,
  with_broadcom_vk,
].contains(true)

if get_option('intel-clc') != 'system'
  # Require intel-clc with Anv & Iris (for internal shaders)
  with_intel_clc = get_option('intel-clc') == 'enabled' or \
                   with_intel_vk or with_gallium_iris
else
  with_intel_clc = false
endif

with_intel_vk_rt = get_option('intel-rt') \
  .disable_auto_if(not with_intel_vk) \
  .disable_if(host_machine.cpu_family() != 'x86_64', error_message : 'Intel Ray Tracing is only supported on x86_64') \
  .allowed()

with_any_intel = [
  with_gallium_crocus,
  with_gallium_i915,
  with_gallium_iris,
  with_intel_clc,
  with_intel_hasvk,
  with_intel_tools,
  with_intel_vk,
].contains(true)
with_any_nouveau = with_gallium_nouveau or with_nouveau_vk

# needed in the loader
if with_nouveau_vk
  pre_args += '-DHAVE_NVK'
endif

if with_swrast_vk and not with_gallium_softpipe
  error('swrast vulkan requires gallium swrast')
endif
if with_gallium_tegra and not with_gallium_nouveau
  error('tegra driver requires nouveau driver')
endif
if with_aco_tests and not with_amd_vk
  error('ACO tests require Radv')
endif

with_microsoft_clc = get_option('microsoft-clc').enabled()
with_spirv_to_dxil = get_option('spirv-to-dxil')

if host_machine.system() == 'darwin'
  with_dri_platform = 'apple'
  pre_args += '-DBUILDING_MESA'
elif ['windows', 'cygwin'].contains(host_machine.system())
  with_dri_platform = 'windows'
elif system_has_kms_drm
  with_dri_platform = 'drm'
else
  # FIXME: haiku doesn't use dri, and xlib doesn't use dri, probably should
  # assert here that one of those cases has been met.
  # FIXME: illumos ends up here as well
  with_dri_platform = 'none'
endif

with_vulkan_beta = get_option('vulkan-beta')
if host_machine.system() == 'darwin'
  #macOS seems to need beta extensions to build for now:
  with_vulkan_beta = true
endif
if with_vulkan_beta
  pre_args += '-DVK_ENABLE_BETA_EXTENSIONS'
endif

_codecs = get_option('video-codecs')
patent_codecs = ['vc1dec', 'h264dec', 'h264enc', 'h265dec', 'h265enc']
free_codecs = ['av1dec', 'av1enc', 'vp9dec']
all_codecs = patent_codecs + free_codecs

if _codecs.contains('all')
  _codecs = all_codecs
elif _codecs.contains('all_free')
  selected_codecs = _codecs
  _codecs = free_codecs
  foreach c : patent_codecs
    if selected_codecs.contains(c)
      _codecs += c
    endif
  endforeach
endif
foreach c : all_codecs
   pre_args += '-DVIDEO_CODEC_@0@=@1@'.format(c.to_upper(), _codecs.contains(c).to_int())
endforeach

_platforms = get_option('platforms')
if _platforms.contains('auto')
  if system_has_kms_drm
    _platforms = ['x11', 'wayland']
  elif ['darwin', 'cygwin'].contains(host_machine.system())
    _platforms = ['x11']
  elif ['haiku'].contains(host_machine.system())
    _platforms = ['haiku']
  elif host_machine.system() == 'windows'
    _platforms = ['windows']
  else
    error('Unknown OS @0@. Please pass -Dplatforms to set platforms. Patches gladly accepted to fix this.'.format(
          host_machine.system()))
  endif
endif

with_platform_android = _platforms.contains('android')
with_platform_x11 = _platforms.contains('x11')
with_platform_wayland = _platforms.contains('wayland')
with_platform_haiku = _platforms.contains('haiku')
with_platform_windows = _platforms.contains('windows')

with_glx = get_option('glx')
if with_glx == 'auto'
  if not with_opengl
    with_glx = 'disabled'
  elif with_platform_android
    with_glx = 'disabled'
  elif with_dri
    with_glx = 'dri'
  elif with_platform_haiku
    with_glx = 'disabled'
  elif host_machine.system() == 'windows'
    with_glx = 'disabled'
  elif with_gallium
    # Even when building just gallium drivers the user probably wants dri
    with_glx = 'dri'
  elif with_platform_x11 and with_any_opengl and not with_any_vk
    # The automatic behavior should not be to turn on xlib based glx when
    # building only vulkan drivers
    with_glx = 'xlib'
  else
    with_glx = 'disabled'
  endif
endif
if with_glx == 'dri'
   if with_gallium
      with_dri = true
   endif
endif

if not with_opengl and with_glx != 'disabled'
  error('Building GLX without OpenGL is not supported.')
endif

if not (with_dri or with_gallium or with_glx != 'disabled')
  with_gles1 = false
  with_gles2 = false
  with_opengl = false
  with_any_opengl = false
  with_shared_glapi = false
endif

with_gfxstream_backend = get_option('gfxstream-backend')

with_gbm = get_option('gbm') \
  .require(system_has_kms_drm, error_message : 'GBM only supports DRM/KMS platforms') \
  .disable_auto_if(not with_dri) \
  .allowed()

with_xlib_lease = get_option('xlib-lease') \
  .require(with_platform_x11 and (system_has_kms_drm or with_dri_platform == 'apple'), error_message : 'xlib-lease requires X11 and KMS/DRM support') \
  .allowed()

with_egl = get_option('egl') \
  .require(with_platform_windows or with_platform_haiku or with_dri or with_platform_android, error_message : 'EGL requires DRI, Haiku, Windows or Android') \
  .require(with_shared_glapi, error_message : 'EGL requires shared-glapi') \
  .require(with_glx != 'xlib', error_message :'EGL requires DRI, but GLX is being built with xlib support') \
  .disable_auto_if(with_platform_haiku) \
  .allowed()

if with_egl
  _platforms += 'surfaceless'
  if with_gbm and not with_platform_android
    _platforms += 'drm'
  endif

  egl_native_platform = get_option('egl-native-platform')
  if egl_native_platform.contains('auto')
    egl_native_platform = _platforms[0]
  endif
endif

if with_egl and not _platforms.contains(egl_native_platform)
  error('-Degl-native-platform does not specify an enabled platform')
endif

if 'x11' in _platforms
  _platforms += 'xcb'
endif

foreach platform : _platforms
  pre_args += '-DHAVE_@0@_PLATFORM'.format(platform.to_upper())
endforeach

if with_platform_android and get_option('platform-sdk-version') >= 29
  # By default the NDK compiler, at least, emits emutls references instead of
  # ELF TLS, even when building targeting newer API levels.  Make it actually do
  # ELF TLS instead.
  c_cpp_args += '-fno-emulated-tls'
endif

# -mtls-dialect=gnu2 speeds up non-initial-exec TLS significantly but requires
# full toolchain (including libc) support.
have_mtls_dialect = false
foreach c_arg : get_option('c_args')
  if c_arg.startswith('-mtls-dialect=')
    have_mtls_dialect = true
    break
  endif
endforeach
if not have_mtls_dialect
  # need .run to check libc support. meson aborts when calling .run when
  # cross-compiling, but because this is just an optimization we can skip it
  if meson.is_cross_build() and not meson.can_run_host_binaries()
    warning('cannot auto-detect -mtls-dialect when cross-compiling, using compiler default')
  else
    # -fpic to force dynamic tls, otherwise TLS relaxation defeats check
    gnu2_test = cc.run('int __thread x; int main() { return x; }',
                       args: ['-mtls-dialect=gnu2', '-fpic'],
                       name: '-mtls-dialect=gnu2')
    if gnu2_test.returncode() == 0 and (
          # check for lld 13 bug: https://gitlab.freedesktop.org/mesa/mesa/-/issues/5665
          host_machine.cpu_family() != 'x86_64' or
          # get_linker_id misses LDFLAGS=-fuse-ld=lld: https://github.com/mesonbuild/meson/issues/6377
          #cc.get_linker_id() != 'ld.lld' or
          cc.links('''int __thread x; int y; int main() { __asm__(
                "leaq x@TLSDESC(%rip), %rax\n"
                "movq y@GOTPCREL(%rip), %rdx\n"
                "call *x@TLSCALL(%rax)\n"); }''', name: 'split TLSDESC')
          )
      c_cpp_args += '-mtls-dialect=gnu2'
    endif
  endif
endif

if with_glx != 'disabled'
  if not (with_platform_x11 and with_any_opengl)
    error('Cannot build GLX support without X11 platform support and at least one OpenGL API')
  elif with_glx == 'xlib'
    if not with_gallium
      error('xlib based GLX requires at least one gallium driver')
    elif not with_gallium_softpipe
      error('xlib based GLX requires softpipe or llvmpipe.')
    elif with_dri
      error('xlib conflicts with any dri driver')
    endif
  elif with_glx == 'dri'
    if not with_shared_glapi
      error('dri based GLX requires shared-glapi')
    endif
  endif
endif

_glvnd = get_option('glvnd') \
  .require(not with_platform_windows,
           error_message: 'glvnd cannot be used on Windows') \
  .require(with_glx != 'xlib',
           error_message: 'Cannot build glvnd support for GLX that is not DRI based.') \
  .require(with_glx != 'disabled' or with_egl,
           error_message: 'glvnd requires DRI based GLX and/or EGL') \
  .require(get_option('egl-lib-suffix') == '',
           error_message: '''EGL lib suffix can't be used with libglvnd''')
dep_glvnd = dependency('libglvnd', version : '>= 1.3.2', required : _glvnd)
with_glvnd = dep_glvnd.found()
pre_args += '-DUSE_LIBGLVND=@0@'.format(with_glvnd.to_int())
glvnd_vendor_name = get_option('glvnd-vendor-name')

if with_vulkan_icd_dir == ''
  with_vulkan_icd_dir = join_paths(get_option('datadir'), 'vulkan/icd.d')
endif

# GNU/Hurd includes egl_dri2, without drm.
with_dri2 = (with_dri or with_any_vk) and (with_dri_platform == 'drm' or with_dri_platform == 'apple' or
  host_machine.system() == 'gnu')
with_dri3 = get_option('dri3').disable_auto_if(not (system_has_kms_drm and with_dri2)).allowed()

if with_any_vk and (with_platform_x11 and not with_dri3)
  error('Vulkan drivers require dri3 for X11 support')
endif
if with_dri
  if with_glx == 'disabled' and not with_egl and not with_gbm
    error('building dri drivers require at least one windowing system')
  endif
endif

if with_gallium_kmsro and (with_platform_x11 and not with_dri3)
  error('kmsro requires dri3 for X11 support')
endif

dep_dxheaders = null_dep
if with_gallium_d3d12 or with_microsoft_clc or with_microsoft_vk
  dep_dxheaders = dependency('directx-headers', required : false)
  if not dep_dxheaders.found()
    dep_dxheaders = dependency('DirectX-Headers',
      version : '>= 1.613.0',
      fallback : ['DirectX-Headers', 'dep_dxheaders'],
      required : with_gallium_d3d12 or with_microsoft_vk
    )
  endif
endif

_with_gallium_d3d12_video = get_option('gallium-d3d12-video')
with_gallium_d3d12_video = false
if with_gallium_d3d12 and not _with_gallium_d3d12_video.disabled()
  with_gallium_d3d12_video = true
  pre_args += '-DHAVE_GALLIUM_D3D12_VIDEO'
endif

_vdpau_drivers = [
  with_gallium_d3d12_video,
  with_gallium_nouveau,
  with_gallium_r600,
  with_gallium_radeonsi,
  with_gallium_virgl,
]

vdpau = get_option('gallium-vdpau') \
  .require(system_has_kms_drm, error_message : 'VDPAU state tracker can only be build on unix-like OSes.') \
  .require(with_platform_x11, error_message : 'VDPAU state tracker requires X11 support.') \
  .require(_vdpau_drivers.contains(true), error_message : 'VDPAU state tracker requires at least one of the following gallium drivers: r600, radeonsi, nouveau, d3d12 (with option gallium-d3d12-video, virgl).')

dep_vdpau = dependency('vdpau', version : '>= 1.5', required : vdpau)
if dep_vdpau.found()
  dep_vdpau = dep_vdpau.partial_dependency(compile_args : true)
  pre_args += '-DHAVE_ST_VDPAU'
endif
with_gallium_vdpau = dep_vdpau.found()

vdpau_drivers_path = get_option('vdpau-libs-path')
if vdpau_drivers_path == ''
  vdpau_drivers_path = join_paths(get_option('libdir'), 'vdpau')
endif

# GLSL has interesting version output and Meson doesn't parse it correctly as of
# Meson 1.4.0
prog_glslang = find_program('glslangValidator', native : true,
                            required : with_vulkan_overlay_layer or with_aco_tests or with_amd_vk or with_intel_vk)
if prog_glslang.found()
  # Check if glslang has depfile support. Support was added in 11.3.0, but
  # Windows path support was broken until 11.9.0.
  # 
  # It is intentional to check the build machine, since we need to ensure that
  # glslang will output valid paths on the build platform
  _glslang_check = build_machine.system() == 'windows' ? '>= 11.9.0' : '>= 11.3.0'
  if run_command(prog_glslang, ['--version'], check : false).stdout().split(':')[2].version_compare(_glslang_check)
    glslang_depfile = ['--depfile', '@DEPFILE@']
  else
    glslang_depfile = []
  endif
  if run_command(prog_glslang, [ '--quiet', '--version' ], check : false).returncode() == 0
    glslang_quiet = ['--quiet']
  else
    glslang_quiet = []
  endif
endif

dep_xv = null_dep
_omx = get_option('gallium-omx')
if not system_has_kms_drm
  if ['auto', 'disabled'].contains(_omx)
    _omx = 'disabled'
  else
    error('OMX state tracker can only be built on unix-like OSes.')
  endif
elif not (with_gallium_r600 or with_gallium_radeonsi or with_gallium_nouveau)
  if ['auto', 'disabled'].contains(_omx)
    _omx = 'disabled'
  else
    error('OMX state tracker requires at least one of the following gallium drivers: r600, radeonsi, nouveau.')
  endif
endif
with_gallium_omx = _omx
dep_omx = null_dep
dep_omx_other = []
if ['auto', 'bellagio'].contains(_omx)
  dep_omx = dependency(
    'libomxil-bellagio', required : _omx == 'bellagio'
  )
  if dep_omx.found()
    with_gallium_omx = 'bellagio'
  endif
endif
if ['auto', 'tizonia'].contains(_omx)
  if with_dri and with_egl
    dep_omx = dependency(
      'libtizonia', version : '>= 0.10.0',
      required : _omx == 'tizonia',
    )
    dep_omx_other = [
      dependency('libtizplatform', required : _omx == 'tizonia'),
      dependency('tizilheaders', required : _omx == 'tizonia'),
    ]
    if dep_omx.found() and dep_omx_other[0].found() and dep_omx_other[1].found()
      with_gallium_omx = 'tizonia'
    endif
  elif _omx == 'tizonia'
    error('OMX-Tizonia state tracker requires dri and egl')
  endif
endif
if _omx == 'auto'
  with_gallium_omx = 'disabled'
else
  with_gallium_omx = _omx
endif

pre_args += '-DENABLE_ST_OMX_BELLAGIO=@0@'.format((with_gallium_omx == 'bellagio').to_int())
pre_args += '-DENABLE_ST_OMX_TIZONIA=@0@'.format((with_gallium_omx == 'tizonia').to_int())


omx_drivers_path = get_option('omx-libs-path')

if with_gallium_omx != 'disabled'
  # Figure out where to put the omx driver.
  # FIXME: this could all be vastly simplified by adding a 'defined_variable'
  # argument to meson's get_variable method.
  if omx_drivers_path == ''
    _omx_libdir = dep_omx.get_variable(pkgconfig : 'libdir')
    _omx_drivers_dir = dep_omx.get_variable(pkgconfig : 'pluginsdir')
    if _omx_libdir == get_option('libdir')
      omx_drivers_path = _omx_drivers_dir
    else
      _omx_base_dir = []
      # This will fail on windows. Does OMX run on windows?
      _omx_libdir = _omx_libdir.split('/')
      _omx_drivers_dir = _omx_drivers_dir.split('/')
      foreach o : _omx_drivers_dir
        if not _omx_libdir.contains(o)
          _omx_base_dir += o
        endif
      endforeach
      omx_drivers_path = join_paths(get_option('libdir'), _omx_base_dir)
    endif
  endif
endif

_va_drivers = [
  with_gallium_d3d12_video,
  with_gallium_nouveau,
  with_gallium_r600,
  with_gallium_radeonsi,
  with_gallium_virgl,
]

_va = get_option('gallium-va') \
  .require(_va_drivers.contains(true),
           error_message : 'VA state tracker requires at least one of the following gallium drivers: r600, radeonsi, nouveau, d3d12 (with option gallium-d3d12-video), virgl.')
_dep_va_name = host_machine.system() == 'windows' ? 'libva-win32' : 'libva'
dep_va = dependency(_dep_va_name, version : '>= 1.8.0', required : _va)
if dep_va.found()
  dep_va_headers = dep_va.partial_dependency(compile_args : true)
  if cc.has_header_symbol('va/va.h', 'VASurfaceAttribDRMFormatModifiers',
                          dependencies: dep_va_headers)
    pre_args += '-DHAVE_VA_SURFACE_ATTRIB_DRM_FORMAT_MODIFIERS'
  endif
endif
with_gallium_va = dep_va.found()

va_drivers_path = get_option('va-libs-path')
if va_drivers_path == ''
  va_drivers_path = join_paths(get_option('libdir'), 'dri')
endif

with_gallium_xa = get_option('gallium-xa') \
  .require(system_has_kms_drm, error_message : 'XA state tracker can only be built on unix-like OSes.') \
  .require(with_gallium_nouveau or with_gallium_freedreno or with_gallium_i915 or with_gallium_svga,
           error_message : 'XA state tracker requires at least one of the following gallium drivers: nouveau, freedreno, i915, svga.') \
  .allowed()

d3d_drivers_path = get_option('d3d-drivers-path')
if d3d_drivers_path == ''
  d3d_drivers_path = join_paths(get_option('prefix'), get_option('libdir'), 'd3d')
endif

with_gallium_st_nine =  get_option('gallium-nine')
if with_gallium_st_nine
  if not with_gallium_softpipe
    error('The nine state tracker requires gallium softpipe/llvmpipe.')
  elif not [
             with_gallium_crocus,
             with_gallium_freedreno,
             with_gallium_i915,
             with_gallium_iris,
             with_gallium_nouveau,
             with_gallium_panfrost,
             with_gallium_r300,
             with_gallium_r600,
             with_gallium_radeonsi,
             with_gallium_svga,
             with_gallium_zink,
           ].contains(true)
    error('The nine state tracker requires at least one non-swrast gallium driver.')
  endif
  if not with_dri3
    error('Using nine with wine requires dri3')
  endif
endif
with_gallium_st_d3d10umd =  get_option('gallium-d3d10umd')
if with_gallium_st_d3d10umd
  if not with_gallium_softpipe
    error('The d3d10umd state tracker requires gallium softpipe/llvmpipe.')
  endif
endif
_power8 = get_option('power8')
if _power8.allowed()
  if host_machine.cpu_family() == 'ppc64' and host_machine.endian() == 'little'
    if cc.get_id() == 'gcc' and cc.version().version_compare('< 4.8')
      error('Altivec is not supported with gcc version < 4.8.')
    endif
    if cc.compiles('''
        #include <altivec.h>
        int main() {
          vector unsigned char r;
          vector unsigned int v = vec_splat_u32 (1);
          r = __builtin_vec_vgbbd ((vector unsigned char) v);
          return 0;
        }''',
        args : '-mpower8-vector',
        name : 'POWER8 intrinsics')
      pre_args += ['-D_ARCH_PWR8']
      c_cpp_args += '-mpower8-vector'
    elif _power8.enabled()
      error('POWER8 intrinsic support required but not found.')
    endif
  endif
endif

if get_option('vmware-mks-stats')
  if not with_gallium_svga
    error('vmware-mks-stats requires gallium VMware/svga driver.')
  endif
  pre_args += '-DVMX86_STATS=1'
endif

_opencl = get_option('gallium-opencl')
_rtti = get_option('cpp_rtti')
if _opencl != 'disabled'
  if not with_gallium
    error('OpenCL Clover implementation requires at least one gallium driver.')
  endif
  if not _rtti
    error('The Clover OpenCL state tracker requires rtti')
  endif

  with_gallium_clover = true
  with_opencl_icd = _opencl == 'icd'
else
  with_gallium_clover = false
  with_opencl_icd = false
endif

with_gallium_rusticl = get_option('gallium-rusticl')
if with_gallium_rusticl
  if not with_gallium
    error('rusticl requires at least one gallium driver.')
  endif

  if meson.version().version_compare('< 1.4.0')
    error('rusticl requires meson 1.4.0 or newer')
  endif

  add_languages('rust', required: true)
  rustc = meson.get_compiler('rust')
endif

with_clover_spirv = with_gallium_clover and get_option('opencl-spirv')
with_clc = with_microsoft_clc or with_intel_clc or with_gallium_asahi or with_gallium_rusticl or with_clover_spirv

dep_clc = null_dep
if with_gallium_clover or with_clc
  dep_clc = dependency('libclc')
endif

gl_pkgconfig_c_flags = []
with_glx_indirect_rendering = false
if with_platform_x11
  if with_glx == 'xlib'
    pre_args += '-DUSE_XSHM'
  else
    with_glx_indirect_rendering = true
    pre_args += '-DGLX_INDIRECT_RENDERING'
    if with_glx_direct
      pre_args += '-DGLX_DIRECT_RENDERING'
    endif
    if with_dri_platform == 'drm'
      pre_args += '-DGLX_USE_DRM'
    elif with_dri_platform == 'apple'
      pre_args += '-DGLX_USE_APPLEGL'
      # Check to see if more than just the default 'swrast' is required
      if (not with_gallium_softpipe) or 1 < gallium_drivers.length()
        # Switch the MacOS code from "forwarding to the OpenGL.framework" mode
        # and into actual Gallium Driver mode
        pre_args += '-DGLX_USE_APPLE'
      endif
    elif with_dri_platform == 'windows'
      pre_args += '-DGLX_USE_WINDOWSGL'
    endif
  endif
endif

with_glapi_export_proto_entry_points = false
if with_shared_glapi and not with_glx_indirect_rendering
  # Imply !defined(GLX_INDIRECT_RENDERING)
  with_glapi_export_proto_entry_points = true
endif
pre_args += '-DGLAPI_EXPORT_PROTO_ENTRY_POINTS=@0@'.format(with_glapi_export_proto_entry_points.to_int())

with_android_stub = get_option('android-stub')
if with_android_stub and not with_platform_android
  error('`-D android-stub=true` makes no sense without `-D platforms=android`')
endif

with_libbacktrace = get_option('android-libbacktrace') \
  .require(with_platform_android, error_message : '`-D android-libbacktrace=enabled` makes no sense without `-D platforms=android`') \
  .disable_auto_if(not with_platform_android) \
  .allowed()

if with_libbacktrace
  # no longer supported in Android
  #cpp_args += '-DWITH_LIBBACKTRACE'
endif

if with_platform_android
  dep_android_mapper4 = null_dep
  if not with_android_stub
    dep_android = [
      dependency('cutils'),
      dependency('hardware'),
      dependency('log'),
      dependency('sync'),
    ]
    if with_libbacktrace
      dep_android += dependency('backtrace')
    endif
    if get_option('platform-sdk-version') >= 26
      dep_android += dependency('nativewindow')
    endif
    if get_option('platform-sdk-version') >= 30
      dep_android_mapper4 = dependency('android.hardware.graphics.mapper', version : '>= 4.0', required : false)
    endif
  endif
  pre_args += '-DANDROID_API_LEVEL=' + get_option('platform-sdk-version').to_string()
  if get_option('android-strict')
    pre_args += '-DANDROID_STRICT'
  endif
  pre_args += '-DVK_USE_PLATFORM_ANDROID_KHR=1'
endif

# On Android, seccomp kills the process on kernels without
# CONFIG_KCMP/CONFIG_CHECKPOINT_RESTORE if it attemps to use KCMP.
# Since we can't detect that, err on the side of caution and disable
# KCMP by default on Android.
if get_option('allow-kcmp') \
    .disable_auto_if(with_platform_android) \
    .allowed()
  pre_args += '-DALLOW_KCMP'
endif

prog_python = import('python').find_installation('python3')
has_mako = run_command(
  prog_python, '-c',
  '''
try:
  from packaging.version import Version
except:
  from distutils.version import StrictVersion as Version
import mako
assert Version(mako.__version__) >= Version("0.8.0")
  ''', check: false)
if has_mako.returncode() != 0
  error('Python (3.x) mako module >= 0.8.0 required to build mesa.')
endif

if cc.get_id() == 'gcc' and cc.version().version_compare('< 4.4.6')
  error('When using GCC, version 4.4.6 or later is required.')
endif

# Support systems without ETIME (e.g. FreeBSD)
if cc.get_define('ETIME', prefix : '#include <errno.h>') == ''
  pre_args += '-DETIME=ETIMEDOUT'
endif

# Define MESA_DEBUG to 1 for debug builds only (debugoptimized is not included on this one);
# otherwise define MESA_DEBUG to 0
pre_args += '-DMESA_DEBUG=@0@'.format(with_mesa_debug.to_int())

with_split_debug = get_option('split-debug') \
  .disable_if(not cc.has_argument('-gsplit-dwarf'),
    error_message : 'split-debug requires compiler -gsplit-dwarf support') \
  .disable_if(not cc.has_link_argument('-Wl,--gdb-index'),
    error_message : 'split-debug requires the linker argument -Wl,--gdb-index')

if with_split_debug.allowed() and get_option('debug')
  add_project_arguments('-gsplit-dwarf', language : ['c', 'cpp'])
  add_project_link_arguments('-Wl,--gdb-index', language : ['c', 'cpp'])
endif

with_shader_cache = get_option('shader-cache') \
  .require(host_machine.system() != 'windows', error_message : 'Shader Cache does not currently work on Windows') \
  .allowed()

if with_shader_cache
  pre_args += '-DENABLE_SHADER_CACHE'
  if not get_option('shader-cache-default')
    pre_args += '-DSHADER_CACHE_DISABLE_BY_DEFAULT'
  endif

  shader_cache_max_size = get_option('shader-cache-max-size')
  if shader_cache_max_size != ''
    pre_args += '-DMESA_SHADER_CACHE_MAX_SIZE="@0@"'.format(shader_cache_max_size)
  endif
endif

# Check for GCC style builtins
foreach b : ['bswap32', 'bswap64', 'clz', 'clzll', 'ctz', 'expect', 'ffs',
             'ffsll', 'popcount', 'popcountll', 'unreachable', 'types_compatible_p']
  if cc.has_function(b)
    pre_args += '-DHAVE___BUILTIN_@0@'.format(b.to_upper())
  endif
endforeach

# check for GCC __attribute__
_attributes = [
  'const', 'flatten', 'malloc', 'pure', 'unused', 'warn_unused_result',
  'weak', 'format', 'packed', 'returns_nonnull', 'alias', 'noreturn',
]
foreach a : cc.get_supported_function_attributes(_attributes)
  pre_args += '-DHAVE_FUNC_ATTRIBUTE_@0@'.format(a.to_upper())
endforeach
if cc.has_function_attribute('visibility:hidden')
  pre_args += '-DHAVE_FUNC_ATTRIBUTE_VISIBILITY'
endif
if cc.compiles('__uint128_t foo(void) { return 0; }',
               name : '__uint128_t')
  pre_args += '-DHAVE_UINT128'
endif

if cc.has_function('reallocarray')
   pre_args += '-DHAVE_REALLOCARRAY'
endif
if cc.has_function('fmemopen')
   pre_args += '-DHAVE_FMEMOPEN'
endif

# TODO: this is very incomplete
if ['linux', 'cygwin', 'gnu', 'freebsd', 'gnu/kfreebsd', 'haiku', 'android', 'managarm'].contains(host_machine.system())
  pre_args += '-D_GNU_SOURCE'
elif host_machine.system() == 'sunos'
  pre_args += '-D__EXTENSIONS__'
elif host_machine.system() == 'windows'
  pre_args += [
    '-D_WINDOWS', '-D_WIN32_WINNT=0x0A00', '-DWINVER=0x0A00',
    '-DPIPE_SUBSYSTEM_WINDOWS_USER',
    '-D_USE_MATH_DEFINES',  # XXX: scons didn't use this for mingw
  ]
  if cc.get_argument_syntax() == 'msvc'
    pre_args += [
      '-DVC_EXTRALEAN',
      '-D_CRT_SECURE_NO_WARNINGS',
      '-D_CRT_SECURE_NO_DEPRECATE',
      '-D_SCL_SECURE_NO_WARNINGS',
      '-D_SCL_SECURE_NO_DEPRECATE',
      '-D_ALLOW_KEYWORD_MACROS',
      '-D_HAS_EXCEPTIONS=0', # Tell C++ STL to not use exceptions
      '-DNOMINMAX',
    ]
  else
    # When the target is not mingw/ucrt
    # NOTE: clang's stddef.h are conflict with mingw/ucrt's stddef.h
    # So do not include headers that defined in clang for detecting
    # _UCRT
    if cc.compiles('''
      #include <string.h>
      #if defined(__MINGW32__) && defined(_UCRT)
      #error
      #endif
      int main(void) { return 0; }''')
      pre_args += ['-D__MSVCRT_VERSION__=0x0700']
    endif
  endif
elif host_machine.system() == 'openbsd'
  pre_args += '-D_ISOC11_SOURCE'
endif

# Check for generic C arguments
c_msvc_compat_args = []
no_override_init_args = []
cpp_msvc_compat_args = []
ld_args_gc_sections = []
if cc.get_argument_syntax() == 'msvc'
  _trial = [
    '/wd4018',  # signed/unsigned mismatch
    '/wd4056',  # overflow in floating-point constant arithmetic
    '/wd4244',  # conversion from 'type1' to 'type2', possible loss of data
    '/wd4267',  # 'var' : conversion from 'size_t' to 'type', possible loss of data
    '/wd4305',  # truncation from 'type1' to 'type2'
    '/wd4351',  # new behavior: elements of array 'array' will be default initialized
    '/wd4756',  # overflow in constant arithmetic
    '/wd4800',  # forcing value to bool 'true' or 'false' (performance warning)
    '/wd4996',  # disabled deprecated POSIX name warnings
    '/wd4291',  # no matching operator delete found
    '/wd4146',  # unary minus operator applied to unsigned type, result still unsigned
    '/wd4200',  # nonstandard extension used: zero-sized array in struct/union
    '/wd4624',  # destructor was implicitly defined as deleted [from LLVM]
    '/wd4309',  # 'initializing': truncation of constant value
    '/wd4838',  # conversion from 'int' to 'const char' requires a narrowing conversion
    '/wd5105',  # macro expansion producing 'defined' has undefined behavior (winbase.h, need Windows SDK upgrade)
    '/we4020',  # Error when passing the wrong number of parameters
    '/we4024',  # Error when passing different type of parameter
    '/we4189',  # 'identifier' : local variable is initialized but not referenced
    '/Zc:__cplusplus', #Set __cplusplus macro to match the /std:c++<version> on the command line
  ]
  c_args += cc.get_supported_arguments(_trial)
  cpp_args += cpp.get_supported_arguments(_trial)
else
  _trial_c = [
    '-Werror=implicit-function-declaration',
    '-Werror=missing-prototypes',
    '-Werror=return-type',
    '-Werror=empty-body',
    '-Werror=incompatible-pointer-types',
    '-Werror=int-conversion',
    '-Wimplicit-fallthrough',
    '-Wmisleading-indentation',
    '-Wno-missing-field-initializers',
    '-Wno-format-truncation',
    '-Wno-nonnull-compare',
    '-fno-math-errno',
    '-fno-trapping-math',
    '-Qunused-arguments',
    '-fno-common',
    '-Wno-unknown-pragmas',
    # Clang
    '-Wno-microsoft-enum-value',
    '-Wno-unused-function',
  ]
  _trial_cpp = [
    '-Werror=return-type',
    '-Werror=empty-body',
    '-Wmisleading-indentation',
    '-Wno-non-virtual-dtor',
    '-Wno-missing-field-initializers',
    '-Wno-format-truncation',
    '-fno-math-errno',
    '-fno-trapping-math',
    '-Qunused-arguments',
    # Some classes use custom new operator which zeroes memory, however
    # gcc does aggressive dead-store elimination which threats all writes
    # to the memory before the constructor as "dead stores".
    # For now we disable this optimization.
    '-flifetime-dse=1',
    '-Wno-unknown-pragmas',
    # Clang
    '-Wno-microsoft-enum-value',
  ]

  # MinGW chokes on format specifiers and I can't get it all working
  if not (cc.get_argument_syntax() == 'gcc' and host_machine.system() == 'windows')
    _trial_c += ['-Werror=format', '-Wformat-security']
    _trial_cpp += ['-Werror=format', '-Wformat-security']
  endif

  # FreeBSD annotated <pthread.h> but Mesa isn't ready
  if not (cc.get_id() == 'clang' and host_machine.system() == 'freebsd')
    _trial_c += ['-Werror=thread-safety']
  endif

  # If the compiler supports it, put function and data symbols in their
  # own sections and GC the sections after linking.  This lets drivers
  # drop shared code unused by that specific driver (particularly
  # relevant for Vulkan drivers).
  if cc.links('static char unused() { return 5; } int main() { return 0; }',
              args : '-Wl,--gc-sections', name : 'gc-sections')
    ld_args_gc_sections += '-Wl,--gc-sections'
    _trial_c += ['-ffunction-sections', '-fdata-sections']
    _trial_cpp += ['-ffunction-sections', '-fdata-sections']
  endif

  # Variables that are only used for assertions are considered unused when assertions
  # are disabled. Don't treat this as an error, since we build with -Werror even if
  # assertions are disabled.
  if with_mesa_ndebug
    _trial_c += ['-Wno-unused-variable', '-Wno-unused-but-set-variable', '/wd4189']
    _trial_cpp += ['-Wno-unused-variable', '-Wno-unused-but-set-variable', '/wd4189']
  endif

  c_args += cc.get_supported_arguments(_trial_c)
  cpp_args += cpp.get_supported_arguments(_trial_cpp)

  no_override_init_args += cc.get_supported_arguments(
    ['-Wno-override-init', '-Wno-initializer-overrides']
  )

  # Check for C and C++ arguments for MSVC compatibility. These are only used
  # in parts of the mesa code base that need to compile with MSVC, mainly
  # common code
  _trial_msvc = ['-Werror=pointer-arith', '-Werror=vla', '-Werror=gnu-empty-initializer']
  c_msvc_compat_args += cc.get_supported_arguments(_trial_msvc)
  cpp_msvc_compat_args += cpp.get_supported_arguments(_trial_msvc)
endif

# set linker arguments
if host_machine.system() == 'windows'
  if cc.get_argument_syntax() == 'msvc'
    add_project_link_arguments(
      '/fixed:no',
      '/dynamicbase',
      '/nxcompat',
      language : ['c', 'cpp'],
    )
    if get_option('buildtype') != 'debug'
      add_project_link_arguments(
        '/incremental:no',
        language : ['c', 'cpp'],
      )
    endif
  else
    add_project_link_arguments(
      cc.get_supported_link_arguments(
        '-Wl,--nxcompat',
        '-Wl,--dynamicbase',
        '-static-libgcc',
        '-static-libstdc++',
      ),
      language : ['c'],
    )
    add_project_link_arguments(
      cpp.get_supported_link_arguments(
        '-Wl,--nxcompat',
        '-Wl,--dynamicbase',
        '-static-libgcc',
        '-static-libstdc++',
      ),
      language : ['cpp'],
    )
  endif
endif

sse2_arg = []
sse2_args = []
sse41_args = []
with_sse41 = false
if host_machine.cpu_family().startswith('x86')
  pre_args += '-DUSE_SSE41'
  with_sse41 = true

  if cc.get_id() != 'msvc'
    sse41_args = ['-msse4.1']

    if host_machine.cpu_family() == 'x86'
      # x86_64 have sse2 by default, so sse2 args only for x86
      sse2_arg = ['-msse2', '-mfpmath=sse']
      sse2_args = [sse2_arg, '-mstackrealign']
      if get_option('sse2')
        # These settings make generated GCC code match MSVC and follow
        # GCC advice on https://gcc.gnu.org/wiki/FloatingPointMath#x86note
        #
        # NOTE: We need to ensure stack is realigned given that we
        # produce shared objects, and have no control over the stack
        # alignment policy of the application. Therefore we need
        # -mstackrealign or -mincoming-stack-boundary=2.
        #
        # XXX: We could have SSE without -mstackrealign if we always used
        # __attribute__((force_align_arg_pointer)), but that's not
        # always the case.
        c_cpp_args += sse2_args
        # sse2_args are adopted into c_cpp_args to avoid duplicated sse2 command line args
        sse2_arg = []
        sse2_args = []
      else
        # GCC on x86 (not x86_64) with -msse* assumes a 16 byte aligned stack, but
        # that's not guaranteed
        sse41_args += '-mstackrealign'
      endif
    endif
  endif
endif

# Detect __builtin_ia32_clflushopt support
if cc.has_function('__builtin_ia32_clflushopt', args : '-mclflushopt')
  pre_args += '-DHAVE___BUILTIN_IA32_CLFLUSHOPT'
  clflushopt_args = ['-mclflushopt']
  with_clflushopt = true
else
  clflushopt_args = []
  with_clflushopt = false
endif

# Check for GCC style atomics
dep_atomic = null_dep

if cc.compiles('''#include <stdint.h>
                  int main() {
                    struct {
                      uint64_t *v;
                    } x;
                    return (int)__atomic_load_n(x.v, __ATOMIC_ACQUIRE) &
                           (int)__atomic_add_fetch(x.v, (uint64_t)1, __ATOMIC_ACQ_REL);

                  }''',
               name : 'GCC atomic builtins')
  pre_args += '-DUSE_GCC_ATOMIC_BUILTINS'

  # Not all atomic calls can be turned into lock-free instructions, in which
  # GCC will make calls into the libatomic library. Check whether we need to
  # link with -latomic.
  #
  # This can happen for 64-bit atomic operations on 32-bit architectures such
  # as ARM.
  if not cc.links('''#include <stdint.h>
                     int main() {
                       struct {
                         uint64_t *v;
                       } x;
                       return (int)__atomic_load_n(x.v, __ATOMIC_ACQUIRE) &
                              (int)__atomic_add_fetch(x.v, (uint64_t)1, __ATOMIC_ACQ_REL);
                     }''',
                  name : 'GCC atomic builtins required -latomic')
    dep_atomic = cc.find_library('atomic')
  endif
endif
if not cc.links('''#include <stdint.h>
                   uint64_t v;
                   int main() {
                     return __sync_add_and_fetch(&v, (uint64_t)1);
                   }''',
                dependencies : dep_atomic,
                name : 'GCC 64bit atomics')
  pre_args += '-DMISSING_64BIT_ATOMICS'
endif

dep_ws2_32 = cc.find_library('ws2_32', required : with_platform_windows)

# TODO: shared/static? Is this even worth doing?

with_asm_arch = ''
if host_machine.cpu_family() == 'x86'
  if system_has_kms_drm or host_machine.system() == 'gnu'
    with_asm_arch = 'x86'
    pre_args += ['-DUSE_X86_ASM']

    if with_glx_read_only_text
      pre_args += ['-DGLX_X86_READONLY_TEXT']
    endif
  endif
elif host_machine.cpu_family() == 'x86_64'
  if system_has_kms_drm
    with_asm_arch = 'x86_64'
    pre_args += ['-DUSE_X86_64_ASM']
  endif
elif host_machine.cpu_family() == 'arm'
  if system_has_kms_drm
    with_asm_arch = 'arm'
    pre_args += ['-DUSE_ARM_ASM']
  endif
elif host_machine.cpu_family() == 'aarch64'
  if system_has_kms_drm
    with_asm_arch = 'aarch64'
    pre_args += ['-DUSE_AARCH64_ASM']
  endif
elif host_machine.cpu_family() == 'sparc64'
  if system_has_kms_drm
    with_asm_arch = 'sparc'
    pre_args += ['-DUSE_SPARC_ASM']
  endif
elif host_machine.cpu_family() == 'ppc64' and host_machine.endian() == 'little'
  if system_has_kms_drm
    with_asm_arch = 'ppc64le'
    pre_args += ['-DUSE_PPC64LE_ASM']
  endif
elif host_machine.cpu_family() == 'mips64' and host_machine.endian() == 'little'
  if system_has_kms_drm
    with_asm_arch = 'mips64el'
    pre_args += ['-DUSE_MIPS64EL_ASM']
  endif
elif host_machine.cpu_family() == 'loongarch64'
  if system_has_kms_drm
    with_asm_arch = 'loongarch64'
    pre_args += ['-DUSE_LOONGARCH64_ASM']
  endif
endif

# Check for standard headers and functions
if (cc.has_header_symbol('sys/sysmacros.h', 'major') and
  cc.has_header_symbol('sys/sysmacros.h', 'minor') and
  cc.has_header_symbol('sys/sysmacros.h', 'makedev'))
  pre_args += '-DMAJOR_IN_SYSMACROS'
endif
if (cc.has_header_symbol('sys/mkdev.h', 'major') and
  cc.has_header_symbol('sys/mkdev.h', 'minor') and
  cc.has_header_symbol('sys/mkdev.h', 'makedev'))
  pre_args += '-DMAJOR_IN_MKDEV'
endif

if cc.check_header('sched.h')
  pre_args += '-DHAS_SCHED_H'
  if cc.has_function('sched_getaffinity')
    pre_args += '-DHAS_SCHED_GETAFFINITY'
  endif
endif

if not ['linux'].contains(host_machine.system())
  # Deprecated on Linux and requires <sys/types.h> on FreeBSD and OpenBSD
  if cc.check_header('sys/sysctl.h', prefix : '#include <sys/types.h>')
    pre_args += '-DHAVE_SYS_SYSCTL_H'
  endif
endif

foreach h : ['xlocale.h', 'linux/futex.h', 'endian.h', 'dlfcn.h', 'sys/shm.h',
             'cet.h', 'pthread_np.h', 'sys/inotify.h', 'linux/udmabuf.h']
  if cc.check_header(h)
    pre_args += '-DHAVE_@0@'.format(h.to_upper().underscorify())
  endif
endforeach

functions_to_detect = {
  'strtof': '',
  'mkostemp': '',
  'memfd_create': '',
  'random_r': '',
  'flock': '',
  'strtok_r': '',
  'getrandom': '',
  'qsort_s': '',
  'posix_fallocate': '',
  'secure_getenv': '',
}

foreach f, prefix: functions_to_detect
  if cc.has_function(f, prefix: prefix)
    pre_args += '-DHAVE_@0@'.format(f.to_upper())
  endif
endforeach

if cpp.links('''
    #define _GNU_SOURCE
    #include <stdlib.h>

    static int dcomp(const void *l, const void *r, void *t) { return 0; }

    int main(int ac, char **av) {
      int arr[] = { 1 };
      void *t = NULL;
      qsort_r((void*)&arr[0], 1, 1, dcomp, t);
      return (0);
    }''',
    args : pre_args,
    name : 'GNU qsort_r')
  pre_args += '-DHAVE_GNU_QSORT_R'
elif cpp.links('''
    #include <stdlib.h>

    static int dcomp(void *t, const void *l, const void *r) { return 0; }

    int main(int ac, char **av) {
      int arr[] = { 1 };
      void *t = NULL;
      qsort_r((void*)&arr[0], 1, 1, t, dcomp);
      return (0);
    }''',
    args : pre_args,
    name : 'BSD qsort_r')
  pre_args += '-DHAVE_BSD_QSORT_R'
endif

if cc.has_header_symbol('time.h', 'struct timespec')
   pre_args += '-DHAVE_STRUCT_TIMESPEC'
endif

with_c11_threads = false
if cc.has_function('thrd_create', prefix: '#include <threads.h>')
  if with_platform_android
    # Current only Android's c11 <threads.h> are verified
    pre_args += '-DHAVE_THRD_CREATE'
    with_c11_threads = true
  endif
endif

if cc.has_header_symbol('errno.h', 'program_invocation_name',
                        args : '-D_GNU_SOURCE')
   pre_args += '-DHAVE_PROGRAM_INVOCATION_NAME'
elif with_tools.contains('intel')
  error('Intel tools require the program_invocation_name variable')
endif

if cc.has_header_symbol('math.h', 'issignaling',
                        args : '-D_GNU_SOURCE')
   pre_args += '-DHAVE_ISSIGNALING'
endif

# MinGW provides a __builtin_posix_memalign function, but not a posix_memalign.
# This means that this check will succeed, but then compilation will later
# fail. MSVC doesn't have this function at all, so only check for it on
# non-windows platforms.
if host_machine.system() != 'windows'
  if cc.has_function('posix_memalign')
    pre_args += '-DHAVE_POSIX_MEMALIGN'
  endif
endif

if cc.has_member('struct dirent', 'd_type', prefix: '''#include <sys/types.h>
   #include <dirent.h>''')
   pre_args += '-DHAVE_DIRENT_D_TYPE'
endif

# strtod locale support
if cc.links('''
    #define _GNU_SOURCE
    #include <stdlib.h>
    #include <locale.h>
    #ifdef HAVE_XLOCALE_H
    #include <xlocale.h>
    #endif
    int main() {
      locale_t loc = newlocale(LC_CTYPE_MASK, "C", NULL);
      const char *s = "1.0";
      char *end;
      double d = strtod_l(s, &end, loc);
      float f = strtof_l(s, &end, loc);
      freelocale(loc);
      return 0;
    }''',
    args : pre_args,
    name : 'strtod has locale support')
  pre_args += '-DHAVE_STRTOD_L'
endif

# Check for some linker flags
ld_args_bsymbolic = []
if cc.links('int main() { return 0; }', args : '-Wl,-Bsymbolic', name : 'Bsymbolic')
  ld_args_bsymbolic += '-Wl,-Bsymbolic'
endif
with_ld_version_script = false
if cc.links('int main() { return 0; }',
            args : '-Wl,--version-script=@0@'.format(
              join_paths(meson.current_source_dir(), 'build-support/conftest.map')),
            name : 'version-script')
  with_ld_version_script = true
endif
with_ld_dynamic_list = false
if cc.links('int main() { return 0; }',
            args : '-Wl,--dynamic-list=@0@'.format(
              join_paths(meson.current_source_dir(), 'build-support/conftest.dyn')),
            name : 'dynamic-list')
  with_ld_dynamic_list = true
endif

ld_args_build_id = cc.get_supported_link_arguments('-Wl,--build-id=sha1')

# check for dl support
dep_dl = null_dep
if host_machine.system() != 'windows'
  if not cc.has_function('dlopen')
    dep_dl = cc.find_library('dl', required : true)
  endif
  if cc.has_function('dladdr', dependencies : dep_dl)
    # This is really only required for util/disk_cache.h
    pre_args += '-DHAVE_DLADDR'
  endif
endif

if cc.has_function('dl_iterate_phdr')
  pre_args += '-DHAVE_DL_ITERATE_PHDR'
elif with_intel_vk or with_intel_hasvk
  error('Intel "Anvil" Vulkan driver requires the dl_iterate_phdr function')
endif

if with_any_intel and ['x86', 'x86_64'].contains(host_machine.cpu_family())
  pre_args += '-DSUPPORT_INTEL_INTEGRATED_GPUS'
endif

if with_gallium_i915 and host_machine.cpu_family().startswith('x86') == false
  error('Intel "i915" Gallium driver requires x86 or x86_64 CPU family')
endif

# Determine whether or not the rt library is needed for time functions
if host_machine.system() == 'windows' or cc.has_function('clock_gettime')
  dep_clock = null_dep
else
  dep_clock = cc.find_library('rt')
endif

# IMPORTANT: We can't upgrade Zlib beyond 1.2.5 because it would break Viewperf.
dep_zlib = dependency('zlib', version : '>= 1.2.3',
                      allow_fallback: true,
                      required : get_option('zlib'))
if dep_zlib.found()
  pre_args += '-DHAVE_ZLIB'
endif

dep_zstd = dependency('libzstd', required : get_option('zstd'))
if dep_zstd.found()
  pre_args += '-DHAVE_ZSTD'
endif

with_compression = dep_zlib.found() or dep_zstd.found()
if with_compression
  pre_args += '-DHAVE_COMPRESSION'
elif with_shader_cache
  error('Shader Cache requires compression')
endif

if host_machine.system() == 'windows'
  # For MSVC and MinGW we aren't using pthreads, and dependency('threads') will add linkage
  # to pthread for MinGW, so leave the dependency null_dep for Windows. For Windows linking to
  # kernel32 is enough for c11/threads.h and it's already linked by meson by default
  dep_thread = null_dep
else
  dep_thread = dependency('threads')
endif
if dep_thread.found()
  pre_args += '-DHAVE_PTHREAD'
  if host_machine.system() != 'netbsd' and cc.has_function(
      'pthread_setaffinity_np',
      dependencies : dep_thread,
      prefix : '#include <pthread.h>',
      args : '-D_GNU_SOURCE')
    pre_args += '-DHAVE_PTHREAD_SETAFFINITY'
  endif
endif

with_expat = get_option('expat') \
  .disable_auto_if(with_platform_android or with_platform_windows)

if host_machine.system() == 'darwin'
  dep_expat = meson.get_compiler('c').find_library('expat', required : with_expat)
else
  dep_expat = dependency('expat', allow_fallback: true,
                         required : with_expat)
endif

# TODO: with Meson 1.1.0 this can be replaced with with_expat.enable_if(with_intel_tools)
if with_intel_tools and not dep_expat.found()
  error('Intel tools require expat')
endif

# We don't require expat on Android or Windows
use_xmlconfig = get_option('xmlconfig') \
  .require(not (with_platform_android or with_platform_windows),
           error_message : 'xmlconfig not available on Android or Windows') \
  .require(dep_expat.found(),
           error_message : 'requires expat') \
  .allowed()

# Predefined macros for windows
if host_machine.system() == 'windows'
  pre_args += '-DWIN32_LEAN_AND_MEAN' # http://msdn2.microsoft.com/en-us/library/6dwk3a1z.aspx
endif
# this only exists on linux so either this is linux and it will be found, or
# it's not linux and wont
dep_m = cc.find_library('m', required : false)

if host_machine.system() == 'windows'
  dep_regex = meson.get_compiler('c').find_library('regex', required : false)
  if not dep_regex.found()
    dep_regex = declare_dependency(compile_args : ['-DNO_REGEX'])
  endif
else
  dep_regex = null_dep
endif

if with_platform_haiku
  dep_network = cc.find_library('network')
endif

dep_futex = null_dep
if host_machine.system() == 'windows'
  if (get_option('min-windows-version') < 8)
    pre_args += '-DWINDOWS_NO_FUTEX'
  else
    dep_futex = cc.find_library('synchronization', required : true)
  endif
endif

# Check for libdrm. Various drivers have different libdrm version requirements,
# but we always want to use the same version for all libdrm modules. That means
# even if driver foo requires 2.4.0 and driver bar requires 2.4.3, if foo and
# bar are both on use 2.4.3 for both of them
dep_libdrm_amdgpu = null_dep
dep_libdrm_radeon = null_dep
dep_libdrm_intel = null_dep

_drm_amdgpu_ver = '2.4.121'
_drm_radeon_ver = '2.4.71'
_drm_intel_ver = '2.4.75'
_drm_ver = '2.4.109'

_libdrm_checks = [
  ['intel', with_gallium_i915],
  ['amdgpu', (with_amd_vk and not with_platform_windows) or with_gallium_radeonsi],
  ['radeon', (with_gallium_radeonsi or with_gallium_r300 or with_gallium_r600)],
]

# Loop over the enables versions and get the highest libdrm requirement for all
# active drivers.
_drm_blame = ''
foreach d : _libdrm_checks
  ver = get_variable('_drm_@0@_ver'.format(d[0]))
  if d[1] and ver.version_compare('>' + _drm_ver)
    _drm_ver = ver
    _drm_blame = d[0]
  endif
endforeach
if _drm_blame != ''
  message('libdrm @0@ needed because @1@ has the highest requirement'.format(_drm_ver, _drm_blame))
endif

# Then get each libdrm module
foreach d : _libdrm_checks
  if d[1]
    set_variable(
      'dep_libdrm_' + d[0],
      dependency('libdrm_' + d[0], version : '>=' + _drm_ver)
    )
  endif
endforeach

with_gallium_drisw_kms = false
if system_has_kms_drm
  dep_libdrm = dependency(
    'libdrm', version : '>=' + _drm_ver,
    # GNU/Hurd includes egl_dri2, without drm.
    required : (with_dri2 and host_machine.system() != 'gnu') or with_dri3
  )
else
  # We should prevent libdrm from being available when the target doesn't have it to avoid transitive
  # dependencies (such as vk-runtime) linking to it
  dep_libdrm = null_dep
endif
if dep_libdrm.found()
  pre_args += '-DHAVE_LIBDRM'
  if with_dri_platform == 'drm' and with_dri
    with_gallium_drisw_kms = true
  endif
endif

dep_libudev = dependency('libudev', required : false)
if dep_libudev.found()
  pre_args += '-DHAVE_LIBUDEV'
endif

llvm_modules = ['bitwriter', 'engine', 'mcdisassembler', 'mcjit', 'core', 'executionengine', 'scalaropts', 'transformutils', 'instcombine']
llvm_optional_modules = ['coroutines']
if with_amd_vk or with_gallium_radeonsi or with_gallium_r600
  llvm_modules += ['amdgpu', 'bitreader', 'ipo']
  if with_gallium_r600
    llvm_modules += 'asmparser'
  endif
endif
if with_gallium_clover
  llvm_modules += [
    'linker', 'coverage', 'instrumentation', 'ipo', 'irreader',
    'lto', 'option', 'objcarcopts', 'profiledata'
  ]
  # all-targets is needed to support static linking LLVM build with multiple targets
  # windowsdriver is needded with LLVM>=15, but we don't know what LLVM verrsion we are using yet
  llvm_optional_modules += ['all-targets', 'frontendopenmp', 'windowsdriver']
endif
if with_clc
  llvm_modules += ['coverage', 'target', 'linker', 'irreader', 'option', 'libdriver', 'lto']
  # all-targets is needed to support static linking LLVM build with multiple targets.
  # windowsdriver is needded with LLVM>=15 and frontendhlsl is needed with LLVM>=16,
  # but we don't know what LLVM version we are using yet
  llvm_optional_modules += ['all-targets', 'windowsdriver', 'frontendhlsl', 'frontenddriver']
endif
draw_with_llvm = get_option('draw-use-llvm')
if draw_with_llvm
  llvm_modules += 'native'
  # lto is needded with LLVM>=15, but we don't know what LLVM verrsion we are using yet
  llvm_optional_modules += ['lto']
endif
amd_with_llvm = get_option('amd-use-llvm')

if with_amd_vk or with_gallium_radeonsi or with_clc
  _llvm_version = '>= 15.0.0'
elif with_gallium_clover
  _llvm_version = '>= 11.0.0'
else
  _llvm_version = '>= 5.0.0'
endif

_shared_llvm = get_option('shared-llvm') \
  .disable_auto_if(host_machine.system() == 'windows') \
  .allowed()

_llvm = get_option('llvm')
dep_llvm = null_dep
with_llvm = false
if _llvm.allowed()
  dep_llvm = dependency(
    'llvm',
    method : host_machine.system() == 'windows' ? 'auto' : 'config-tool',
    version : _llvm_version,
    modules : llvm_modules,
    optional_modules : llvm_optional_modules,
    required : (
      with_amd_vk or with_gallium_radeonsi or with_gallium_clover or with_clc
      or _llvm.enabled()
    ),
    static : not _shared_llvm,
    fallback : ['llvm', 'dep_llvm'],
    include_type : 'system',
  )
  with_llvm = dep_llvm.found()
endif
if with_llvm
  pre_args += '-DMESA_LLVM_VERSION_STRING="@0@"'.format(dep_llvm.version())
  pre_args += '-DLLVM_IS_SHARED=@0@'.format(_shared_llvm.to_int())

  if with_swrast_vk and not draw_with_llvm
    error('Lavapipe requires LLVM draw support.')
  endif

  if with_gallium_r600 and not amd_with_llvm
    error('R600 requires LLVM AMD support.')
  endif

  if host_machine.system() != 'windows'
    # LLVM can be built without rtti, turning off rtti changes the ABI of C++
    # programs, so we need to build all C++ code in mesa without rtti as well to
    # ensure that linking works. Note that Win32 compilers does handle mismatching RTTI
    # without issues, so only apply this for other compilers.
    if dep_llvm.type_name() == 'internal'
      _llvm_rtti = subproject('llvm').get_variable('has_rtti', true)
    else
      # The CMake finder will return 'ON', the llvm-config will return 'YES'
      _llvm_rtti = ['ON', 'YES'].contains(dep_llvm.get_variable(cmake : 'LLVM_ENABLE_RTTI', configtool: 'has-rtti'))
    endif
    if _rtti != _llvm_rtti
      if _llvm_rtti
        error('LLVM was built with RTTI, cannot build Mesa with RTTI disabled. Remove cpp_rtti disable switch or use LLVM built without LLVM_ENABLE_RTTI.')
      else
        error('LLVM was built without RTTI, so Mesa must also disable RTTI. Use an LLVM built with LLVM_ENABLE_RTTI or add cpp_rtti=false.')
      endif
    endif
  endif

  if cc.get_argument_syntax() == 'msvc'
    # Suppress "/DELAYLOAD:ole32.dll/shell32.dll ignored" warnings that LLVM adds
    add_project_link_arguments(
      '/ignore:4199',
      language : ['c', 'cpp'],
    )
  endif
elif with_amd_vk and with_aco_tests
  error('ACO tests require LLVM, but LLVM is disabled.')
elif with_swrast_vk
  error('The following drivers require LLVM: Lavapipe. One of these is enabled, but LLVM is disabled.')
elif with_gallium_clover
  error('The OpenCL "Clover" state tracker requires LLVM, but LLVM is disabled.')
elif with_clc
  error('The CLC compiler requires LLVM, but LLVM is disabled.')
else
  draw_with_llvm = false
endif
amd_with_llvm = amd_with_llvm and with_llvm
pre_args += '-DLLVM_AVAILABLE=@0@'.format(with_llvm.to_int())
pre_args += '-DDRAW_LLVM_AVAILABLE=@0@'.format((with_llvm and draw_with_llvm).to_int())
pre_args += '-DAMD_LLVM_AVAILABLE=@0@'.format(amd_with_llvm.to_int())

if with_clover_spirv or with_clc
  chosen_llvm_version_array = dep_llvm.version().split('.')
  chosen_llvm_version_major = chosen_llvm_version_array[0].to_int()
  chosen_llvm_version_minor = chosen_llvm_version_array[1].to_int()

  # Require an SPIRV-LLVM-Translator version compatible with the chosen LLVM
  # one.

  # This first version check is still needed as maybe LLVM 8.0 was picked but
  # we do not want to accept SPIRV-LLVM-Translator 8.0.0.1 as that version
  # does not have the required API and those are only available starting from
  # 8.0.1.3.
  _llvmspirvlib_min_version = '>= 8.0.1.3'
  if with_clc
    _llvmspirvlib_min_version = '>= 15.0.0.0'
  endif

  _llvmspirvlib_version = [
    _llvmspirvlib_min_version,
    '>= @0@.@1@'.format(chosen_llvm_version_major, chosen_llvm_version_minor),
    '< @0@.@1@'.format(chosen_llvm_version_major, chosen_llvm_version_minor + 1) ]

  dep_spirv_tools = dependency('SPIRV-Tools', required : true, version : '>= 2018.0')
  # LLVMSPIRVLib is available at https://github.com/KhronosGroup/SPIRV-LLVM-Translator
  dep_llvmspirvlib = dependency('LLVMSPIRVLib', required : true, version : _llvmspirvlib_version)
else
  dep_spirv_tools = null_dep
  dep_llvmspirvlib = null_dep
endif

dep_clang = null_dep
if with_clc
  llvm_libdir = dep_llvm.get_variable(cmake : 'LLVM_LIBRARY_DIR', configtool: 'libdir')

  dep_clang = cpp.find_library('clang-cpp', dirs : llvm_libdir, required : false)

  if not dep_clang.found() or not _shared_llvm
    clang_modules = [
      'clangBasic', 'clangAST', 'clangCodeGen', 'clangLex',
      'clangDriver', 'clangFrontend', 'clangFrontendTool',
      'clangHandleCXX', 'clangHandleLLVM', 'clangSerialization',
      'clangSema', 'clangParse', 'clangEdit', 'clangAnalysis'
    ]
    if dep_llvm.version().version_compare('>= 15.0')
      clang_modules += 'clangSupport'
    endif
    if dep_llvm.version().version_compare('>= 16.0')
      clang_modules += 'clangASTMatchers'
    endif
    if dep_llvm.version().version_compare('>= 18.0')
      clang_modules += 'clangAPINotes'
    endif

    dep_clang = []
    foreach m : clang_modules
      dep_clang += cpp.find_library(m, dirs : llvm_libdir, required : true)
    endforeach
  endif
endif

# Be explicit about only using this lib on Windows, to avoid picking
# up random libs with the generic name 'libversion'
dep_version = null_dep
if host_machine.system() == 'windows'
  dep_version = cpp.find_library('version')
endif

dep_elf = dependency('libelf', required : false)
if not with_platform_windows and not dep_elf.found()
  dep_elf = cc.find_library('elf', required : false)
endif
if dep_elf.found()
  pre_args += '-DUSE_LIBELF'
elif with_gallium_radeonsi
  error('Gallium driver radeonsi requires libelf')
endif

dep_valgrind = dependency('valgrind', required : get_option('valgrind'))
if dep_valgrind.found()
  pre_args += '-DHAVE_VALGRIND'
endif

# AddressSanitizer's leak reports need all the symbols to be present at exit to
# decode well, which runs afoul of our dlopen()/dlclose()ing of the DRI drivers.
# Set a flag so we can skip the dlclose for asan builds.
if ['address', 'address,undefined'].contains(get_option('b_sanitize'))
  asan_c_args = ['-DBUILT_WITH_ASAN=1']
else
  asan_c_args = ['-DBUILT_WITH_ASAN=0']
endif

# ThreadSanitizer can't deal with futexes, and reports races for cases we don't care about
# so add a define to work silence these issues.
if get_option('b_sanitize') == 'thread'
  pre_args += '-DTHREAD_SANITIZER=1'
  # meson versions prior to 1.4 will warn "Consider using the built-in option for sanitizers ..." 
  # later on because it only checks whether the option starts with "-fsanitize",
  # but there is no built-in option for adding a blacklist
  tsan_blacklist = '-fsanitize-blacklist=@0@'.format(join_paths(meson.project_source_root(), 'build-support', 'tsan-blacklist.txt'))
  if cc.has_argument(tsan_blacklist)
    pre_args += tsan_blacklist
  else
    warning('Compiler does not support "-fsanitize-blacklist", expected race conditions will not be surpressed')
  endif
else
  pre_args += '-DTHREAD_SANITIZER=0'
endif

yacc_is_bison = true
needs_flex_bison = with_any_opengl or with_freedreno_vk or with_intel_tools or with_gallium

if build_machine.system() == 'windows'
  # Prefer the winflexbison versions, they're much easier to install and have
  # better windows support.

  prog_flex = find_program('win_flex', required : false)
  if prog_flex.found()
    # windows compatibility (uses <io.h> instead of <unistd.h> and _isatty,
    # _fileno functions)
    prog_flex = [prog_flex, '--wincompat']
  else
    prog_flex = [find_program('flex', 'lex', required : needs_flex_bison, disabler : true)]
  endif
  # Force flex to use const keyword in prototypes, as relies on __cplusplus or
  # __STDC__ macro to determine whether it's safe to use const keyword
  prog_flex += '-DYY_USE_CONST='

  prog_flex_cpp = prog_flex
  # Convince win_flex to use <inttypes.h> for C++ files
  # Note that we are using a C99 version here rather than C11,
  # because using a C11 version can cause the MSVC CRT headers to define
  # static_assert to _Static_assert, which breaks other parts of the CRT
  prog_flex_cpp += '-D__STDC_VERSION__=199901'

  prog_bison = find_program('win_bison', required : false)
  if not prog_bison.found()
    prog_bison = find_program('bison', 'yacc', required : needs_flex_bison, disabler : true)
  endif
else
  prog_bison = find_program('bison', required : false)

  if not prog_bison.found()
    prog_bison = find_program('byacc', required : needs_flex_bison, disabler : true)
    yacc_is_bison = false
  endif

  # Disable deprecated keyword warnings, since we have to use them for
  # old-bison compat.  See discussion in
  # https://gitlab.freedesktop.org/mesa/mesa/merge_requests/2161
  if find_program('bison', required : false, version : '> 2.3').found()
    prog_bison = [prog_bison, '-Wno-deprecated']
  endif

  prog_flex = find_program('flex', required : needs_flex_bison, disabler : true)
  prog_flex_cpp = prog_flex
endif

dep_selinux = null_dep
if get_option('selinux')
  dep_selinux = dependency('libselinux')
  pre_args += '-DMESA_SELINUX'
endif

_libunwind = get_option('libunwind') \
  .require(not with_platform_android, error_message : 'Android requires the use of the backtrace library, not libunwind')
if host_machine.system() == 'darwin'
  dep_unwind = meson.get_compiler('c').find_library('System', required : _libunwind)
else
  dep_unwind = dependency('libunwind', required : _libunwind)
endif
if dep_unwind.found()
  pre_args += '-DHAVE_LIBUNWIND'
endif

if with_osmesa
  if not with_gallium_softpipe
    error('OSMesa gallium requires gallium softpipe or llvmpipe.')
  endif
  if host_machine.system() == 'windows'
    osmesa_lib_name = 'osmesa'
  else
    osmesa_lib_name = 'OSMesa'
  endif
endif

# TODO: symbol mangling

if with_platform_wayland
  dep_wl_scanner = dependency('wayland-scanner', native: true)
  prog_wl_scanner = find_program(dep_wl_scanner.get_variable(pkgconfig : 'wayland_scanner'))
  if dep_wl_scanner.version().version_compare('>= 1.15')
    wl_scanner_arg = 'private-code'
  else
    wl_scanner_arg = 'code'
  endif
  dep_wl_protocols = dependency('wayland-protocols', version : '>= 1.34')
  dep_wayland_client = dependency('wayland-client', version : '>=1.18')
  dep_wayland_server = dependency('wayland-server', version : '>=1.18')
  if with_egl
    dep_wayland_egl = dependency('wayland-egl-backend', version : '>= 3')
    dep_wayland_egl_headers = dep_wayland_egl.partial_dependency(compile_args : true)
  endif
  pre_args += '-DWL_HIDE_DEPRECATED'
  if cc.has_function(
      'wl_display_dispatch_queue_timeout',
      prefix : '#include <wayland-client.h>',
      dependencies: dep_wayland_client)
    pre_args += ['-DHAVE_WL_DISPATCH_QUEUE_TIMEOUT']
  endif
  if cc.has_function(
      'wl_display_create_queue_with_name',
      prefix : '#include <wayland-client.h>',
      dependencies: dep_wayland_client)
    pre_args += ['-DHAVE_WL_CREATE_QUEUE_WITH_NAME']
  endif
endif

dep_x11 = null_dep
dep_xext = null_dep
dep_xfixes = null_dep
dep_x11_xcb = null_dep
dep_xcb = null_dep
dep_xcb_keysyms = null_dep
dep_xcb_glx = null_dep
dep_xcb_dri2 = null_dep
dep_xcb_dri3 = null_dep
dep_dri2proto = null_dep
dep_glproto = null_dep
dep_xxf86vm = null_dep
dep_xcb_dri3 = null_dep
dep_xcb_present = null_dep
dep_xcb_sync = null_dep
dep_xcb_xfixes = null_dep
dep_xshmfence = null_dep
dep_xcb_xrandr = null_dep
dep_xcb_shm = null_dep
dep_xlib_xrandr = null_dep
dep_openmp = null_dep

# Even if we find OpenMP, Gitlab CI fails to link with gcc/i386 and clang/anyarch.
if host_machine.cpu_family() == 'x86_64' and cc.get_id() == 'gcc'
  dep_openmp = dependency('openmp', required : false)
  if dep_openmp.found()
    pre_args += ['-DHAVE_OPENMP']
  endif
endif

with_dri3_modifiers = false
with_dri3_explicit_sync = false
with_xcb_keysyms = false
if with_platform_x11
  if with_glx == 'xlib'
    dep_x11 = dependency('x11')
    dep_xext = dependency('xext')
    dep_xcb = dependency('xcb')
    dep_xcb_xrandr = dependency('xcb-randr')
  elif with_glx == 'dri'
    dep_x11 = dependency('x11')
    dep_xext = dependency('xext')
    dep_xfixes = dependency('xfixes', version : '>= 2.0')
    dep_xcb_glx = dependency('xcb-glx', version : '>= 1.8.1')
    dep_xcb_shm = dependency('xcb-shm')
  elif with_gallium_rusticl
    # needed for GL sharing extension
    dep_x11 = dependency('x11')
  endif
  if (with_any_vk or with_glx == 'dri' or with_egl or
       (with_gallium_vdpau or with_gallium_va or
        with_gallium_omx != 'disabled'))
    dep_xcb = dependency('xcb')
    dep_xcb_keysyms = dependency('xcb-keysyms', required : false)
    with_xcb_keysyms = dep_xcb_keysyms.found()
    if with_xcb_keysyms
      pre_args += '-DXCB_KEYSYMS_AVAILABLE'
    endif
    dep_x11_xcb = dependency('x11-xcb')
    dep_xcb_dri2 = dependency('xcb-dri2', version : '>= 1.8')
    if with_dri_platform == 'drm' and not dep_libdrm.found()
      error('libdrm required for gallium video statetrackers when using x11')
    endif
  endif
  if with_any_vk or with_egl or (with_glx == 'dri' and with_dri_platform == 'drm')
    dep_xcb_dri2 = dependency('xcb-dri2', version : '>= 1.8')

    if with_dri3
      dep_xcb_dri3 = dependency('xcb-dri3')
      dep_xcb_present = dependency('xcb-present')
      # until xcb-dri3 has been around long enough to make a hard-dependency:
      if (dep_xcb_dri3.version().version_compare('>= 1.13') and
          dep_xcb_present.version().version_compare('>= 1.13'))
        with_dri3_modifiers = true
      endif
      if (dep_xcb_dri3.version().version_compare('>= 1.17') and
          dep_xcb_present.version().version_compare('>= 1.17'))
        with_dri3_explicit_sync = true
      endif
      dep_xcb_shm = dependency('xcb-shm')
      dep_xcb_sync = dependency('xcb-sync')
      dep_xshmfence = dependency('xshmfence', version : '>= 1.1')
    endif
  endif
  if with_glx == 'dri' or with_glx == 'xlib'
    dep_glproto = dependency('glproto', version : '>= 1.4.14')
  endif
  if with_glx == 'dri'
    if with_dri_platform == 'drm'
      dep_dri2proto = dependency('dri2proto', version : '>= 2.8')
      if with_glx_direct
        dep_xxf86vm = dependency('xxf86vm')
      endif
    endif
  endif
  if (with_egl or
      with_dri3 or (
      with_gallium_vdpau or with_gallium_xa or
      with_gallium_omx != 'disabled'))
    dep_xcb_xfixes = dependency('xcb-xfixes')
  endif
  if with_xlib_lease or with_any_vk
    dep_xcb_xrandr = dependency('xcb-randr')
  endif
  if with_xlib_lease
    dep_xlib_xrandr = dependency('xrandr', version : '>= 1.3')
  endif
endif

if with_dri
  pre_args += '-DHAVE_DRI'
endif
if with_dri2
  pre_args += '-DHAVE_DRI2'
endif
if with_dri3
  pre_args += '-DHAVE_DRI3'
endif
if with_dri3_modifiers
  pre_args += '-DHAVE_DRI3_MODIFIERS'
endif
if with_dri3_explicit_sync
  pre_args += '-DHAVE_DRI3_EXPLICIT_SYNC'
endif
if with_gallium_drisw_kms
  pre_args += '-DHAVE_DRISW_KMS'
endif

if get_option('gallium-extra-hud')
  pre_args += '-DHAVE_GALLIUM_EXTRA_HUD=1'
endif

dep_lmsensors = cc.find_library('sensors', required : get_option('lmsensors'))
if dep_lmsensors.found()
  pre_args += '-DHAVE_LIBSENSORS=1'
endif

_shader_replacement = get_option('custom-shader-replacement')
if _shader_replacement == ''
else
  pre_args += '-DCUSTOM_SHADER_REPLACEMENT'
endif

with_perfetto = get_option('perfetto')
with_datasources = get_option('datasources')
with_any_datasource = with_datasources.length() != 0
if with_perfetto
  dep_perfetto = dependency('perfetto', fallback: ['perfetto', 'dep_perfetto'])
  pre_args += '-DHAVE_PERFETTO'
endif

with_teflon = get_option('teflon')
if with_teflon and with_tests
  dep_xtensor = dependency('xtensor')
  dep_flatbuffers = dependency('flatbuffers')
  prog_flatc = find_program('flatc')
endif

with_gpuvis = get_option('gpuvis')
if with_gpuvis
  pre_args += '-DHAVE_GPUVIS'
endif

add_project_arguments(pre_args, language : ['c', 'cpp'])
add_project_arguments(c_cpp_args, language : ['c', 'cpp'])

add_project_arguments(c_args,   language : ['c'])
add_project_arguments(cpp_args, language : ['cpp'])

gl_priv_reqs = []

if with_glx == 'xlib'
  gl_priv_reqs += ['x11', 'xext', 'xcb']
elif with_glx == 'dri'
  gl_priv_reqs += [
    'x11', 'xext', 'xfixes', 'x11-xcb', 'xcb',
    'xcb-glx >= 1.8.1']
  if with_dri_platform == 'drm'
    gl_priv_reqs += 'xcb-dri2 >= 1.8'
    if with_glx_direct
      gl_priv_reqs += 'xxf86vm'
    endif
  endif
endif
if dep_libdrm.found()
  gl_priv_reqs += 'libdrm >= 2.4.75'
endif

gl_priv_libs = []
if dep_thread.found()
  gl_priv_libs += ['-lpthread', '-pthread']
endif
if dep_m.found()
  gl_priv_libs += '-lm'
endif
if dep_dl.found()
  gl_priv_libs += '-ldl'
endif

# FIXME: autotools lists this as incomplete
gbm_priv_libs = []
if dep_dl.found()
  gbm_priv_libs += '-ldl'
endif

pkg = import('pkgconfig')

if host_machine.system() == 'windows'
  prog_dumpbin = find_program('dumpbin', required : false)
  with_symbols_check = prog_dumpbin.found() and with_tests
  if with_symbols_check
    symbols_check_args = ['--dumpbin', prog_dumpbin.full_path()]
  endif
else
  prog_nm = find_program('nm')
  with_symbols_check = with_tests
  symbols_check_args = ['--nm', prog_nm.full_path()]
endif

# This quirk needs to be applied to sources with functions defined in assembly
# as GCC LTO drops them. See: https://bugs.freedesktop.org/show_bug.cgi?id=109391
gcc_lto_quirk = (cc.get_id() == 'gcc') ? ['-fno-lto'] : []

# As of GCC 13.2.1, Venus build with optimization level plain/0 and LTO does not
# compile properly: https://gitlab.freedesktop.org/mesa/mesa/-/issues/11006
if with_virtio_vk and cc.get_id() == 'gcc' and (get_option('optimization') == '0' or get_option('optimization') == 'plain') and get_option('b_lto') == true
  error('Venus does not compile properly with GCC + optimization level plain/0 + LTO.')
endif

devenv = environment()

dir_compiler_nir = join_paths(meson.current_source_dir(), 'src/compiler/nir/')
dir_source_root = meson.project_source_root()


subdir('include')
subdir('bin')
subdir('src')

meson.add_devenv(devenv)

sphinx = find_program('sphinx-build', version : '>= 4.3',
                      required: get_option('html-docs'))
if sphinx.found()
  subdir('docs')
endif

summary(
  {
    'prefix': get_option('prefix'),
    'libdir': get_option('libdir'),
    'includedir': get_option('includedir'),
  },
  section: 'Directories'
)

summary(
  {
    'c_cpp_args': c_cpp_args,
  },
  section: 'Common C and C++ arguments'
)

summary(
  {
    'OpenGL': with_opengl,
    'ES1': with_gles1,
    'ES2': with_gles2,
    'Shared glapi': with_shared_glapi,
    'GLVND': with_glvnd,
  },
  section: 'OpenGL', bool_yn: true
)

summary(
  {
    'Platform': with_dri_platform,
    'Driver dir': dri_drivers_path,
  },
  section: 'DRI', bool_yn: true, list_sep: ' '
)

summary(
  {
    'Enabled': with_glx != 'disabled',
    'Provider': with_glx == 'disabled' ? 'None' : with_glx
  },
  section: 'GLX', bool_yn: true, list_sep: ' '
)

egl_summary = {'Enabled': with_egl}
if with_egl
  egl_drivers = []
  if with_dri
    egl_drivers += 'builtin:egl_dri2'
  endif
  if with_dri3
    egl_drivers += 'builtin:egl_dri3'
  endif
  if with_platform_windows
    egl_drivers += 'builtin:wgl'
  endif
  egl_summary += {'Drivers': egl_drivers}
  egl_summary += {'Platforms': _platforms}
endif
summary(egl_summary, section: 'EGL', bool_yn: true, list_sep: ' ')

gbm_summary = {'Enabled': with_gbm}
if with_gbm
  gbm_summary += {'Backends path': gbm_backends_path}
endif
summary(gbm_summary, section: 'GBM', bool_yn: true, list_sep: ' ')

vulkan_summary = {'Drivers': _vulkan_drivers.length() != 0 ? _vulkan_drivers : false }
if with_any_vk
  vulkan_summary += {'Platforms': _platforms}
  vulkan_summary += {'ICD dir': with_vulkan_icd_dir}
  if with_any_vulkan_layers
    vulkan_summary += {'Layers': get_option('vulkan-layers')}
  endif
  vulkan_summary += {'Intel Ray tracing': with_intel_vk_rt}
endif
summary(vulkan_summary, section: 'Vulkan', bool_yn: true, list_sep: ' ')

video_summary = {'Codecs': _codecs.length() != 0 ? _codecs : false}
video_apis = []
if with_gallium_vdpau
  video_apis += 'vdpau'
endif
if with_gallium_va
  video_apis += 'va'
endif
if with_any_vk
  video_apis += 'vulkan'
endif
if with_gallium_xa
  video_apis += 'xa'
endif
if with_gallium_omx != 'disabled'
  video_apis += 'omx'
endif
video_summary += {'APIs': video_apis.length() != 0 ? video_apis : false}
summary(video_summary, section: 'Video', bool_yn: true, list_sep: ' ')

llvm_summary = {'Enabled': with_llvm}
if with_llvm
  llvm_summary += {'Version': dep_llvm.version()}
endif
summary(llvm_summary, section: 'LLVM', bool_yn: true, list_sep: ' ')

gallium_summary = {'Enabled': with_gallium}
if with_gallium
  gallium_summary += {'Drivers': gallium_drivers}
  gallium_summary += {'Platforms': _platforms}

  gallium_frontends = ['mesa']
  if with_gallium_xa
    gallium_frontends += 'xa'
  endif
  if with_gallium_vdpau
    gallium_frontends += 'vdpau'
  endif
  if with_gallium_omx != 'disabled'
    gallium_frontends += 'omx' + with_gallium_omx
  endif
  if with_gallium_va
    gallium_frontends += 'va'
  endif
  if with_gallium_st_nine
    gallium_frontends += 'nine'
  endif
  if with_gallium_clover
    gallium_frontends += 'clover'
  endif
  if with_gallium_rusticl
    gallium_frontends += 'rusticl'
  endif
  gallium_summary += {'Frontends': gallium_frontends}
  gallium_summary += {'Off-screen rendering (OSMesa)': with_osmesa ? 'lib' + osmesa_lib_name : false}
  gallium_summary += {'HUD lm-sensors': dep_lmsensors.found()}
endif
summary(gallium_summary, section: 'Gallium', bool_yn: true, list_sep: ' ')

perfetto_summary = {'Enabled': with_perfetto}
if with_perfetto and with_any_datasource
  perfetto_summary += {'Data source': with_datasources}
endif
summary(perfetto_summary, section: 'Perfetto', bool_yn: true, list_sep: ' ')

teflon_summary = {'Enabled': with_teflon}
summary(teflon_summary, section: 'Teflon (TensorFlow Lite delegate)', bool_yn: true, list_sep: ' ')<|MERGE_RESOLUTION|>--- conflicted
+++ resolved
@@ -241,12 +241,7 @@
 with_imagination_vk = _vulkan_drivers.contains('imagination-experimental')
 with_imagination_srv = get_option('imagination-srv')
 with_microsoft_vk = _vulkan_drivers.contains('microsoft-experimental')
-<<<<<<< HEAD
-with_nouveau_vk = _vulkan_drivers.contains('nouveau-experimental')
-with_gfxstream_vk = _vulkan_drivers.contains('gfxstream-experimental')
-=======
 with_nouveau_vk = _vulkan_drivers.contains('nouveau')
->>>>>>> e63b0571
 with_any_vk = _vulkan_drivers.length() != 0
 
 if with_any_vk and host_machine.system() == 'windows' and meson.version().version_compare('< 1.3')
@@ -420,7 +415,7 @@
 endif
 
 if not with_opengl and with_glx != 'disabled'
-  error('Building GLX without OpenGL is not supported.')
+  error('Building GLX without OpenGL is not supported.') \
 endif
 
 if not (with_dri or with_gallium or with_glx != 'disabled')
@@ -430,8 +425,6 @@
   with_any_opengl = false
   with_shared_glapi = false
 endif
-
-with_gfxstream_backend = get_option('gfxstream-backend')
 
 with_gbm = get_option('gbm') \
   .require(system_has_kms_drm, error_message : 'GBM only supports DRM/KMS platforms') \
@@ -896,8 +889,7 @@
   .allowed()
 
 if with_libbacktrace
-  # no longer supported in Android
-  #cpp_args += '-DWITH_LIBBACKTRACE'
+  cpp_args += '-DWITH_LIBBACKTRACE'
 endif
 
 if with_platform_android
@@ -906,7 +898,6 @@
     dep_android = [
       dependency('cutils'),
       dependency('hardware'),
-      dependency('log'),
       dependency('sync'),
     ]
     if with_libbacktrace
@@ -923,7 +914,6 @@
   if get_option('android-strict')
     pre_args += '-DANDROID_STRICT'
   endif
-  pre_args += '-DVK_USE_PLATFORM_ANDROID_KHR=1'
 endif
 
 # On Android, seccomp kills the process on kernels without
