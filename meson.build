--- conflicted
+++ resolved
@@ -128,11 +128,7 @@
 # Only build shared_glapi if at least one OpenGL API is enabled
 with_shared_glapi = with_shared_glapi and with_any_opengl
 
-<<<<<<< HEAD
-system_has_kms_drm = ['openbsd', 'netbsd', 'freebsd', 'gnu/kfreebsd', 'dragonfly', 'linux'].contains(host_machine.system())
-=======
 system_has_kms_drm = ['openbsd', 'netbsd', 'freebsd', 'gnu/kfreebsd', 'dragonfly', 'linux', 'sunos'].contains(host_machine.system())
->>>>>>> 4392cf2d
 
 dri_drivers = get_option('dri-drivers')
 if dri_drivers.contains('auto')
@@ -894,11 +890,7 @@
 endif
 
 # TODO: this is very incomplete
-<<<<<<< HEAD
-if ['linux', 'cygwin', 'gnu', 'gnu/kfreebsd'].contains(host_machine.system())
-=======
 if ['linux', 'cygwin', 'gnu', 'freebsd', 'gnu/kfreebsd'].contains(host_machine.system())
->>>>>>> 4392cf2d
   pre_args += '-D_GNU_SOURCE'
 elif host_machine.system() == 'sunos'
   pre_args += '-D__EXTENSIONS__'
@@ -1158,11 +1150,7 @@
   pre_args += '-DMAJOR_IN_MKDEV'
 endif
 
-<<<<<<< HEAD
-foreach h : ['xlocale.h', 'sys/sysctl.h', 'linux/futex.h', 'endian.h', 'dlfcn.h', 'execinfo.h']
-=======
 foreach h : ['xlocale.h', 'sys/sysctl.h', 'linux/futex.h', 'endian.h', 'dlfcn.h', 'execinfo.h', 'sys/shm.h', 'cet.h']
->>>>>>> 4392cf2d
   if cc.compiles('#include <@0@>'.format(h), name : '@0@'.format(h))
     pre_args += '-DHAVE_@0@'.format(h.to_upper().underscorify())
   endif
@@ -1428,12 +1416,8 @@
       with_gallium_opencl or _llvm == 'true'
     ),
     static : not _shared_llvm,
-<<<<<<< HEAD
-    method : 'config-tool',
-=======
     method : _llvm_method,
     fallback : ['llvm', 'dep_llvm'],
->>>>>>> 4392cf2d
   )
   with_llvm = dep_llvm.found()
 endif
