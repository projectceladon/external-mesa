# Mesa 3-D graphics library
#
# Copyright (C) 2010-2011 Chia-I Wu <olvaffe@gmail.com>
# Copyright (C) 2010-2011 LunarG Inc.
#
# Permission is hereby granted, free of charge, to any person obtaining a
# copy of this software and associated documentation files (the "Software"),
# to deal in the Software without restriction, including without limitation
# the rights to use, copy, modify, merge, publish, distribute, sublicense,
# and/or sell copies of the Software, and to permit persons to whom the
# Software is furnished to do so, subject to the following conditions:
#
# The above copyright notice and this permission notice shall be included
# in all copies or substantial portions of the Software.
#
# THE SOFTWARE IS PROVIDED "AS IS", WITHOUT WARRANTY OF ANY KIND, EXPRESS OR
# IMPLIED, INCLUDING BUT NOT LIMITED TO THE WARRANTIES OF MERCHANTABILITY,
# FITNESS FOR A PARTICULAR PURPOSE AND NONINFRINGEMENT.  IN NO EVENT SHALL
# THE AUTHORS OR COPYRIGHT HOLDERS BE LIABLE FOR ANY CLAIM, DAMAGES OR OTHER
# LIABILITY, WHETHER IN AN ACTION OF CONTRACT, TORT OR OTHERWISE, ARISING
# FROM, OUT OF OR IN CONNECTION WITH THE SOFTWARE OR THE USE OR OTHER
# DEALINGS IN THE SOFTWARE.

# BOARD_GPU_DRIVERS should be defined.  The valid values are
#
#   classic drivers: i915 i965
#   gallium drivers: swrast freedreno i915g nouveau pl111 r300g r600g radeonsi vc4 virgl vmwgfx etnaviv imx
#
# The main target is libGLES_mesa.  For each classic driver enabled, a DRI
# module will also be built.  DRI modules will be loaded by libGLES_mesa.

ifneq ($(BOARD_USE_CUSTOMIZED_MESA), true)
MESA_TOP := $(call my-dir)

MESA_ANDROID_MAJOR_VERSION := $(word 1, $(subst ., , $(PLATFORM_VERSION)))
<<<<<<< HEAD
=======
ifneq ($(filter 2 4, $(MESA_ANDROID_MAJOR_VERSION)),)
$(error "Android 4.4 and earlier not supported")
endif
>>>>>>> 5d3caa1c

MESA_DRI_MODULE_REL_PATH := dri
MESA_DRI_MODULE_PATH := $(TARGET_OUT_SHARED_LIBRARIES)/$(MESA_DRI_MODULE_REL_PATH)
MESA_DRI_MODULE_UNSTRIPPED_PATH := $(TARGET_OUT_SHARED_LIBRARIES_UNSTRIPPED)/$(MESA_DRI_MODULE_REL_PATH)
MESA_DRI_LDFLAGS := -Wl,--build-id=sha1

MESA_COMMON_MK := $(MESA_TOP)/Android.common.mk
MESA_PYTHON2 := python

# Lists to convert driver names to boolean variables
# in form of <driver name>.<boolean make variable>
classic_drivers := i915.HAVE_I915_DRI i965.HAVE_I965_DRI
gallium_drivers := \
	swrast.HAVE_GALLIUM_SOFTPIPE \
	freedreno.HAVE_GALLIUM_FREEDRENO \
	i915g.HAVE_GALLIUM_I915 \
	nouveau.HAVE_GALLIUM_NOUVEAU \
	pl111.HAVE_GALLIUM_PL111 \
	r300g.HAVE_GALLIUM_R300 \
	r600g.HAVE_GALLIUM_R600 \
	radeonsi.HAVE_GALLIUM_RADEONSI \
	vmwgfx.HAVE_GALLIUM_VMWGFX \
	vc4.HAVE_GALLIUM_VC4 \
	virgl.HAVE_GALLIUM_VIRGL \
	etnaviv.HAVE_GALLIUM_ETNAVIV \
	imx.HAVE_GALLIUM_IMX

ifeq ($(BOARD_GPU_DRIVERS),all)
MESA_BUILD_CLASSIC := $(filter HAVE_%, $(subst ., , $(classic_drivers)))
MESA_BUILD_GALLIUM := $(filter HAVE_%, $(subst ., , $(gallium_drivers)))
else
# Warn if we have any invalid driver names
$(foreach d, $(BOARD_GPU_DRIVERS), \
	$(if $(findstring $(d).,$(classic_drivers) $(gallium_drivers)), \
		, \
		$(warning invalid GPU driver: $(d)) \
	) \
)
MESA_BUILD_CLASSIC := $(strip $(foreach d, $(BOARD_GPU_DRIVERS), $(patsubst $(d).%,%, $(filter $(d).%, $(classic_drivers)))))
MESA_BUILD_GALLIUM := $(strip $(foreach d, $(BOARD_GPU_DRIVERS), $(patsubst $(d).%,%, $(filter $(d).%, $(gallium_drivers)))))
endif
ifeq ($(filter x86%,$(TARGET_ARCH)),)
	MESA_BUILD_CLASSIC :=
endif

$(foreach d, $(MESA_BUILD_CLASSIC) $(MESA_BUILD_GALLIUM), $(eval $(d) := true))

# host and target must be the same arch to generate matypes.h
ifeq ($(TARGET_ARCH),$(HOST_ARCH))
MESA_ENABLE_ASM := true
else
MESA_ENABLE_ASM := false
endif

ifneq ($(filter true, $(HAVE_GALLIUM_RADEONSI)),)
MESA_ENABLE_LLVM := true
endif

define mesa-build-with-llvm
  $(if $(filter $(MESA_ANDROID_MAJOR_VERSION), 4 5), \
    $(warning Unsupported LLVM version in Android $(MESA_ANDROID_MAJOR_VERSION)),) \
  $(if $(filter 6,$(MESA_ANDROID_MAJOR_VERSION)), \
    $(eval LOCAL_CFLAGS += -DHAVE_LLVM=0x0307 -DMESA_LLVM_VERSION_PATCH=0)) \
  $(if $(filter 7,$(MESA_ANDROID_MAJOR_VERSION)), \
    $(eval LOCAL_CFLAGS += -DHAVE_LLVM=0x0308 -DMESA_LLVM_VERSION_PATCH=0)) \
  $(if $(filter 8,$(MESA_ANDROID_MAJOR_VERSION)), \
    $(eval LOCAL_CFLAGS += -DHAVE_LLVM=0x0309 -DMESA_LLVM_VERSION_PATCH=0)) \
  $(if $(filter P,$(MESA_ANDROID_MAJOR_VERSION)), \
    $(eval LOCAL_CFLAGS += -DHAVE_LLVM=0x0309 -DMESA_LLVM_VERSION_PATCH=0)) \
  $(eval LOCAL_SHARED_LIBRARIES += libLLVM)
endef

# add subdirectories
SUBDIRS := \
	src/gbm \
	src/loader \
	src/mapi \
	src/compiler \
	src/mesa \
	src/util \
	src/egl \
	src/amd \
	src/broadcom \
	src/intel \
	src/mesa/drivers/dri \
	src/vulkan

INC_DIRS := $(call all-named-subdir-makefiles,$(SUBDIRS))
INC_DIRS += $(call all-named-subdir-makefiles,src/gallium)
<<<<<<< HEAD
endif

include $(INC_DIRS)

endif
endif
=======
include $(INC_DIRS)
>>>>>>> 5d3caa1c
<|MERGE_RESOLUTION|>--- conflicted
+++ resolved
@@ -30,15 +30,13 @@
 # module will also be built.  DRI modules will be loaded by libGLES_mesa.
 
 ifneq ($(BOARD_USE_CUSTOMIZED_MESA), true)
+
 MESA_TOP := $(call my-dir)
 
 MESA_ANDROID_MAJOR_VERSION := $(word 1, $(subst ., , $(PLATFORM_VERSION)))
-<<<<<<< HEAD
-=======
 ifneq ($(filter 2 4, $(MESA_ANDROID_MAJOR_VERSION)),)
 $(error "Android 4.4 and earlier not supported")
 endif
->>>>>>> 5d3caa1c
 
 MESA_DRI_MODULE_REL_PATH := dri
 MESA_DRI_MODULE_PATH := $(TARGET_OUT_SHARED_LIBRARIES)/$(MESA_DRI_MODULE_REL_PATH)
@@ -128,13 +126,6 @@
 
 INC_DIRS := $(call all-named-subdir-makefiles,$(SUBDIRS))
 INC_DIRS += $(call all-named-subdir-makefiles,src/gallium)
-<<<<<<< HEAD
-endif
-
 include $(INC_DIRS)
 
-endif
-endif
-=======
-include $(INC_DIRS)
->>>>>>> 5d3caa1c
+endif