--- conflicted
+++ resolved
@@ -15,10 +15,7 @@
 	bump \
 	convolutions \
 	deriv \
-<<<<<<< HEAD
 	identity \
-=======
->>>>>>> 40ce8b05
 	fragcoord \
 	mandelbrot \
 	multitex \
