--- conflicted
+++ resolved
@@ -227,12 +227,7 @@
   value : ['auto'],
   choices : ['auto', 'amd', 'broadcom', 'freedreno', 'intel', 'intel_hasvk',
              'panfrost', 'swrast', 'virtio', 'imagination-experimental',
-<<<<<<< HEAD
-             'microsoft-experimental', 'nouveau-experimental',
-             'gfxstream-experimental', 'all'],
-=======
              'microsoft-experimental', 'nouveau', 'all'],
->>>>>>> e63b0571
   description : 'List of vulkan drivers to build. If this is set to auto ' +
                 'all drivers applicable to the target OS/architecture ' +
                 'will be built'
@@ -743,20 +738,4 @@
   description : 'Build custom xmlconfig (driconf) support. If disabled, ' +
                 'the default driconf file is hardcoded into Mesa. ' +
                 'Requires expat.'
-<<<<<<< HEAD
-)
-
-option (
-  'intel-xe-kmd',
-  type : 'feature',
-  value : 'disabled',
-  description: 'Enable Intel Xe KMD support.'
-)
-option(
-  'gfxstream-backend',
-  type : 'boolean',
-  value : 'false',
-  description : 'Build gfxstream backend'
-=======
->>>>>>> e63b0571
 )