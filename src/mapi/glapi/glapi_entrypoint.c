--- conflicted
+++ resolved
@@ -339,12 +339,7 @@
 init_glapi_relocs_once( void )
 {
 #if defined(HAVE_PTHREAD) || defined(GLX_USE_TLS)
-<<<<<<< HEAD
-   static pthread_once_t once_control = PTHREAD_ONCE_INIT;
-   pthread_once( & once_control, init_glapi_relocs );
-=======
    static once_flag flag = ONCE_FLAG_INIT;
    call_once(&flag, init_glapi_relocs);
->>>>>>> 367bafc7
 #endif
 }