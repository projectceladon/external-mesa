--- conflicted
+++ resolved
@@ -33,10 +33,6 @@
  * Client-side GLX interface for current context management.
  */
 
-<<<<<<< HEAD
-#ifdef HAVE_PTHREAD
-=======
->>>>>>> 367bafc7
 #include <pthread.h>
 
 #include "glxclient.h"
@@ -69,11 +65,6 @@
  * Current context management and locking
  */
 
-<<<<<<< HEAD
-#if defined( HAVE_PTHREAD )
-
-=======
->>>>>>> 367bafc7
 _X_HIDDEN pthread_mutex_t __glXmutex = PTHREAD_MUTEX_INITIALIZER;
 
 # if defined( GLX_USE_TLS )
