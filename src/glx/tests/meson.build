# Copyright © 2017 Intel Corporation

# Permission is hereby granted, free of charge, to any person obtaining a copy
# of this software and associated documentation files (the "Software"), to deal
# in the Software without restriction, including without limitation the rights
# to use, copy, modify, merge, publish, distribute, sublicense, and/or sell
# copies of the Software, and to permit persons to whom the Software is
# furnished to do so, subject to the following conditions:

# The above copyright notice and this permission notice shall be included in
# all copies or substantial portions of the Software.

# THE SOFTWARE IS PROVIDED "AS IS", WITHOUT WARRANTY OF ANY KIND, EXPRESS OR
# IMPLIED, INCLUDING BUT NOT LIMITED TO THE WARRANTIES OF MERCHANTABILITY,
# FITNESS FOR A PARTICULAR PURPOSE AND NONINFRINGEMENT. IN NO EVENT SHALL THE
# AUTHORS OR COPYRIGHT HOLDERS BE LIABLE FOR ANY CLAIM, DAMAGES OR OTHER
# LIABILITY, WHETHER IN AN ACTION OF CONTRACT, TORT OR OTHERWISE, ARISING FROM,
# OUT OF OR IN CONNECTION WITH THE SOFTWARE OR THE USE OR OTHER DEALINGS IN THE
# SOFTWARE.

if with_shared_glapi
  files_glx_test = files(
    'clientinfo_unittest.cpp',
    'create_context_unittest.cpp',
    'enum_sizes.cpp',
    'fake_glx_screen.cpp',
    'fake_glx_screen.h',
    'indirect_api.cpp',
    'mock_xdisplay.h',
    'query_renderer_unittest.cpp',
  )
  if with_dri2
    files_glx_test += files('query_renderer_implementation_unittest.cpp')
  endif

  test(
    'dispatch-index-check',
    files('dispatch-index-check'),
    suite : ['glx'],
  )
  test(
    'glx-test',
    executable(
      'glx-test',
      [files_glx_test, glx_indirect_size_h, main_dispatch_h],
      link_with : [libglx, libglapi],
      include_directories : [
        inc_src, inc_include, inc_mesa, inc_mapi, inc_gl_internal,
        inc_glx,
      ],
      dependencies : [dep_libdrm, dep_glproto, dep_thread, idep_gtest]
    ),
<<<<<<< HEAD
=======
    suite : ['glx'],
>>>>>>> 3cf4df6a
  )
endif<|MERGE_RESOLUTION|>--- conflicted
+++ resolved
@@ -50,9 +50,6 @@
       ],
       dependencies : [dep_libdrm, dep_glproto, dep_thread, idep_gtest]
     ),
-<<<<<<< HEAD
-=======
     suite : ['glx'],
->>>>>>> 3cf4df6a
   )
 endif