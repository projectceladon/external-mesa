--- conflicted
+++ resolved
@@ -2,22 +2,15 @@
 AM_CFLAGS = $(PTHREAD_CFLAGS)
 AM_CPPFLAGS = \
 	-I$(top_srcdir)/src/gtest/include \
-<<<<<<< HEAD
-=======
 	-I$(top_srcdir)/src \
->>>>>>> 367bafc7
 	-I$(top_srcdir)/src/mapi \
 	-I$(top_srcdir)/src/mesa \
 	-I$(top_srcdir)/src/glx \
 	-I$(top_srcdir)/include \
-<<<<<<< HEAD
-	$(X11_CFLAGS)
-=======
 	-I$(top_srcdir)/include/GL/internal \
 	$(DEFINES) \
 	$(LIBDRM_CFLAGS) \
 	$(X11_INCLUDES)
->>>>>>> 367bafc7
 
 TESTS = glx-test
 check_PROGRAMS = glx-test
