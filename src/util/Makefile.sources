MESA_UTIL_FILES := \
	anon_file.h \
	anon_file.c \
	bigmath.h \
	bitscan.c \
	bitscan.h \
	bitset.h \
	blob.c \
	blob.h \
	build_id.c \
	build_id.h \
	compiler.h \
	crc32.c \
	crc32.h \
	dag.c \
	dag.h \
	debug.c \
	debug.h \
	disk_cache.c \
	disk_cache.h \
	disk_cache_os.c \
	disk_cache_os.h \
	double.c \
	double.h \
	enum_operators.h \
	fast_idiv_by_const.c \
	fast_idiv_by_const.h \
	format/u_format.c \
	format/u_format.h \
	format/u_format_bptc.c \
	format/u_format_bptc.h \
	format/u_format_etc.c \
	format/u_format_etc.h \
	format/u_format_latc.c \
	format/u_format_latc.h \
	format/u_format_other.c \
	format/u_format_other.h \
	format/u_format_rgtc.c \
	format/u_format_rgtc.h \
	format/u_format_s3tc.c \
	format/u_format_s3tc.h \
	format/u_format_tests.c \
	format/u_format_tests.h \
	format/u_format_yuv.c \
	format/u_format_yuv.h \
	format/u_format_zs.c \
	format/u_format_zs.h \
	format_r11g11b10f.h \
	format_rgb9e5.h \
	format_srgb.h \
	futex.h \
	half_float.c \
	half_float.h \
	hash_table.c \
	hash_table.h \
	u_idalloc.c \
	u_idalloc.h \
	list.h \
	log.c \
	log.h \
	macros.h \
	memstream.c \
	memstream.h \
	mesa-sha1.c \
	mesa-sha1.h \
	os_time.c \
	os_time.h \
	os_file.c \
	os_file.h \
	os_socket.c \
	os_socket.h \
	os_misc.c \
	os_misc.h \
	u_process.c \
	u_process.h \
	sha1/sha1.c \
	sha1/sha1.h \
	ralloc.c \
	ralloc.h \
	rand_xor.c \
	rand_xor.h \
	rb_tree.c \
	rb_tree.h \
	register_allocate.c \
	register_allocate.h \
	rgtc.c \
	rgtc.h \
	rounding.h \
	set.c \
	set.h \
	simple_list.h \
	simple_mtx.h \
	slab.c \
	slab.h \
	softfloat.c \
	softfloat.h \
	sparse_array.c \
	sparse_array.h \
	string_buffer.c \
	string_buffer.h \
	strndup.h \
	strtod.c \
	strtod.h \
	texcompress_rgtc_tmp.h \
	timespec.h \
	u_atomic.c \
	u_atomic.h \
	u_dynarray.h \
	u_endian.h \
	u_math.c \
	u_math.h \
	u_queue.c \
	u_queue.h \
	u_string.h \
	u_thread.h \
	u_vector.c \
	u_vector.h \
	u_debug.c \
	u_debug.h \
	u_debug_memory.c \
<<<<<<< HEAD
=======
	u_debug_stack.c \
	u_debug_stack.h \
	u_debug_symbol.c \
	u_debug_symbol.h \
>>>>>>> 6d8c6860
	u_cpu_detect.c \
	u_cpu_detect.h \
	os_memory_aligned.h \
	os_memory_debug.h \
	os_memory_stdc.h \
	os_memory.h \
	u_memory.h \
	u_memset.h \
	u_mm.h \
	u_mm.c \
	vma.c \
	vma.h \
	xxhash.h


MESA_UTIL_GENERATED_FILES = \
	format_srgb.c \
	format/u_format_table.c \
	format/u_format_pack.h

XMLCONFIG_FILES := \
	altxmlconfig.c \
	xmlconfig.h<|MERGE_RESOLUTION|>--- conflicted
+++ resolved
@@ -118,13 +118,10 @@
 	u_debug.c \
 	u_debug.h \
 	u_debug_memory.c \
-<<<<<<< HEAD
-=======
 	u_debug_stack.c \
 	u_debug_stack.h \
 	u_debug_symbol.c \
 	u_debug_symbol.h \
->>>>>>> 6d8c6860
 	u_cpu_detect.c \
 	u_cpu_detect.h \
 	os_memory_aligned.h \
@@ -146,5 +143,5 @@
 	format/u_format_pack.h
 
 XMLCONFIG_FILES := \
-	altxmlconfig.c \
+	xmlconfig.c \
 	xmlconfig.h