# Copyright © 2017 Intel Corporation

# Permission is hereby granted, free of charge, to any person obtaining a copy
# of this software and associated documentation files (the "Software"), to deal
# in the Software without restriction, including without limitation the rights
# to use, copy, modify, merge, publish, distribute, sublicense, and/or sell
# copies of the Software, and to permit persons to whom the Software is
# furnished to do so, subject to the following conditions:

# The above copyright notice and this permission notice shall be included in
# all copies or substantial portions of the Software.

# THE SOFTWARE IS PROVIDED "AS IS", WITHOUT WARRANTY OF ANY KIND, EXPRESS OR
# IMPLIED, INCLUDING BUT NOT LIMITED TO THE WARRANTIES OF MERCHANTABILITY,
# FITNESS FOR A PARTICULAR PURPOSE AND NONINFRINGEMENT. IN NO EVENT SHALL THE
# AUTHORS OR COPYRIGHT HOLDERS BE LIABLE FOR ANY CLAIM, DAMAGES OR OTHER
# LIABILITY, WHETHER IN AN ACTION OF CONTRACT, TORT OR OTHERWISE, ARISING FROM,
# OUT OF OR IN CONNECTION WITH THE SOFTWARE OR THE USE OR OTHER DEALINGS IN THE
# SOFTWARE.

_langs = ['ca', 'es', 'de', 'nl', 'sv', 'fr']

_langs_po_files = []
foreach lang : _langs
  _langs_po_files += files(lang + '.po')
endforeach

xmlpool_options_h = custom_target(
  'xmlpool_options.h',
  input : ['gen_xmlpool.py', 't_options.h'],
  output : 'options.h',
  command : [
<<<<<<< HEAD
    prog_python2, '@INPUT@', meson.current_source_dir(),
    'ca', 'es', 'de', 'nl', 'sv', 'fr',
  ],
  capture : true,
  depend_files : files('ca.po', 'es.po', 'de.po', 'nl.po', 'sv.po', 'fr.po'),
)
=======
    prog_python, '@INPUT0@', '--template', '@INPUT1@', '--output', '@OUTPUT@',
    '--localedir', meson.current_build_dir(), '--languages',  _langs,
  ],
  depend_files : _langs_po_files,
)

i18n = import('i18n')
i18n.gettext('xmlpool', install : false)
>>>>>>> cbac9f27
<|MERGE_RESOLUTION|>--- conflicted
+++ resolved
@@ -30,14 +30,6 @@
   input : ['gen_xmlpool.py', 't_options.h'],
   output : 'options.h',
   command : [
-<<<<<<< HEAD
-    prog_python2, '@INPUT@', meson.current_source_dir(),
-    'ca', 'es', 'de', 'nl', 'sv', 'fr',
-  ],
-  capture : true,
-  depend_files : files('ca.po', 'es.po', 'de.po', 'nl.po', 'sv.po', 'fr.po'),
-)
-=======
     prog_python, '@INPUT0@', '--template', '@INPUT1@', '--output', '@OUTPUT@',
     '--localedir', meson.current_build_dir(), '--languages',  _langs,
   ],
@@ -45,5 +37,4 @@
 )
 
 i18n = import('i18n')
-i18n.gettext('xmlpool', install : false)
->>>>>>> cbac9f27
+i18n.gettext('xmlpool', install : false)