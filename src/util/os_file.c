/*
 * Copyright 2019 Intel Corporation
 * SPDX-License-Identifier: MIT
 */

#include "os_file.h"

#include <errno.h>
#include <fcntl.h>
#include <stdlib.h>
#include <sys/stat.h>


#if defined(WIN32)
#include <io.h>
#define open _open
#define fdopen _fdopen
#define O_CREAT _O_CREAT
#define O_EXCL _O_EXCL
#define O_WRONLY _O_WRONLY
#endif


FILE *
os_file_create_unique(const char *filename, int filemode)
{
   int fd = open(filename, O_CREAT | O_EXCL | O_WRONLY, filemode);
   if (fd == -1)
      return NULL;
   return fdopen(fd, "w");
}


#if defined(__linux__)

#include <fcntl.h>
#include <sys/stat.h>
#include <sys/syscall.h>
#include <unistd.h>

/* copied from <linux/kcmp.h> */
#define KCMP_FILE 0

static ssize_t
readN(int fd, char *buf, size_t len)
{
   int err = -ENODATA;
   size_t total = 0;
   do {
      ssize_t ret = read(fd, buf + total, len - total);

      if (ret < 0)
         ret = -errno;

      if (ret == -EINTR || ret == -EAGAIN)
         continue;

      if (ret <= 0) {
         err = ret;
         break;
      }

      total += ret;
   } while (total != len);

   return total ? (ssize_t)total : err;
}

char *
os_read_file(const char *filename)
{
   /* Note that this also serves as a slight margin to avoid a 2x grow when
    * the file is just a few bytes larger when we read it than when we
    * fstat'ed it.
    * The string's NULL terminator is also included in here.
    */
   size_t len = 64;

   int fd = open(filename, O_RDONLY);
   if (fd == -1) {
      /* errno set by open() */
      return NULL;
   }

   /* Pre-allocate a buffer at least the size of the file if we can read
    * that information.
    */
   struct stat stat;
   if (fstat(fd, &stat) == 0)
      len += stat.st_size;

   char *buf = malloc(len);
   if (!buf) {
      close(fd);
      errno = -ENOMEM;
      return NULL;
   }

   ssize_t actually_read;
   size_t offset = 0, remaining = len - 1;
   while ((actually_read = readN(fd, buf + offset, remaining)) == (ssize_t)remaining) {
      char *newbuf = realloc(buf, 2 * len);
      if (!newbuf) {
         free(buf);
         close(fd);
         errno = -ENOMEM;
         return NULL;
      }

      buf = newbuf;
      len *= 2;
      offset += actually_read;
      remaining = len - offset - 1;
   }

   close(fd);

<<<<<<< HEAD
   if (read > 0)
      offset += read;
=======
   if (actually_read > 0)
      offset += actually_read;
>>>>>>> 4392cf2d

   /* Final resize to actual size */
   len = offset + 1;
   char *newbuf = realloc(buf, len);
   if (!newbuf) {
      free(buf);
<<<<<<< HEAD
      close(fd);
=======
>>>>>>> 4392cf2d
      errno = -ENOMEM;
      return NULL;
   }
   buf = newbuf;

   buf[offset] = '\0';
<<<<<<< HEAD
=======

   return buf;
}

bool
os_same_file_description(int fd1, int fd2)
{
   pid_t pid = getpid();
>>>>>>> 4392cf2d

   return syscall(SYS_kcmp, pid, pid, KCMP_FILE, fd1, fd2) == 0;
}

#else

#include "u_debug.h"

char *
os_read_file(const char *filename)
{
   errno = -ENOSYS;
   return NULL;
}

bool
os_same_file_description(int fd1, int fd2)
{
   if (fd1 == fd2)
      return true;

   debug_warn_once("Can't tell if different file descriptors reference the same"
                   " file description, false negatives might cause trouble!\n");
   return false;
}

#endif<|MERGE_RESOLUTION|>--- conflicted
+++ resolved
@@ -115,31 +115,20 @@
 
    close(fd);
 
-<<<<<<< HEAD
-   if (read > 0)
-      offset += read;
-=======
    if (actually_read > 0)
       offset += actually_read;
->>>>>>> 4392cf2d
 
    /* Final resize to actual size */
    len = offset + 1;
    char *newbuf = realloc(buf, len);
    if (!newbuf) {
       free(buf);
-<<<<<<< HEAD
-      close(fd);
-=======
->>>>>>> 4392cf2d
       errno = -ENOMEM;
       return NULL;
    }
    buf = newbuf;
 
    buf[offset] = '\0';
-<<<<<<< HEAD
-=======
 
    return buf;
 }
@@ -148,7 +137,6 @@
 os_same_file_description(int fd1, int fd2)
 {
    pid_t pid = getpid();
->>>>>>> 4392cf2d
 
    return syscall(SYS_kcmp, pid, pid, KCMP_FILE, fd1, fd2) == 0;
 }
