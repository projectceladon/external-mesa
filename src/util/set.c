--- conflicted
+++ resolved
@@ -242,17 +242,6 @@
 
    struct set_entry *entry;
 
-<<<<<<< HEAD
-   for (entry = set->table; entry != set->table + set->size; entry++) {
-      if (entry_is_present(entry) && delete_function != NULL)
-         delete_function(entry);
-
-      entry->key = NULL;
-   }
-
-   set->entries = 0;
-   set->deleted_entries = 0;
-=======
    if (delete_function) {
       for (entry = set->table; entry != set->table + set->size; entry++) {
          if (entry_is_present(entry))
@@ -264,7 +253,6 @@
       set->deleted_entries = 0;
    } else
       set_clear_fast(set);
->>>>>>> be466399
 }
 
 /**
