--- conflicted
+++ resolved
@@ -55,22 +55,14 @@
    CPU_AMD_ZEN1_ZEN2,
    CPU_AMD_ZEN_HYGON,
    CPU_AMD_ZEN3,
-<<<<<<< HEAD
-   CPU_AMD_LAST,
-=======
    CPU_AMD_ZEN_NEXT,
    CPU_AMD_LAST,
 
    CPU_S390X,
->>>>>>> be466399
 };
 
 typedef uint32_t util_affinity_mask[UTIL_MAX_CPUS / 32];
 
-<<<<<<< HEAD
-struct util_cpu_caps {
-   int nr_cpus;
-=======
 struct util_cpu_caps_t {
    /**
     * Number of CPUs available to the process.
@@ -89,7 +81,6 @@
     */
    int16_t max_cpus;
 
->>>>>>> be466399
    enum cpu_family family;
 
    /* Feature flags */
