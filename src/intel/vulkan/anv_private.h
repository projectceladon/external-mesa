--- conflicted
+++ resolved
@@ -1826,20 +1826,12 @@
    ANV_PIPE_NEEDS_CS_STALL_BIT               = (1 << 21),
 
    /* This bit does not exist directly in PIPE_CONTROL. It means that render
-<<<<<<< HEAD
-    * target operations are ongoing. Some operations like copies on the
-    * command streamer might need to be aware of this to trigger the
-    * appropriate stall before they can proceed with the copy.
-    */
-   ANV_PIPE_RENDER_TARGET_WRITES              = (1 << 22),
-=======
     * target operations related to transfer commands with VkBuffer as
     * destination are ongoing. Some operations like copies on the command
     * streamer might need to be aware of this to trigger the appropriate stall
     * before they can proceed with the copy.
     */
    ANV_PIPE_RENDER_TARGET_BUFFER_WRITES      = (1 << 22),
->>>>>>> 3cf4df6a
 };
 
 #define ANV_PIPE_FLUSH_BITS ( \
