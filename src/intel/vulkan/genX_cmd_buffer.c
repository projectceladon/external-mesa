--- conflicted
+++ resolved
@@ -1277,12 +1277,9 @@
 
          struct anv_image_view *iview = framebuffer->attachments[i];
          anv_assert(iview->vk_format == att->format);
-<<<<<<< HEAD
-=======
 
          const uint32_t num_layers = iview->planes[0].isl.array_len;
          state->attachments[i].pending_clear_views = (1 << num_layers) - 1;
->>>>>>> f163900f
 
          union isl_color_value clear_color = { .u32 = { 0, } };
          if (att_aspects & VK_IMAGE_ASPECT_ANY_COLOR_BIT_ANV) {
@@ -1378,12 +1375,7 @@
     * emit push constants again before any rendering operation. So we
     * flag them dirty here to make sure they get emitted.
     */
-<<<<<<< HEAD
-   if (GEN_GEN == 10)
-      cmd_buffer->state.push_constants_dirty |= VK_SHADER_STAGE_ALL_GRAPHICS;
-=======
    cmd_buffer->state.push_constants_dirty |= VK_SHADER_STAGE_ALL_GRAPHICS;
->>>>>>> f163900f
 
    VkResult result = VK_SUCCESS;
    if (cmd_buffer->usage_flags &
@@ -1419,8 +1411,6 @@
       }
 
       cmd_buffer->state.gfx.dirty |= ANV_CMD_DIRTY_RENDER_TARGETS;
-<<<<<<< HEAD
-=======
    }
 
 #if GEN_GEN >= 8 || GEN_IS_HASWELL
@@ -1433,7 +1423,6 @@
        */
       cmd_buffer->state.conditional_render_enabled =
          conditional_rendering_info && conditional_rendering_info->conditionalRenderingEnable;
->>>>>>> f163900f
    }
 #endif
 
@@ -1471,25 +1460,19 @@
  * context restore, so the mentioned hang doesn't happen. However,
  * software must program push constant commands for all stages prior to
  * rendering anything. So we flag them dirty in BeginCommandBuffer.
-<<<<<<< HEAD
-=======
  *
  * Finally, we also make sure to stall at pixel scoreboard to make sure the
  * constants have been loaded into the EUs prior to disable the push constants
  * so that it doesn't hang a previous 3DPRIMITIVE.
->>>>>>> f163900f
  */
 static void
 emit_isp_disable(struct anv_cmd_buffer *cmd_buffer)
 {
    anv_batch_emit(&cmd_buffer->batch, GENX(PIPE_CONTROL), pc) {
-<<<<<<< HEAD
-=======
          pc.StallAtPixelScoreboard = true;
          pc.CommandStreamerStallEnable = true;
    }
    anv_batch_emit(&cmd_buffer->batch, GENX(PIPE_CONTROL), pc) {
->>>>>>> f163900f
          pc.IndirectStatePointersDisable = true;
          pc.CommandStreamerStallEnable = true;
    }
@@ -1511,12 +1494,7 @@
 
    genX(cmd_buffer_apply_pipe_flushes)(cmd_buffer);
 
-<<<<<<< HEAD
-   if (GEN_GEN == 10)
-      emit_isp_disable(cmd_buffer);
-=======
    emit_isp_disable(cmd_buffer);
->>>>>>> f163900f
 
    anv_cmd_buffer_end_batch_buffer(cmd_buffer);
 
@@ -2037,10 +2015,6 @@
 
 static uint32_t
 dynamic_offset_for_binding(const struct anv_cmd_pipeline_state *pipe_state,
-<<<<<<< HEAD
-                           const struct anv_pipeline *pipeline,
-=======
->>>>>>> f163900f
                            const struct anv_pipeline_binding *binding)
 {
    assert(binding->set < MAX_SETS);
@@ -2099,12 +2073,6 @@
 
    if (stage == MESA_SHADER_COMPUTE &&
        get_cs_prog_data(pipeline)->uses_num_work_groups) {
-<<<<<<< HEAD
-      struct anv_bo *bo = cmd_buffer->state.compute.num_workgroups.bo;
-      uint32_t bo_offset = cmd_buffer->state.compute.num_workgroups.offset;
-
-=======
->>>>>>> f163900f
       struct anv_state surface_state;
       surface_state =
          anv_cmd_buffer_alloc_surface_state(cmd_buffer);
@@ -2263,11 +2231,7 @@
       case VK_DESCRIPTOR_TYPE_STORAGE_BUFFER_DYNAMIC: {
          /* Compute the offset within the buffer */
          uint32_t dynamic_offset =
-<<<<<<< HEAD
-            dynamic_offset_for_binding(pipe_state, pipeline, binding);
-=======
             dynamic_offset_for_binding(pipe_state, binding);
->>>>>>> f163900f
          uint64_t offset = desc->offset + dynamic_offset;
          /* Clamp to the buffer size */
          offset = MIN2(offset, desc->buffer->size);
@@ -2543,12 +2507,6 @@
                const struct anv_pipeline_binding *binding =
                   &bind_map->surface_to_descriptor[surface];
 
-<<<<<<< HEAD
-               const struct anv_descriptor *desc =
-                  anv_descriptor_for_binding(&gfx_state->base, binding);
-
-=======
->>>>>>> f163900f
                struct anv_address read_addr;
                uint32_t read_len;
                if (binding->set == ANV_DESCRIPTOR_SET_SHADER_CONSTANTS) {
@@ -2556,21 +2514,8 @@
                      .bo = pipeline->device->dynamic_state_pool.block_pool.bo,
                      .offset = pipeline->shaders[stage]->constant_data.offset,
                   };
-<<<<<<< HEAD
-               } else {
-                  assert(desc->type == VK_DESCRIPTOR_TYPE_UNIFORM_BUFFER_DYNAMIC);
-
-                  uint32_t dynamic_offset =
-                     dynamic_offset_for_binding(&gfx_state->base,
-                                                pipeline, binding);
-                  uint32_t buf_offset =
-                     MIN2(desc->offset + dynamic_offset, desc->buffer->size);
-                  uint32_t buf_range =
-                     MIN2(desc->range, desc->buffer->size - buf_offset);
-=======
                   unsigned constant_data_size =
                      pipeline->shaders[stage]->constant_data_size;
->>>>>>> f163900f
 
                   read_len = MIN2(range->length,
                      DIV_ROUND_UP(constant_data_size, 32) - range->start);
@@ -2651,11 +2596,8 @@
    uint32_t *p;
 
    uint32_t vb_emit = cmd_buffer->state.gfx.vb_dirty & pipeline->vb_used;
-<<<<<<< HEAD
-=======
    if (cmd_buffer->state.gfx.dirty & ANV_CMD_DIRTY_PIPELINE)
       vb_emit |= pipeline->vb_used;
->>>>>>> f163900f
 
    assert((pipeline->active_stages & VK_SHADER_STAGE_COMPUTE_BIT) == 0);
 
@@ -2700,8 +2642,6 @@
    }
 
    cmd_buffer->state.gfx.vb_dirty &= ~vb_emit;
-<<<<<<< HEAD
-=======
 
 #if GEN_GEN >= 8
    if (cmd_buffer->state.gfx.dirty & ANV_CMD_DIRTY_XFB_ENABLE) {
@@ -2730,7 +2670,6 @@
          cmd_buffer->state.pending_pipe_bits |= ANV_PIPE_CS_STALL_BIT;
    }
 #endif
->>>>>>> f163900f
 
    if (cmd_buffer->state.gfx.dirty & ANV_CMD_DIRTY_PIPELINE) {
       anv_batch_emit_batch(&cmd_buffer->batch, &pipeline->batch);
@@ -2804,12 +2743,8 @@
                                           pipeline->depth_clamp_enable);
    }
 
-<<<<<<< HEAD
-   if (cmd_buffer->state.gfx.dirty & ANV_CMD_DIRTY_DYNAMIC_SCISSOR)
-=======
    if (cmd_buffer->state.gfx.dirty & (ANV_CMD_DIRTY_DYNAMIC_SCISSOR |
                                       ANV_CMD_DIRTY_RENDER_TARGETS))
->>>>>>> f163900f
       gen7_cmd_buffer_emit_scissor(cmd_buffer);
 
    genX(cmd_buffer_flush_dynamic_state)(cmd_buffer);
@@ -3293,16 +3228,7 @@
    }
 }
 
-<<<<<<< HEAD
-static VkResult
-flush_compute_descriptor_set(struct anv_cmd_buffer *cmd_buffer)
-{
-   struct anv_pipeline *pipeline = cmd_buffer->state.compute.base.pipeline;
-   struct anv_state surfaces = { 0, }, samplers = { 0, };
-   VkResult result;
-=======
 #define TMP_DRAW_COUNT_REG MI_ALU_REG14
->>>>>>> f163900f
 
 static void
 prepare_for_draw_count_predicate(struct anv_cmd_buffer *cmd_buffer,
@@ -3411,17 +3337,12 @@
     uint32_t                                    maxDrawCount,
     uint32_t                                    stride)
 {
-<<<<<<< HEAD
-   struct anv_pipeline *pipeline = cmd_buffer->state.compute.base.pipeline;
-   MAYBE_UNUSED VkResult result;
-=======
    ANV_FROM_HANDLE(anv_cmd_buffer, cmd_buffer, commandBuffer);
    ANV_FROM_HANDLE(anv_buffer, buffer, _buffer);
    ANV_FROM_HANDLE(anv_buffer, count_buffer, _countBuffer);
    struct anv_cmd_state *cmd_state = &cmd_buffer->state;
    struct anv_pipeline *pipeline = cmd_state->gfx.base.pipeline;
    const struct brw_vs_prog_data *vs_prog_data = get_vs_prog_data(pipeline);
->>>>>>> f163900f
 
    if (anv_batch_has_error(&cmd_buffer->batch))
       return;
@@ -3431,8 +3352,6 @@
    struct anv_address count_address =
       anv_address_add(count_buffer->address, countBufferOffset);
 
-<<<<<<< HEAD
-=======
    prepare_for_draw_count_predicate(cmd_buffer, count_address,
                                     cmd_state->conditional_render_enabled);
 
@@ -3697,7 +3616,6 @@
 
    genX(flush_pipeline_select_gpgpu)(cmd_buffer);
 
->>>>>>> f163900f
    if (cmd_buffer->state.compute.pipeline_dirty) {
       /* From the Sky Lake PRM Vol 2a, MEDIA_VFE_STATE:
        *
@@ -3823,20 +3741,11 @@
       struct anv_state state =
          anv_cmd_buffer_alloc_dynamic_state(cmd_buffer, 12, 4);
       uint32_t *sizes = state.map;
-<<<<<<< HEAD
-      sizes[0] = x;
-      sizes[1] = y;
-      sizes[2] = z;
-      anv_state_flush(cmd_buffer->device, state);
-      cmd_buffer->state.compute.num_workgroups = (struct anv_address) {
-         .bo = &cmd_buffer->device->dynamic_state_pool.block_pool.bo,
-=======
       sizes[0] = groupCountX;
       sizes[1] = groupCountY;
       sizes[2] = groupCountZ;
       cmd_buffer->state.compute.num_workgroups = (struct anv_address) {
          .bo = cmd_buffer->device->dynamic_state_pool.block_pool.bo,
->>>>>>> f163900f
          .offset = state.offset,
       };
    }
@@ -3889,17 +3798,8 @@
       return;
 #endif
 
-<<<<<<< HEAD
-   if (prog_data->uses_num_work_groups) {
-      cmd_buffer->state.compute.num_workgroups = (struct anv_address) {
-         .bo = bo,
-         .offset = bo_offset,
-      };
-   }
-=======
    if (prog_data->uses_num_work_groups)
       cmd_buffer->state.compute.num_workgroups = addr;
->>>>>>> f163900f
 
    genX(cmd_buffer_flush_compute_state)(cmd_buffer);
 
@@ -4561,30 +4461,6 @@
    uint32_t subpass_id = anv_get_subpass_id(&cmd_buffer->state);
    struct anv_framebuffer *fb = cmd_buffer->state.framebuffer;
 
-<<<<<<< HEAD
-   cmd_buffer->state.gfx.dirty |= ANV_CMD_DIRTY_RENDER_TARGETS;
-
-   /* Our implementation of VK_KHR_multiview uses instancing to draw the
-    * different views.  If the client asks for instancing, we need to use the
-    * Instance Data Step Rate to ensure that we repeat the client's
-    * per-instance data once for each view.  Since this bit is in
-    * VERTEX_BUFFER_STATE on gen7, we need to dirty vertex buffers at the top
-    * of each subpass.
-    */
-   if (GEN_GEN == 7)
-      cmd_buffer->state.gfx.vb_dirty |= ~0;
-
-   /* It is possible to start a render pass with an old pipeline.  Because the
-    * render pass and subpass index are both baked into the pipeline, this is
-    * highly unlikely.  In order to do so, it requires that you have a render
-    * pass with a single subpass and that you use that render pass twice
-    * back-to-back and use the same pipeline at the start of the second render
-    * pass as at the end of the first.  In order to avoid unpredictable issues
-    * with this edge case, we just dirty the pipeline at the start of every
-    * subpass.
-    */
-   cmd_buffer->state.gfx.dirty |= ANV_CMD_DIRTY_PIPELINE;
-=======
    if (subpass->has_color_resolve) {
       /* We are about to do some MSAA resolves.  We need to flush so that the
        * result of writes to the MSAA color attachments show up in the sampler
@@ -4597,7 +4473,6 @@
       for (uint32_t i = 0; i < subpass->color_count; ++i) {
          uint32_t src_att = subpass->color_attachments[i].attachment;
          uint32_t dst_att = subpass->resolve_attachments[i].attachment;
->>>>>>> f163900f
 
          if (dst_att == VK_ATTACHMENT_UNUSED)
             continue;
