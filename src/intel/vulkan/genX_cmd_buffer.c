--- conflicted
+++ resolved
@@ -106,11 +106,7 @@
       sba.GeneralStateMOCS = mocs;
       sba.GeneralStateBaseAddressModifyEnable = true;
 
-<<<<<<< HEAD
-      sba.StatelessDataPortAccessMOCS = GENX(MOCS);
-=======
       sba.StatelessDataPortAccessMOCS = mocs;
->>>>>>> 4392cf2d
 
       sba.SurfaceStateBaseAddress =
          anv_cmd_buffer_surface_base_address(cmd_buffer);
@@ -5598,12 +5594,9 @@
    ANV_FROM_HANDLE(anv_cmd_buffer, cmd_buffer, commandBuffer);
    ANV_FROM_HANDLE(anv_event, event, _event);
 
-<<<<<<< HEAD
-=======
    cmd_buffer->state.pending_pipe_bits |= ANV_PIPE_POST_SYNC_BIT;
    genX(cmd_buffer_apply_pipe_flushes)(cmd_buffer);
 
->>>>>>> 4392cf2d
    anv_batch_emit(&cmd_buffer->batch, GENX(PIPE_CONTROL), pc) {
       if (stageMask & ANV_PIPELINE_STAGE_PIPELINED_BITS) {
          pc.StallAtPixelScoreboard = true;
@@ -5628,12 +5621,9 @@
    ANV_FROM_HANDLE(anv_cmd_buffer, cmd_buffer, commandBuffer);
    ANV_FROM_HANDLE(anv_event, event, _event);
 
-<<<<<<< HEAD
-=======
    cmd_buffer->state.pending_pipe_bits |= ANV_PIPE_POST_SYNC_BIT;
    genX(cmd_buffer_apply_pipe_flushes)(cmd_buffer);
 
->>>>>>> 4392cf2d
    anv_batch_emit(&cmd_buffer->batch, GENX(PIPE_CONTROL), pc) {
       if (stageMask & ANV_PIPELINE_STAGE_PIPELINED_BITS) {
          pc.StallAtPixelScoreboard = true;
@@ -5688,8 +5678,6 @@
                             memoryBarrierCount, pMemoryBarriers,
                             bufferMemoryBarrierCount, pBufferMemoryBarriers,
                             imageMemoryBarrierCount, pImageMemoryBarriers);
-<<<<<<< HEAD
-=======
 }
 
 VkResult genX(CmdSetPerformanceOverrideINTEL)(
@@ -5744,5 +5732,4 @@
    /* TODO: Waiting on the register to write, might depend on generation. */
 
    return VK_SUCCESS;
->>>>>>> 4392cf2d
 }