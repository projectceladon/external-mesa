/*
 * Copyright © 2016 Intel Corporation
 *
 * Permission is hereby granted, free of charge, to any person obtaining a
 * copy of this software and associated documentation files (the "Software"),
 * to deal in the Software without restriction, including without limitation
 * the rights to use, copy, modify, merge, publish, distribute, sublicense,
 * and/or sell copies of the Software, and to permit persons to whom the
 * Software is furnished to do so, subject to the following conditions:
 *
 * The above copyright notice and this permission notice (including the next
 * paragraph) shall be included in all copies or substantial portions of the
 * Software.
 *
 * THE SOFTWARE IS PROVIDED "AS IS", WITHOUT WARRANTY OF ANY KIND, EXPRESS OR
 * IMPLIED, INCLUDING BUT NOT LIMITED TO THE WARRANTIES OF MERCHANTABILITY,
 * FITNESS FOR A PARTICULAR PURPOSE AND NONINFRINGEMENT.  IN NO EVENT SHALL
 * THE AUTHORS OR COPYRIGHT HOLDERS BE LIABLE FOR ANY CLAIM, DAMAGES OR OTHER
 * LIABILITY, WHETHER IN AN ACTION OF CONTRACT, TORT OR OTHERWISE, ARISING
 * FROM, OUT OF OR IN CONNECTION WITH THE SOFTWARE OR THE USE OR OTHER DEALINGS
 * IN THE SOFTWARE.
 */

#include "anv_private.h"

static bool
lookup_blorp_shader(struct blorp_batch *batch,
                    const void *key, uint32_t key_size,
                    uint32_t *kernel_out, void *prog_data_out)
{
   struct blorp_context *blorp = batch->blorp;
   struct anv_device *device = blorp->driver_ctx;

   /* The default cache must be a real cache */
   assert(device->default_pipeline_cache.cache);

   struct anv_shader_bin *bin =
      anv_pipeline_cache_search(&device->default_pipeline_cache, key, key_size);
   if (!bin)
      return false;

   /* The cache already has a reference and it's not going anywhere so there
    * is no need to hold a second reference.
    */
   anv_shader_bin_unref(device, bin);

   *kernel_out = bin->kernel.offset;
   *(const struct brw_stage_prog_data **)prog_data_out = bin->prog_data;

   return true;
}

static bool
upload_blorp_shader(struct blorp_batch *batch, uint32_t stage,
                    const void *key, uint32_t key_size,
                    const void *kernel, uint32_t kernel_size,
                    const struct brw_stage_prog_data *prog_data,
                    uint32_t prog_data_size,
                    uint32_t *kernel_out, void *prog_data_out)
{
   struct blorp_context *blorp = batch->blorp;
   struct anv_device *device = blorp->driver_ctx;

   /* The blorp cache must be a real cache */
   assert(device->default_pipeline_cache.cache);

   struct anv_pipeline_bind_map bind_map = {
      .surface_count = 0,
      .sampler_count = 0,
   };

   struct anv_shader_bin *bin =
      anv_pipeline_cache_upload_kernel(&device->default_pipeline_cache, stage,
                                       key, key_size, kernel, kernel_size,
                                       prog_data, prog_data_size,
                                       NULL, 0, NULL, &bind_map);

   if (!bin)
      return false;

   /* The cache already has a reference and it's not going anywhere so there
    * is no need to hold a second reference.
    */
   anv_shader_bin_unref(device, bin);

   *kernel_out = bin->kernel.offset;
   *(const struct brw_stage_prog_data **)prog_data_out = bin->prog_data;

   return true;
}

void
anv_device_init_blorp(struct anv_device *device)
{
   blorp_init(&device->blorp, device, &device->isl_dev);
   device->blorp.compiler = device->physical->compiler;
   device->blorp.lookup_shader = lookup_blorp_shader;
   device->blorp.upload_shader = upload_blorp_shader;
   switch (device->info.gen) {
   case 7:
      if (device->info.is_haswell) {
         device->blorp.exec = gen75_blorp_exec;
      } else {
         device->blorp.exec = gen7_blorp_exec;
      }
      break;
   case 8:
      device->blorp.exec = gen8_blorp_exec;
      break;
   case 9:
      device->blorp.exec = gen9_blorp_exec;
      break;
   case 11:
      device->blorp.exec = gen11_blorp_exec;
      break;
   case 12:
      device->blorp.exec = gen12_blorp_exec;
      break;
   default:
      unreachable("Unknown hardware generation");
   }
}

void
anv_device_finish_blorp(struct anv_device *device)
{
   blorp_finish(&device->blorp);
}

static void
get_blorp_surf_for_anv_buffer(struct anv_device *device,
                              struct anv_buffer *buffer, uint64_t offset,
                              uint32_t width, uint32_t height,
                              uint32_t row_pitch, enum isl_format format,
                              bool is_dest,
                              struct blorp_surf *blorp_surf,
                              struct isl_surf *isl_surf)
{
   const struct isl_format_layout *fmtl =
      isl_format_get_layout(format);
   bool ok UNUSED;

   /* ASTC is the only format which doesn't support linear layouts.
    * Create an equivalently sized surface with ISL to get around this.
    */
   if (fmtl->txc == ISL_TXC_ASTC) {
      /* Use an equivalently sized format */
      format = ISL_FORMAT_R32G32B32A32_UINT;
      assert(fmtl->bpb == isl_format_get_layout(format)->bpb);

      /* Shrink the dimensions for the new format */
      width = DIV_ROUND_UP(width, fmtl->bw);
      height = DIV_ROUND_UP(height, fmtl->bh);
   }

   *blorp_surf = (struct blorp_surf) {
      .surf = isl_surf,
      .addr = {
         .buffer = buffer->address.bo,
         .offset = buffer->address.offset + offset,
         .mocs = anv_mocs(device, buffer->address.bo,
                          is_dest ? ISL_SURF_USAGE_RENDER_TARGET_BIT
                                  : ISL_SURF_USAGE_TEXTURE_BIT),
      },
   };

   ok = isl_surf_init(&device->isl_dev, isl_surf,
                     .dim = ISL_SURF_DIM_2D,
                     .format = format,
                     .width = width,
                     .height = height,
                     .depth = 1,
                     .levels = 1,
                     .array_len = 1,
                     .samples = 1,
                     .row_pitch_B = row_pitch,
                     .usage = is_dest ? ISL_SURF_USAGE_RENDER_TARGET_BIT
                                      : ISL_SURF_USAGE_TEXTURE_BIT,
                     .tiling_flags = ISL_TILING_LINEAR_BIT);
   assert(ok);
}

/* Pick something high enough that it won't be used in core and low enough it
 * will never map to an extension.
 */
#define ANV_IMAGE_LAYOUT_EXPLICIT_AUX (VkImageLayout)10000000

static struct blorp_address
anv_to_blorp_address(struct anv_address addr)
{
   return (struct blorp_address) {
      .buffer = addr.bo,
      .offset = addr.offset,
   };
}

static void
get_blorp_surf_for_anv_image(const struct anv_device *device,
                             const struct anv_image *image,
                             VkImageAspectFlags aspect,
                             VkImageUsageFlags usage,
                             VkImageLayout layout,
                             enum isl_aux_usage aux_usage,
                             struct blorp_surf *blorp_surf)
{
   uint32_t plane = anv_image_aspect_to_plane(image->aspects, aspect);

   if (layout != ANV_IMAGE_LAYOUT_EXPLICIT_AUX) {
      assert(usage != 0);
      aux_usage = anv_layout_to_aux_usage(&device->info, image,
                                          aspect, usage, layout);
   }

   isl_surf_usage_flags_t mocs_usage =
      (usage & VK_IMAGE_USAGE_TRANSFER_DST_BIT) ?
      ISL_SURF_USAGE_RENDER_TARGET_BIT : ISL_SURF_USAGE_TEXTURE_BIT;

   const struct anv_surface *surface = &image->planes[plane].surface;
   *blorp_surf = (struct blorp_surf) {
      .surf = &surface->isl,
      .addr = {
         .buffer = image->planes[plane].address.bo,
         .offset = image->planes[plane].address.offset + surface->offset,
         .mocs = anv_mocs(device, image->planes[plane].address.bo, mocs_usage),
      },
   };

   if (aux_usage != ISL_AUX_USAGE_NONE) {
      const struct anv_surface *aux_surface = &image->planes[plane].aux_surface;
      blorp_surf->aux_surf = &aux_surface->isl,
      blorp_surf->aux_addr = (struct blorp_address) {
         .buffer = image->planes[plane].address.bo,
         .offset = image->planes[plane].address.offset + aux_surface->offset,
         .mocs = anv_mocs(device, image->planes[plane].address.bo, 0),
      };
      blorp_surf->aux_usage = aux_usage;

      /* If we're doing a partial resolve, then we need the indirect clear
       * color.  If we are doing a fast clear and want to store/update the
       * clear color, we also pass the address to blorp, otherwise it will only
       * stomp the CCS to a particular value and won't care about format or
       * clear value
       */
      if (aspect & VK_IMAGE_ASPECT_ANY_COLOR_BIT_ANV) {
         const struct anv_address clear_color_addr =
            anv_image_get_clear_color_addr(device, image, aspect);
         blorp_surf->clear_color_addr = anv_to_blorp_address(clear_color_addr);
      } else if (aspect & VK_IMAGE_ASPECT_DEPTH_BIT) {
         if (device->info.gen >= 10) {
            /* Vulkan always clears to 1.0. On gen < 10, we set that directly
             * in the state packet. For gen >= 10, must provide the clear
             * value in a buffer. We have a single global buffer that stores
             * the 1.0 value.
             */
            const struct anv_address clear_color_addr = (struct anv_address) {
               .bo = device->hiz_clear_bo,
            };
            blorp_surf->clear_color_addr =
               anv_to_blorp_address(clear_color_addr);
         } else {
            blorp_surf->clear_color = (union isl_color_value) {
               .f32 = { ANV_HZ_FC_VAL },
            };
         }
      }
   }
}

static bool
get_blorp_surf_for_anv_shadow_image(const struct anv_device *device,
                                    const struct anv_image *image,
                                    VkImageAspectFlags aspect,
                                    struct blorp_surf *blorp_surf)
{

   uint32_t plane = anv_image_aspect_to_plane(image->aspects, aspect);
   if (image->planes[plane].shadow_surface.isl.size_B == 0)
      return false;

   *blorp_surf = (struct blorp_surf) {
      .surf = &image->planes[plane].shadow_surface.isl,
      .addr = {
         .buffer = image->planes[plane].address.bo,
         .offset = image->planes[plane].address.offset +
                   image->planes[plane].shadow_surface.offset,
         .mocs = anv_mocs(device, image->planes[plane].address.bo,
                          ISL_SURF_USAGE_RENDER_TARGET_BIT),
      },
   };

   return true;
}

static void
copy_image(struct anv_cmd_buffer *cmd_buffer,
           struct blorp_batch *batch,
           struct anv_image *src_image,
           VkImageLayout src_image_layout,
           struct anv_image *dst_image,
           VkImageLayout dst_image_layout,
           const VkImageCopy2KHR *region)
{
   VkOffset3D srcOffset =
      anv_sanitize_image_offset(src_image->type, region->srcOffset);
   VkOffset3D dstOffset =
      anv_sanitize_image_offset(dst_image->type, region->dstOffset);
   VkExtent3D extent =
      anv_sanitize_image_extent(src_image->type, region->extent);

   const uint32_t dst_level = region->dstSubresource.mipLevel;
   unsigned dst_base_layer, layer_count;
   if (dst_image->type == VK_IMAGE_TYPE_3D) {
      dst_base_layer = region->dstOffset.z;
      layer_count = region->extent.depth;
   } else {
      dst_base_layer = region->dstSubresource.baseArrayLayer;
      layer_count =
         anv_get_layerCount(dst_image, &region->dstSubresource);
   }

   const uint32_t src_level = region->srcSubresource.mipLevel;
   unsigned src_base_layer;
   if (src_image->type == VK_IMAGE_TYPE_3D) {
      src_base_layer = region->srcOffset.z;
   } else {
      src_base_layer = region->srcSubresource.baseArrayLayer;
      assert(layer_count ==
             anv_get_layerCount(src_image, &region->srcSubresource));
   }

   VkImageAspectFlags src_mask = region->srcSubresource.aspectMask,
      dst_mask = region->dstSubresource.aspectMask;

   assert(anv_image_aspects_compatible(src_mask, dst_mask));

   if (util_bitcount(src_mask) > 1) {
      uint32_t aspect_bit;
      anv_foreach_image_aspect_bit(aspect_bit, src_image, src_mask) {
         struct blorp_surf src_surf, dst_surf;
         get_blorp_surf_for_anv_image(cmd_buffer->device,
                                      src_image, 1UL << aspect_bit,
                                      VK_IMAGE_USAGE_TRANSFER_SRC_BIT,
                                      src_image_layout, ISL_AUX_USAGE_NONE,
                                      &src_surf);
         get_blorp_surf_for_anv_image(cmd_buffer->device,
                                      dst_image, 1UL << aspect_bit,
                                      VK_IMAGE_USAGE_TRANSFER_DST_BIT,
                                      dst_image_layout, ISL_AUX_USAGE_NONE,
                                      &dst_surf);
         anv_cmd_buffer_mark_image_written(cmd_buffer, dst_image,
                                           1UL << aspect_bit,
                                           dst_surf.aux_usage, dst_level,
                                           dst_base_layer, layer_count);

         for (unsigned i = 0; i < layer_count; i++) {
            blorp_copy(batch, &src_surf, src_level, src_base_layer + i,
                       &dst_surf, dst_level, dst_base_layer + i,
                       srcOffset.x, srcOffset.y,
                       dstOffset.x, dstOffset.y,
                       extent.width, extent.height);
         }

         struct blorp_surf dst_shadow_surf;
         if (get_blorp_surf_for_anv_shadow_image(cmd_buffer->device,
                                                 dst_image,
                                                 1UL << aspect_bit,
                                                 &dst_shadow_surf)) {
            for (unsigned i = 0; i < layer_count; i++) {
               blorp_copy(batch, &src_surf, src_level, src_base_layer + i,
                          &dst_shadow_surf, dst_level, dst_base_layer + i,
                          srcOffset.x, srcOffset.y,
                          dstOffset.x, dstOffset.y,
                          extent.width, extent.height);
            }
         }
      }
   } else {
      struct blorp_surf src_surf, dst_surf;
      get_blorp_surf_for_anv_image(cmd_buffer->device, src_image, src_mask,
                                   VK_IMAGE_USAGE_TRANSFER_SRC_BIT,
                                   src_image_layout, ISL_AUX_USAGE_NONE,
                                   &src_surf);
      get_blorp_surf_for_anv_image(cmd_buffer->device, dst_image, dst_mask,
                                   VK_IMAGE_USAGE_TRANSFER_DST_BIT,
                                   dst_image_layout, ISL_AUX_USAGE_NONE,
                                   &dst_surf);
      anv_cmd_buffer_mark_image_written(cmd_buffer, dst_image, dst_mask,
                                        dst_surf.aux_usage, dst_level,
                                        dst_base_layer, layer_count);

      for (unsigned i = 0; i < layer_count; i++) {
         blorp_copy(batch, &src_surf, src_level, src_base_layer + i,
                    &dst_surf, dst_level, dst_base_layer + i,
                    srcOffset.x, srcOffset.y,
                    dstOffset.x, dstOffset.y,
                    extent.width, extent.height);
      }

      struct blorp_surf dst_shadow_surf;
      if (get_blorp_surf_for_anv_shadow_image(cmd_buffer->device,
                                              dst_image, dst_mask,
                                              &dst_shadow_surf)) {
         for (unsigned i = 0; i < layer_count; i++) {
            blorp_copy(batch, &src_surf, src_level, src_base_layer + i,
                       &dst_shadow_surf, dst_level, dst_base_layer + i,
                       srcOffset.x, srcOffset.y,
                       dstOffset.x, dstOffset.y,
                       extent.width, extent.height);
         }
      }
   }
}


void anv_CmdCopyImage(
    VkCommandBuffer                             commandBuffer,
    VkImage                                     srcImage,
    VkImageLayout                               srcImageLayout,
    VkImage                                     dstImage,
    VkImageLayout                               dstImageLayout,
    uint32_t                                    regionCount,
    const VkImageCopy*                          pRegions)
{
   ANV_FROM_HANDLE(anv_cmd_buffer, cmd_buffer, commandBuffer);
   ANV_FROM_HANDLE(anv_image, src_image, srcImage);
   ANV_FROM_HANDLE(anv_image, dst_image, dstImage);

   struct blorp_batch batch;
   blorp_batch_init(&cmd_buffer->device->blorp, &batch, cmd_buffer, 0);

   for (unsigned r = 0; r < regionCount; r++) {
      VkImageCopy2KHR copy = {
         .sType = VK_STRUCTURE_TYPE_IMAGE_COPY_2_KHR,
         .srcSubresource = pRegions[r].srcSubresource,
         .srcOffset      = pRegions[r].srcOffset,
         .dstSubresource = pRegions[r].dstSubresource,
         .dstOffset      = pRegions[r].dstOffset,
         .extent         = pRegions[r].extent,
      };

      copy_image(cmd_buffer, &batch,
                 src_image, srcImageLayout,
                 dst_image, dstImageLayout,
                 &copy);
   }

   blorp_batch_finish(&batch);
}

void anv_CmdCopyImage2KHR(
    VkCommandBuffer                             commandBuffer,
    const VkCopyImageInfo2KHR*                  pCopyImageInfo)
{
   ANV_FROM_HANDLE(anv_cmd_buffer, cmd_buffer, commandBuffer);
   ANV_FROM_HANDLE(anv_image, src_image, pCopyImageInfo->srcImage);
   ANV_FROM_HANDLE(anv_image, dst_image, pCopyImageInfo->dstImage);

   struct blorp_batch batch;
   blorp_batch_init(&cmd_buffer->device->blorp, &batch, cmd_buffer, 0);

   for (unsigned r = 0; r < pCopyImageInfo->regionCount; r++) {
      copy_image(cmd_buffer, &batch,
                 src_image, pCopyImageInfo->srcImageLayout,
                 dst_image, pCopyImageInfo->dstImageLayout,
                 &pCopyImageInfo->pRegions[r]);
   }

   blorp_batch_finish(&batch);
}

static enum isl_format
isl_format_for_size(unsigned size_B)
{
   /* Prefer 32-bit per component formats for CmdFillBuffer */
   switch (size_B) {
   case 1:  return ISL_FORMAT_R8_UINT;
   case 2:  return ISL_FORMAT_R16_UINT;
   case 3:  return ISL_FORMAT_R8G8B8_UINT;
   case 4:  return ISL_FORMAT_R32_UINT;
   case 6:  return ISL_FORMAT_R16G16B16_UINT;
   case 8:  return ISL_FORMAT_R32G32_UINT;
   case 12: return ISL_FORMAT_R32G32B32_UINT;
   case 16: return ISL_FORMAT_R32G32B32A32_UINT;
   default:
      unreachable("Unknown format size");
   }
}

static void
copy_buffer_to_image(struct anv_cmd_buffer *cmd_buffer,
                     struct blorp_batch *batch,
                     struct anv_buffer *anv_buffer,
                     struct anv_image *anv_image,
                     VkImageLayout image_layout,
                     const VkBufferImageCopy2KHR* region,
                     bool buffer_to_image)
{
   struct {
      struct blorp_surf surf;
      uint32_t level;
      VkOffset3D offset;
   } image, buffer, *src, *dst;

   buffer.level = 0;
   buffer.offset = (VkOffset3D) { 0, 0, 0 };

   if (buffer_to_image) {
      src = &buffer;
      dst = &image;
   } else {
      src = &image;
      dst = &buffer;
   }

   const VkImageAspectFlags aspect = region->imageSubresource.aspectMask;

   get_blorp_surf_for_anv_image(cmd_buffer->device, anv_image, aspect,
                                buffer_to_image ?
                                VK_IMAGE_USAGE_TRANSFER_DST_BIT :
                                VK_IMAGE_USAGE_TRANSFER_SRC_BIT,
                                image_layout, ISL_AUX_USAGE_NONE,
                                &image.surf);
   image.offset =
      anv_sanitize_image_offset(anv_image->type, region->imageOffset);
   image.level = region->imageSubresource.mipLevel;

   VkExtent3D extent =
      anv_sanitize_image_extent(anv_image->type, region->imageExtent);
   if (anv_image->type != VK_IMAGE_TYPE_3D) {
      image.offset.z = region->imageSubresource.baseArrayLayer;
      extent.depth =
         anv_get_layerCount(anv_image, &region->imageSubresource);
   }

   const enum isl_format linear_format =
      anv_get_isl_format(&cmd_buffer->device->info, anv_image->vk_format,
                         aspect, VK_IMAGE_TILING_LINEAR);
   const struct isl_format_layout *linear_fmtl =
      isl_format_get_layout(linear_format);

   const uint32_t buffer_row_length =
      region->bufferRowLength ?
      region->bufferRowLength : extent.width;

<<<<<<< HEAD
      bool dst_has_shadow = false;
      struct blorp_surf dst_shadow_surf;
      if (&image == dst) {
         /* In this case, the source is the buffer and, since blorp takes its
          * copy dimensions in terms of the source format, we have to use the
          * scaled down version for compressed textures because the source
          * format is an RGB format.
          */
         extent.width = buffer_extent.width;
         extent.height = buffer_extent.height;

         anv_cmd_buffer_mark_image_written(cmd_buffer, anv_image,
                                           aspect, dst->surf.aux_usage,
                                           dst->level,
                                           dst->offset.z, extent.depth);

         dst_has_shadow =
            get_blorp_surf_for_anv_shadow_image(cmd_buffer->device,
                                                anv_image, aspect,
                                                &dst_shadow_surf);
      }
=======
   const uint32_t buffer_image_height =
      region->bufferImageHeight ?
      region->bufferImageHeight : extent.height;
>>>>>>> 6d8c6860

   const uint32_t buffer_row_pitch =
      DIV_ROUND_UP(buffer_row_length, linear_fmtl->bw) *
      (linear_fmtl->bpb / 8);

   const uint32_t buffer_layer_stride =
      DIV_ROUND_UP(buffer_image_height, linear_fmtl->bh) *
      buffer_row_pitch;

   /* Some formats have additional restrictions which may cause ISL to
    * fail to create a surface for us.  Some examples include:
    *
    *    1. ASTC formats are not allowed to be LINEAR and must be tiled
    *    2. YCbCr formats have to have 2-pixel aligned strides
    *
    * To avoid these issues, we always bind the buffer as if it's a
    * "normal" format like RGBA32_UINT.  Since we're using blorp_copy,
    * the format doesn't matter as long as it has the right bpb.
    */
   const VkExtent2D buffer_extent = {
      .width = DIV_ROUND_UP(extent.width, linear_fmtl->bw),
      .height = DIV_ROUND_UP(extent.height, linear_fmtl->bh),
   };
   const enum isl_format buffer_format =
      isl_format_for_size(linear_fmtl->bpb / 8);

   struct isl_surf buffer_isl_surf;
   get_blorp_surf_for_anv_buffer(cmd_buffer->device,
                                 anv_buffer, region->bufferOffset,
                                 buffer_extent.width, buffer_extent.height,
                                 buffer_row_pitch, buffer_format, false,
                                 &buffer.surf, &buffer_isl_surf);

   bool dst_has_shadow = false;
   struct blorp_surf dst_shadow_surf;
   if (&image == dst) {
      /* In this case, the source is the buffer and, since blorp takes its
       * copy dimensions in terms of the source format, we have to use the
       * scaled down version for compressed textures because the source
       * format is an RGB format.
       */
      extent.width = buffer_extent.width;
      extent.height = buffer_extent.height;

      anv_cmd_buffer_mark_image_written(cmd_buffer, anv_image,
                                        aspect, dst->surf.aux_usage,
                                        dst->level,
                                        dst->offset.z, extent.depth);

      dst_has_shadow =
         get_blorp_surf_for_anv_shadow_image(cmd_buffer->device,
                                             anv_image, aspect,
                                             &dst_shadow_surf);
   }

   for (unsigned z = 0; z < extent.depth; z++) {
      blorp_copy(batch, &src->surf, src->level, src->offset.z,
                 &dst->surf, dst->level, dst->offset.z,
                 src->offset.x, src->offset.y, dst->offset.x, dst->offset.y,
                 extent.width, extent.height);

      if (dst_has_shadow) {
         blorp_copy(batch, &src->surf, src->level, src->offset.z,
                    &dst_shadow_surf, dst->level, dst->offset.z,
                    src->offset.x, src->offset.y,
                    dst->offset.x, dst->offset.y,
                    extent.width, extent.height);
      }

      image.offset.z++;
      buffer.surf.addr.offset += buffer_layer_stride;
   }
}

void anv_CmdCopyBufferToImage(
    VkCommandBuffer                             commandBuffer,
    VkBuffer                                    srcBuffer,
    VkImage                                     dstImage,
    VkImageLayout                               dstImageLayout,
    uint32_t                                    regionCount,
    const VkBufferImageCopy*                    pRegions)
{
   ANV_FROM_HANDLE(anv_cmd_buffer, cmd_buffer, commandBuffer);
   ANV_FROM_HANDLE(anv_buffer, src_buffer, srcBuffer);
   ANV_FROM_HANDLE(anv_image, dst_image, dstImage);

   struct blorp_batch batch;
   blorp_batch_init(&cmd_buffer->device->blorp, &batch, cmd_buffer, 0);

   for (unsigned r = 0; r < regionCount; r++) {
      VkBufferImageCopy2KHR copy = {
         .sType = VK_STRUCTURE_TYPE_BUFFER_IMAGE_COPY_2_KHR,
         .bufferOffset      = pRegions[r].bufferOffset,
         .bufferRowLength   = pRegions[r].bufferRowLength,
         .bufferImageHeight = pRegions[r].bufferImageHeight,
         .imageSubresource  = pRegions[r].imageSubresource,
         .imageOffset       = pRegions[r].imageOffset,
         .imageExtent       = pRegions[r].imageExtent,
      };

      copy_buffer_to_image(cmd_buffer, &batch, src_buffer, dst_image,
                           dstImageLayout, &copy, true);
   }

   blorp_batch_finish(&batch);
}

void anv_CmdCopyBufferToImage2KHR(
    VkCommandBuffer                             commandBuffer,
    const VkCopyBufferToImageInfo2KHR*          pCopyBufferToImageInfo)
{
   ANV_FROM_HANDLE(anv_cmd_buffer, cmd_buffer, commandBuffer);
   ANV_FROM_HANDLE(anv_buffer, src_buffer, pCopyBufferToImageInfo->srcBuffer);
   ANV_FROM_HANDLE(anv_image, dst_image, pCopyBufferToImageInfo->dstImage);

   struct blorp_batch batch;
   blorp_batch_init(&cmd_buffer->device->blorp, &batch, cmd_buffer, 0);

   for (unsigned r = 0; r < pCopyBufferToImageInfo->regionCount; r++) {
      copy_buffer_to_image(cmd_buffer, &batch, src_buffer, dst_image,
                           pCopyBufferToImageInfo->dstImageLayout,
                           &pCopyBufferToImageInfo->pRegions[r], true);
   }

   blorp_batch_finish(&batch);
}

void anv_CmdCopyImageToBuffer(
    VkCommandBuffer                             commandBuffer,
    VkImage                                     srcImage,
    VkImageLayout                               srcImageLayout,
    VkBuffer                                    dstBuffer,
    uint32_t                                    regionCount,
    const VkBufferImageCopy*                    pRegions)
{
   ANV_FROM_HANDLE(anv_cmd_buffer, cmd_buffer, commandBuffer);
   ANV_FROM_HANDLE(anv_image, src_image, srcImage);
   ANV_FROM_HANDLE(anv_buffer, dst_buffer, dstBuffer);

   struct blorp_batch batch;
   blorp_batch_init(&cmd_buffer->device->blorp, &batch, cmd_buffer, 0);

   for (unsigned r = 0; r < regionCount; r++) {
      VkBufferImageCopy2KHR copy = {
         .sType = VK_STRUCTURE_TYPE_BUFFER_IMAGE_COPY_2_KHR,
         .bufferOffset      = pRegions[r].bufferOffset,
         .bufferRowLength   = pRegions[r].bufferRowLength,
         .bufferImageHeight = pRegions[r].bufferImageHeight,
         .imageSubresource  = pRegions[r].imageSubresource,
         .imageOffset       = pRegions[r].imageOffset,
         .imageExtent       = pRegions[r].imageExtent,
      };

      copy_buffer_to_image(cmd_buffer, &batch, dst_buffer, src_image,
                           srcImageLayout, &copy, false);
   }

   blorp_batch_finish(&batch);

   cmd_buffer->state.pending_pipe_bits |= ANV_PIPE_RENDER_TARGET_BUFFER_WRITES;
}

void anv_CmdCopyImageToBuffer2KHR(
    VkCommandBuffer                             commandBuffer,
    const VkCopyImageToBufferInfo2KHR*          pCopyImageToBufferInfo)
{
   ANV_FROM_HANDLE(anv_cmd_buffer, cmd_buffer, commandBuffer);
   ANV_FROM_HANDLE(anv_image, src_image, pCopyImageToBufferInfo->srcImage);
   ANV_FROM_HANDLE(anv_buffer, dst_buffer, pCopyImageToBufferInfo->dstBuffer);

   struct blorp_batch batch;
   blorp_batch_init(&cmd_buffer->device->blorp, &batch, cmd_buffer, 0);

   for (unsigned r = 0; r < pCopyImageToBufferInfo->regionCount; r++) {
      copy_buffer_to_image(cmd_buffer, &batch, dst_buffer, src_image,
                           pCopyImageToBufferInfo->srcImageLayout,
                           &pCopyImageToBufferInfo->pRegions[r], false);
   }

   blorp_batch_finish(&batch);

   cmd_buffer->state.pending_pipe_bits |= ANV_PIPE_RENDER_TARGET_BUFFER_WRITES;
}

static bool
flip_coords(unsigned *src0, unsigned *src1, unsigned *dst0, unsigned *dst1)
{
   bool flip = false;
   if (*src0 > *src1) {
      unsigned tmp = *src0;
      *src0 = *src1;
      *src1 = tmp;
      flip = !flip;
   }

   if (*dst0 > *dst1) {
      unsigned tmp = *dst0;
      *dst0 = *dst1;
      *dst1 = tmp;
      flip = !flip;
   }

   return flip;
}

static void
blit_image(struct anv_cmd_buffer *cmd_buffer,
           struct blorp_batch *batch,
           struct anv_image *src_image,
           VkImageLayout src_image_layout,
           struct anv_image *dst_image,
           VkImageLayout dst_image_layout,
           const VkImageBlit2KHR *region,
           VkFilter filter)
{
   const VkImageSubresourceLayers *src_res = &region->srcSubresource;
   const VkImageSubresourceLayers *dst_res = &region->dstSubresource;

   struct blorp_surf src, dst;

   enum blorp_filter blorp_filter;
   switch (filter) {
   case VK_FILTER_NEAREST:
      blorp_filter = BLORP_FILTER_NEAREST;
      break;
   case VK_FILTER_LINEAR:
      blorp_filter = BLORP_FILTER_BILINEAR;
      break;
   default:
      unreachable("Invalid filter");
   }

   assert(anv_image_aspects_compatible(src_res->aspectMask,
                                       dst_res->aspectMask));

   uint32_t aspect_bit;
   anv_foreach_image_aspect_bit(aspect_bit, src_image, src_res->aspectMask) {
      get_blorp_surf_for_anv_image(cmd_buffer->device,
                                   src_image, 1U << aspect_bit,
                                   VK_IMAGE_USAGE_TRANSFER_SRC_BIT,
                                   src_image_layout, ISL_AUX_USAGE_NONE, &src);
      get_blorp_surf_for_anv_image(cmd_buffer->device,
                                   dst_image, 1U << aspect_bit,
                                   VK_IMAGE_USAGE_TRANSFER_DST_BIT,
                                   dst_image_layout, ISL_AUX_USAGE_NONE, &dst);

      struct anv_format_plane src_format =
         anv_get_format_plane(&cmd_buffer->device->info, src_image->vk_format,
                              1U << aspect_bit, src_image->tiling);
      struct anv_format_plane dst_format =
         anv_get_format_plane(&cmd_buffer->device->info, dst_image->vk_format,
                              1U << aspect_bit, dst_image->tiling);

      unsigned dst_start, dst_end;
      if (dst_image->type == VK_IMAGE_TYPE_3D) {
         assert(dst_res->baseArrayLayer == 0);
         dst_start = region->dstOffsets[0].z;
         dst_end = region->dstOffsets[1].z;
      } else {
         dst_start = dst_res->baseArrayLayer;
         dst_end = dst_start + anv_get_layerCount(dst_image, dst_res);
      }

      unsigned src_start, src_end;
      if (src_image->type == VK_IMAGE_TYPE_3D) {
         assert(src_res->baseArrayLayer == 0);
         src_start = region->srcOffsets[0].z;
         src_end = region->srcOffsets[1].z;
      } else {
         src_start = src_res->baseArrayLayer;
         src_end = src_start + anv_get_layerCount(src_image, src_res);
      }

      bool flip_z = flip_coords(&src_start, &src_end, &dst_start, &dst_end);
      const unsigned num_layers = dst_end - dst_start;
      float src_z_step = (float)(src_end - src_start) / (float)num_layers;

      /* There is no interpolation to the pixel center during rendering, so
       * add the 0.5 offset ourselves here. */
      float depth_center_offset = 0;
      if (src_image->type == VK_IMAGE_TYPE_3D)
         depth_center_offset = 0.5 / num_layers * (src_end - src_start);

      if (flip_z) {
         src_start = src_end;
         src_z_step *= -1;
         depth_center_offset *= -1;
      }

      unsigned src_x0 = region->srcOffsets[0].x;
      unsigned src_x1 = region->srcOffsets[1].x;
      unsigned dst_x0 = region->dstOffsets[0].x;
      unsigned dst_x1 = region->dstOffsets[1].x;
      bool flip_x = flip_coords(&src_x0, &src_x1, &dst_x0, &dst_x1);

      unsigned src_y0 = region->srcOffsets[0].y;
      unsigned src_y1 = region->srcOffsets[1].y;
      unsigned dst_y0 = region->dstOffsets[0].y;
      unsigned dst_y1 = region->dstOffsets[1].y;
      bool flip_y = flip_coords(&src_y0, &src_y1, &dst_y0, &dst_y1);

      anv_cmd_buffer_mark_image_written(cmd_buffer, dst_image,
                                        1U << aspect_bit,
                                        dst.aux_usage,
                                        dst_res->mipLevel,
                                        dst_start, num_layers);

      for (unsigned i = 0; i < num_layers; i++) {
         unsigned dst_z = dst_start + i;
         float src_z = src_start + i * src_z_step + depth_center_offset;

         blorp_blit(batch, &src, src_res->mipLevel, src_z,
                    src_format.isl_format, src_format.swizzle,
                    &dst, dst_res->mipLevel, dst_z,
                    dst_format.isl_format, dst_format.swizzle,
                    src_x0, src_y0, src_x1, src_y1,
                    dst_x0, dst_y0, dst_x1, dst_y1,
                    blorp_filter, flip_x, flip_y);
      }
   }
}

void anv_CmdBlitImage(
    VkCommandBuffer                             commandBuffer,
    VkImage                                     srcImage,
    VkImageLayout                               srcImageLayout,
    VkImage                                     dstImage,
    VkImageLayout                               dstImageLayout,
    uint32_t                                    regionCount,
    const VkImageBlit*                          pRegions,
    VkFilter                                    filter)
{
   ANV_FROM_HANDLE(anv_cmd_buffer, cmd_buffer, commandBuffer);
   ANV_FROM_HANDLE(anv_image, src_image, srcImage);
   ANV_FROM_HANDLE(anv_image, dst_image, dstImage);

   struct blorp_batch batch;
   blorp_batch_init(&cmd_buffer->device->blorp, &batch, cmd_buffer, 0);

   for (unsigned r = 0; r < regionCount; r++) {
      VkImageBlit2KHR blit = {
         .sType          = VK_STRUCTURE_TYPE_IMAGE_BLIT_2_KHR,
         .srcSubresource = pRegions[r].srcSubresource,
         .srcOffsets     = {
            pRegions[r].srcOffsets[0],
            pRegions[r].srcOffsets[1],
         },
         .dstSubresource = pRegions[r].dstSubresource,
         .dstOffsets     = {
            pRegions[r].dstOffsets[0],
            pRegions[r].dstOffsets[1],
         },
      };

      blit_image(cmd_buffer, &batch,
                 src_image, srcImageLayout,
                 dst_image, dstImageLayout,
                 &blit, filter);
   }

   blorp_batch_finish(&batch);
}

void anv_CmdBlitImage2KHR(
    VkCommandBuffer                             commandBuffer,
    const VkBlitImageInfo2KHR*                  pBlitImageInfo)
{
   ANV_FROM_HANDLE(anv_cmd_buffer, cmd_buffer, commandBuffer);
   ANV_FROM_HANDLE(anv_image, src_image, pBlitImageInfo->srcImage);
   ANV_FROM_HANDLE(anv_image, dst_image, pBlitImageInfo->dstImage);

   struct blorp_batch batch;
   blorp_batch_init(&cmd_buffer->device->blorp, &batch, cmd_buffer, 0);

   for (unsigned r = 0; r < pBlitImageInfo->regionCount; r++) {
      blit_image(cmd_buffer, &batch,
                 src_image, pBlitImageInfo->srcImageLayout,
                 dst_image, pBlitImageInfo->dstImageLayout,
                 &pBlitImageInfo->pRegions[r], pBlitImageInfo->filter);
   }

   blorp_batch_finish(&batch);
}

/**
 * Returns the greatest common divisor of a and b that is a power of two.
 */
static uint64_t
gcd_pow2_u64(uint64_t a, uint64_t b)
{
   assert(a > 0 || b > 0);

   unsigned a_log2 = ffsll(a) - 1;
   unsigned b_log2 = ffsll(b) - 1;

   /* If either a or b is 0, then a_log2 or b_log2 till be UINT_MAX in which
    * case, the MIN2() will take the other one.  If both are 0 then we will
    * hit the assert above.
    */
   return 1 << MIN2(a_log2, b_log2);
}

/* This is maximum possible width/height our HW can handle */
#define MAX_SURFACE_DIM (1ull << 14)

static void
copy_buffer(struct anv_device *device,
            struct blorp_batch *batch,
            struct anv_buffer *src_buffer,
            struct anv_buffer *dst_buffer,
            const VkBufferCopy2KHR *region)
{
   struct blorp_address src = {
      .buffer = src_buffer->address.bo,
      .offset = src_buffer->address.offset + region->srcOffset,
      .mocs = anv_mocs(device, src_buffer->address.bo,
                       ISL_SURF_USAGE_TEXTURE_BIT),
   };
   struct blorp_address dst = {
      .buffer = dst_buffer->address.bo,
      .offset = dst_buffer->address.offset + region->dstOffset,
      .mocs = anv_mocs(device, dst_buffer->address.bo,
                       ISL_SURF_USAGE_RENDER_TARGET_BIT),
   };

   blorp_buffer_copy(batch, src, dst, region->size);
}

void anv_CmdCopyBuffer(
    VkCommandBuffer                             commandBuffer,
    VkBuffer                                    srcBuffer,
    VkBuffer                                    dstBuffer,
    uint32_t                                    regionCount,
    const VkBufferCopy*                         pRegions)
{
   ANV_FROM_HANDLE(anv_cmd_buffer, cmd_buffer, commandBuffer);
   ANV_FROM_HANDLE(anv_buffer, src_buffer, srcBuffer);
   ANV_FROM_HANDLE(anv_buffer, dst_buffer, dstBuffer);

   struct blorp_batch batch;
   blorp_batch_init(&cmd_buffer->device->blorp, &batch, cmd_buffer, 0);

   for (unsigned r = 0; r < regionCount; r++) {
      VkBufferCopy2KHR copy = {
         .sType = VK_STRUCTURE_TYPE_BUFFER_COPY_2_KHR,
         .srcOffset = pRegions[r].srcOffset,
         .dstOffset = pRegions[r].dstOffset,
         .size = pRegions[r].size,
      };

      copy_buffer(cmd_buffer->device, &batch, src_buffer, dst_buffer, &copy);
   }

   blorp_batch_finish(&batch);

   cmd_buffer->state.pending_pipe_bits |= ANV_PIPE_RENDER_TARGET_BUFFER_WRITES;
}

void anv_CmdCopyBuffer2KHR(
    VkCommandBuffer                             commandBuffer,
    const VkCopyBufferInfo2KHR*                 pCopyBufferInfo)
{
   ANV_FROM_HANDLE(anv_cmd_buffer, cmd_buffer, commandBuffer);
   ANV_FROM_HANDLE(anv_buffer, src_buffer, pCopyBufferInfo->srcBuffer);
   ANV_FROM_HANDLE(anv_buffer, dst_buffer, pCopyBufferInfo->dstBuffer);

   struct blorp_batch batch;
   blorp_batch_init(&cmd_buffer->device->blorp, &batch, cmd_buffer, 0);

   for (unsigned r = 0; r < pCopyBufferInfo->regionCount; r++) {
      copy_buffer(cmd_buffer->device, &batch, src_buffer, dst_buffer,
                  &pCopyBufferInfo->pRegions[r]);
   }

   blorp_batch_finish(&batch);

   cmd_buffer->state.pending_pipe_bits |= ANV_PIPE_RENDER_TARGET_BUFFER_WRITES;
}


void anv_CmdUpdateBuffer(
    VkCommandBuffer                             commandBuffer,
    VkBuffer                                    dstBuffer,
    VkDeviceSize                                dstOffset,
    VkDeviceSize                                dataSize,
    const void*                                 pData)
{
   ANV_FROM_HANDLE(anv_cmd_buffer, cmd_buffer, commandBuffer);
   ANV_FROM_HANDLE(anv_buffer, dst_buffer, dstBuffer);

   struct blorp_batch batch;
   blorp_batch_init(&cmd_buffer->device->blorp, &batch, cmd_buffer, 0);

   /* We can't quite grab a full block because the state stream needs a
    * little data at the top to build its linked list.
    */
   const uint32_t max_update_size =
      cmd_buffer->device->dynamic_state_pool.block_size - 64;

   assert(max_update_size < MAX_SURFACE_DIM * 4);

   /* We're about to read data that was written from the CPU.  Flush the
    * texture cache so we don't get anything stale.
    */
   cmd_buffer->state.pending_pipe_bits |= ANV_PIPE_TEXTURE_CACHE_INVALIDATE_BIT;

   while (dataSize) {
      const uint32_t copy_size = MIN2(dataSize, max_update_size);

      struct anv_state tmp_data =
         anv_cmd_buffer_alloc_dynamic_state(cmd_buffer, copy_size, 64);

      memcpy(tmp_data.map, pData, copy_size);

      struct blorp_address src = {
         .buffer = cmd_buffer->device->dynamic_state_pool.block_pool.bo,
         .offset = tmp_data.offset,
         .mocs = isl_mocs(&cmd_buffer->device->isl_dev,
                          ISL_SURF_USAGE_TEXTURE_BIT)
      };
      struct blorp_address dst = {
         .buffer = dst_buffer->address.bo,
         .offset = dst_buffer->address.offset + dstOffset,
         .mocs = anv_mocs(cmd_buffer->device, dst_buffer->address.bo,
                          ISL_SURF_USAGE_RENDER_TARGET_BIT),
      };

      blorp_buffer_copy(&batch, src, dst, copy_size);

      dataSize -= copy_size;
      dstOffset += copy_size;
      pData = (void *)pData + copy_size;
   }

   blorp_batch_finish(&batch);

   cmd_buffer->state.pending_pipe_bits |= ANV_PIPE_RENDER_TARGET_BUFFER_WRITES;
}

void anv_CmdFillBuffer(
    VkCommandBuffer                             commandBuffer,
    VkBuffer                                    dstBuffer,
    VkDeviceSize                                dstOffset,
    VkDeviceSize                                fillSize,
    uint32_t                                    data)
{
   ANV_FROM_HANDLE(anv_cmd_buffer, cmd_buffer, commandBuffer);
   ANV_FROM_HANDLE(anv_buffer, dst_buffer, dstBuffer);
   struct blorp_surf surf;
   struct isl_surf isl_surf;

   struct blorp_batch batch;
   blorp_batch_init(&cmd_buffer->device->blorp, &batch, cmd_buffer, 0);

   fillSize = anv_buffer_get_range(dst_buffer, dstOffset, fillSize);

   /* From the Vulkan spec:
    *
    *    "size is the number of bytes to fill, and must be either a multiple
    *    of 4, or VK_WHOLE_SIZE to fill the range from offset to the end of
    *    the buffer. If VK_WHOLE_SIZE is used and the remaining size of the
    *    buffer is not a multiple of 4, then the nearest smaller multiple is
    *    used."
    */
   fillSize &= ~3ull;

   /* First, we compute the biggest format that can be used with the
    * given offsets and size.
    */
   int bs = 16;
   bs = gcd_pow2_u64(bs, dstOffset);
   bs = gcd_pow2_u64(bs, fillSize);
   enum isl_format isl_format = isl_format_for_size(bs);

   union isl_color_value color = {
      .u32 = { data, data, data, data },
   };

   const uint64_t max_fill_size = MAX_SURFACE_DIM * MAX_SURFACE_DIM * bs;
   while (fillSize >= max_fill_size) {
      get_blorp_surf_for_anv_buffer(cmd_buffer->device,
                                    dst_buffer, dstOffset,
                                    MAX_SURFACE_DIM, MAX_SURFACE_DIM,
                                    MAX_SURFACE_DIM * bs, isl_format, true,
                                    &surf, &isl_surf);

      blorp_clear(&batch, &surf, isl_format, ISL_SWIZZLE_IDENTITY,
                  0, 0, 1, 0, 0, MAX_SURFACE_DIM, MAX_SURFACE_DIM,
                  color, NULL);
      fillSize -= max_fill_size;
      dstOffset += max_fill_size;
   }

   uint64_t height = fillSize / (MAX_SURFACE_DIM * bs);
   assert(height < MAX_SURFACE_DIM);
   if (height != 0) {
      const uint64_t rect_fill_size = height * MAX_SURFACE_DIM * bs;
      get_blorp_surf_for_anv_buffer(cmd_buffer->device,
                                    dst_buffer, dstOffset,
                                    MAX_SURFACE_DIM, height,
                                    MAX_SURFACE_DIM * bs, isl_format, true,
                                    &surf, &isl_surf);

      blorp_clear(&batch, &surf, isl_format, ISL_SWIZZLE_IDENTITY,
                  0, 0, 1, 0, 0, MAX_SURFACE_DIM, height,
                  color, NULL);
      fillSize -= rect_fill_size;
      dstOffset += rect_fill_size;
   }

   if (fillSize != 0) {
      const uint32_t width = fillSize / bs;
      get_blorp_surf_for_anv_buffer(cmd_buffer->device,
                                    dst_buffer, dstOffset,
                                    width, 1,
                                    width * bs, isl_format, true,
                                    &surf, &isl_surf);

      blorp_clear(&batch, &surf, isl_format, ISL_SWIZZLE_IDENTITY,
                  0, 0, 1, 0, 0, width, 1,
                  color, NULL);
   }

   blorp_batch_finish(&batch);

   cmd_buffer->state.pending_pipe_bits |= ANV_PIPE_RENDER_TARGET_BUFFER_WRITES;
}

void anv_CmdClearColorImage(
    VkCommandBuffer                             commandBuffer,
    VkImage                                     _image,
    VkImageLayout                               imageLayout,
    const VkClearColorValue*                    pColor,
    uint32_t                                    rangeCount,
    const VkImageSubresourceRange*              pRanges)
{
   ANV_FROM_HANDLE(anv_cmd_buffer, cmd_buffer, commandBuffer);
   ANV_FROM_HANDLE(anv_image, image, _image);

   static const bool color_write_disable[4] = { false, false, false, false };

   struct blorp_batch batch;
   blorp_batch_init(&cmd_buffer->device->blorp, &batch, cmd_buffer, 0);


   for (unsigned r = 0; r < rangeCount; r++) {
      if (pRanges[r].aspectMask == 0)
         continue;

      assert(pRanges[r].aspectMask & VK_IMAGE_ASPECT_ANY_COLOR_BIT_ANV);

      struct blorp_surf surf;
      get_blorp_surf_for_anv_image(cmd_buffer->device,
                                   image, pRanges[r].aspectMask,
                                   VK_IMAGE_USAGE_TRANSFER_DST_BIT,
                                   imageLayout, ISL_AUX_USAGE_NONE, &surf);

      struct anv_format_plane src_format =
         anv_get_format_plane(&cmd_buffer->device->info, image->vk_format,
                              VK_IMAGE_ASPECT_COLOR_BIT, image->tiling);

      unsigned base_layer = pRanges[r].baseArrayLayer;
      unsigned layer_count = anv_get_layerCount(image, &pRanges[r]);

      for (unsigned i = 0; i < anv_get_levelCount(image, &pRanges[r]); i++) {
         const unsigned level = pRanges[r].baseMipLevel + i;
         const unsigned level_width = anv_minify(image->extent.width, level);
         const unsigned level_height = anv_minify(image->extent.height, level);

         if (image->type == VK_IMAGE_TYPE_3D) {
            base_layer = 0;
            layer_count = anv_minify(image->extent.depth, level);
         }

         anv_cmd_buffer_mark_image_written(cmd_buffer, image,
                                           pRanges[r].aspectMask,
                                           surf.aux_usage, level,
                                           base_layer, layer_count);

         blorp_clear(&batch, &surf,
                     src_format.isl_format, src_format.swizzle,
                     level, base_layer, layer_count,
                     0, 0, level_width, level_height,
                     vk_to_isl_color(*pColor), color_write_disable);
      }
   }

   blorp_batch_finish(&batch);
}

void anv_CmdClearDepthStencilImage(
    VkCommandBuffer                             commandBuffer,
    VkImage                                     image_h,
    VkImageLayout                               imageLayout,
    const VkClearDepthStencilValue*             pDepthStencil,
    uint32_t                                    rangeCount,
    const VkImageSubresourceRange*              pRanges)
{
   ANV_FROM_HANDLE(anv_cmd_buffer, cmd_buffer, commandBuffer);
   ANV_FROM_HANDLE(anv_image, image, image_h);

   struct blorp_batch batch;
   blorp_batch_init(&cmd_buffer->device->blorp, &batch, cmd_buffer, 0);

   struct blorp_surf depth, stencil, stencil_shadow;
   if (image->aspects & VK_IMAGE_ASPECT_DEPTH_BIT) {
      get_blorp_surf_for_anv_image(cmd_buffer->device,
                                   image, VK_IMAGE_ASPECT_DEPTH_BIT,
                                   VK_IMAGE_USAGE_TRANSFER_DST_BIT,
                                   imageLayout, ISL_AUX_USAGE_NONE, &depth);
   } else {
      memset(&depth, 0, sizeof(depth));
   }

   bool has_stencil_shadow = false;
   if (image->aspects & VK_IMAGE_ASPECT_STENCIL_BIT) {
      get_blorp_surf_for_anv_image(cmd_buffer->device,
                                   image, VK_IMAGE_ASPECT_STENCIL_BIT,
                                   VK_IMAGE_USAGE_TRANSFER_DST_BIT,
                                   imageLayout, ISL_AUX_USAGE_NONE, &stencil);

      has_stencil_shadow =
         get_blorp_surf_for_anv_shadow_image(cmd_buffer->device, image,
                                             VK_IMAGE_ASPECT_STENCIL_BIT,
                                             &stencil_shadow);
   } else {
      memset(&stencil, 0, sizeof(stencil));
   }

   for (unsigned r = 0; r < rangeCount; r++) {
      if (pRanges[r].aspectMask == 0)
         continue;

      bool clear_depth = pRanges[r].aspectMask & VK_IMAGE_ASPECT_DEPTH_BIT;
      bool clear_stencil = pRanges[r].aspectMask & VK_IMAGE_ASPECT_STENCIL_BIT;

      unsigned base_layer = pRanges[r].baseArrayLayer;
      unsigned layer_count = anv_get_layerCount(image, &pRanges[r]);

      for (unsigned i = 0; i < anv_get_levelCount(image, &pRanges[r]); i++) {
         const unsigned level = pRanges[r].baseMipLevel + i;
         const unsigned level_width = anv_minify(image->extent.width, level);
         const unsigned level_height = anv_minify(image->extent.height, level);

         if (image->type == VK_IMAGE_TYPE_3D)
            layer_count = anv_minify(image->extent.depth, level);

         blorp_clear_depth_stencil(&batch, &depth, &stencil,
                                   level, base_layer, layer_count,
                                   0, 0, level_width, level_height,
                                   clear_depth, pDepthStencil->depth,
                                   clear_stencil ? 0xff : 0,
                                   pDepthStencil->stencil);

         if (clear_stencil && has_stencil_shadow) {
            union isl_color_value stencil_color = {
               .u32 = { pDepthStencil->stencil, },
            };
            blorp_clear(&batch, &stencil_shadow,
                        ISL_FORMAT_R8_UINT, ISL_SWIZZLE_IDENTITY,
                        level, base_layer, layer_count,
                        0, 0, level_width, level_height,
                        stencil_color, NULL);
         }
      }
   }

   blorp_batch_finish(&batch);
}

VkResult
anv_cmd_buffer_alloc_blorp_binding_table(struct anv_cmd_buffer *cmd_buffer,
                                         uint32_t num_entries,
                                         uint32_t *state_offset,
                                         struct anv_state *bt_state)
{
   *bt_state = anv_cmd_buffer_alloc_binding_table(cmd_buffer, num_entries,
                                                  state_offset);
   if (bt_state->map == NULL) {
      /* We ran out of space.  Grab a new binding table block. */
      VkResult result = anv_cmd_buffer_new_binding_table_block(cmd_buffer);
      if (result != VK_SUCCESS)
         return result;

      /* Re-emit state base addresses so we get the new surface state base
       * address before we start emitting binding tables etc.
       */
      anv_cmd_buffer_emit_state_base_address(cmd_buffer);

      *bt_state = anv_cmd_buffer_alloc_binding_table(cmd_buffer, num_entries,
                                                     state_offset);
      assert(bt_state->map != NULL);
   }

   return VK_SUCCESS;
}

static VkResult
binding_table_for_surface_state(struct anv_cmd_buffer *cmd_buffer,
                                struct anv_state surface_state,
                                uint32_t *bt_offset)
{
   uint32_t state_offset;
   struct anv_state bt_state;

   VkResult result =
      anv_cmd_buffer_alloc_blorp_binding_table(cmd_buffer, 1, &state_offset,
                                               &bt_state);
   if (result != VK_SUCCESS)
      return result;

   uint32_t *bt_map = bt_state.map;
   bt_map[0] = surface_state.offset + state_offset;

   *bt_offset = bt_state.offset;
   return VK_SUCCESS;
}

static void
clear_color_attachment(struct anv_cmd_buffer *cmd_buffer,
                       struct blorp_batch *batch,
                       const VkClearAttachment *attachment,
                       uint32_t rectCount, const VkClearRect *pRects)
{
   const struct anv_subpass *subpass = cmd_buffer->state.subpass;
   const uint32_t color_att = attachment->colorAttachment;
   assert(color_att < subpass->color_count);
   const uint32_t att_idx = subpass->color_attachments[color_att].attachment;

   if (att_idx == VK_ATTACHMENT_UNUSED)
      return;

   struct anv_render_pass_attachment *pass_att =
      &cmd_buffer->state.pass->attachments[att_idx];
   struct anv_attachment_state *att_state =
      &cmd_buffer->state.attachments[att_idx];

   uint32_t binding_table;
   VkResult result =
      binding_table_for_surface_state(cmd_buffer, att_state->color.state,
                                      &binding_table);
   if (result != VK_SUCCESS)
      return;

   union isl_color_value clear_color =
      vk_to_isl_color(attachment->clearValue.color);

   /* If multiview is enabled we ignore baseArrayLayer and layerCount */
   if (subpass->view_mask) {
      uint32_t view_idx;
      for_each_bit(view_idx, subpass->view_mask) {
         for (uint32_t r = 0; r < rectCount; ++r) {
            const VkOffset2D offset = pRects[r].rect.offset;
            const VkExtent2D extent = pRects[r].rect.extent;
            blorp_clear_attachments(batch, binding_table,
                                    ISL_FORMAT_UNSUPPORTED, pass_att->samples,
                                    view_idx, 1,
                                    offset.x, offset.y,
                                    offset.x + extent.width,
                                    offset.y + extent.height,
                                    true, clear_color, false, 0.0f, 0, 0);
         }
      }
      return;
   }

   for (uint32_t r = 0; r < rectCount; ++r) {
      const VkOffset2D offset = pRects[r].rect.offset;
      const VkExtent2D extent = pRects[r].rect.extent;
      assert(pRects[r].layerCount != VK_REMAINING_ARRAY_LAYERS);
      blorp_clear_attachments(batch, binding_table,
                              ISL_FORMAT_UNSUPPORTED, pass_att->samples,
                              pRects[r].baseArrayLayer,
                              pRects[r].layerCount,
                              offset.x, offset.y,
                              offset.x + extent.width, offset.y + extent.height,
                              true, clear_color, false, 0.0f, 0, 0);
   }
}

static void
clear_depth_stencil_attachment(struct anv_cmd_buffer *cmd_buffer,
                               struct blorp_batch *batch,
                               const VkClearAttachment *attachment,
                               uint32_t rectCount, const VkClearRect *pRects)
{
   static const union isl_color_value color_value = { .u32 = { 0, } };
   const struct anv_subpass *subpass = cmd_buffer->state.subpass;
   if (!subpass->depth_stencil_attachment)
      return;

   const uint32_t att_idx = subpass->depth_stencil_attachment->attachment;
   assert(att_idx != VK_ATTACHMENT_UNUSED);
   struct anv_render_pass_attachment *pass_att =
      &cmd_buffer->state.pass->attachments[att_idx];

   bool clear_depth = attachment->aspectMask & VK_IMAGE_ASPECT_DEPTH_BIT;
   bool clear_stencil = attachment->aspectMask & VK_IMAGE_ASPECT_STENCIL_BIT;

   enum isl_format depth_format = ISL_FORMAT_UNSUPPORTED;
   if (clear_depth) {
      depth_format = anv_get_isl_format(&cmd_buffer->device->info,
                                        pass_att->format,
                                        VK_IMAGE_ASPECT_DEPTH_BIT,
                                        VK_IMAGE_TILING_OPTIMAL);
   }

   uint32_t binding_table;
   VkResult result =
      binding_table_for_surface_state(cmd_buffer,
                                      cmd_buffer->state.null_surface_state,
                                      &binding_table);
   if (result != VK_SUCCESS)
      return;

   /* If multiview is enabled we ignore baseArrayLayer and layerCount */
   if (subpass->view_mask) {
      uint32_t view_idx;
      for_each_bit(view_idx, subpass->view_mask) {
         for (uint32_t r = 0; r < rectCount; ++r) {
            const VkOffset2D offset = pRects[r].rect.offset;
            const VkExtent2D extent = pRects[r].rect.extent;
            VkClearDepthStencilValue value = attachment->clearValue.depthStencil;
            blorp_clear_attachments(batch, binding_table,
                                    depth_format, pass_att->samples,
                                    view_idx, 1,
                                    offset.x, offset.y,
                                    offset.x + extent.width,
                                    offset.y + extent.height,
                                    false, color_value,
                                    clear_depth, value.depth,
                                    clear_stencil ? 0xff : 0, value.stencil);
         }
      }
      return;
   }

   for (uint32_t r = 0; r < rectCount; ++r) {
      const VkOffset2D offset = pRects[r].rect.offset;
      const VkExtent2D extent = pRects[r].rect.extent;
      VkClearDepthStencilValue value = attachment->clearValue.depthStencil;
      assert(pRects[r].layerCount != VK_REMAINING_ARRAY_LAYERS);
      blorp_clear_attachments(batch, binding_table,
                              depth_format, pass_att->samples,
                              pRects[r].baseArrayLayer,
                              pRects[r].layerCount,
                              offset.x, offset.y,
                              offset.x + extent.width, offset.y + extent.height,
                              false, color_value,
                              clear_depth, value.depth,
                              clear_stencil ? 0xff : 0, value.stencil);
   }
}

void anv_CmdClearAttachments(
    VkCommandBuffer                             commandBuffer,
    uint32_t                                    attachmentCount,
    const VkClearAttachment*                    pAttachments,
    uint32_t                                    rectCount,
    const VkClearRect*                          pRects)
{
   ANV_FROM_HANDLE(anv_cmd_buffer, cmd_buffer, commandBuffer);

   /* Because this gets called within a render pass, we tell blorp not to
    * trash our depth and stencil buffers.
    */
   struct blorp_batch batch;
   enum blorp_batch_flags flags = BLORP_BATCH_NO_EMIT_DEPTH_STENCIL;
   if (cmd_buffer->state.conditional_render_enabled) {
      anv_cmd_emit_conditional_render_predicate(cmd_buffer);
      flags |= BLORP_BATCH_PREDICATE_ENABLE;
   }
   blorp_batch_init(&cmd_buffer->device->blorp, &batch, cmd_buffer, flags);

   for (uint32_t a = 0; a < attachmentCount; ++a) {
      if (pAttachments[a].aspectMask & VK_IMAGE_ASPECT_ANY_COLOR_BIT_ANV) {
         assert(pAttachments[a].aspectMask == VK_IMAGE_ASPECT_COLOR_BIT);
         clear_color_attachment(cmd_buffer, &batch,
                                &pAttachments[a],
                                rectCount, pRects);
      } else {
         clear_depth_stencil_attachment(cmd_buffer, &batch,
                                        &pAttachments[a],
                                        rectCount, pRects);
      }
   }

   blorp_batch_finish(&batch);
}

enum subpass_stage {
   SUBPASS_STAGE_LOAD,
   SUBPASS_STAGE_DRAW,
   SUBPASS_STAGE_RESOLVE,
};

void
anv_image_msaa_resolve(struct anv_cmd_buffer *cmd_buffer,
                       const struct anv_image *src_image,
                       enum isl_aux_usage src_aux_usage,
                       uint32_t src_level, uint32_t src_base_layer,
                       const struct anv_image *dst_image,
                       enum isl_aux_usage dst_aux_usage,
                       uint32_t dst_level, uint32_t dst_base_layer,
                       VkImageAspectFlagBits aspect,
                       uint32_t src_x, uint32_t src_y,
                       uint32_t dst_x, uint32_t dst_y,
                       uint32_t width, uint32_t height,
                       uint32_t layer_count,
                       enum blorp_filter filter)
{
   struct blorp_batch batch;
   blorp_batch_init(&cmd_buffer->device->blorp, &batch, cmd_buffer, 0);

   assert(src_image->type == VK_IMAGE_TYPE_2D);
   assert(src_image->samples > 1);
   assert(dst_image->type == VK_IMAGE_TYPE_2D);
   assert(dst_image->samples == 1);
   assert(src_image->n_planes == dst_image->n_planes);
   assert(!src_image->format->can_ycbcr);
   assert(!dst_image->format->can_ycbcr);

   struct blorp_surf src_surf, dst_surf;
   get_blorp_surf_for_anv_image(cmd_buffer->device, src_image, aspect,
                                VK_IMAGE_USAGE_TRANSFER_SRC_BIT,
                                ANV_IMAGE_LAYOUT_EXPLICIT_AUX,
                                src_aux_usage, &src_surf);
   if (src_aux_usage == ISL_AUX_USAGE_MCS) {
      src_surf.clear_color_addr = anv_to_blorp_address(
         anv_image_get_clear_color_addr(cmd_buffer->device, src_image,
                                        VK_IMAGE_ASPECT_COLOR_BIT));
   }
   get_blorp_surf_for_anv_image(cmd_buffer->device, dst_image, aspect,
                                VK_IMAGE_USAGE_TRANSFER_DST_BIT,
                                ANV_IMAGE_LAYOUT_EXPLICIT_AUX,
                                dst_aux_usage, &dst_surf);
   anv_cmd_buffer_mark_image_written(cmd_buffer, dst_image,
                                     aspect, dst_aux_usage,
                                     dst_level, dst_base_layer, layer_count);

   if (filter == BLORP_FILTER_NONE) {
      /* If no explicit filter is provided, then it's implied by the type of
       * the source image.
       */
      if ((src_surf.surf->usage & ISL_SURF_USAGE_DEPTH_BIT) ||
          (src_surf.surf->usage & ISL_SURF_USAGE_STENCIL_BIT) ||
          isl_format_has_int_channel(src_surf.surf->format)) {
         filter = BLORP_FILTER_SAMPLE_0;
      } else {
         filter = BLORP_FILTER_AVERAGE;
      }
   }

   for (uint32_t l = 0; l < layer_count; l++) {
      blorp_blit(&batch,
                 &src_surf, src_level, src_base_layer + l,
                 ISL_FORMAT_UNSUPPORTED, ISL_SWIZZLE_IDENTITY,
                 &dst_surf, dst_level, dst_base_layer + l,
                 ISL_FORMAT_UNSUPPORTED, ISL_SWIZZLE_IDENTITY,
                 src_x, src_y, src_x + width, src_y + height,
                 dst_x, dst_y, dst_x + width, dst_y + height,
                 filter, false, false);
   }

   blorp_batch_finish(&batch);
}

static void
resolve_image(struct anv_cmd_buffer *cmd_buffer,
              struct anv_image *src_image,
              VkImageLayout src_image_layout,
              struct anv_image *dst_image,
              VkImageLayout dst_image_layout,
              const VkImageResolve2KHR *region)
{
   assert(region->srcSubresource.aspectMask == region->dstSubresource.aspectMask);
   assert(anv_get_layerCount(src_image, &region->srcSubresource) ==
          anv_get_layerCount(dst_image, &region->dstSubresource));

   const uint32_t layer_count =
      anv_get_layerCount(dst_image, &region->dstSubresource);

   uint32_t aspect_bit;
   anv_foreach_image_aspect_bit(aspect_bit, src_image,
                                region->srcSubresource.aspectMask) {
      enum isl_aux_usage src_aux_usage =
         anv_layout_to_aux_usage(&cmd_buffer->device->info, src_image,
                                 (1 << aspect_bit),
                                 VK_IMAGE_USAGE_TRANSFER_SRC_BIT,
                                 src_image_layout);
      enum isl_aux_usage dst_aux_usage =
         anv_layout_to_aux_usage(&cmd_buffer->device->info, dst_image,
                                 (1 << aspect_bit),
                                 VK_IMAGE_USAGE_TRANSFER_DST_BIT,
                                 dst_image_layout);

      anv_image_msaa_resolve(cmd_buffer,
                             src_image, src_aux_usage,
                             region->srcSubresource.mipLevel,
                             region->srcSubresource.baseArrayLayer,
                             dst_image, dst_aux_usage,
                             region->dstSubresource.mipLevel,
                             region->dstSubresource.baseArrayLayer,
                             (1 << aspect_bit),
                             region->srcOffset.x,
                             region->srcOffset.y,
                             region->dstOffset.x,
                             region->dstOffset.y,
                             region->extent.width,
                             region->extent.height,
                             layer_count, BLORP_FILTER_NONE);
   }
}

void anv_CmdResolveImage(
    VkCommandBuffer                             commandBuffer,
    VkImage                                     srcImage,
    VkImageLayout                               srcImageLayout,
    VkImage                                     dstImage,
    VkImageLayout                               dstImageLayout,
    uint32_t                                    regionCount,
    const VkImageResolve*                       pRegions)
{
   ANV_FROM_HANDLE(anv_cmd_buffer, cmd_buffer, commandBuffer);
   ANV_FROM_HANDLE(anv_image, src_image, srcImage);
   ANV_FROM_HANDLE(anv_image, dst_image, dstImage);

   assert(!src_image->format->can_ycbcr);

   for (uint32_t r = 0; r < regionCount; r++) {
      VkImageResolve2KHR resolve = {
         .sType = VK_STRUCTURE_TYPE_IMAGE_RESOLVE_2_KHR,
         .srcSubresource = pRegions[r].srcSubresource,
         .srcOffset      = pRegions[r].srcOffset,
         .dstSubresource = pRegions[r].dstSubresource,
         .dstOffset      = pRegions[r].dstOffset,
         .extent         = pRegions[r].extent,
      };

      resolve_image(cmd_buffer,
                    src_image, srcImageLayout,
                    dst_image, dstImageLayout,
                    &resolve);
   }
}

void anv_CmdResolveImage2KHR(
    VkCommandBuffer                             commandBuffer,
    const VkResolveImageInfo2KHR*               pResolveImageInfo)
{
   ANV_FROM_HANDLE(anv_cmd_buffer, cmd_buffer, commandBuffer);
   ANV_FROM_HANDLE(anv_image, src_image, pResolveImageInfo->srcImage);
   ANV_FROM_HANDLE(anv_image, dst_image, pResolveImageInfo->dstImage);

   assert(!src_image->format->can_ycbcr);

   for (uint32_t r = 0; r < pResolveImageInfo->regionCount; r++) {
      resolve_image(cmd_buffer,
                    src_image, pResolveImageInfo->srcImageLayout,
                    dst_image, pResolveImageInfo->dstImageLayout,
                    &pResolveImageInfo->pRegions[r]);
   }
}

void
anv_image_copy_to_shadow(struct anv_cmd_buffer *cmd_buffer,
                         const struct anv_image *image,
                         VkImageAspectFlagBits aspect,
                         uint32_t base_level, uint32_t level_count,
                         uint32_t base_layer, uint32_t layer_count)
{
   struct blorp_batch batch;
   blorp_batch_init(&cmd_buffer->device->blorp, &batch, cmd_buffer, 0);

   /* We don't know who touched the main surface last so flush a bunch of
    * caches to ensure we get good data.
    */
   cmd_buffer->state.pending_pipe_bits |=
      ANV_PIPE_DEPTH_CACHE_FLUSH_BIT |
      ANV_PIPE_DATA_CACHE_FLUSH_BIT |
      ANV_PIPE_RENDER_TARGET_CACHE_FLUSH_BIT |
      ANV_PIPE_TEXTURE_CACHE_INVALIDATE_BIT;

   struct blorp_surf surf;
   get_blorp_surf_for_anv_image(cmd_buffer->device,
                                image, aspect,
                                VK_IMAGE_USAGE_TRANSFER_SRC_BIT,
                                VK_IMAGE_LAYOUT_GENERAL,
                                ISL_AUX_USAGE_NONE, &surf);
   assert(surf.aux_usage == ISL_AUX_USAGE_NONE);

   struct blorp_surf shadow_surf;
   get_blorp_surf_for_anv_shadow_image(cmd_buffer->device,
                                       image, aspect, &shadow_surf);

   for (uint32_t l = 0; l < level_count; l++) {
      const uint32_t level = base_level + l;

      const VkExtent3D extent = {
         .width = anv_minify(image->extent.width, level),
         .height = anv_minify(image->extent.height, level),
         .depth = anv_minify(image->extent.depth, level),
      };

      if (image->type == VK_IMAGE_TYPE_3D)
         layer_count = extent.depth;

      for (uint32_t a = 0; a < layer_count; a++) {
         const uint32_t layer = base_layer + a;

         blorp_copy(&batch, &surf, level, layer,
                    &shadow_surf, level, layer,
                    0, 0, 0, 0, extent.width, extent.height);
      }
   }

   /* We just wrote to the buffer with the render cache.  Flush it. */
   cmd_buffer->state.pending_pipe_bits |=
      ANV_PIPE_RENDER_TARGET_CACHE_FLUSH_BIT;

   blorp_batch_finish(&batch);
}

void
anv_image_clear_color(struct anv_cmd_buffer *cmd_buffer,
                      const struct anv_image *image,
                      VkImageAspectFlagBits aspect,
                      enum isl_aux_usage aux_usage,
                      enum isl_format format, struct isl_swizzle swizzle,
                      uint32_t level, uint32_t base_layer, uint32_t layer_count,
                      VkRect2D area, union isl_color_value clear_color)
{
   assert(image->aspects == VK_IMAGE_ASPECT_COLOR_BIT);

   /* We don't support planar images with multisampling yet */
   assert(image->n_planes == 1);

   struct blorp_batch batch;
   blorp_batch_init(&cmd_buffer->device->blorp, &batch, cmd_buffer, 0);

   struct blorp_surf surf;
   get_blorp_surf_for_anv_image(cmd_buffer->device, image, aspect,
                                VK_IMAGE_USAGE_TRANSFER_DST_BIT,
                                ANV_IMAGE_LAYOUT_EXPLICIT_AUX,
                                aux_usage, &surf);
   anv_cmd_buffer_mark_image_written(cmd_buffer, image, aspect, aux_usage,
                                     level, base_layer, layer_count);

   blorp_clear(&batch, &surf, format, anv_swizzle_for_render(swizzle),
               level, base_layer, layer_count,
               area.offset.x, area.offset.y,
               area.offset.x + area.extent.width,
               area.offset.y + area.extent.height,
               clear_color, NULL);

   blorp_batch_finish(&batch);
}

void
anv_image_clear_depth_stencil(struct anv_cmd_buffer *cmd_buffer,
                              const struct anv_image *image,
                              VkImageAspectFlags aspects,
                              enum isl_aux_usage depth_aux_usage,
                              uint32_t level,
                              uint32_t base_layer, uint32_t layer_count,
                              VkRect2D area,
                              float depth_value, uint8_t stencil_value)
{
   assert(image->aspects & (VK_IMAGE_ASPECT_DEPTH_BIT |
                            VK_IMAGE_ASPECT_STENCIL_BIT));

   struct blorp_batch batch;
   blorp_batch_init(&cmd_buffer->device->blorp, &batch, cmd_buffer, 0);

   struct blorp_surf depth = {};
   if (aspects & VK_IMAGE_ASPECT_DEPTH_BIT) {
      get_blorp_surf_for_anv_image(cmd_buffer->device,
                                   image, VK_IMAGE_ASPECT_DEPTH_BIT,
                                   0, ANV_IMAGE_LAYOUT_EXPLICIT_AUX,
                                   depth_aux_usage, &depth);
      depth.clear_color.f32[0] = ANV_HZ_FC_VAL;
   }

   struct blorp_surf stencil = {};
   if (aspects & VK_IMAGE_ASPECT_STENCIL_BIT) {
      uint32_t plane = anv_image_aspect_to_plane(image->aspects,
                                                 VK_IMAGE_ASPECT_STENCIL_BIT);
      get_blorp_surf_for_anv_image(cmd_buffer->device,
                                   image, VK_IMAGE_ASPECT_STENCIL_BIT,
                                   0, ANV_IMAGE_LAYOUT_EXPLICIT_AUX,
                                   image->planes[plane].aux_usage, &stencil);
   }

   /* Blorp may choose to clear stencil using RGBA32_UINT for better
    * performance.  If it does this, we need to flush it out of the depth
    * cache before rendering to it.
    */
   cmd_buffer->state.pending_pipe_bits |=
      ANV_PIPE_DEPTH_CACHE_FLUSH_BIT | ANV_PIPE_END_OF_PIPE_SYNC_BIT;

   blorp_clear_depth_stencil(&batch, &depth, &stencil,
                             level, base_layer, layer_count,
                             area.offset.x, area.offset.y,
                             area.offset.x + area.extent.width,
                             area.offset.y + area.extent.height,
                             aspects & VK_IMAGE_ASPECT_DEPTH_BIT,
                             depth_value,
                             (aspects & VK_IMAGE_ASPECT_STENCIL_BIT) ? 0xff : 0,
                             stencil_value);

   /* Blorp may choose to clear stencil using RGBA32_UINT for better
    * performance.  If it does this, we need to flush it out of the render
    * cache before someone starts trying to do stencil on it.
    */
   cmd_buffer->state.pending_pipe_bits |=
      ANV_PIPE_RENDER_TARGET_CACHE_FLUSH_BIT | ANV_PIPE_END_OF_PIPE_SYNC_BIT;

   struct blorp_surf stencil_shadow;
   if ((aspects & VK_IMAGE_ASPECT_STENCIL_BIT) &&
       get_blorp_surf_for_anv_shadow_image(cmd_buffer->device, image,
                                           VK_IMAGE_ASPECT_STENCIL_BIT,
                                           &stencil_shadow)) {
      union isl_color_value stencil_color = {
         .u32 = { stencil_value },
      };
      blorp_clear(&batch, &stencil_shadow,
                  ISL_FORMAT_R8_UINT, ISL_SWIZZLE_IDENTITY,
                  level, base_layer, layer_count,
                  area.offset.x, area.offset.y,
                  area.offset.x + area.extent.width,
                  area.offset.y + area.extent.height,
                  stencil_color, NULL);
   }

   blorp_batch_finish(&batch);
}

void
anv_image_hiz_op(struct anv_cmd_buffer *cmd_buffer,
                 const struct anv_image *image,
                 VkImageAspectFlagBits aspect, uint32_t level,
                 uint32_t base_layer, uint32_t layer_count,
                 enum isl_aux_op hiz_op)
{
   assert(aspect == VK_IMAGE_ASPECT_DEPTH_BIT);
   assert(base_layer + layer_count <= anv_image_aux_layers(image, aspect, level));
   uint32_t plane = anv_image_aspect_to_plane(image->aspects, aspect);
   assert(plane == 0);

   struct blorp_batch batch;
   blorp_batch_init(&cmd_buffer->device->blorp, &batch, cmd_buffer, 0);

   struct blorp_surf surf;
   get_blorp_surf_for_anv_image(cmd_buffer->device,
                                image, VK_IMAGE_ASPECT_DEPTH_BIT,
                                0, ANV_IMAGE_LAYOUT_EXPLICIT_AUX,
                                image->planes[plane].aux_usage, &surf);
   surf.clear_color.f32[0] = ANV_HZ_FC_VAL;

   blorp_hiz_op(&batch, &surf, level, base_layer, layer_count, hiz_op);

   blorp_batch_finish(&batch);
}

void
anv_image_hiz_clear(struct anv_cmd_buffer *cmd_buffer,
                    const struct anv_image *image,
                    VkImageAspectFlags aspects,
                    uint32_t level,
                    uint32_t base_layer, uint32_t layer_count,
                    VkRect2D area, uint8_t stencil_value)
{
   assert(image->aspects & (VK_IMAGE_ASPECT_DEPTH_BIT |
                            VK_IMAGE_ASPECT_STENCIL_BIT));

   struct blorp_batch batch;
   blorp_batch_init(&cmd_buffer->device->blorp, &batch, cmd_buffer, 0);

   struct blorp_surf depth = {};
   if (aspects & VK_IMAGE_ASPECT_DEPTH_BIT) {
      uint32_t plane = anv_image_aspect_to_plane(image->aspects,
                                                 VK_IMAGE_ASPECT_DEPTH_BIT);
      assert(base_layer + layer_count <=
             anv_image_aux_layers(image, VK_IMAGE_ASPECT_DEPTH_BIT, level));
      get_blorp_surf_for_anv_image(cmd_buffer->device,
                                   image, VK_IMAGE_ASPECT_DEPTH_BIT,
                                   0, ANV_IMAGE_LAYOUT_EXPLICIT_AUX,
                                   image->planes[plane].aux_usage, &depth);
      depth.clear_color.f32[0] = ANV_HZ_FC_VAL;
   }

   struct blorp_surf stencil = {};
   if (aspects & VK_IMAGE_ASPECT_STENCIL_BIT) {
      uint32_t plane = anv_image_aspect_to_plane(image->aspects,
                                                 VK_IMAGE_ASPECT_STENCIL_BIT);
      get_blorp_surf_for_anv_image(cmd_buffer->device,
                                   image, VK_IMAGE_ASPECT_STENCIL_BIT,
                                   0, ANV_IMAGE_LAYOUT_EXPLICIT_AUX,
                                   image->planes[plane].aux_usage, &stencil);
   }

   /* From the Sky Lake PRM Volume 7, "Depth Buffer Clear":
    *
    *    "The following is required when performing a depth buffer clear with
    *    using the WM_STATE or 3DSTATE_WM:
    *
    *       * If other rendering operations have preceded this clear, a
    *         PIPE_CONTROL with depth cache flush enabled, Depth Stall bit
    *         enabled must be issued before the rectangle primitive used for
    *         the depth buffer clear operation.
    *       * [...]"
    *
    * Even though the PRM only says that this is required if using 3DSTATE_WM
    * and a 3DPRIMITIVE, the GPU appears to also need this to avoid occasional
    * hangs when doing a clear with WM_HZ_OP.
    */
   cmd_buffer->state.pending_pipe_bits |=
      ANV_PIPE_DEPTH_CACHE_FLUSH_BIT | ANV_PIPE_DEPTH_STALL_BIT;

   blorp_hiz_clear_depth_stencil(&batch, &depth, &stencil,
                                 level, base_layer, layer_count,
                                 area.offset.x, area.offset.y,
                                 area.offset.x + area.extent.width,
                                 area.offset.y + area.extent.height,
                                 aspects & VK_IMAGE_ASPECT_DEPTH_BIT,
                                 ANV_HZ_FC_VAL,
                                 aspects & VK_IMAGE_ASPECT_STENCIL_BIT,
                                 stencil_value);

   blorp_batch_finish(&batch);

   /* From the SKL PRM, Depth Buffer Clear:
    *
    *    "Depth Buffer Clear Workaround
    *
    *    Depth buffer clear pass using any of the methods (WM_STATE,
    *    3DSTATE_WM or 3DSTATE_WM_HZ_OP) must be followed by a PIPE_CONTROL
    *    command with DEPTH_STALL bit and Depth FLUSH bits “set” before
    *    starting to render.  DepthStall and DepthFlush are not needed between
    *    consecutive depth clear passes nor is it required if the depth-clear
    *    pass was done with “full_surf_clear” bit set in the
    *    3DSTATE_WM_HZ_OP."
    *
    * Even though the PRM provides a bunch of conditions under which this is
    * supposedly unnecessary, we choose to perform the flush unconditionally
    * just to be safe.
    */
   cmd_buffer->state.pending_pipe_bits |=
      ANV_PIPE_DEPTH_CACHE_FLUSH_BIT | ANV_PIPE_DEPTH_STALL_BIT;
}

void
anv_image_mcs_op(struct anv_cmd_buffer *cmd_buffer,
                 const struct anv_image *image,
                 enum isl_format format, struct isl_swizzle swizzle,
                 VkImageAspectFlagBits aspect,
                 uint32_t base_layer, uint32_t layer_count,
                 enum isl_aux_op mcs_op, union isl_color_value *clear_value,
                 bool predicate)
{
   assert(image->aspects == VK_IMAGE_ASPECT_COLOR_BIT);
   assert(image->samples > 1);
   assert(base_layer + layer_count <= anv_image_aux_layers(image, aspect, 0));

   /* Multisampling with multi-planar formats is not supported */
   assert(image->n_planes == 1);

   struct blorp_batch batch;
   blorp_batch_init(&cmd_buffer->device->blorp, &batch, cmd_buffer,
                    BLORP_BATCH_PREDICATE_ENABLE * predicate +
                    BLORP_BATCH_NO_UPDATE_CLEAR_COLOR * !clear_value);

   struct blorp_surf surf;
   get_blorp_surf_for_anv_image(cmd_buffer->device, image, aspect,
                                0, ANV_IMAGE_LAYOUT_EXPLICIT_AUX,
                                ISL_AUX_USAGE_MCS, &surf);

   /* Blorp will store the clear color for us if we provide the clear color
    * address and we are doing a fast clear. So we save the clear value into
    * the blorp surface.
    */
   if (clear_value)
      surf.clear_color = *clear_value;

   /* From the Sky Lake PRM Vol. 7, "Render Target Fast Clear":
    *
    *    "After Render target fast clear, pipe-control with color cache
    *    write-flush must be issued before sending any DRAW commands on
    *    that render target."
    *
    * This comment is a bit cryptic and doesn't really tell you what's going
    * or what's really needed.  It appears that fast clear ops are not
    * properly synchronized with other drawing.  This means that we cannot
    * have a fast clear operation in the pipe at the same time as other
    * regular drawing operations.  We need to use a PIPE_CONTROL to ensure
    * that the contents of the previous draw hit the render target before we
    * resolve and then use a second PIPE_CONTROL after the resolve to ensure
    * that it is completed before any additional drawing occurs.
    */
   cmd_buffer->state.pending_pipe_bits |=
      ANV_PIPE_RENDER_TARGET_CACHE_FLUSH_BIT | ANV_PIPE_END_OF_PIPE_SYNC_BIT;

   switch (mcs_op) {
   case ISL_AUX_OP_FAST_CLEAR:
      blorp_fast_clear(&batch, &surf, format, swizzle,
                       0, base_layer, layer_count,
                       0, 0, image->extent.width, image->extent.height);
      break;
   case ISL_AUX_OP_PARTIAL_RESOLVE:
      blorp_mcs_partial_resolve(&batch, &surf, format,
                                base_layer, layer_count);
      break;
   case ISL_AUX_OP_FULL_RESOLVE:
   case ISL_AUX_OP_AMBIGUATE:
   default:
      unreachable("Unsupported MCS operation");
   }

   cmd_buffer->state.pending_pipe_bits |=
      ANV_PIPE_RENDER_TARGET_CACHE_FLUSH_BIT | ANV_PIPE_END_OF_PIPE_SYNC_BIT;

   blorp_batch_finish(&batch);
}

void
anv_image_ccs_op(struct anv_cmd_buffer *cmd_buffer,
                 const struct anv_image *image,
                 enum isl_format format, struct isl_swizzle swizzle,
                 VkImageAspectFlagBits aspect, uint32_t level,
                 uint32_t base_layer, uint32_t layer_count,
                 enum isl_aux_op ccs_op, union isl_color_value *clear_value,
                 bool predicate)
{
   assert(image->aspects & VK_IMAGE_ASPECT_ANY_COLOR_BIT_ANV);
   assert(image->samples == 1);
   assert(level < anv_image_aux_levels(image, aspect));
   /* Multi-LOD YcBcR is not allowed */
   assert(image->n_planes == 1 || level == 0);
   assert(base_layer + layer_count <=
          anv_image_aux_layers(image, aspect, level));

   uint32_t plane = anv_image_aspect_to_plane(image->aspects, aspect);
   uint32_t width_div = image->format->planes[plane].denominator_scales[0];
   uint32_t height_div = image->format->planes[plane].denominator_scales[1];
   uint32_t level_width = anv_minify(image->extent.width, level) / width_div;
   uint32_t level_height = anv_minify(image->extent.height, level) / height_div;

   struct blorp_batch batch;
   blorp_batch_init(&cmd_buffer->device->blorp, &batch, cmd_buffer,
                    BLORP_BATCH_PREDICATE_ENABLE * predicate +
                    BLORP_BATCH_NO_UPDATE_CLEAR_COLOR * !clear_value);

   struct blorp_surf surf;
   get_blorp_surf_for_anv_image(cmd_buffer->device, image, aspect,
                                0, ANV_IMAGE_LAYOUT_EXPLICIT_AUX,
                                image->planes[plane].aux_usage,
                                &surf);

   /* Blorp will store the clear color for us if we provide the clear color
    * address and we are doing a fast clear. So we save the clear value into
    * the blorp surface.
    */
   if (clear_value)
      surf.clear_color = *clear_value;

   /* From the Sky Lake PRM Vol. 7, "Render Target Fast Clear":
    *
    *    "After Render target fast clear, pipe-control with color cache
    *    write-flush must be issued before sending any DRAW commands on
    *    that render target."
    *
    * This comment is a bit cryptic and doesn't really tell you what's going
    * or what's really needed.  It appears that fast clear ops are not
    * properly synchronized with other drawing.  This means that we cannot
    * have a fast clear operation in the pipe at the same time as other
    * regular drawing operations.  We need to use a PIPE_CONTROL to ensure
    * that the contents of the previous draw hit the render target before we
    * resolve and then use a second PIPE_CONTROL after the resolve to ensure
    * that it is completed before any additional drawing occurs.
    */
   cmd_buffer->state.pending_pipe_bits |=
      ANV_PIPE_RENDER_TARGET_CACHE_FLUSH_BIT | ANV_PIPE_END_OF_PIPE_SYNC_BIT;

   switch (ccs_op) {
   case ISL_AUX_OP_FAST_CLEAR:
      blorp_fast_clear(&batch, &surf, format, swizzle,
                       level, base_layer, layer_count,
                       0, 0, level_width, level_height);
      break;
   case ISL_AUX_OP_FULL_RESOLVE:
   case ISL_AUX_OP_PARTIAL_RESOLVE:
      blorp_ccs_resolve(&batch, &surf, level, base_layer, layer_count,
                        format, ccs_op);
      break;
   case ISL_AUX_OP_AMBIGUATE:
      for (uint32_t a = 0; a < layer_count; a++) {
         const uint32_t layer = base_layer + a;
         blorp_ccs_ambiguate(&batch, &surf, level, layer);
      }
      break;
   default:
      unreachable("Unsupported CCS operation");
   }

   cmd_buffer->state.pending_pipe_bits |=
      ANV_PIPE_RENDER_TARGET_CACHE_FLUSH_BIT | ANV_PIPE_END_OF_PIPE_SYNC_BIT;

   blorp_batch_finish(&batch);
}<|MERGE_RESOLUTION|>--- conflicted
+++ resolved
@@ -542,33 +542,9 @@
       region->bufferRowLength ?
       region->bufferRowLength : extent.width;
 
-<<<<<<< HEAD
-      bool dst_has_shadow = false;
-      struct blorp_surf dst_shadow_surf;
-      if (&image == dst) {
-         /* In this case, the source is the buffer and, since blorp takes its
-          * copy dimensions in terms of the source format, we have to use the
-          * scaled down version for compressed textures because the source
-          * format is an RGB format.
-          */
-         extent.width = buffer_extent.width;
-         extent.height = buffer_extent.height;
-
-         anv_cmd_buffer_mark_image_written(cmd_buffer, anv_image,
-                                           aspect, dst->surf.aux_usage,
-                                           dst->level,
-                                           dst->offset.z, extent.depth);
-
-         dst_has_shadow =
-            get_blorp_surf_for_anv_shadow_image(cmd_buffer->device,
-                                                anv_image, aspect,
-                                                &dst_shadow_surf);
-      }
-=======
    const uint32_t buffer_image_height =
       region->bufferImageHeight ?
       region->bufferImageHeight : extent.height;
->>>>>>> 6d8c6860
 
    const uint32_t buffer_row_pitch =
       DIV_ROUND_UP(buffer_row_length, linear_fmtl->bw) *
