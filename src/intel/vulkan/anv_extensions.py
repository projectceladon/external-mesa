COPYRIGHT = """\
/*
 * Copyright 2017 Intel Corporation
 *
 * Permission is hereby granted, free of charge, to any person obtaining a
 * copy of this software and associated documentation files (the
 * "Software"), to deal in the Software without restriction, including
 * without limitation the rights to use, copy, modify, merge, publish,
 * distribute, sub license, and/or sell copies of the Software, and to
 * permit persons to whom the Software is furnished to do so, subject to
 * the following conditions:
 *
 * The above copyright notice and this permission notice (including the
 * next paragraph) shall be included in all copies or substantial portions
 * of the Software.
 *
 * THE SOFTWARE IS PROVIDED "AS IS", WITHOUT WARRANTY OF ANY KIND, EXPRESS
 * OR IMPLIED, INCLUDING BUT NOT LIMITED TO THE WARRANTIES OF
 * MERCHANTABILITY, FITNESS FOR A PARTICULAR PURPOSE AND NON-INFRINGEMENT.
 * IN NO EVENT SHALL VMWARE AND/OR ITS SUPPLIERS BE LIABLE FOR
 * ANY CLAIM, DAMAGES OR OTHER LIABILITY, WHETHER IN AN ACTION OF CONTRACT,
 * TORT OR OTHERWISE, ARISING FROM, OUT OF OR IN CONNECTION WITH THE
 * SOFTWARE OR THE USE OR OTHER DEALINGS IN THE SOFTWARE.
 */
"""

import argparse
import copy
import re
import xml.etree.cElementTree as et

def _bool_to_c_expr(b):
    if b is True:
        return 'true'
    if b is False:
        return 'false'
    return b

class Extension:
    def __init__(self, name, ext_version, enable):
        self.name = name
        self.ext_version = int(ext_version)
        self.enable = _bool_to_c_expr(enable)

class ApiVersion:
    def __init__(self, version, enable):
        self.version = version
        self.enable = _bool_to_c_expr(enable)

API_PATCH_VERSION = 96

# Supported API versions.  Each one is the maximum patch version for the given
# version.  Version come in increasing order and each version is available if
# it's provided "enable" condition is true and all previous versions are
# available.
API_VERSIONS = [
    ApiVersion('1.0',   True),

    # DRM_IOCTL_SYNCOBJ_WAIT is required for VK_KHR_external_fence which is a
    # required core feature in Vulkan 1.1
    ApiVersion('1.1',   'device->has_syncobj_wait'),
]

MAX_API_VERSION = None # Computed later

# On Android, we disable all surface and swapchain extensions. Android's Vulkan
# loader implements VK_KHR_surface and VK_KHR_swapchain, and applications
# cannot access the driver's implementation. Moreoever, if the driver exposes
# the those extension strings, then tests dEQP-VK.api.info.instance.extensions
# and dEQP-VK.api.info.device fail due to the duplicated strings.
EXTENSIONS = [
    Extension('VK_ANDROID_external_memory_android_hardware_buffer', 3, 'ANDROID'),
    Extension('VK_ANDROID_native_buffer',                 5, 'ANDROID'),
    Extension('VK_KHR_8bit_storage',                      1, 'device->info.gen >= 8 && !ANDROID'),
    Extension('VK_KHR_16bit_storage',                     1, 'device->info.gen >= 8'),
<<<<<<< HEAD
    Extension('VK_KHR_8bit_storage',                      1, 'device->info.gen >= 8 && !ANDROID'),
=======
>>>>>>> 3cf4df6a
    Extension('VK_KHR_bind_memory2',                      1, True),
    Extension('VK_KHR_create_renderpass2',                1, '!ANDROID'),
    Extension('VK_KHR_dedicated_allocation',              1, True),
    Extension('VK_KHR_depth_stencil_resolve',             1, '!ANDROID'),
    Extension('VK_KHR_descriptor_update_template',        1, True),
    Extension('VK_KHR_device_group',                      1, True),
    Extension('VK_KHR_device_group_creation',             1, True),
<<<<<<< HEAD
=======
    Extension('VK_KHR_display',                          23, 'VK_USE_PLATFORM_DISPLAY_KHR'),
    Extension('VK_KHR_draw_indirect_count',               1, True),
>>>>>>> 3cf4df6a
    Extension('VK_KHR_driver_properties',                 1, '!ANDROID'),
    Extension('VK_KHR_external_fence',                    1,
              'device->has_syncobj_wait'),
    Extension('VK_KHR_external_fence_capabilities',       1, True),
    Extension('VK_KHR_external_fence_fd',                 1,
              'device->has_syncobj_wait'),
    Extension('VK_KHR_external_memory',                   1, True),
    Extension('VK_KHR_external_memory_capabilities',      1, True),
    Extension('VK_KHR_external_memory_fd',                1, True),
    Extension('VK_KHR_external_semaphore',                1, True),
    Extension('VK_KHR_external_semaphore_capabilities',   1, True),
    Extension('VK_KHR_external_semaphore_fd',             1, True),
    Extension('VK_KHR_get_display_properties2',           1, 'VK_USE_PLATFORM_DISPLAY_KHR'),
    Extension('VK_KHR_get_memory_requirements2',          1, True),
    Extension('VK_KHR_get_physical_device_properties2',   1, True),
    Extension('VK_KHR_get_surface_capabilities2',         1, 'ANV_HAS_SURFACE'),
    Extension('VK_KHR_image_format_list',                 1, True),
    Extension('VK_KHR_incremental_present',               1, 'ANV_HAS_SURFACE'),
    Extension('VK_KHR_maintenance1',                      1, True),
    Extension('VK_KHR_maintenance2',                      1, True),
    Extension('VK_KHR_maintenance3',                      1, True),
    Extension('VK_KHR_multiview',                         1, True),
    Extension('VK_KHR_push_descriptor',                   1, True),
    Extension('VK_KHR_relaxed_block_layout',              1, True),
    Extension('VK_KHR_sampler_mirror_clamp_to_edge',      1, True),
    Extension('VK_KHR_sampler_ycbcr_conversion',          1, True),
    Extension('VK_KHR_shader_draw_parameters',            1, True),
    Extension('VK_KHR_storage_buffer_storage_class',      1, True),
    Extension('VK_KHR_surface',                          25, 'ANV_HAS_SURFACE'),
    Extension('VK_KHR_swapchain',                        68, 'ANV_HAS_SURFACE'),
    Extension('VK_KHR_variable_pointers',                 1, True),
    Extension('VK_KHR_wayland_surface',                   6, 'VK_USE_PLATFORM_WAYLAND_KHR'),
    Extension('VK_KHR_xcb_surface',                       6, 'VK_USE_PLATFORM_XCB_KHR'),
    Extension('VK_KHR_xlib_surface',                      6, 'VK_USE_PLATFORM_XLIB_KHR'),
    Extension('VK_EXT_acquire_xlib_display',              1, 'VK_USE_PLATFORM_XLIB_XRANDR_EXT'),
    Extension('VK_EXT_calibrated_timestamps',             1, True),
    Extension('VK_EXT_conditional_rendering',             1, 'device->info.gen >= 8 || device->info.is_haswell'),
    Extension('VK_EXT_debug_report',                      8, True),
    Extension('VK_EXT_direct_mode_display',               1, 'VK_USE_PLATFORM_DISPLAY_KHR'),
    Extension('VK_EXT_display_control',                   1, 'VK_USE_PLATFORM_DISPLAY_KHR'),
    Extension('VK_EXT_display_surface_counter',           1, 'VK_USE_PLATFORM_DISPLAY_KHR'),
    Extension('VK_EXT_external_memory_dma_buf',           1, True),
    Extension('VK_EXT_global_priority',                   1,
              'device->has_context_priority'),
<<<<<<< HEAD
    Extension('VK_EXT_pci_bus_info',                      1, False),
=======
    Extension('VK_EXT_pci_bus_info',                      2, True),
    Extension('VK_EXT_post_depth_coverage',               1, 'device->info.gen >= 9'),
    Extension('VK_EXT_queue_family_foreign',              1, 'ANDROID'),
    Extension('VK_EXT_sampler_filter_minmax',             1, 'device->info.gen >= 9'),
    Extension('VK_EXT_scalar_block_layout',               1, True),
>>>>>>> 3cf4df6a
    Extension('VK_EXT_shader_viewport_index_layer',       1, True),
    Extension('VK_EXT_shader_stencil_export',             1, 'device->info.gen >= 9'),
    Extension('VK_EXT_transform_feedback',                1, True),
    Extension('VK_EXT_vertex_attribute_divisor',          3, True),
<<<<<<< HEAD
    Extension('VK_EXT_post_depth_coverage',               1, 'device->info.gen >= 9'),
    Extension('VK_EXT_sampler_filter_minmax',             1, 'device->info.gen >= 9'),
    Extension('VK_EXT_calibrated_timestamps',             1, True),
=======
>>>>>>> 3cf4df6a
    Extension('VK_GOOGLE_decorate_string',                1, '!ANDROID'),
    Extension('VK_GOOGLE_hlsl_functionality1',            1, '!ANDROID'),
]

class VkVersion:
    def __init__(self, string):
        split = string.split('.')
        self.major = int(split[0])
        self.minor = int(split[1])
        if len(split) > 2:
            assert len(split) == 3
            self.patch = int(split[2])
        else:
            self.patch = None

        # Sanity check.  The range bits are required by the definition of the
        # VK_MAKE_VERSION macro
        assert self.major < 1024 and self.minor < 1024
        assert self.patch is None or self.patch < 4096
        assert str(self) == string

    def __str__(self):
        ver_list = [str(self.major), str(self.minor)]
        if self.patch is not None:
            ver_list.append(str(self.patch))
        return '.'.join(ver_list)

    def c_vk_version(self):
        patch = self.patch if self.patch is not None else 0
        ver_list = [str(self.major), str(self.minor), str(patch)]
        return 'VK_MAKE_VERSION(' + ', '.join(ver_list) + ')'

    def __int_ver(self):
        # This is just an expansion of VK_VERSION
        patch = self.patch if self.patch is not None else 0
        return (self.major << 22) | (self.minor << 12) | patch

    def __gt__(self, other):
        # If only one of them has a patch version, "ignore" it by making
        # other's patch version match self.
        if (self.patch is None) != (other.patch is None):
            other = copy.copy(other)
            other.patch = self.patch

        return self.__int_ver() > other.__int_ver()



MAX_API_VERSION = VkVersion('0.0.0')
for version in API_VERSIONS:
    version.version = VkVersion(version.version)
    version.version.patch = API_PATCH_VERSION
    assert version.version > MAX_API_VERSION
    MAX_API_VERSION = version.version<|MERGE_RESOLUTION|>--- conflicted
+++ resolved
@@ -73,10 +73,6 @@
     Extension('VK_ANDROID_native_buffer',                 5, 'ANDROID'),
     Extension('VK_KHR_8bit_storage',                      1, 'device->info.gen >= 8 && !ANDROID'),
     Extension('VK_KHR_16bit_storage',                     1, 'device->info.gen >= 8'),
-<<<<<<< HEAD
-    Extension('VK_KHR_8bit_storage',                      1, 'device->info.gen >= 8 && !ANDROID'),
-=======
->>>>>>> 3cf4df6a
     Extension('VK_KHR_bind_memory2',                      1, True),
     Extension('VK_KHR_create_renderpass2',                1, '!ANDROID'),
     Extension('VK_KHR_dedicated_allocation',              1, True),
@@ -84,11 +80,8 @@
     Extension('VK_KHR_descriptor_update_template',        1, True),
     Extension('VK_KHR_device_group',                      1, True),
     Extension('VK_KHR_device_group_creation',             1, True),
-<<<<<<< HEAD
-=======
     Extension('VK_KHR_display',                          23, 'VK_USE_PLATFORM_DISPLAY_KHR'),
     Extension('VK_KHR_draw_indirect_count',               1, True),
->>>>>>> 3cf4df6a
     Extension('VK_KHR_driver_properties',                 1, '!ANDROID'),
     Extension('VK_KHR_external_fence',                    1,
               'device->has_syncobj_wait'),
@@ -133,25 +126,15 @@
     Extension('VK_EXT_external_memory_dma_buf',           1, True),
     Extension('VK_EXT_global_priority',                   1,
               'device->has_context_priority'),
-<<<<<<< HEAD
-    Extension('VK_EXT_pci_bus_info',                      1, False),
-=======
     Extension('VK_EXT_pci_bus_info',                      2, True),
     Extension('VK_EXT_post_depth_coverage',               1, 'device->info.gen >= 9'),
     Extension('VK_EXT_queue_family_foreign',              1, 'ANDROID'),
     Extension('VK_EXT_sampler_filter_minmax',             1, 'device->info.gen >= 9'),
     Extension('VK_EXT_scalar_block_layout',               1, True),
->>>>>>> 3cf4df6a
     Extension('VK_EXT_shader_viewport_index_layer',       1, True),
     Extension('VK_EXT_shader_stencil_export',             1, 'device->info.gen >= 9'),
     Extension('VK_EXT_transform_feedback',                1, True),
     Extension('VK_EXT_vertex_attribute_divisor',          3, True),
-<<<<<<< HEAD
-    Extension('VK_EXT_post_depth_coverage',               1, 'device->info.gen >= 9'),
-    Extension('VK_EXT_sampler_filter_minmax',             1, 'device->info.gen >= 9'),
-    Extension('VK_EXT_calibrated_timestamps',             1, True),
-=======
->>>>>>> 3cf4df6a
     Extension('VK_GOOGLE_decorate_string',                1, '!ANDROID'),
     Extension('VK_GOOGLE_hlsl_functionality1',            1, '!ANDROID'),
 ]
