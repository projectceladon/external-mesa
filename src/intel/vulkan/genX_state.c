/*
 * Copyright © 2015 Intel Corporation
 *
 * Permission is hereby granted, free of charge, to any person obtaining a
 * copy of this software and associated documentation files (the "Software"),
 * to deal in the Software without restriction, including without limitation
 * the rights to use, copy, modify, merge, publish, distribute, sublicense,
 * and/or sell copies of the Software, and to permit persons to whom the
 * Software is furnished to do so, subject to the following conditions:
 *
 * The above copyright notice and this permission notice (including the next
 * paragraph) shall be included in all copies or substantial portions of the
 * Software.
 *
 * THE SOFTWARE IS PROVIDED "AS IS", WITHOUT WARRANTY OF ANY KIND, EXPRESS OR
 * IMPLIED, INCLUDING BUT NOT LIMITED TO THE WARRANTIES OF MERCHANTABILITY,
 * FITNESS FOR A PARTICULAR PURPOSE AND NONINFRINGEMENT.  IN NO EVENT SHALL
 * THE AUTHORS OR COPYRIGHT HOLDERS BE LIABLE FOR ANY CLAIM, DAMAGES OR OTHER
 * LIABILITY, WHETHER IN AN ACTION OF CONTRACT, TORT OR OTHERWISE, ARISING
 * FROM, OUT OF OR IN CONNECTION WITH THE SOFTWARE OR THE USE OR OTHER DEALINGS
 * IN THE SOFTWARE.
 */

#include <assert.h>
#include <stdbool.h>
#include <string.h>
#include <unistd.h>
#include <fcntl.h>

#include "anv_private.h"

#include "common/gen_aux_map.h"
#include "common/gen_sample_positions.h"
#include "genxml/gen_macros.h"
#include "genxml/genX_pack.h"

#include "vk_util.h"

static void
genX(emit_slice_hashing_state)(struct anv_device *device,
                               struct anv_batch *batch)
{
   device->slice_hash = (struct anv_state) { 0 };

#if GEN_GEN == 11
   const unsigned *ppipe_subslices = device->info.ppipe_subslices;
   int subslices_delta = ppipe_subslices[0] - ppipe_subslices[1];
   if (subslices_delta == 0)
      return;

   unsigned size = GENX(SLICE_HASH_TABLE_length) * 4;
   device->slice_hash =
      anv_state_pool_alloc(&device->dynamic_state_pool, size, 64);

   struct GENX(SLICE_HASH_TABLE) table0 = {
      .Entry = {
         { 1, 1, 0, 1, 1, 0, 1, 1, 0, 1, 1, 0, 1, 1, 0, 1 },
         { 1, 0, 1, 1, 0, 1, 1, 0, 1, 1, 0, 1, 1, 0, 1, 1 },
         { 0, 1, 1, 0, 1, 1, 0, 1, 1, 0, 1, 1, 0, 1, 1, 0 },
         { 1, 1, 0, 1, 1, 0, 1, 1, 0, 1, 1, 0, 1, 1, 0, 1 },
         { 1, 0, 1, 1, 0, 1, 1, 0, 1, 1, 0, 1, 1, 0, 1, 1 },
         { 0, 1, 1, 0, 1, 1, 0, 1, 1, 0, 1, 1, 0, 1, 1, 0 },
         { 1, 1, 0, 1, 1, 0, 1, 1, 0, 1, 1, 0, 1, 1, 0, 1 },
         { 1, 0, 1, 1, 0, 1, 1, 0, 1, 1, 0, 1, 1, 0, 1, 1 },
         { 0, 1, 1, 0, 1, 1, 0, 1, 1, 0, 1, 1, 0, 1, 1, 0 },
         { 1, 1, 0, 1, 1, 0, 1, 1, 0, 1, 1, 0, 1, 1, 0, 1 },
         { 1, 0, 1, 1, 0, 1, 1, 0, 1, 1, 0, 1, 1, 0, 1, 1 },
         { 0, 1, 1, 0, 1, 1, 0, 1, 1, 0, 1, 1, 0, 1, 1, 0 },
         { 1, 1, 0, 1, 1, 0, 1, 1, 0, 1, 1, 0, 1, 1, 0, 1 },
         { 1, 0, 1, 1, 0, 1, 1, 0, 1, 1, 0, 1, 1, 0, 1, 1 },
         { 0, 1, 1, 0, 1, 1, 0, 1, 1, 0, 1, 1, 0, 1, 1, 0 },
         { 1, 1, 0, 1, 1, 0, 1, 1, 0, 1, 1, 0, 1, 1, 0, 1 }
      }
   };

   struct GENX(SLICE_HASH_TABLE) table1 = {
      .Entry = {
         { 0, 0, 1, 0, 0, 1, 0, 0, 1, 0, 0, 1, 0, 0, 1, 0 },
         { 0, 1, 0, 0, 1, 0, 0, 1, 0, 0, 1, 0, 0, 1, 0, 0 },
         { 1, 0, 0, 1, 0, 0, 1, 0, 0, 1, 0, 0, 1, 0, 0, 1 },
         { 0, 0, 1, 0, 0, 1, 0, 0, 1, 0, 0, 1, 0, 0, 1, 0 },
         { 0, 1, 0, 0, 1, 0, 0, 1, 0, 0, 1, 0, 0, 1, 0, 0 },
         { 1, 0, 0, 1, 0, 0, 1, 0, 0, 1, 0, 0, 1, 0, 0, 1 },
         { 0, 0, 1, 0, 0, 1, 0, 0, 1, 0, 0, 1, 0, 0, 1, 0 },
         { 0, 1, 0, 0, 1, 0, 0, 1, 0, 0, 1, 0, 0, 1, 0, 0 },
         { 1, 0, 0, 1, 0, 0, 1, 0, 0, 1, 0, 0, 1, 0, 0, 1 },
         { 0, 0, 1, 0, 0, 1, 0, 0, 1, 0, 0, 1, 0, 0, 1, 0 },
         { 0, 1, 0, 0, 1, 0, 0, 1, 0, 0, 1, 0, 0, 1, 0, 0 },
         { 1, 0, 0, 1, 0, 0, 1, 0, 0, 1, 0, 0, 1, 0, 0, 1 },
         { 0, 0, 1, 0, 0, 1, 0, 0, 1, 0, 0, 1, 0, 0, 1, 0 },
         { 0, 1, 0, 0, 1, 0, 0, 1, 0, 0, 1, 0, 0, 1, 0, 0 },
         { 1, 0, 0, 1, 0, 0, 1, 0, 0, 1, 0, 0, 1, 0, 0, 1 },
         { 0, 0, 1, 0, 0, 1, 0, 0, 1, 0, 0, 1, 0, 0, 1, 0 }
      }
   };

   const struct GENX(SLICE_HASH_TABLE) *table =
      subslices_delta < 0 ? &table0 : &table1;
   GENX(SLICE_HASH_TABLE_pack)(NULL, device->slice_hash.map, table);

   anv_batch_emit(batch, GENX(3DSTATE_SLICE_TABLE_STATE_POINTERS), ptr) {
      ptr.SliceHashStatePointerValid = true;
      ptr.SliceHashTableStatePointer = device->slice_hash.offset;
   }

   anv_batch_emit(batch, GENX(3DSTATE_3D_MODE), mode) {
      mode.SliceHashingTableEnable = true;
   }
#endif
}

VkResult
genX(init_device_state)(struct anv_device *device)
{
   struct anv_batch batch;

   uint32_t cmds[64];
   batch.start = batch.next = cmds;
   batch.end = (void *) cmds + sizeof(cmds);

   anv_batch_emit(&batch, GENX(PIPELINE_SELECT), ps) {
#if GEN_GEN >= 9
      ps.MaskBits = 3;
#endif
      ps.PipelineSelection = _3D;
   }

#if GEN_GEN == 9
   uint32_t cache_mode_1;
   anv_pack_struct(&cache_mode_1, GENX(CACHE_MODE_1),
                   .FloatBlendOptimizationEnable = true,
                   .FloatBlendOptimizationEnableMask = true,
                   .PartialResolveDisableInVC = true,
                   .PartialResolveDisableInVCMask = true);

   anv_batch_emit(&batch, GENX(MI_LOAD_REGISTER_IMM), lri) {
      lri.RegisterOffset = GENX(CACHE_MODE_1_num);
      lri.DataDWord      = cache_mode_1;
   }
#endif

   anv_batch_emit(&batch, GENX(3DSTATE_AA_LINE_PARAMETERS), aa);

   anv_batch_emit(&batch, GENX(3DSTATE_DRAWING_RECTANGLE), rect) {
      rect.ClippedDrawingRectangleYMin = 0;
      rect.ClippedDrawingRectangleXMin = 0;
      rect.ClippedDrawingRectangleYMax = UINT16_MAX;
      rect.ClippedDrawingRectangleXMax = UINT16_MAX;
      rect.DrawingRectangleOriginY = 0;
      rect.DrawingRectangleOriginX = 0;
   }

#if GEN_GEN >= 8
   anv_batch_emit(&batch, GENX(3DSTATE_WM_CHROMAKEY), ck);

   /* See the Vulkan 1.0 spec Table 24.1 "Standard sample locations" and
    * VkPhysicalDeviceFeatures::standardSampleLocations.
    */
   anv_batch_emit(&batch, GENX(3DSTATE_SAMPLE_PATTERN), sp) {
      GEN_SAMPLE_POS_1X(sp._1xSample);
      GEN_SAMPLE_POS_2X(sp._2xSample);
      GEN_SAMPLE_POS_4X(sp._4xSample);
      GEN_SAMPLE_POS_8X(sp._8xSample);
#if GEN_GEN >= 9
      GEN_SAMPLE_POS_16X(sp._16xSample);
#endif
   }

   /* The BDW+ docs describe how to use the 3DSTATE_WM_HZ_OP instruction in the
    * section titled, "Optimized Depth Buffer Clear and/or Stencil Buffer
    * Clear." It mentions that the packet overrides GPU state for the clear
    * operation and needs to be reset to 0s to clear the overrides. Depending
    * on the kernel, we may not get a context with the state for this packet
    * zeroed. Do it ourselves just in case. We've observed this to prevent a
    * number of GPU hangs on ICL.
    */
   anv_batch_emit(&batch, GENX(3DSTATE_WM_HZ_OP), hzp);
#endif

#if GEN_GEN == 11
   /* The default behavior of bit 5 "Headerless Message for Pre-emptable
    * Contexts" in SAMPLER MODE register is set to 0, which means
    * headerless sampler messages are not allowed for pre-emptable
    * contexts. Set the bit 5 to 1 to allow them.
    */
   uint32_t sampler_mode;
   anv_pack_struct(&sampler_mode, GENX(SAMPLER_MODE),
                   .HeaderlessMessageforPreemptableContexts = true,
                   .HeaderlessMessageforPreemptableContextsMask = true);

    anv_batch_emit(&batch, GENX(MI_LOAD_REGISTER_IMM), lri) {
      lri.RegisterOffset = GENX(SAMPLER_MODE_num);
      lri.DataDWord      = sampler_mode;
   }

   /* Bit 1 "Enabled Texel Offset Precision Fix" must be set in
    * HALF_SLICE_CHICKEN7 register.
    */
   uint32_t half_slice_chicken7;
   anv_pack_struct(&half_slice_chicken7, GENX(HALF_SLICE_CHICKEN7),
                   .EnabledTexelOffsetPrecisionFix = true,
                   .EnabledTexelOffsetPrecisionFixMask = true);

    anv_batch_emit(&batch, GENX(MI_LOAD_REGISTER_IMM), lri) {
      lri.RegisterOffset = GENX(HALF_SLICE_CHICKEN7_num);
      lri.DataDWord      = half_slice_chicken7;
   }

<<<<<<< HEAD
   /* WaEnableStateCacheRedirectToCS:icl */
   uint32_t slice_common_eco_chicken1;
   anv_pack_struct(&slice_common_eco_chicken1,
                   GENX(SLICE_COMMON_ECO_CHICKEN1),
                   .StateCacheRedirectToCSSectionEnable = true,
                   .StateCacheRedirectToCSSectionEnableMask = true);
=======
   uint32_t tccntlreg;
   anv_pack_struct(&tccntlreg, GENX(TCCNTLREG),
                   .L3DataPartialWriteMergingEnable = true,
                   .ColorZPartialWriteMergingEnable = true,
                   .URBPartialWriteMergingEnable = true,
                   .TCDisable = true);

   anv_batch_emit(&batch, GENX(MI_LOAD_REGISTER_IMM), lri) {
      lri.RegisterOffset = GENX(TCCNTLREG_num);
      lri.DataDWord      = tccntlreg;
   }

#endif
   genX(emit_slice_hashing_state)(device, &batch);
>>>>>>> 4392cf2d

#if GEN_GEN >= 11
   /* hardware specification recommends disabling repacking for
    * the compatibility with decompression mechanism in display controller.
    */
   if (device->info.disable_ccs_repack) {
      uint32_t cache_mode_0;
      anv_pack_struct(&cache_mode_0,
                      GENX(CACHE_MODE_0),
                      .DisableRepackingforCompression = true,
                      .DisableRepackingforCompressionMask = true);

      anv_batch_emit(&batch, GENX(MI_LOAD_REGISTER_IMM), lri) {
         lri.RegisterOffset = GENX(CACHE_MODE_0_num);
         lri.DataDWord      = cache_mode_0;
      }
   }
#endif

#if GEN_GEN == 12
   uint64_t aux_base_addr = gen_aux_map_get_base(device->aux_map_ctx);
   assert(aux_base_addr % (32 * 1024) == 0);
   anv_batch_emit(&batch, GENX(MI_LOAD_REGISTER_IMM), lri) {
      lri.RegisterOffset = GENX(GFX_AUX_TABLE_BASE_ADDR_num);
      lri.DataDWord = aux_base_addr & 0xffffffff;
   }
   anv_batch_emit(&batch, GENX(MI_LOAD_REGISTER_IMM), lri) {
      lri.RegisterOffset = GENX(GFX_AUX_TABLE_BASE_ADDR_num) + 4;
      lri.DataDWord = aux_base_addr >> 32;
   }
#endif

   /* Set the "CONSTANT_BUFFER Address Offset Disable" bit, so
    * 3DSTATE_CONSTANT_XS buffer 0 is an absolute address.
    *
    * This is only safe on kernels with context isolation support.
    */
   if (GEN_GEN >= 8 && device->physical->has_context_isolation) {
      UNUSED uint32_t tmp_reg;
#if GEN_GEN >= 9
      anv_pack_struct(&tmp_reg, GENX(CS_DEBUG_MODE2),
                      .CONSTANT_BUFFERAddressOffsetDisable = true,
                      .CONSTANT_BUFFERAddressOffsetDisableMask = true);
      anv_batch_emit(&batch, GENX(MI_LOAD_REGISTER_IMM), lri) {
         lri.RegisterOffset = GENX(CS_DEBUG_MODE2_num);
         lri.DataDWord      = tmp_reg;
      }
#elif GEN_GEN == 8
      anv_pack_struct(&tmp_reg, GENX(INSTPM),
                      .CONSTANT_BUFFERAddressOffsetDisable = true,
                      .CONSTANT_BUFFERAddressOffsetDisableMask = true);
      anv_batch_emit(&batch, GENX(MI_LOAD_REGISTER_IMM), lri) {
         lri.RegisterOffset = GENX(INSTPM_num);
         lri.DataDWord      = tmp_reg;
      }
#endif
   }

   anv_batch_emit(&batch, GENX(MI_BATCH_BUFFER_END), bbe);

   assert(batch.next <= batch.end);

   return anv_queue_submit_simple_batch(&device->queue, &batch);
}

static uint32_t
vk_to_gen_tex_filter(VkFilter filter, bool anisotropyEnable)
{
   switch (filter) {
   default:
      assert(!"Invalid filter");
   case VK_FILTER_NEAREST:
      return anisotropyEnable ? MAPFILTER_ANISOTROPIC : MAPFILTER_NEAREST;
   case VK_FILTER_LINEAR:
      return anisotropyEnable ? MAPFILTER_ANISOTROPIC : MAPFILTER_LINEAR;
   }
}

static uint32_t
vk_to_gen_max_anisotropy(float ratio)
{
   return (anv_clamp_f(ratio, 2, 16) - 2) / 2;
}

static const uint32_t vk_to_gen_mipmap_mode[] = {
   [VK_SAMPLER_MIPMAP_MODE_NEAREST]          = MIPFILTER_NEAREST,
   [VK_SAMPLER_MIPMAP_MODE_LINEAR]           = MIPFILTER_LINEAR
};

static const uint32_t vk_to_gen_tex_address[] = {
   [VK_SAMPLER_ADDRESS_MODE_REPEAT]          = TCM_WRAP,
   [VK_SAMPLER_ADDRESS_MODE_MIRRORED_REPEAT] = TCM_MIRROR,
   [VK_SAMPLER_ADDRESS_MODE_CLAMP_TO_EDGE]   = TCM_CLAMP,
   [VK_SAMPLER_ADDRESS_MODE_MIRROR_CLAMP_TO_EDGE] = TCM_MIRROR_ONCE,
   [VK_SAMPLER_ADDRESS_MODE_CLAMP_TO_BORDER] = TCM_CLAMP_BORDER,
};

/* Vulkan specifies the result of shadow comparisons as:
 *     1     if   ref <op> texel,
 *     0     otherwise.
 *
 * The hardware does:
 *     0     if texel <op> ref,
 *     1     otherwise.
 *
 * So, these look a bit strange because there's both a negation
 * and swapping of the arguments involved.
 */
static const uint32_t vk_to_gen_shadow_compare_op[] = {
   [VK_COMPARE_OP_NEVER]                        = PREFILTEROPALWAYS,
   [VK_COMPARE_OP_LESS]                         = PREFILTEROPLEQUAL,
   [VK_COMPARE_OP_EQUAL]                        = PREFILTEROPNOTEQUAL,
   [VK_COMPARE_OP_LESS_OR_EQUAL]                = PREFILTEROPLESS,
   [VK_COMPARE_OP_GREATER]                      = PREFILTEROPGEQUAL,
   [VK_COMPARE_OP_NOT_EQUAL]                    = PREFILTEROPEQUAL,
   [VK_COMPARE_OP_GREATER_OR_EQUAL]             = PREFILTEROPGREATER,
   [VK_COMPARE_OP_ALWAYS]                       = PREFILTEROPNEVER,
};

#if GEN_GEN >= 9
static const uint32_t vk_to_gen_sampler_reduction_mode[] = {
   [VK_SAMPLER_REDUCTION_MODE_WEIGHTED_AVERAGE_EXT] = STD_FILTER,
   [VK_SAMPLER_REDUCTION_MODE_MIN_EXT]              = MINIMUM,
   [VK_SAMPLER_REDUCTION_MODE_MAX_EXT]              = MAXIMUM,
};
#endif

VkResult genX(CreateSampler)(
    VkDevice                                    _device,
    const VkSamplerCreateInfo*                  pCreateInfo,
    const VkAllocationCallbacks*                pAllocator,
    VkSampler*                                  pSampler)
{
   ANV_FROM_HANDLE(anv_device, device, _device);
   struct anv_sampler *sampler;

   assert(pCreateInfo->sType == VK_STRUCTURE_TYPE_SAMPLER_CREATE_INFO);

   sampler = vk_zalloc2(&device->alloc, pAllocator, sizeof(*sampler), 8,
                        VK_SYSTEM_ALLOCATION_SCOPE_OBJECT);
   if (!sampler)
      return vk_error(VK_ERROR_OUT_OF_HOST_MEMORY);

   sampler->n_planes = 1;

   uint32_t border_color_stride = GEN_IS_HASWELL ? 512 : 64;
   uint32_t border_color_offset = device->border_colors.offset +
                                  pCreateInfo->borderColor *
                                  border_color_stride;

#if GEN_GEN >= 9
   unsigned sampler_reduction_mode = STD_FILTER;
   bool enable_sampler_reduction = false;
#endif

   vk_foreach_struct(ext, pCreateInfo->pNext) {
      switch (ext->sType) {
      case VK_STRUCTURE_TYPE_SAMPLER_YCBCR_CONVERSION_INFO: {
         VkSamplerYcbcrConversionInfo *pSamplerConversion =
            (VkSamplerYcbcrConversionInfo *) ext;
         ANV_FROM_HANDLE(anv_ycbcr_conversion, conversion,
                         pSamplerConversion->conversion);

         /* Ignore conversion for non-YUV formats. This fulfills a requirement
          * for clients that want to utilize same code path for images with
          * external formats (VK_FORMAT_UNDEFINED) and "regular" RGBA images
          * where format is known.
          */
         if (conversion == NULL || !conversion->format->can_ycbcr)
            break;

         sampler->n_planes = conversion->format->n_planes;
         sampler->conversion = conversion;
         break;
      }
#if GEN_GEN >= 9
      case VK_STRUCTURE_TYPE_SAMPLER_REDUCTION_MODE_CREATE_INFO: {
         VkSamplerReductionModeCreateInfo *sampler_reduction =
            (VkSamplerReductionModeCreateInfo *) ext;
         sampler_reduction_mode =
            vk_to_gen_sampler_reduction_mode[sampler_reduction->reductionMode];
         enable_sampler_reduction = true;
         break;
      }
#endif
      default:
         anv_debug_ignored_stype(ext->sType);
         break;
      }
   }

   if (device->physical->has_bindless_samplers) {
      /* If we have bindless, allocate enough samplers.  We allocate 32 bytes
       * for each sampler instead of 16 bytes because we want all bindless
       * samplers to be 32-byte aligned so we don't have to use indirect
       * sampler messages on them.
       */
      sampler->bindless_state =
         anv_state_pool_alloc(&device->dynamic_state_pool,
                              sampler->n_planes * 32, 32);
   }

   for (unsigned p = 0; p < sampler->n_planes; p++) {
      const bool plane_has_chroma =
         sampler->conversion && sampler->conversion->format->planes[p].has_chroma;
      const VkFilter min_filter =
         plane_has_chroma ? sampler->conversion->chroma_filter : pCreateInfo->minFilter;
      const VkFilter mag_filter =
         plane_has_chroma ? sampler->conversion->chroma_filter : pCreateInfo->magFilter;
      const bool enable_min_filter_addr_rounding = min_filter != VK_FILTER_NEAREST;
      const bool enable_mag_filter_addr_rounding = mag_filter != VK_FILTER_NEAREST;
      /* From Broadwell PRM, SAMPLER_STATE:
       *   "Mip Mode Filter must be set to MIPFILTER_NONE for Planar YUV surfaces."
       */
      const uint32_t mip_filter_mode =
         (sampler->conversion &&
          isl_format_is_yuv(sampler->conversion->format->planes[0].isl_format)) ?
         MIPFILTER_NONE : vk_to_gen_mipmap_mode[pCreateInfo->mipmapMode];

      struct GENX(SAMPLER_STATE) sampler_state = {
         .SamplerDisable = false,
         .TextureBorderColorMode = DX10OGL,

#if GEN_GEN >= 8
         .LODPreClampMode = CLAMP_MODE_OGL,
#else
         .LODPreClampEnable = CLAMP_ENABLE_OGL,
#endif

#if GEN_GEN == 8
         .BaseMipLevel = 0.0,
#endif
         .MipModeFilter = mip_filter_mode,
         .MagModeFilter = vk_to_gen_tex_filter(mag_filter, pCreateInfo->anisotropyEnable),
         .MinModeFilter = vk_to_gen_tex_filter(min_filter, pCreateInfo->anisotropyEnable),
         .TextureLODBias = anv_clamp_f(pCreateInfo->mipLodBias, -16, 15.996),
         .AnisotropicAlgorithm =
            pCreateInfo->anisotropyEnable ? EWAApproximation : LEGACY,
         .MinLOD = anv_clamp_f(pCreateInfo->minLod, 0, 14),
         .MaxLOD = anv_clamp_f(pCreateInfo->maxLod, 0, 14),
         .ChromaKeyEnable = 0,
         .ChromaKeyIndex = 0,
         .ChromaKeyMode = 0,
         .ShadowFunction =
            vk_to_gen_shadow_compare_op[pCreateInfo->compareEnable ?
                                        pCreateInfo->compareOp : VK_COMPARE_OP_NEVER],
         .CubeSurfaceControlMode = OVERRIDE,

         .BorderColorPointer = border_color_offset,

#if GEN_GEN >= 8
         .LODClampMagnificationMode = MIPNONE,
#endif

         .MaximumAnisotropy = vk_to_gen_max_anisotropy(pCreateInfo->maxAnisotropy),
         .RAddressMinFilterRoundingEnable = enable_min_filter_addr_rounding,
         .RAddressMagFilterRoundingEnable = enable_mag_filter_addr_rounding,
         .VAddressMinFilterRoundingEnable = enable_min_filter_addr_rounding,
         .VAddressMagFilterRoundingEnable = enable_mag_filter_addr_rounding,
         .UAddressMinFilterRoundingEnable = enable_min_filter_addr_rounding,
         .UAddressMagFilterRoundingEnable = enable_mag_filter_addr_rounding,
         .TrilinearFilterQuality = 0,
         .NonnormalizedCoordinateEnable = pCreateInfo->unnormalizedCoordinates,
         .TCXAddressControlMode = vk_to_gen_tex_address[pCreateInfo->addressModeU],
         .TCYAddressControlMode = vk_to_gen_tex_address[pCreateInfo->addressModeV],
         .TCZAddressControlMode = vk_to_gen_tex_address[pCreateInfo->addressModeW],

#if GEN_GEN >= 9
         .ReductionType = sampler_reduction_mode,
         .ReductionTypeEnable = enable_sampler_reduction,
#endif
      };

      GENX(SAMPLER_STATE_pack)(NULL, sampler->state[p], &sampler_state);

      if (sampler->bindless_state.map) {
         memcpy(sampler->bindless_state.map + p * 32,
                sampler->state[p], GENX(SAMPLER_STATE_length) * 4);
      }
   }

   *pSampler = anv_sampler_to_handle(sampler);

   return VK_SUCCESS;
}<|MERGE_RESOLUTION|>--- conflicted
+++ resolved
@@ -206,14 +206,6 @@
       lri.DataDWord      = half_slice_chicken7;
    }
 
-<<<<<<< HEAD
-   /* WaEnableStateCacheRedirectToCS:icl */
-   uint32_t slice_common_eco_chicken1;
-   anv_pack_struct(&slice_common_eco_chicken1,
-                   GENX(SLICE_COMMON_ECO_CHICKEN1),
-                   .StateCacheRedirectToCSSectionEnable = true,
-                   .StateCacheRedirectToCSSectionEnableMask = true);
-=======
    uint32_t tccntlreg;
    anv_pack_struct(&tccntlreg, GENX(TCCNTLREG),
                    .L3DataPartialWriteMergingEnable = true,
@@ -228,7 +220,6 @@
 
 #endif
    genX(emit_slice_hashing_state)(device, &batch);
->>>>>>> 4392cf2d
 
 #if GEN_GEN >= 11
    /* hardware specification recommends disabling repacking for
