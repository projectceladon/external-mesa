--- conflicted
+++ resolved
@@ -771,14 +771,6 @@
    }
    anv_state_stream_finish(&pool->surface_state_stream);
 
-<<<<<<< HEAD
-   list_for_each_entry_safe(struct anv_descriptor_set, set,
-                            &pool->desc_sets, pool_link) {
-      anv_descriptor_set_destroy(device, pool, set);
-   }
-
-=======
->>>>>>> e42399f4
    vk_free2(&device->alloc, pAllocator, pool);
 }
 
@@ -792,14 +784,9 @@
 
    list_for_each_entry_safe(struct anv_descriptor_set, set,
                             &pool->desc_sets, pool_link) {
-<<<<<<< HEAD
-      anv_descriptor_set_destroy(device, pool, set);
-   }
-=======
       anv_descriptor_set_layout_unref(device, set->layout);
    }
    list_inithead(&pool->desc_sets);
->>>>>>> e42399f4
 
    pool->next = 0;
    pool->free_list = EMPTY;
@@ -1016,27 +1003,12 @@
       anv_descriptor_pool_free_state(pool, set->desc_surface_state);
    }
 
-<<<<<<< HEAD
-   /* Put the descriptor set allocation back on the free list. */
-   const uint32_t index = (char *) set - pool->data;
-   if (index + set->size == pool->next) {
-      pool->next = index;
-   } else {
-      struct pool_free_list_entry *entry = (struct pool_free_list_entry *) set;
-      entry->next = pool->free_list;
-      entry->size = set->size;
-      pool->free_list = (char *) entry - pool->data;
-   }
-
-   list_del(&set->pool_link);
-=======
    for (uint32_t b = 0; b < set->buffer_view_count; b++)
       anv_descriptor_pool_free_state(pool, set->buffer_views[b].surface_state);
 
    list_del(&set->pool_link);
 
    anv_descriptor_pool_free_set(pool, set);
->>>>>>> e42399f4
 }
 
 VkResult anv_AllocateDescriptorSets(
@@ -1058,8 +1030,6 @@
       result = anv_descriptor_set_create(device, pool, layout, &set);
       if (result != VK_SUCCESS)
          break;
-
-      list_addtail(&set->pool_link, &pool->desc_sets);
 
       pDescriptorSets[i] = anv_descriptor_set_to_handle(set);
    }
