--- conflicted
+++ resolved
@@ -1433,14 +1433,6 @@
 
    unsigned subslices = MAX2(device->physical->subslice_total, 1);
 
-<<<<<<< HEAD
-   /* For, Gen11+, scratch space allocation is based on the number of threads
-    * in the base configuration. */
-   if (devinfo->gen >= 12)
-      subslices = devinfo->num_subslices[0];
-   else if (devinfo->gen == 11)
-      subslices = 8;
-=======
    /* The documentation for 3DSTATE_PS "Scratch Space Base Pointer" says:
     *
     *    "Scratch Space per slice is computed based on 4 sub-slices.  SW
@@ -1461,7 +1453,6 @@
       subslices = 8;
    else if (devinfo->gen >= 9)
       subslices = 4 * devinfo->num_slices;
->>>>>>> 6d8c6860
 
    unsigned scratch_ids_per_subslice;
    if (devinfo->gen >= 12) {
