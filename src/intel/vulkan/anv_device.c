--- conflicted
+++ resolved
@@ -1763,45 +1763,6 @@
       case VK_STRUCTURE_TYPE_PHYSICAL_DEVICE_DESCRIPTOR_INDEXING_PROPERTIES_EXT: {
          VkPhysicalDeviceDescriptorIndexingPropertiesEXT *properties =
             (VkPhysicalDeviceDescriptorIndexingPropertiesEXT *)ext;
-<<<<<<< HEAD
-
-         /* It's a bit hard to exactly map our implementation to the limits
-          * described here.  The bindless surface handle in the extended
-          * message descriptors is 20 bits and it's an index into the table of
-          * RENDER_SURFACE_STATE structs that starts at bindless surface base
-          * address.  Given that most things consume two surface states per
-          * view (general/sampled for textures and write-only/read-write for
-          * images), we claim 2^19 things.
-          *
-          * For SSBOs, we just use A64 messages so there is no real limit
-          * there beyond the limit on the total size of a descriptor set.
-          */
-         const unsigned max_bindless_views = 1 << 19;
-
-         props->maxUpdateAfterBindDescriptorsInAllPools = max_bindless_views;
-         props->shaderUniformBufferArrayNonUniformIndexingNative = false;
-         props->shaderSampledImageArrayNonUniformIndexingNative = false;
-         props->shaderStorageBufferArrayNonUniformIndexingNative = true;
-         props->shaderStorageImageArrayNonUniformIndexingNative = false;
-         props->shaderInputAttachmentArrayNonUniformIndexingNative = false;
-         props->robustBufferAccessUpdateAfterBind = true;
-         props->quadDivergentImplicitLod = false;
-         props->maxPerStageDescriptorUpdateAfterBindSamplers = max_bindless_views;
-         props->maxPerStageDescriptorUpdateAfterBindUniformBuffers = MAX_PER_STAGE_DESCRIPTOR_UNIFORM_BUFFERS;
-         props->maxPerStageDescriptorUpdateAfterBindStorageBuffers = UINT32_MAX;
-         props->maxPerStageDescriptorUpdateAfterBindSampledImages = max_bindless_views;
-         props->maxPerStageDescriptorUpdateAfterBindStorageImages = max_bindless_views;
-         props->maxPerStageDescriptorUpdateAfterBindInputAttachments = MAX_PER_STAGE_DESCRIPTOR_INPUT_ATTACHMENTS;
-         props->maxPerStageUpdateAfterBindResources = UINT32_MAX;
-         props->maxDescriptorSetUpdateAfterBindSamplers = max_bindless_views;
-         props->maxDescriptorSetUpdateAfterBindUniformBuffers = 6 * MAX_PER_STAGE_DESCRIPTOR_UNIFORM_BUFFERS;
-         props->maxDescriptorSetUpdateAfterBindUniformBuffersDynamic = MAX_DYNAMIC_BUFFERS / 2;
-         props->maxDescriptorSetUpdateAfterBindStorageBuffers = UINT32_MAX;
-         props->maxDescriptorSetUpdateAfterBindStorageBuffersDynamic = MAX_DYNAMIC_BUFFERS / 2;
-         props->maxDescriptorSetUpdateAfterBindSampledImages = max_bindless_views;
-         props->maxDescriptorSetUpdateAfterBindStorageImages = max_bindless_views;
-         props->maxDescriptorSetUpdateAfterBindInputAttachments = MAX_DESCRIPTOR_SET_INPUT_ATTACHMENTS;
-=======
          CORE_PROPERTY(1, 2, maxUpdateAfterBindDescriptorsInAllPools);
          CORE_PROPERTY(1, 2, shaderUniformBufferArrayNonUniformIndexingNative);
          CORE_PROPERTY(1, 2, shaderSampledImageArrayNonUniformIndexingNative);
@@ -1825,7 +1786,6 @@
          CORE_PROPERTY(1, 2, maxDescriptorSetUpdateAfterBindSampledImages);
          CORE_PROPERTY(1, 2, maxDescriptorSetUpdateAfterBindStorageImages);
          CORE_PROPERTY(1, 2, maxDescriptorSetUpdateAfterBindInputAttachments);
->>>>>>> 4392cf2d
          break;
       }
 
@@ -3655,17 +3615,10 @@
    if (mem->map)
       anv_UnmapMemory(_device, _mem);
 
-<<<<<<< HEAD
-   p_atomic_add(&pdevice->memory.heaps[mem->type->heapIndex].used,
-                -mem->bo->size);
-
-   anv_bo_cache_release(device, &device->bo_cache, mem->bo);
-=======
    p_atomic_add(&device->physical->memory.heaps[mem->type->heapIndex].used,
                 -mem->bo->size);
 
    anv_device_release_bo(device, mem->bo);
->>>>>>> 4392cf2d
 
 #if defined(ANDROID) && ANDROID_API_LEVEL >= 26
    if (mem->ahw)
