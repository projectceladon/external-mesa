--- conflicted
+++ resolved
@@ -167,19 +167,11 @@
          .AddressModifyEnable = true,
          .BufferStartingAddress = src,
          .BufferPitch = bs,
-<<<<<<< HEAD
-         .VertexBufferMOCS = anv_mocs_for_bo(cmd_buffer->device, src),
-#if (GEN_GEN >= 8)
-         .BufferSize = size,
-#else
-         .EndAddress = { src, src_offset + size - 1 },
-=======
          .VertexBufferMOCS = anv_mocs_for_bo(cmd_buffer->device, src.bo),
 #if (GEN_GEN >= 8)
          .BufferSize = size,
 #else
          .EndAddress = anv_address_add(src, size - 1),
->>>>>>> cbac9f27
 #endif
       });
 
@@ -235,13 +227,8 @@
 
    anv_batch_emit(&cmd_buffer->batch, GENX(3DSTATE_SO_BUFFER), sob) {
       sob.SOBufferIndex = 0;
-<<<<<<< HEAD
-      sob.SOBufferMOCS = anv_mocs_for_bo(cmd_buffer->device, dst),
-      sob.SurfaceBaseAddress = (struct anv_address) { dst, dst_offset };
-=======
       sob.SOBufferMOCS = anv_mocs_for_bo(cmd_buffer->device, dst.bo),
       sob.SurfaceBaseAddress = dst;
->>>>>>> cbac9f27
 
 #if GEN_GEN >= 8
       sob.SOBufferEnable = true;
