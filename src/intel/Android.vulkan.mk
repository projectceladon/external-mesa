--- conflicted
+++ resolved
@@ -339,8 +339,6 @@
 
 LOCAL_SHARED_LIBRARIES := $(ANV_SHARED_LIBRARIES) libz libsync liblog
 
-<<<<<<< HEAD
-=======
 # If Android version >=8 MESA should static link libexpat else should dynamic link
 ifeq ($(shell test $(PLATFORM_SDK_VERSION) -ge 27; echo $$?), 0)
 LOCAL_STATIC_LIBRARIES := \
@@ -350,7 +348,6 @@
 	libexpat
 endif
 
->>>>>>> 975199ab
 LOCAL_HEADER_LIBRARIES += libcutils_headers libhardware_headers
 
 include $(MESA_COMMON_MK)
