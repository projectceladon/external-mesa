/*
 * Copyright © 2016 Intel Corporation
 *
 * Permission is hereby granted, free of charge, to any person obtaining a
 * copy of this software and associated documentation files (the "Software"),
 * to deal in the Software without restriction, including without limitation
 * the rights to use, copy, modify, merge, publish, distribute, sublicense,
 * and/or sell copies of the Software, and to permit persons to whom the
 * Software is furnished to do so, subject to the following conditions:
 *
 * The above copyright notice and this permission notice (including the next
 * paragraph) shall be included in all copies or substantial portions of the
 * Software.
 *
 * THE SOFTWARE IS PROVIDED "AS IS", WITHOUT WARRANTY OF ANY KIND, EXPRESS OR
 * IMPLIED, INCLUDING BUT NOT LIMITED TO THE WARRANTIES OF MERCHANTABILITY,
 * FITNESS FOR A PARTICULAR PURPOSE AND NONINFRINGEMENT.  IN NO EVENT SHALL
 * THE AUTHORS OR COPYRIGHT HOLDERS BE LIABLE FOR ANY CLAIM, DAMAGES OR OTHER
 * LIABILITY, WHETHER IN AN ACTION OF CONTRACT, TORT OR OTHERWISE, ARISING
 * FROM, OUT OF OR IN CONNECTION WITH THE SOFTWARE OR THE USE OR OTHER DEALINGS
 * IN THE SOFTWARE.
 */

#include <stdio.h>
#include <stdbool.h>
#include <stdint.h>
#include <stdarg.h>
#include <string.h>
#include <expat.h>
#include <inttypes.h>
#include <zlib.h>

#include <util/macros.h>
#include <util/ralloc.h>

#include "gen_decoder.h"

#include "isl/isl.h"
#include "genxml/genX_xml.h"

#define XML_BUFFER_SIZE 4096
#define MAX_VALUE_ITEMS 128

struct location {
   const char *filename;
   int line_number;
};

struct parser_context {
   XML_Parser parser;
   int foo;
   struct location loc;

   struct gen_group *group;
   struct gen_enum *enoom;

   int n_values, n_allocated_values;
   struct gen_value **values;

   struct gen_field *last_field;

   struct gen_spec *spec;
};

const char *
gen_group_get_name(struct gen_group *group)
{
   return group->name;
}

uint32_t
gen_group_get_opcode(struct gen_group *group)
{
   return group->opcode;
}

struct gen_group *
gen_spec_find_struct(struct gen_spec *spec, const char *name)
{
   struct hash_entry *entry = _mesa_hash_table_search(spec->structs,
                                                      name);
   return entry ? entry->data : NULL;
}

struct gen_group *
gen_spec_find_register(struct gen_spec *spec, uint32_t offset)
{
   struct hash_entry *entry =
      _mesa_hash_table_search(spec->registers_by_offset,
                              (void *) (uintptr_t) offset);
   return entry ? entry->data : NULL;
}

struct gen_group *
gen_spec_find_register_by_name(struct gen_spec *spec, const char *name)
{
   struct hash_entry *entry =
      _mesa_hash_table_search(spec->registers_by_name, name);
   return entry ? entry->data : NULL;
}

struct gen_enum *
gen_spec_find_enum(struct gen_spec *spec, const char *name)
{
   struct hash_entry *entry = _mesa_hash_table_search(spec->enums,
                                                      name);
   return entry ? entry->data : NULL;
}

uint32_t
gen_spec_get_gen(struct gen_spec *spec)
{
   return spec->gen;
}

static void __attribute__((noreturn))
fail(struct location *loc, const char *msg, ...)
{
   va_list ap;

   va_start(ap, msg);
   fprintf(stderr, "%s:%d: error: ",
           loc->filename, loc->line_number);
   vfprintf(stderr, msg, ap);
   fprintf(stderr, "\n");
   va_end(ap);
   exit(EXIT_FAILURE);
}

static void
get_group_offset_count(const char **atts, uint32_t *offset, uint32_t *count,
                       uint32_t *size, bool *variable)
{
   for (int i = 0; atts[i]; i += 2) {
      char *p;

      if (strcmp(atts[i], "count") == 0) {
         *count = strtoul(atts[i + 1], &p, 0);
         if (*count == 0)
            *variable = true;
      } else if (strcmp(atts[i], "start") == 0) {
         *offset = strtoul(atts[i + 1], &p, 0);
      } else if (strcmp(atts[i], "size") == 0) {
         *size = strtoul(atts[i + 1], &p, 0);
      }
   }
   return;
}

static struct gen_group *
create_group(struct parser_context *ctx,
             const char *name,
             const char **atts,
             struct gen_group *parent,
             bool fixed_length)
{
   struct gen_group *group;

   group = rzalloc(ctx->spec, struct gen_group);
   if (name)
      group->name = ralloc_strdup(group, name);

   group->spec = ctx->spec;
   group->variable = false;
   group->fixed_length = fixed_length;
   group->dword_length_field = NULL;
   group->dw_length = 0;
   group->bias = 1;

   for (int i = 0; atts[i]; i += 2) {
      char *p;
      if (strcmp(atts[i], "length") == 0) {
         group->dw_length = strtoul(atts[i + 1], &p, 0);
      } else if (strcmp(atts[i], "bias") == 0) {
         group->bias = strtoul(atts[i + 1], &p, 0);
      }
   }

   if (parent) {
      group->parent = parent;
      get_group_offset_count(atts,
                             &group->group_offset,
                             &group->group_count,
                             &group->group_size,
                             &group->variable);
   }

   return group;
}

static struct gen_enum *
create_enum(struct parser_context *ctx, const char *name, const char **atts)
{
   struct gen_enum *e;

   e = rzalloc(ctx->spec, struct gen_enum);
   if (name)
      e->name = ralloc_strdup(e, name);

   return e;
}

static void
get_register_offset(const char **atts, uint32_t *offset)
{
   for (int i = 0; atts[i]; i += 2) {
      char *p;

      if (strcmp(atts[i], "num") == 0)
         *offset = strtoul(atts[i + 1], &p, 0);
   }
   return;
}

static void
get_start_end_pos(int *start, int *end)
{
   /* start value has to be mod with 32 as we need the relative
    * start position in the first DWord. For the end position, add
    * the length of the field to the start position to get the
    * relative postion in the 64 bit address.
    */
   if (*end - *start > 32) {
      int len = *end - *start;
      *start = *start % 32;
      *end = *start + len;
   } else {
      *start = *start % 32;
      *end = *end % 32;
   }

   return;
}

static inline uint64_t
mask(int start, int end)
{
   uint64_t v;

   v = ~0ULL >> (63 - end + start);

   return v << start;
}

static inline uint64_t
field_value(uint64_t value, int start, int end)
{
   get_start_end_pos(&start, &end);
   return (value & mask(start, end)) >> (start);
}

static struct gen_type
string_to_type(struct parser_context *ctx, const char *s)
{
   int i, f;
   struct gen_group *g;
   struct gen_enum *e;

   if (strcmp(s, "int") == 0)
      return (struct gen_type) { .kind = GEN_TYPE_INT };
   else if (strcmp(s, "uint") == 0)
      return (struct gen_type) { .kind = GEN_TYPE_UINT };
   else if (strcmp(s, "bool") == 0)
      return (struct gen_type) { .kind = GEN_TYPE_BOOL };
   else if (strcmp(s, "float") == 0)
      return (struct gen_type) { .kind = GEN_TYPE_FLOAT };
   else if (strcmp(s, "address") == 0)
      return (struct gen_type) { .kind = GEN_TYPE_ADDRESS };
   else if (strcmp(s, "offset") == 0)
      return (struct gen_type) { .kind = GEN_TYPE_OFFSET };
   else if (sscanf(s, "u%d.%d", &i, &f) == 2)
      return (struct gen_type) { .kind = GEN_TYPE_UFIXED, .i = i, .f = f };
   else if (sscanf(s, "s%d.%d", &i, &f) == 2)
      return (struct gen_type) { .kind = GEN_TYPE_SFIXED, .i = i, .f = f };
   else if (g = gen_spec_find_struct(ctx->spec, s), g != NULL)
      return (struct gen_type) { .kind = GEN_TYPE_STRUCT, .gen_struct = g };
   else if (e = gen_spec_find_enum(ctx->spec, s), e != NULL)
      return (struct gen_type) { .kind = GEN_TYPE_ENUM, .gen_enum = e };
   else if (strcmp(s, "mbo") == 0)
      return (struct gen_type) { .kind = GEN_TYPE_MBO };
   else
      fail(&ctx->loc, "invalid type: %s", s);
}

static struct gen_field *
create_field(struct parser_context *ctx, const char **atts)
{
   struct gen_field *field;

   field = rzalloc(ctx->group, struct gen_field);
   field->parent = ctx->group;

   for (int i = 0; atts[i]; i += 2) {
      char *p;

      if (strcmp(atts[i], "name") == 0) {
         field->name = ralloc_strdup(field, atts[i + 1]);
         if (strcmp(field->name, "DWord Length") == 0) {
            field->parent->dword_length_field = field;
         }
      } else if (strcmp(atts[i], "start") == 0) {
         field->start = strtoul(atts[i + 1], &p, 0);
      } else if (strcmp(atts[i], "end") == 0) {
         field->end = strtoul(atts[i + 1], &p, 0);
      } else if (strcmp(atts[i], "type") == 0) {
         field->type = string_to_type(ctx, atts[i + 1]);
      } else if (strcmp(atts[i], "default") == 0 &&
               field->start >= 16 && field->end <= 31) {
         field->has_default = true;
         field->default_value = strtoul(atts[i + 1], &p, 0);
      }
   }

   return field;
}

static struct gen_value *
create_value(struct parser_context *ctx, const char **atts)
{
   struct gen_value *value = rzalloc(ctx->values, struct gen_value);

   for (int i = 0; atts[i]; i += 2) {
      if (strcmp(atts[i], "name") == 0)
         value->name = ralloc_strdup(value, atts[i + 1]);
      else if (strcmp(atts[i], "value") == 0)
         value->value = strtoul(atts[i + 1], NULL, 0);
   }

   return value;
}

static struct gen_field *
create_and_append_field(struct parser_context *ctx,
                        const char **atts)
{
   struct gen_field *field = create_field(ctx, atts);
   struct gen_field *prev = NULL, *list = ctx->group->fields;

   while (list && field->start > list->start) {
      prev = list;
      list = list->next;
   }

   field->next = list;
   if (prev == NULL)
      ctx->group->fields = field;
   else
      prev->next = field;

   return field;
}

static void
start_element(void *data, const char *element_name, const char **atts)
{
   struct parser_context *ctx = data;
   const char *name = NULL;
   const char *gen = NULL;

   ctx->loc.line_number = XML_GetCurrentLineNumber(ctx->parser);

   for (int i = 0; atts[i]; i += 2) {
      if (strcmp(atts[i], "name") == 0)
         name = atts[i + 1];
      else if (strcmp(atts[i], "gen") == 0)
         gen = atts[i + 1];
   }

   if (strcmp(element_name, "genxml") == 0) {
      if (name == NULL)
         fail(&ctx->loc, "no platform name given");
      if (gen == NULL)
         fail(&ctx->loc, "no gen given");

      int major, minor;
      int n = sscanf(gen, "%d.%d", &major, &minor);
      if (n == 0)
         fail(&ctx->loc, "invalid gen given: %s", gen);
      if (n == 1)
         minor = 0;

      ctx->spec->gen = gen_make_gen(major, minor);
   } else if (strcmp(element_name, "instruction") == 0) {
      ctx->group = create_group(ctx, name, atts, NULL, false);
   } else if (strcmp(element_name, "struct") == 0) {
      ctx->group = create_group(ctx, name, atts, NULL, true);
   } else if (strcmp(element_name, "register") == 0) {
      ctx->group = create_group(ctx, name, atts, NULL, true);
      get_register_offset(atts, &ctx->group->register_offset);
   } else if (strcmp(element_name, "group") == 0) {
      struct gen_group *previous_group = ctx->group;
      while (previous_group->next)
         previous_group = previous_group->next;

      struct gen_group *group = create_group(ctx, "", atts, ctx->group, false);
      previous_group->next = group;
      ctx->group = group;
   } else if (strcmp(element_name, "field") == 0) {
      ctx->last_field = create_and_append_field(ctx, atts);
   } else if (strcmp(element_name, "enum") == 0) {
      ctx->enoom = create_enum(ctx, name, atts);
   } else if (strcmp(element_name, "value") == 0) {
      if (ctx->n_values >= ctx->n_allocated_values) {
         ctx->n_allocated_values = MAX2(2, ctx->n_allocated_values * 2);
         ctx->values = reralloc_array_size(ctx->spec, ctx->values,
                                           sizeof(struct gen_value *),
                                           ctx->n_allocated_values);
      }
      assert(ctx->n_values < ctx->n_allocated_values);
      ctx->values[ctx->n_values++] = create_value(ctx, atts);
   }

}

static void
end_element(void *data, const char *name)
{
   struct parser_context *ctx = data;
   struct gen_spec *spec = ctx->spec;

   if (strcmp(name, "instruction") == 0 ||
       strcmp(name, "struct") == 0 ||
       strcmp(name, "register") == 0) {
      struct gen_group *group = ctx->group;
      struct gen_field *list = group->fields;

      ctx->group = ctx->group->parent;

      while (list && list->end <= 31) {
         if (list->start >= 16 && list->has_default) {
            group->opcode_mask |=
               mask(list->start % 32, list->end % 32);
            group->opcode |= list->default_value << list->start;
         }
         list = list->next;
      }

      if (strcmp(name, "instruction") == 0)
         _mesa_hash_table_insert(spec->commands, group->name, group);
      else if (strcmp(name, "struct") == 0)
         _mesa_hash_table_insert(spec->structs, group->name, group);
      else if (strcmp(name, "register") == 0) {
         _mesa_hash_table_insert(spec->registers_by_name, group->name, group);
         _mesa_hash_table_insert(spec->registers_by_offset,
                                 (void *) (uintptr_t) group->register_offset,
                                 group);
      }
   } else if (strcmp(name, "group") == 0) {
      ctx->group = ctx->group->parent;
   } else if (strcmp(name, "field") == 0) {
      struct gen_field *field = ctx->last_field;
      ctx->last_field = NULL;
      field->inline_enum.values = ctx->values;
      field->inline_enum.nvalues = ctx->n_values;
      ctx->values = ralloc_array(ctx->spec, struct gen_value*, ctx->n_allocated_values = 2);
      ctx->n_values = 0;
   } else if (strcmp(name, "enum") == 0) {
      struct gen_enum *e = ctx->enoom;
      e->values = ctx->values;
      e->nvalues = ctx->n_values;
      ctx->values = ralloc_array(ctx->spec, struct gen_value*, ctx->n_allocated_values = 2);
      ctx->n_values = 0;
      ctx->enoom = NULL;
      _mesa_hash_table_insert(spec->enums, e->name, e);
   }
}

static void
character_data(void *data, const XML_Char *s, int len)
{
}

static int
devinfo_to_gen(const struct gen_device_info *devinfo, bool x10)
{
   if (devinfo->is_baytrail || devinfo->is_haswell) {
      return devinfo->gen * 10 + 5;
   }

   return x10 ? devinfo->gen * 10 : devinfo->gen;
}

static uint32_t zlib_inflate(const void *compressed_data,
                             uint32_t compressed_len,
                             void **out_ptr)
{
   struct z_stream_s zstream;
   void *out;

   memset(&zstream, 0, sizeof(zstream));

   zstream.next_in = (unsigned char *)compressed_data;
   zstream.avail_in = compressed_len;

   if (inflateInit(&zstream) != Z_OK)
      return 0;

   out = malloc(4096);
   zstream.next_out = out;
   zstream.avail_out = 4096;

   do {
      switch (inflate(&zstream, Z_SYNC_FLUSH)) {
      case Z_STREAM_END:
         goto end;
      case Z_OK:
         break;
      default:
         inflateEnd(&zstream);
         return 0;
      }

      if (zstream.avail_out)
         break;

      out = realloc(out, 2*zstream.total_out);
      if (out == NULL) {
         inflateEnd(&zstream);
         return 0;
      }

      zstream.next_out = (unsigned char *)out + zstream.total_out;
      zstream.avail_out = zstream.total_out;
   } while (1);
 end:
   inflateEnd(&zstream);
   *out_ptr = out;
   return zstream.total_out;
}

static uint32_t _hash_uint32(const void *key)
{
   return (uint32_t) (uintptr_t) key;
}

static struct gen_spec *
gen_spec_init(void)
{
   struct gen_spec *spec;
   spec = rzalloc(NULL, struct gen_spec);
   if (spec == NULL)
      return NULL;

   spec->commands =
      _mesa_hash_table_create(spec, _mesa_hash_string, _mesa_key_string_equal);
   spec->structs =
      _mesa_hash_table_create(spec, _mesa_hash_string, _mesa_key_string_equal);
   spec->registers_by_name =
      _mesa_hash_table_create(spec, _mesa_hash_string, _mesa_key_string_equal);
   spec->registers_by_offset =
      _mesa_hash_table_create(spec, _hash_uint32, _mesa_key_pointer_equal);
   spec->enums =
      _mesa_hash_table_create(spec, _mesa_hash_string, _mesa_key_string_equal);
   spec->access_cache =
      _mesa_hash_table_create(spec, _mesa_hash_string, _mesa_key_string_equal);

   return spec;
}

struct gen_spec *
gen_spec_load(const struct gen_device_info *devinfo)
{
   struct parser_context ctx;
   void *buf;
   uint8_t *text_data = NULL;
   uint32_t text_offset = 0, text_length = 0;
   MAYBE_UNUSED uint32_t total_length;
   uint32_t gen_10 = devinfo_to_gen(devinfo, true);

   for (int i = 0; i < ARRAY_SIZE(genxml_files_table); i++) {
      if (genxml_files_table[i].gen_10 == gen_10) {
         text_offset = genxml_files_table[i].offset;
         text_length = genxml_files_table[i].length;
         break;
      }
   }

   if (text_length == 0) {
      fprintf(stderr, "unable to find gen (%u) data\n", gen_10);
      return NULL;
   }

   memset(&ctx, 0, sizeof ctx);
   ctx.parser = XML_ParserCreate(NULL);
   XML_SetUserData(ctx.parser, &ctx);
   if (ctx.parser == NULL) {
      fprintf(stderr, "failed to create parser\n");
      return NULL;
   }

   XML_SetElementHandler(ctx.parser, start_element, end_element);
   XML_SetCharacterDataHandler(ctx.parser, character_data);

   ctx.spec = gen_spec_init();
   if (ctx.spec == NULL) {
      fprintf(stderr, "Failed to create gen_spec\n");
      return NULL;
   }

   total_length = zlib_inflate(compress_genxmls,
                               sizeof(compress_genxmls),
                               (void **) &text_data);
   assert(text_offset + text_length <= total_length);

   buf = XML_GetBuffer(ctx.parser, text_length);
   memcpy(buf, &text_data[text_offset], text_length);

   if (XML_ParseBuffer(ctx.parser, text_length, true) == 0) {
      fprintf(stderr,
              "Error parsing XML at line %ld col %ld byte %ld/%u: %s\n",
              XML_GetCurrentLineNumber(ctx.parser),
              XML_GetCurrentColumnNumber(ctx.parser),
              XML_GetCurrentByteIndex(ctx.parser), text_length,
              XML_ErrorString(XML_GetErrorCode(ctx.parser)));
      XML_ParserFree(ctx.parser);
      free(text_data);
      return NULL;
   }

   XML_ParserFree(ctx.parser);
   free(text_data);

   return ctx.spec;
}

struct gen_spec *
gen_spec_load_from_path(const struct gen_device_info *devinfo,
                        const char *path)
{
   struct parser_context ctx;
   size_t len, filename_len = strlen(path) + 20;
   char *filename = malloc(filename_len);
   void *buf;
   FILE *input;

   len = snprintf(filename, filename_len, "%s/gen%i.xml",
                  path, devinfo_to_gen(devinfo, false));
   assert(len < filename_len);

   input = fopen(filename, "r");
   if (input == NULL) {
      fprintf(stderr, "failed to open xml description\n");
      free(filename);
      return NULL;
   }

   memset(&ctx, 0, sizeof ctx);
   ctx.parser = XML_ParserCreate(NULL);
   XML_SetUserData(ctx.parser, &ctx);
   if (ctx.parser == NULL) {
      fprintf(stderr, "failed to create parser\n");
      fclose(input);
      free(filename);
      return NULL;
   }

   XML_SetElementHandler(ctx.parser, start_element, end_element);
   XML_SetCharacterDataHandler(ctx.parser, character_data);
   ctx.loc.filename = filename;

   ctx.spec = gen_spec_init();
   if (ctx.spec == NULL) {
      fprintf(stderr, "Failed to create gen_spec\n");
      goto end;
   }

   do {
      buf = XML_GetBuffer(ctx.parser, XML_BUFFER_SIZE);
      len = fread(buf, 1, XML_BUFFER_SIZE, input);
      if (ferror(input)) {
         fprintf(stderr, "fread: %m\n");
         gen_spec_destroy(ctx.spec);
         ctx.spec = NULL;
         goto end;
      } else if (feof(input))
         goto end;

      if (XML_ParseBuffer(ctx.parser, len, len == 0) == 0) {
         fprintf(stderr,
                 "Error parsing XML at line %ld col %ld: %s\n",
                 XML_GetCurrentLineNumber(ctx.parser),
                 XML_GetCurrentColumnNumber(ctx.parser),
                 XML_ErrorString(XML_GetErrorCode(ctx.parser)));
         gen_spec_destroy(ctx.spec);
         ctx.spec = NULL;
         goto end;
      }
   } while (len > 0);

 end:
   XML_ParserFree(ctx.parser);

   fclose(input);
   free(filename);

   /* free ctx.spec if genxml is empty */
   if (ctx.spec && _mesa_hash_table_num_entries(ctx.spec->commands) == 0) {
      gen_spec_destroy(ctx.spec);
      return NULL;
   }

   return ctx.spec;
}

void gen_spec_destroy(struct gen_spec *spec)
{
   ralloc_free(spec);
}

struct gen_group *
gen_spec_find_instruction(struct gen_spec *spec, const uint32_t *p)
{
   hash_table_foreach(spec->commands, entry) {
      struct gen_group *command = entry->data;
      uint32_t opcode = *p & command->opcode_mask;
      if (opcode == command->opcode)
         return command;
   }

   return NULL;
}

struct gen_field *
gen_group_find_field(struct gen_group *group, const char *name)
{
   char path[256];
   snprintf(path, sizeof(path), "%s/%s", group->name, name);

   struct gen_spec *spec = group->spec;
   struct hash_entry *entry = _mesa_hash_table_search(spec->access_cache,
                                                      path);
   if (entry)
      return entry->data;

   struct gen_field *field = group->fields;
   while (field) {
      if (strcmp(field->name, name) == 0) {
         _mesa_hash_table_insert(spec->access_cache,
                                 ralloc_strdup(spec, path),
                                 field);
         return field;
      }
      field = field->next;
   }

   return NULL;
}

int
gen_group_get_length(struct gen_group *group, const uint32_t *p)
{
   if (group) {
      if (group->fixed_length)
         return group->dw_length;
      else {
         struct gen_field *field = group->dword_length_field;
         if (field) {
            return field_value(p[0], field->start, field->end) + group->bias;
         }
      }
   }

   uint32_t h = p[0];
   uint32_t type = field_value(h, 29, 31);

   switch (type) {
   case 0: /* MI */ {
      uint32_t opcode = field_value(h, 23, 28);
      if (opcode < 16)
         return 1;
      else
         return field_value(h, 0, 7) + 2;
      break;
   }

   case 2: /* BLT */ {
      return field_value(h, 0, 7) + 2;
   }

   case 3: /* Render */ {
      uint32_t subtype = field_value(h, 27, 28);
      uint32_t opcode = field_value(h, 24, 26);
      uint16_t whole_opcode = field_value(h, 16, 31);
      switch (subtype) {
      case 0:
         if (whole_opcode == 0x6104 /* PIPELINE_SELECT_965 */)
            return 1;
         else if (opcode < 2)
            return field_value(h, 0, 7) + 2;
         else
            return -1;
      case 1:
         if (opcode < 2)
            return 1;
         else
            return -1;
      case 2: {
         if (opcode == 0)
            return field_value(h, 0, 7) + 2;
         else if (opcode < 3)
            return field_value(h, 0, 15) + 2;
         else
            return -1;
      }
      case 3:
         if (whole_opcode == 0x780b)
            return 1;
         else if (opcode < 4)
            return field_value(h, 0, 7) + 2;
         else
            return -1;
      }
   }
   }

   return -1;
}

static const char *
gen_get_enum_name(struct gen_enum *e, uint64_t value)
{
   for (int i = 0; i < e->nvalues; i++) {
      if (e->values[i]->value == value) {
         return e->values[i]->name;
      }
   }
   return NULL;
}

static bool
iter_more_fields(const struct gen_field_iterator *iter)
{
   return iter->field != NULL && iter->field->next != NULL;
}

static uint32_t
iter_group_offset_bits(const struct gen_field_iterator *iter,
                       uint32_t group_iter)
{
   return iter->group->group_offset + (group_iter * iter->group->group_size);
}

static bool
iter_more_groups(const struct gen_field_iterator *iter)
{
   if (iter->group->variable) {
      int length = gen_group_get_length(iter->group, iter->p);
      assert(length >= 0 && "error the length is unknown!");
      return iter_group_offset_bits(iter, iter->group_iter + 1) <
              (length * 32);
   } else {
      return (iter->group_iter + 1) < iter->group->group_count ||
         iter->group->next != NULL;
   }
}

static void
iter_start_field(struct gen_field_iterator *iter, struct gen_field *field)
{
   iter->field = field;

   int group_member_offset = iter_group_offset_bits(iter, iter->group_iter);

   iter->start_bit = group_member_offset + iter->field->start;
   iter->end_bit = group_member_offset + iter->field->end;
   iter->struct_desc = NULL;
}

static void
iter_advance_group(struct gen_field_iterator *iter)
{
   if (iter->group->variable)
      iter->group_iter++;
   else {
      if ((iter->group_iter + 1) < iter->group->group_count) {
         iter->group_iter++;
      } else {
         iter->group = iter->group->next;
         iter->group_iter = 0;
      }
   }

   iter_start_field(iter, iter->group->fields);
}

static bool
iter_advance_field(struct gen_field_iterator *iter)
{
   if (iter_more_fields(iter)) {
      iter_start_field(iter, iter->field->next);
   } else {
      if (!iter_more_groups(iter))
         return false;

      iter_advance_group(iter);
   }
   return true;
}

static bool
iter_decode_field_raw(struct gen_field_iterator *iter, uint64_t *qw)
{
   *qw = 0;

   int field_start = iter->p_bit + iter->start_bit;
   int field_end = iter->p_bit + iter->end_bit;

   const uint32_t *p = iter->p + (iter->start_bit / 32);
   if (iter->p_end && p >= iter->p_end)
      return false;

   if ((field_end - field_start) > 32) {
      if (!iter->p_end || (p + 1) < iter->p_end)
         *qw = ((uint64_t) p[1]) << 32;
      *qw |= p[0];
   } else
      *qw = p[0];

   *qw = field_value(*qw, field_start, field_end);

   /* Address & offset types have to be aligned to dwords, their start bit is
    * a reminder of the alignment requirement.
    */
   if (iter->field->type.kind == GEN_TYPE_ADDRESS ||
       iter->field->type.kind == GEN_TYPE_OFFSET)
      *qw <<= field_start % 32;

   return true;
}

static bool
iter_decode_field(struct gen_field_iterator *iter)
{
   union {
      uint64_t qw;
      float f;
   } v;

   if (iter->field->name)
      snprintf(iter->name, sizeof(iter->name), "%s", iter->field->name);
   else
      memset(iter->name, 0, sizeof(iter->name));

   memset(&v, 0, sizeof(v));

   if (!iter_decode_field_raw(iter, &iter->raw_value))
      return false;

   const char *enum_name = NULL;

   v.qw = iter->raw_value;
   switch (iter->field->type.kind) {
   case GEN_TYPE_UNKNOWN:
   case GEN_TYPE_INT: {
      snprintf(iter->value, sizeof(iter->value), "%"PRId64, v.qw);
      enum_name = gen_get_enum_name(&iter->field->inline_enum, v.qw);
      break;
   }
   case GEN_TYPE_UINT: {
      snprintf(iter->value, sizeof(iter->value), "%"PRIu64, v.qw);
      enum_name = gen_get_enum_name(&iter->field->inline_enum, v.qw);
      break;
   }
   case GEN_TYPE_BOOL: {
      const char *true_string =
         iter->print_colors ? "\e[0;35mtrue\e[0m" : "true";
      snprintf(iter->value, sizeof(iter->value), "%s",
               v.qw ? true_string : "false");
      break;
   }
   case GEN_TYPE_FLOAT:
      snprintf(iter->value, sizeof(iter->value), "%f", v.f);
      break;
   case GEN_TYPE_ADDRESS:
   case GEN_TYPE_OFFSET:
      snprintf(iter->value, sizeof(iter->value), "0x%08"PRIx64, v.qw);
      break;
   case GEN_TYPE_STRUCT:
      snprintf(iter->value, sizeof(iter->value), "<struct %s>",
               iter->field->type.gen_struct->name);
      iter->struct_desc =
         gen_spec_find_struct(iter->group->spec,
                              iter->field->type.gen_struct->name);
      break;
   case GEN_TYPE_UFIXED:
      snprintf(iter->value, sizeof(iter->value), "%f",
               (float) v.qw / (1 << iter->field->type.f));
      break;
   case GEN_TYPE_SFIXED: {
      /* Sign extend before converting */
      int bits = iter->field->type.i + iter->field->type.f + 1;
      int64_t v_sign_extend = ((int64_t)(v.qw << (64 - bits))) >> (64 - bits);
      snprintf(iter->value, sizeof(iter->value), "%f",
               (float) v_sign_extend / (1 << iter->field->type.f));
      break;
   }
   case GEN_TYPE_MBO:
       break;
   case GEN_TYPE_ENUM: {
      snprintf(iter->value, sizeof(iter->value), "%"PRId64, v.qw);
      enum_name = gen_get_enum_name(iter->field->type.gen_enum, v.qw);
      break;
   }
   }

   if (strlen(iter->group->name) == 0) {
      int length = strlen(iter->name);
      snprintf(iter->name + length, sizeof(iter->name) - length,
               "[%i]", iter->group_iter);
   }

   if (enum_name) {
      int length = strlen(iter->value);
      snprintf(iter->value + length, sizeof(iter->value) - length,
               " (%s)", enum_name);
   } else if (strcmp(iter->name, "Surface Format") == 0 ||
              strcmp(iter->name, "Source Element Format") == 0) {
      if (isl_format_is_valid((enum isl_format)v.qw)) {
         const char *fmt_name = isl_format_get_name((enum isl_format)v.qw);
         int length = strlen(iter->value);
         snprintf(iter->value + length, sizeof(iter->value) - length,
                  " (%s)", fmt_name);
      }
   }

   return true;
}

void
gen_field_iterator_init(struct gen_field_iterator *iter,
                        struct gen_group *group,
                        const uint32_t *p, int p_bit,
                        bool print_colors)
{
   memset(iter, 0, sizeof(*iter));

   iter->group = group;
   iter->p = p;
   iter->p_bit = p_bit;

   int length = gen_group_get_length(iter->group, iter->p);
<<<<<<< HEAD
=======
   assert(length >= 0 && "error the length is unknown!");
>>>>>>> cbac9f27
   iter->p_end = length >= 0 ? &p[length] : NULL;
   iter->print_colors = print_colors;
}

bool
gen_field_iterator_next(struct gen_field_iterator *iter)
{
   /* Initial condition */
   if (!iter->field) {
      if (iter->group->fields)
         iter_start_field(iter, iter->group->fields);
      else
         iter_start_field(iter, iter->group->next->fields);

      bool result = iter_decode_field(iter);
      if (!result && iter->p_end) {
         /* We're dealing with a non empty struct of length=0 (BLEND_STATE on
          * Gen 7.5)
          */
         assert(iter->group->dw_length == 0);
      }

      return result;
   }

   if (!iter_advance_field(iter))
      return false;

   if (!iter_decode_field(iter))
      return false;

   return true;
}

static void
print_dword_header(FILE *outfile,
                   struct gen_field_iterator *iter,
                   uint64_t offset, uint32_t dword)
{
   fprintf(outfile, "0x%08"PRIx64":  0x%08x : Dword %d\n",
           offset + 4 * dword, iter->p[dword], dword);
}

bool
gen_field_is_header(struct gen_field *field)
{
   uint32_t bits;

   if (field->start >= 32)
      return false;

   bits = (1U << (field->end - field->start + 1)) - 1;
   bits <<= field->start;

   return (field->parent->opcode_mask & bits) != 0;
}

void
gen_print_group(FILE *outfile, struct gen_group *group, uint64_t offset,
                const uint32_t *p, int p_bit, bool color)
{
   struct gen_field_iterator iter;
   int last_dword = -1;

   gen_field_iterator_init(&iter, group, p, p_bit, color);
   while (gen_field_iterator_next(&iter)) {
      int iter_dword = iter.end_bit / 32;
      if (last_dword != iter_dword) {
         for (int i = last_dword + 1; i <= iter_dword; i++)
            print_dword_header(outfile, &iter, offset, i);
         last_dword = iter_dword;
      }
      if (!gen_field_is_header(iter.field)) {
         fprintf(outfile, "    %s: %s\n", iter.name, iter.value);
         if (iter.struct_desc) {
            int struct_dword = iter.start_bit / 32;
            uint64_t struct_offset = offset + 4 * struct_dword;
            gen_print_group(outfile, iter.struct_desc, struct_offset,
                            &p[struct_dword], iter.start_bit % 32, color);
         }
      }
   }
}<|MERGE_RESOLUTION|>--- conflicted
+++ resolved
@@ -1039,10 +1039,7 @@
    iter->p_bit = p_bit;
 
    int length = gen_group_get_length(iter->group, iter->p);
-<<<<<<< HEAD
-=======
    assert(length >= 0 && "error the length is unknown!");
->>>>>>> cbac9f27
    iter->p_end = length >= 0 ? &p[length] : NULL;
    iter->print_colors = print_colors;
 }
