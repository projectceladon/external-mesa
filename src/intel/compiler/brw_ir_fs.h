--- conflicted
+++ resolved
@@ -515,8 +515,6 @@
 }
 
 /**
-<<<<<<< HEAD
-=======
  * Return whether the instruction isn't an ALU instruction and cannot be
  * assumed to complete in-order.
  */
@@ -527,7 +525,6 @@
 }
 
 /**
->>>>>>> 3cf4df6a
  * Return whether the following regioning restriction applies to the specified
  * instruction.  From the Cherryview PRM Vol 7. "Register Region
  * Restrictions":
