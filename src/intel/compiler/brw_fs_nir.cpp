/*
 * Copyright © 2010 Intel Corporation
 *
 * Permission is hereby granted, free of charge, to any person obtaining a
 * copy of this software and associated documentation files (the "Software"),
 * to deal in the Software without restriction, including without limitation
 * the rights to use, copy, modify, merge, publish, distribute, sublicense,
 * and/or sell copies of the Software, and to permit persons to whom the
 * Software is furnished to do so, subject to the following conditions:
 *
 * The above copyright notice and this permission notice (including the next
 * paragraph) shall be included in all copies or substantial portions of the
 * Software.
 *
 * THE SOFTWARE IS PROVIDED "AS IS", WITHOUT WARRANTY OF ANY KIND, EXPRESS OR
 * IMPLIED, INCLUDING BUT NOT LIMITED TO THE WARRANTIES OF MERCHANTABILITY,
 * FITNESS FOR A PARTICULAR PURPOSE AND NONINFRINGEMENT.  IN NO EVENT SHALL
 * THE AUTHORS OR COPYRIGHT HOLDERS BE LIABLE FOR ANY CLAIM, DAMAGES OR OTHER
 * LIABILITY, WHETHER IN AN ACTION OF CONTRACT, TORT OR OTHERWISE, ARISING
 * FROM, OUT OF OR IN CONNECTION WITH THE SOFTWARE OR THE USE OR OTHER DEALINGS
 * IN THE SOFTWARE.
 */

#include "compiler/glsl/ir.h"
#include "brw_fs.h"
#include "brw_nir.h"
#include "brw_eu.h"
#include "nir_search_helpers.h"
#include "util/u_math.h"
#include "util/bitscan.h"

using namespace brw;

void
fs_visitor::emit_nir_code()
{
   emit_shader_float_controls_execution_mode();

   /* emit the arrays used for inputs and outputs - load/store intrinsics will
    * be converted to reads/writes of these arrays
    */
   nir_setup_outputs();
   nir_setup_uniforms();
   nir_emit_system_values();
   last_scratch = ALIGN(nir->scratch_size, 4) * dispatch_width;

   nir_emit_impl(nir_shader_get_entrypoint((nir_shader *)nir));
}

void
fs_visitor::nir_setup_outputs()
{
   if (stage == MESA_SHADER_TESS_CTRL || stage == MESA_SHADER_FRAGMENT)
      return;

   unsigned vec4s[VARYING_SLOT_TESS_MAX] = { 0, };

   /* Calculate the size of output registers in a separate pass, before
    * allocating them.  With ARB_enhanced_layouts, multiple output variables
    * may occupy the same slot, but have different type sizes.
    */
   nir_foreach_variable(var, &nir->outputs) {
      const int loc = var->data.driver_location;
      const unsigned var_vec4s =
         var->data.compact ? DIV_ROUND_UP(glsl_get_length(var->type), 4)
                           : type_size_vec4(var->type, true);
      vec4s[loc] = MAX2(vec4s[loc], var_vec4s);
   }

   for (unsigned loc = 0; loc < ARRAY_SIZE(vec4s);) {
      if (vec4s[loc] == 0) {
         loc++;
         continue;
      }

      unsigned reg_size = vec4s[loc];

      /* Check if there are any ranges that start within this range and extend
       * past it. If so, include them in this allocation.
       */
      for (unsigned i = 1; i < reg_size; i++)
         reg_size = MAX2(vec4s[i + loc] + i, reg_size);

      fs_reg reg = bld.vgrf(BRW_REGISTER_TYPE_F, 4 * reg_size);
      for (unsigned i = 0; i < reg_size; i++)
         outputs[loc + i] = offset(reg, bld, 4 * i);

      loc += reg_size;
   }
}

void
fs_visitor::nir_setup_uniforms()
{
   /* Only the first compile gets to set up uniforms. */
   if (push_constant_loc) {
      assert(pull_constant_loc);
      return;
   }

   uniforms = nir->num_uniforms / 4;

   if (stage == MESA_SHADER_COMPUTE) {
      /* Add a uniform for the thread local id.  It must be the last uniform
       * on the list.
       */
      assert(uniforms == prog_data->nr_params);
      uint32_t *param = brw_stage_prog_data_add_params(prog_data, 1);
      *param = BRW_PARAM_BUILTIN_SUBGROUP_ID;
      subgroup_id = fs_reg(UNIFORM, uniforms++, BRW_REGISTER_TYPE_UD);
   }
}

static bool
emit_system_values_block(nir_block *block, fs_visitor *v)
{
   fs_reg *reg;

   nir_foreach_instr(instr, block) {
      if (instr->type != nir_instr_type_intrinsic)
         continue;

      nir_intrinsic_instr *intrin = nir_instr_as_intrinsic(instr);
      switch (intrin->intrinsic) {
      case nir_intrinsic_load_vertex_id:
      case nir_intrinsic_load_base_vertex:
         unreachable("should be lowered by nir_lower_system_values().");

      case nir_intrinsic_load_vertex_id_zero_base:
      case nir_intrinsic_load_is_indexed_draw:
      case nir_intrinsic_load_first_vertex:
      case nir_intrinsic_load_instance_id:
      case nir_intrinsic_load_base_instance:
      case nir_intrinsic_load_draw_id:
         unreachable("should be lowered by brw_nir_lower_vs_inputs().");

      case nir_intrinsic_load_invocation_id:
         if (v->stage == MESA_SHADER_TESS_CTRL)
            break;
         assert(v->stage == MESA_SHADER_GEOMETRY);
         reg = &v->nir_system_values[SYSTEM_VALUE_INVOCATION_ID];
         if (reg->file == BAD_FILE) {
            const fs_builder abld = v->bld.annotate("gl_InvocationID", NULL);
            fs_reg g1(retype(brw_vec8_grf(1, 0), BRW_REGISTER_TYPE_UD));
            fs_reg iid = abld.vgrf(BRW_REGISTER_TYPE_UD, 1);
            abld.SHR(iid, g1, brw_imm_ud(27u));
            *reg = iid;
         }
         break;

      case nir_intrinsic_load_sample_pos:
         assert(v->stage == MESA_SHADER_FRAGMENT);
         reg = &v->nir_system_values[SYSTEM_VALUE_SAMPLE_POS];
         if (reg->file == BAD_FILE)
            *reg = *v->emit_samplepos_setup();
         break;

      case nir_intrinsic_load_sample_id:
         assert(v->stage == MESA_SHADER_FRAGMENT);
         reg = &v->nir_system_values[SYSTEM_VALUE_SAMPLE_ID];
         if (reg->file == BAD_FILE)
            *reg = *v->emit_sampleid_setup();
         break;

      case nir_intrinsic_load_sample_mask_in:
         assert(v->stage == MESA_SHADER_FRAGMENT);
         assert(v->devinfo->gen >= 7);
         reg = &v->nir_system_values[SYSTEM_VALUE_SAMPLE_MASK_IN];
         if (reg->file == BAD_FILE)
            *reg = *v->emit_samplemaskin_setup();
         break;

      case nir_intrinsic_load_work_group_id:
         assert(v->stage == MESA_SHADER_COMPUTE);
         reg = &v->nir_system_values[SYSTEM_VALUE_WORK_GROUP_ID];
         if (reg->file == BAD_FILE)
            *reg = *v->emit_cs_work_group_id_setup();
         break;

      case nir_intrinsic_load_helper_invocation:
         assert(v->stage == MESA_SHADER_FRAGMENT);
         reg = &v->nir_system_values[SYSTEM_VALUE_HELPER_INVOCATION];
         if (reg->file == BAD_FILE) {
            const fs_builder abld =
               v->bld.annotate("gl_HelperInvocation", NULL);

            /* On Gen6+ (gl_HelperInvocation is only exposed on Gen7+) the
             * pixel mask is in g1.7 of the thread payload.
             *
             * We move the per-channel pixel enable bit to the low bit of each
             * channel by shifting the byte containing the pixel mask by the
             * vector immediate 0x76543210UV.
             *
             * The region of <1,8,0> reads only 1 byte (the pixel masks for
             * subspans 0 and 1) in SIMD8 and an additional byte (the pixel
             * masks for 2 and 3) in SIMD16.
             */
            fs_reg shifted = abld.vgrf(BRW_REGISTER_TYPE_UW, 1);

            for (unsigned i = 0; i < DIV_ROUND_UP(v->dispatch_width, 16); i++) {
               const fs_builder hbld = abld.group(MIN2(16, v->dispatch_width), i);
               hbld.SHR(offset(shifted, hbld, i),
                        stride(retype(brw_vec1_grf(1 + i, 7),
                                      BRW_REGISTER_TYPE_UB),
                               1, 8, 0),
                        brw_imm_v(0x76543210));
            }

            /* A set bit in the pixel mask means the channel is enabled, but
             * that is the opposite of gl_HelperInvocation so we need to invert
             * the mask.
             *
             * The negate source-modifier bit of logical instructions on Gen8+
             * performs 1's complement negation, so we can use that instead of
             * a NOT instruction.
             */
            fs_reg inverted = negate(shifted);
            if (v->devinfo->gen < 8) {
               inverted = abld.vgrf(BRW_REGISTER_TYPE_UW);
               abld.NOT(inverted, shifted);
            }

            /* We then resolve the 0/1 result to 0/~0 boolean values by ANDing
             * with 1 and negating.
             */
            fs_reg anded = abld.vgrf(BRW_REGISTER_TYPE_UD, 1);
            abld.AND(anded, inverted, brw_imm_uw(1));

            fs_reg dst = abld.vgrf(BRW_REGISTER_TYPE_D, 1);
            abld.MOV(dst, negate(retype(anded, BRW_REGISTER_TYPE_D)));
            *reg = dst;
         }
         break;

      default:
         break;
      }
   }

   return true;
}

void
fs_visitor::nir_emit_system_values()
{
   nir_system_values = ralloc_array(mem_ctx, fs_reg, SYSTEM_VALUE_MAX);
   for (unsigned i = 0; i < SYSTEM_VALUE_MAX; i++) {
      nir_system_values[i] = fs_reg();
   }

   /* Always emit SUBGROUP_INVOCATION.  Dead code will clean it up if we
    * never end up using it.
    */
   {
      const fs_builder abld = bld.annotate("gl_SubgroupInvocation", NULL);
      fs_reg &reg = nir_system_values[SYSTEM_VALUE_SUBGROUP_INVOCATION];
      reg = abld.vgrf(BRW_REGISTER_TYPE_UW);

      const fs_builder allbld8 = abld.group(8, 0).exec_all();
      allbld8.MOV(reg, brw_imm_v(0x76543210));
      if (dispatch_width > 8)
         allbld8.ADD(byte_offset(reg, 16), reg, brw_imm_uw(8u));
      if (dispatch_width > 16) {
         const fs_builder allbld16 = abld.group(16, 0).exec_all();
         allbld16.ADD(byte_offset(reg, 32), reg, brw_imm_uw(16u));
      }
   }

   nir_function_impl *impl = nir_shader_get_entrypoint((nir_shader *)nir);
   nir_foreach_block(block, impl)
      emit_system_values_block(block, this);
}

/*
 * Returns a type based on a reference_type (word, float, half-float) and a
 * given bit_size.
 *
 * Reference BRW_REGISTER_TYPE are HF,F,DF,W,D,UW,UD.
 *
 * @FIXME: 64-bit return types are always DF on integer types to maintain
 * compability with uses of DF previously to the introduction of int64
 * support.
 */
static brw_reg_type
brw_reg_type_from_bit_size(const unsigned bit_size,
                           const brw_reg_type reference_type)
{
   switch(reference_type) {
   case BRW_REGISTER_TYPE_HF:
   case BRW_REGISTER_TYPE_F:
   case BRW_REGISTER_TYPE_DF:
      switch(bit_size) {
      case 16:
         return BRW_REGISTER_TYPE_HF;
      case 32:
         return BRW_REGISTER_TYPE_F;
      case 64:
         return BRW_REGISTER_TYPE_DF;
      default:
         unreachable("Invalid bit size");
      }
   case BRW_REGISTER_TYPE_B:
   case BRW_REGISTER_TYPE_W:
   case BRW_REGISTER_TYPE_D:
   case BRW_REGISTER_TYPE_Q:
      switch(bit_size) {
      case 8:
         return BRW_REGISTER_TYPE_B;
      case 16:
         return BRW_REGISTER_TYPE_W;
      case 32:
         return BRW_REGISTER_TYPE_D;
      case 64:
         return BRW_REGISTER_TYPE_Q;
      default:
         unreachable("Invalid bit size");
      }
   case BRW_REGISTER_TYPE_UB:
   case BRW_REGISTER_TYPE_UW:
   case BRW_REGISTER_TYPE_UD:
   case BRW_REGISTER_TYPE_UQ:
      switch(bit_size) {
      case 8:
         return BRW_REGISTER_TYPE_UB;
      case 16:
         return BRW_REGISTER_TYPE_UW;
      case 32:
         return BRW_REGISTER_TYPE_UD;
      case 64:
         return BRW_REGISTER_TYPE_UQ;
      default:
         unreachable("Invalid bit size");
      }
   default:
      unreachable("Unknown type");
   }
}

void
fs_visitor::nir_emit_impl(nir_function_impl *impl)
{
   nir_locals = ralloc_array(mem_ctx, fs_reg, impl->reg_alloc);
   for (unsigned i = 0; i < impl->reg_alloc; i++) {
      nir_locals[i] = fs_reg();
   }

   foreach_list_typed(nir_register, reg, node, &impl->registers) {
      unsigned array_elems =
         reg->num_array_elems == 0 ? 1 : reg->num_array_elems;
      unsigned size = array_elems * reg->num_components;
      const brw_reg_type reg_type = reg->bit_size == 8 ? BRW_REGISTER_TYPE_B :
         brw_reg_type_from_bit_size(reg->bit_size, BRW_REGISTER_TYPE_F);
      nir_locals[reg->index] = bld.vgrf(reg_type, size);
   }

   nir_ssa_values = reralloc(mem_ctx, nir_ssa_values, fs_reg,
                             impl->ssa_alloc);

   nir_emit_cf_list(&impl->body);
}

void
fs_visitor::nir_emit_cf_list(exec_list *list)
{
   exec_list_validate(list);
   foreach_list_typed(nir_cf_node, node, node, list) {
      switch (node->type) {
      case nir_cf_node_if:
         nir_emit_if(nir_cf_node_as_if(node));
         break;

      case nir_cf_node_loop:
         nir_emit_loop(nir_cf_node_as_loop(node));
         break;

      case nir_cf_node_block:
         nir_emit_block(nir_cf_node_as_block(node));
         break;

      default:
         unreachable("Invalid CFG node block");
      }
   }
}

void
fs_visitor::nir_emit_if(nir_if *if_stmt)
{
   bool invert;
   fs_reg cond_reg;

   /* If the condition has the form !other_condition, use other_condition as
    * the source, but invert the predicate on the if instruction.
    */
   nir_alu_instr *cond = nir_src_as_alu_instr(if_stmt->condition);
   if (cond != NULL && cond->op == nir_op_inot) {
      assert(!cond->src[0].negate);
      assert(!cond->src[0].abs);

      invert = true;
      cond_reg = get_nir_src(cond->src[0].src);
   } else {
      invert = false;
      cond_reg = get_nir_src(if_stmt->condition);
   }

   /* first, put the condition into f0 */
   fs_inst *inst = bld.MOV(bld.null_reg_d(),
                           retype(cond_reg, BRW_REGISTER_TYPE_D));
   inst->conditional_mod = BRW_CONDITIONAL_NZ;

   bld.IF(BRW_PREDICATE_NORMAL)->predicate_inverse = invert;

   nir_emit_cf_list(&if_stmt->then_list);

   if (!nir_cf_list_is_empty_block(&if_stmt->else_list)) {
      bld.emit(BRW_OPCODE_ELSE);
      nir_emit_cf_list(&if_stmt->else_list);
   }

   bld.emit(BRW_OPCODE_ENDIF);

   if (devinfo->gen < 7)
      limit_dispatch_width(16, "Non-uniform control flow unsupported "
                           "in SIMD32 mode.");
}

void
fs_visitor::nir_emit_loop(nir_loop *loop)
{
   bld.emit(BRW_OPCODE_DO);

   nir_emit_cf_list(&loop->body);

   bld.emit(BRW_OPCODE_WHILE);

   if (devinfo->gen < 7)
      limit_dispatch_width(16, "Non-uniform control flow unsupported "
                           "in SIMD32 mode.");
}

void
fs_visitor::nir_emit_block(nir_block *block)
{
   nir_foreach_instr(instr, block) {
      nir_emit_instr(instr);
   }
}

void
fs_visitor::nir_emit_instr(nir_instr *instr)
{
   const fs_builder abld = bld.annotate(NULL, instr);

   switch (instr->type) {
   case nir_instr_type_alu:
      nir_emit_alu(abld, nir_instr_as_alu(instr), true);
      break;

   case nir_instr_type_deref:
      unreachable("All derefs should've been lowered");
      break;

   case nir_instr_type_intrinsic:
      switch (stage) {
      case MESA_SHADER_VERTEX:
         nir_emit_vs_intrinsic(abld, nir_instr_as_intrinsic(instr));
         break;
      case MESA_SHADER_TESS_CTRL:
         nir_emit_tcs_intrinsic(abld, nir_instr_as_intrinsic(instr));
         break;
      case MESA_SHADER_TESS_EVAL:
         nir_emit_tes_intrinsic(abld, nir_instr_as_intrinsic(instr));
         break;
      case MESA_SHADER_GEOMETRY:
         nir_emit_gs_intrinsic(abld, nir_instr_as_intrinsic(instr));
         break;
      case MESA_SHADER_FRAGMENT:
         nir_emit_fs_intrinsic(abld, nir_instr_as_intrinsic(instr));
         break;
      case MESA_SHADER_COMPUTE:
         nir_emit_cs_intrinsic(abld, nir_instr_as_intrinsic(instr));
         break;
      default:
         unreachable("unsupported shader stage");
      }
      break;

   case nir_instr_type_tex:
      nir_emit_texture(abld, nir_instr_as_tex(instr));
      break;

   case nir_instr_type_load_const:
      nir_emit_load_const(abld, nir_instr_as_load_const(instr));
      break;

   case nir_instr_type_ssa_undef:
      /* We create a new VGRF for undefs on every use (by handling
       * them in get_nir_src()), rather than for each definition.
       * This helps register coalescing eliminate MOVs from undef.
       */
      break;

   case nir_instr_type_jump:
      nir_emit_jump(abld, nir_instr_as_jump(instr));
      break;

   default:
      unreachable("unknown instruction type");
   }
}

/**
 * Recognizes a parent instruction of nir_op_extract_* and changes the type to
 * match instr.
 */
bool
fs_visitor::optimize_extract_to_float(nir_alu_instr *instr,
                                      const fs_reg &result)
{
   if (!instr->src[0].src.is_ssa ||
       !instr->src[0].src.ssa->parent_instr)
      return false;

   if (instr->src[0].src.ssa->parent_instr->type != nir_instr_type_alu)
      return false;

   nir_alu_instr *src0 =
      nir_instr_as_alu(instr->src[0].src.ssa->parent_instr);

   if (src0->op != nir_op_extract_u8 && src0->op != nir_op_extract_u16 &&
       src0->op != nir_op_extract_i8 && src0->op != nir_op_extract_i16)
      return false;

   /* If either opcode has source modifiers, bail.
    *
    * TODO: We can potentially handle source modifiers if both of the opcodes
    * we're combining are signed integers.
    */
   if (instr->src[0].abs || instr->src[0].negate ||
       src0->src[0].abs || src0->src[0].negate)
      return false;

   unsigned element = nir_src_as_uint(src0->src[1].src);

   /* Element type to extract.*/
   const brw_reg_type type = brw_int_type(
      src0->op == nir_op_extract_u16 || src0->op == nir_op_extract_i16 ? 2 : 1,
      src0->op == nir_op_extract_i16 || src0->op == nir_op_extract_i8);

   fs_reg op0 = get_nir_src(src0->src[0].src);
   op0.type = brw_type_for_nir_type(devinfo,
      (nir_alu_type)(nir_op_infos[src0->op].input_types[0] |
                     nir_src_bit_size(src0->src[0].src)));
   op0 = offset(op0, bld, src0->src[0].swizzle[0]);

   set_saturate(instr->dest.saturate,
                bld.MOV(result, subscript(op0, type, element)));
   return true;
}

bool
fs_visitor::optimize_frontfacing_ternary(nir_alu_instr *instr,
                                         const fs_reg &result)
{
   nir_intrinsic_instr *src0 = nir_src_as_intrinsic(instr->src[0].src);
   if (src0 == NULL || src0->intrinsic != nir_intrinsic_load_front_face)
      return false;

   if (!nir_src_is_const(instr->src[1].src) ||
       !nir_src_is_const(instr->src[2].src))
      return false;

   const float value1 = nir_src_as_float(instr->src[1].src);
   const float value2 = nir_src_as_float(instr->src[2].src);
   if (fabsf(value1) != 1.0f || fabsf(value2) != 1.0f)
      return false;

   /* nir_opt_algebraic should have gotten rid of bcsel(b, a, a) */
   assert(value1 == -value2);

   fs_reg tmp = vgrf(glsl_type::int_type);

   if (devinfo->gen >= 12) {
      /* Bit 15 of g1.1 is 0 if the polygon is front facing. */
      fs_reg g1 = fs_reg(retype(brw_vec1_grf(1, 1), BRW_REGISTER_TYPE_W));

      /* For (gl_FrontFacing ? 1.0 : -1.0), emit:
       *
       *    or(8)  tmp.1<2>W  g0.0<0,1,0>W  0x00003f80W
       *    and(8) dst<1>D    tmp<8,8,1>D   0xbf800000D
       *
       * and negate the result for (gl_FrontFacing ? -1.0 : 1.0).
       */
      bld.OR(subscript(tmp, BRW_REGISTER_TYPE_W, 1),
             g1, brw_imm_uw(0x3f80));

      if (value1 == -1.0f)
         bld.MOV(tmp, negate(tmp));

   } else if (devinfo->gen >= 6) {
      /* Bit 15 of g0.0 is 0 if the polygon is front facing. */
      fs_reg g0 = fs_reg(retype(brw_vec1_grf(0, 0), BRW_REGISTER_TYPE_W));

      /* For (gl_FrontFacing ? 1.0 : -1.0), emit:
       *
       *    or(8)  tmp.1<2>W  g0.0<0,1,0>W  0x00003f80W
       *    and(8) dst<1>D    tmp<8,8,1>D   0xbf800000D
       *
       * and negate g0.0<0,1,0>W for (gl_FrontFacing ? -1.0 : 1.0).
       *
       * This negation looks like it's safe in practice, because bits 0:4 will
       * surely be TRIANGLES
       */

      if (value1 == -1.0f) {
         g0.negate = true;
      }

      bld.OR(subscript(tmp, BRW_REGISTER_TYPE_W, 1),
             g0, brw_imm_uw(0x3f80));
   } else {
      /* Bit 31 of g1.6 is 0 if the polygon is front facing. */
      fs_reg g1_6 = fs_reg(retype(brw_vec1_grf(1, 6), BRW_REGISTER_TYPE_D));

      /* For (gl_FrontFacing ? 1.0 : -1.0), emit:
       *
       *    or(8)  tmp<1>D  g1.6<0,1,0>D  0x3f800000D
       *    and(8) dst<1>D  tmp<8,8,1>D   0xbf800000D
       *
       * and negate g1.6<0,1,0>D for (gl_FrontFacing ? -1.0 : 1.0).
       *
       * This negation looks like it's safe in practice, because bits 0:4 will
       * surely be TRIANGLES
       */

      if (value1 == -1.0f) {
         g1_6.negate = true;
      }

      bld.OR(tmp, g1_6, brw_imm_d(0x3f800000));
   }
   bld.AND(retype(result, BRW_REGISTER_TYPE_D), tmp, brw_imm_d(0xbf800000));

   return true;
}

static void
emit_find_msb_using_lzd(const fs_builder &bld,
                        const fs_reg &result,
                        const fs_reg &src,
                        bool is_signed)
{
   fs_inst *inst;
   fs_reg temp = src;

   if (is_signed) {
      /* LZD of an absolute value source almost always does the right
       * thing.  There are two problem values:
       *
       * * 0x80000000.  Since abs(0x80000000) == 0x80000000, LZD returns
       *   0.  However, findMSB(int(0x80000000)) == 30.
       *
       * * 0xffffffff.  Since abs(0xffffffff) == 1, LZD returns
       *   31.  Section 8.8 (Integer Functions) of the GLSL 4.50 spec says:
       *
       *    For a value of zero or negative one, -1 will be returned.
       *
       * * Negative powers of two.  LZD(abs(-(1<<x))) returns x, but
       *   findMSB(-(1<<x)) should return x-1.
       *
       * For all negative number cases, including 0x80000000 and
       * 0xffffffff, the correct value is obtained from LZD if instead of
       * negating the (already negative) value the logical-not is used.  A
       * conditonal logical-not can be achieved in two instructions.
       */
      temp = bld.vgrf(BRW_REGISTER_TYPE_D);

      bld.ASR(temp, src, brw_imm_d(31));
      bld.XOR(temp, temp, src);
   }

   bld.LZD(retype(result, BRW_REGISTER_TYPE_UD),
           retype(temp, BRW_REGISTER_TYPE_UD));

   /* LZD counts from the MSB side, while GLSL's findMSB() wants the count
    * from the LSB side. Subtract the result from 31 to convert the MSB
    * count into an LSB count.  If no bits are set, LZD will return 32.
    * 31-32 = -1, which is exactly what findMSB() is supposed to return.
    */
   inst = bld.ADD(result, retype(result, BRW_REGISTER_TYPE_D), brw_imm_d(31));
   inst->src[0].negate = true;
}

static brw_rnd_mode
brw_rnd_mode_from_nir_op (const nir_op op) {
   switch (op) {
   case nir_op_f2f16_rtz:
      return BRW_RND_MODE_RTZ;
   case nir_op_f2f16_rtne:
      return BRW_RND_MODE_RTNE;
   default:
      unreachable("Operation doesn't support rounding mode");
   }
}

static brw_rnd_mode
brw_rnd_mode_from_execution_mode(unsigned execution_mode)
{
   if (nir_has_any_rounding_mode_rtne(execution_mode))
      return BRW_RND_MODE_RTNE;
   if (nir_has_any_rounding_mode_rtz(execution_mode))
      return BRW_RND_MODE_RTZ;
   return BRW_RND_MODE_UNSPECIFIED;
}

fs_reg
fs_visitor::prepare_alu_destination_and_sources(const fs_builder &bld,
                                                nir_alu_instr *instr,
                                                fs_reg *op,
                                                bool need_dest)
{
   fs_reg result =
      need_dest ? get_nir_dest(instr->dest.dest) : bld.null_reg_ud();

   result.type = brw_type_for_nir_type(devinfo,
      (nir_alu_type)(nir_op_infos[instr->op].output_type |
                     nir_dest_bit_size(instr->dest.dest)));

   for (unsigned i = 0; i < nir_op_infos[instr->op].num_inputs; i++) {
      op[i] = get_nir_src(instr->src[i].src);
      op[i].type = brw_type_for_nir_type(devinfo,
         (nir_alu_type)(nir_op_infos[instr->op].input_types[i] |
                        nir_src_bit_size(instr->src[i].src)));
      op[i].abs = instr->src[i].abs;
      op[i].negate = instr->src[i].negate;
   }

   /* Move and vecN instrutions may still be vectored.  Return the raw,
    * vectored source and destination so that fs_visitor::nir_emit_alu can
    * handle it.  Other callers should not have to handle these kinds of
    * instructions.
    */
   switch (instr->op) {
   case nir_op_mov:
   case nir_op_vec2:
   case nir_op_vec3:
   case nir_op_vec4:
      return result;
   default:
      break;
   }

   /* At this point, we have dealt with any instruction that operates on
    * more than a single channel.  Therefore, we can just adjust the source
    * and destination registers for that channel and emit the instruction.
    */
   unsigned channel = 0;
   if (nir_op_infos[instr->op].output_size == 0) {
      /* Since NIR is doing the scalarizing for us, we should only ever see
       * vectorized operations with a single channel.
       */
      assert(util_bitcount(instr->dest.write_mask) == 1);
      channel = ffs(instr->dest.write_mask) - 1;

      result = offset(result, bld, channel);
   }

   for (unsigned i = 0; i < nir_op_infos[instr->op].num_inputs; i++) {
      assert(nir_op_infos[instr->op].input_sizes[i] < 2);
      op[i] = offset(op[i], bld, instr->src[i].swizzle[channel]);
   }

   return result;
}

void
fs_visitor::resolve_inot_sources(const fs_builder &bld, nir_alu_instr *instr,
                                 fs_reg *op)
{
   for (unsigned i = 0; i < 2; i++) {
      nir_alu_instr *inot_instr = nir_src_as_alu_instr(instr->src[i].src);

      if (inot_instr != NULL && inot_instr->op == nir_op_inot &&
          !inot_instr->src[0].abs && !inot_instr->src[0].negate) {
         /* The source of the inot is now the source of instr. */
         prepare_alu_destination_and_sources(bld, inot_instr, &op[i], false);

         assert(!op[i].negate);
         op[i].negate = true;
      } else {
         op[i] = resolve_source_modifiers(op[i]);
      }
   }
}

bool
fs_visitor::try_emit_b2fi_of_inot(const fs_builder &bld,
                                  fs_reg result,
                                  nir_alu_instr *instr)
{
   if (devinfo->gen < 6 || devinfo->gen >= 12)
      return false;

   nir_alu_instr *inot_instr = nir_src_as_alu_instr(instr->src[0].src);

   if (inot_instr == NULL || inot_instr->op != nir_op_inot)
      return false;

   /* HF is also possible as a destination on BDW+.  For nir_op_b2i, the set
    * of valid size-changing combinations is a bit more complex.
    *
    * The source restriction is just because I was lazy about generating the
    * constant below.
    */
   if (nir_dest_bit_size(instr->dest.dest) != 32 ||
       nir_src_bit_size(inot_instr->src[0].src) != 32)
      return false;

   /* b2[fi](inot(a)) maps a=0 => 1, a=-1 => 0.  Since a can only be 0 or -1,
    * this is float(1 + a).
    */
   fs_reg op;

   prepare_alu_destination_and_sources(bld, inot_instr, &op, false);

   /* Ignore the saturate modifier, if there is one.  The result of the
    * arithmetic can only be 0 or 1, so the clamping will do nothing anyway.
    */
   bld.ADD(result, op, brw_imm_d(1));

   return true;
}

/**
 * Emit code for nir_op_fsign possibly fused with a nir_op_fmul
 *
 * If \c instr is not the \c nir_op_fsign, then \c fsign_src is the index of
 * the source of \c instr that is a \c nir_op_fsign.
 */
void
fs_visitor::emit_fsign(const fs_builder &bld, const nir_alu_instr *instr,
                       fs_reg result, fs_reg *op, unsigned fsign_src)
{
   fs_inst *inst;

   assert(instr->op == nir_op_fsign || instr->op == nir_op_fmul);
   assert(fsign_src < nir_op_infos[instr->op].num_inputs);

   if (instr->op != nir_op_fsign) {
      const nir_alu_instr *const fsign_instr =
         nir_src_as_alu_instr(instr->src[fsign_src].src);

      assert(!fsign_instr->dest.saturate);

      /* op[fsign_src] has the nominal result of the fsign, and op[1 -
       * fsign_src] has the other multiply source.  This must be rearranged so
       * that op[0] is the source of the fsign op[1] is the other multiply
       * source.
       */
      if (fsign_src != 0)
         op[1] = op[0];

      op[0] = get_nir_src(fsign_instr->src[0].src);

      const nir_alu_type t =
         (nir_alu_type)(nir_op_infos[instr->op].input_types[0] |
                        nir_src_bit_size(fsign_instr->src[0].src));

      op[0].type = brw_type_for_nir_type(devinfo, t);
      op[0].abs = fsign_instr->src[0].abs;
      op[0].negate = fsign_instr->src[0].negate;

      unsigned channel = 0;
      if (nir_op_infos[instr->op].output_size == 0) {
         /* Since NIR is doing the scalarizing for us, we should only ever see
          * vectorized operations with a single channel.
          */
         assert(util_bitcount(instr->dest.write_mask) == 1);
         channel = ffs(instr->dest.write_mask) - 1;
      }

      op[0] = offset(op[0], bld, fsign_instr->src[0].swizzle[channel]);

      /* Resolve any source modifiers.  We could do slightly better on Gen8+
       * if the only source modifier is negation, but *shrug*.
       */
      if (op[1].negate || op[1].abs) {
         fs_reg tmp = bld.vgrf(op[1].type);

         bld.MOV(tmp, op[1]);
         op[1] = tmp;
      }
   } else {
      assert(!instr->dest.saturate);
   }

   if (op[0].abs) {
      /* Straightforward since the source can be assumed to be either strictly
       * >= 0 or strictly <= 0 depending on the setting of the negate flag.
       */
      set_condmod(BRW_CONDITIONAL_NZ, bld.MOV(result, op[0]));

      if (instr->op == nir_op_fsign) {
         inst = (op[0].negate)
            ? bld.MOV(result, brw_imm_f(-1.0f))
            : bld.MOV(result, brw_imm_f(1.0f));
      } else {
         op[1].negate = (op[0].negate != op[1].negate);
         inst = bld.MOV(result, op[1]);
      }

      set_predicate(BRW_PREDICATE_NORMAL, inst);
   } else if (type_sz(op[0].type) == 2) {
      /* AND(val, 0x8000) gives the sign bit.
       *
       * Predicated OR ORs 1.0 (0x3c00) with the sign bit if val is not zero.
       */
      fs_reg zero = retype(brw_imm_uw(0), BRW_REGISTER_TYPE_HF);
      bld.CMP(bld.null_reg_f(), op[0], zero, BRW_CONDITIONAL_NZ);

      op[0].type = BRW_REGISTER_TYPE_UW;
      result.type = BRW_REGISTER_TYPE_UW;
      bld.AND(result, op[0], brw_imm_uw(0x8000u));

      if (instr->op == nir_op_fsign)
         inst = bld.OR(result, result, brw_imm_uw(0x3c00u));
      else {
         /* Use XOR here to get the result sign correct. */
         inst = bld.XOR(result, result, retype(op[1], BRW_REGISTER_TYPE_UW));
      }

      inst->predicate = BRW_PREDICATE_NORMAL;
   } else if (type_sz(op[0].type) == 4) {
      /* AND(val, 0x80000000) gives the sign bit.
       *
       * Predicated OR ORs 1.0 (0x3f800000) with the sign bit if val is not
       * zero.
       */
      bld.CMP(bld.null_reg_f(), op[0], brw_imm_f(0.0f), BRW_CONDITIONAL_NZ);

      op[0].type = BRW_REGISTER_TYPE_UD;
      result.type = BRW_REGISTER_TYPE_UD;
      bld.AND(result, op[0], brw_imm_ud(0x80000000u));

      if (instr->op == nir_op_fsign)
         inst = bld.OR(result, result, brw_imm_ud(0x3f800000u));
      else {
         /* Use XOR here to get the result sign correct. */
         inst = bld.XOR(result, result, retype(op[1], BRW_REGISTER_TYPE_UD));
      }

      inst->predicate = BRW_PREDICATE_NORMAL;
   } else {
      /* For doubles we do the same but we need to consider:
       *
       * - 2-src instructions can't operate with 64-bit immediates
       * - The sign is encoded in the high 32-bit of each DF
       * - We need to produce a DF result.
       */

      fs_reg zero = vgrf(glsl_type::double_type);
      bld.MOV(zero, setup_imm_df(bld, 0.0));
      bld.CMP(bld.null_reg_df(), op[0], zero, BRW_CONDITIONAL_NZ);

      bld.MOV(result, zero);

      fs_reg r = subscript(result, BRW_REGISTER_TYPE_UD, 1);
      bld.AND(r, subscript(op[0], BRW_REGISTER_TYPE_UD, 1),
              brw_imm_ud(0x80000000u));

      if (instr->op == nir_op_fsign) {
         set_predicate(BRW_PREDICATE_NORMAL,
                       bld.OR(r, r, brw_imm_ud(0x3ff00000u)));
      } else {
         /* This could be done better in some cases.  If the scale is an
          * immediate with the low 32-bits all 0, emitting a separate XOR and
          * OR would allow an algebraic optimization to remove the OR.  There
          * are currently zero instances of fsign(double(x))*IMM in shader-db
          * or any test suite, so it is hard to care at this time.
          */
         fs_reg result_int64 = retype(result, BRW_REGISTER_TYPE_UQ);
         inst = bld.XOR(result_int64, result_int64,
                        retype(op[1], BRW_REGISTER_TYPE_UQ));
      }
   }
}

/**
 * Deteremine whether sources of a nir_op_fmul can be fused with a nir_op_fsign
 *
 * Checks the operands of a \c nir_op_fmul to determine whether or not
 * \c emit_fsign could fuse the multiplication with the \c sign() calculation.
 *
 * \param instr  The multiplication instruction
 *
 * \param fsign_src The source of \c instr that may or may not be a
 *                  \c nir_op_fsign
 */
static bool
can_fuse_fmul_fsign(nir_alu_instr *instr, unsigned fsign_src)
{
   assert(instr->op == nir_op_fmul);

   nir_alu_instr *const fsign_instr =
      nir_src_as_alu_instr(instr->src[fsign_src].src);

   /* Rules:
    *
    * 1. instr->src[fsign_src] must be a nir_op_fsign.
    * 2. The nir_op_fsign can only be used by this multiplication.
    * 3. The source that is the nir_op_fsign does not have source modifiers.
    *    \c emit_fsign only examines the source modifiers of the source of the
    *    \c nir_op_fsign.
    *
    * The nir_op_fsign must also not have the saturate modifier, but steps
    * have already been taken (in nir_opt_algebraic) to ensure that.
    */
   return fsign_instr != NULL && fsign_instr->op == nir_op_fsign &&
          is_used_once(fsign_instr) &&
          !instr->src[fsign_src].abs && !instr->src[fsign_src].negate;
}

void
fs_visitor::nir_emit_alu(const fs_builder &bld, nir_alu_instr *instr,
                         bool need_dest)
{
   struct brw_wm_prog_key *fs_key = (struct brw_wm_prog_key *) this->key;
   fs_inst *inst;
   unsigned execution_mode =
      bld.shader->nir->info.float_controls_execution_mode;

   fs_reg op[4];
   fs_reg result = prepare_alu_destination_and_sources(bld, instr, op, need_dest);

   switch (instr->op) {
   case nir_op_mov:
   case nir_op_vec2:
   case nir_op_vec3:
   case nir_op_vec4: {
      fs_reg temp = result;
      bool need_extra_copy = false;
      for (unsigned i = 0; i < nir_op_infos[instr->op].num_inputs; i++) {
         if (!instr->src[i].src.is_ssa &&
             instr->dest.dest.reg.reg == instr->src[i].src.reg.reg) {
            need_extra_copy = true;
            temp = bld.vgrf(result.type, 4);
            break;
         }
      }

      for (unsigned i = 0; i < 4; i++) {
         if (!(instr->dest.write_mask & (1 << i)))
            continue;

         if (instr->op == nir_op_mov) {
            inst = bld.MOV(offset(temp, bld, i),
                           offset(op[0], bld, instr->src[0].swizzle[i]));
         } else {
            inst = bld.MOV(offset(temp, bld, i),
                           offset(op[i], bld, instr->src[i].swizzle[0]));
         }
         inst->saturate = instr->dest.saturate;
      }

      /* In this case the source and destination registers were the same,
       * so we need to insert an extra set of moves in order to deal with
       * any swizzling.
       */
      if (need_extra_copy) {
         for (unsigned i = 0; i < 4; i++) {
            if (!(instr->dest.write_mask & (1 << i)))
               continue;

            bld.MOV(offset(result, bld, i), offset(temp, bld, i));
         }
      }
      return;
   }

   case nir_op_i2f32:
   case nir_op_u2f32:
      if (optimize_extract_to_float(instr, result))
         return;
      inst = bld.MOV(result, op[0]);
      inst->saturate = instr->dest.saturate;
      break;

   case nir_op_f2f16_rtne:
   case nir_op_f2f16_rtz:
   case nir_op_f2f16: {
      brw_rnd_mode rnd = BRW_RND_MODE_UNSPECIFIED;

      if (nir_op_f2f16 == instr->op)
         rnd = brw_rnd_mode_from_execution_mode(execution_mode);
      else
         rnd = brw_rnd_mode_from_nir_op(instr->op);

      if (BRW_RND_MODE_UNSPECIFIED != rnd)
         bld.emit(SHADER_OPCODE_RND_MODE, bld.null_reg_ud(), brw_imm_d(rnd));

      /* In theory, it would be better to use BRW_OPCODE_F32TO16. Depending
       * on the HW gen, it is a special hw opcode or just a MOV, and
       * brw_F32TO16 (at brw_eu_emit) would do the work to chose.
       *
       * But if we want to use that opcode, we need to provide support on
       * different optimizations and lowerings. As right now HF support is
       * only for gen8+, it will be better to use directly the MOV, and use
       * BRW_OPCODE_F32TO16 when/if we work for HF support on gen7.
       */
      assert(type_sz(op[0].type) < 8); /* brw_nir_lower_conversions */
      inst = bld.MOV(result, op[0]);
      inst->saturate = instr->dest.saturate;
      break;
   }

   case nir_op_b2i8:
   case nir_op_b2i16:
   case nir_op_b2i32:
   case nir_op_b2i64:
   case nir_op_b2f16:
   case nir_op_b2f32:
   case nir_op_b2f64:
      if (try_emit_b2fi_of_inot(bld, result, instr))
         break;
      op[0].type = BRW_REGISTER_TYPE_D;
      op[0].negate = !op[0].negate;
      /* fallthrough */
   case nir_op_i2f64:
   case nir_op_i2i64:
   case nir_op_u2f64:
   case nir_op_u2u64:
   case nir_op_f2f64:
   case nir_op_f2i64:
   case nir_op_f2u64:
   case nir_op_i2i32:
   case nir_op_u2u32:
   case nir_op_f2i32:
   case nir_op_f2u32:
   case nir_op_i2f16:
   case nir_op_i2i16:
   case nir_op_u2f16:
   case nir_op_u2u16:
   case nir_op_f2i16:
   case nir_op_f2u16:
   case nir_op_i2i8:
   case nir_op_u2u8:
   case nir_op_f2i8:
   case nir_op_f2u8:
      if (result.type == BRW_REGISTER_TYPE_B ||
          result.type == BRW_REGISTER_TYPE_UB ||
          result.type == BRW_REGISTER_TYPE_HF)
         assert(type_sz(op[0].type) < 8); /* brw_nir_lower_conversions */

      if (op[0].type == BRW_REGISTER_TYPE_B ||
          op[0].type == BRW_REGISTER_TYPE_UB ||
          op[0].type == BRW_REGISTER_TYPE_HF)
         assert(type_sz(result.type) < 8); /* brw_nir_lower_conversions */

      inst = bld.MOV(result, op[0]);
      inst->saturate = instr->dest.saturate;
      break;

   case nir_op_fsat:
      inst = bld.MOV(result, op[0]);
      inst->saturate = true;
      break;

   case nir_op_fneg:
   case nir_op_ineg:
      op[0].negate = true;
      inst = bld.MOV(result, op[0]);
      if (instr->op == nir_op_fneg)
         inst->saturate = instr->dest.saturate;
      break;

   case nir_op_fabs:
   case nir_op_iabs:
      op[0].negate = false;
      op[0].abs = true;
      inst = bld.MOV(result, op[0]);
      if (instr->op == nir_op_fabs)
         inst->saturate = instr->dest.saturate;
      break;

   case nir_op_f2f32:
      if (nir_has_any_rounding_mode_enabled(execution_mode)) {
         brw_rnd_mode rnd =
            brw_rnd_mode_from_execution_mode(execution_mode);
         bld.emit(SHADER_OPCODE_RND_MODE, bld.null_reg_ud(),
                  brw_imm_d(rnd));
      }

      if (op[0].type == BRW_REGISTER_TYPE_HF)
         assert(type_sz(result.type) < 8); /* brw_nir_lower_conversions */

      inst = bld.MOV(result, op[0]);
      inst->saturate = instr->dest.saturate;
      break;

   case nir_op_fsign:
      emit_fsign(bld, instr, result, op, 0);
      break;

   case nir_op_frcp:
      inst = bld.emit(SHADER_OPCODE_RCP, result, op[0]);
      inst->saturate = instr->dest.saturate;
      break;

   case nir_op_fexp2:
      inst = bld.emit(SHADER_OPCODE_EXP2, result, op[0]);
      inst->saturate = instr->dest.saturate;
      break;

   case nir_op_flog2:
      inst = bld.emit(SHADER_OPCODE_LOG2, result, op[0]);
      inst->saturate = instr->dest.saturate;
      break;

   case nir_op_fsin:
      inst = bld.emit(SHADER_OPCODE_SIN, result, op[0]);
      inst->saturate = instr->dest.saturate;
      break;

   case nir_op_fcos:
      inst = bld.emit(SHADER_OPCODE_COS, result, op[0]);
      inst->saturate = instr->dest.saturate;
      break;

   case nir_op_fddx:
      if (fs_key->high_quality_derivatives) {
         inst = bld.emit(FS_OPCODE_DDX_FINE, result, op[0]);
      } else {
         inst = bld.emit(FS_OPCODE_DDX_COARSE, result, op[0]);
      }
      inst->saturate = instr->dest.saturate;
      break;
   case nir_op_fddx_fine:
      inst = bld.emit(FS_OPCODE_DDX_FINE, result, op[0]);
      inst->saturate = instr->dest.saturate;
      break;
   case nir_op_fddx_coarse:
      inst = bld.emit(FS_OPCODE_DDX_COARSE, result, op[0]);
      inst->saturate = instr->dest.saturate;
      break;
   case nir_op_fddy:
      if (fs_key->high_quality_derivatives) {
         inst = bld.emit(FS_OPCODE_DDY_FINE, result, op[0]);
      } else {
         inst = bld.emit(FS_OPCODE_DDY_COARSE, result, op[0]);
      }
      inst->saturate = instr->dest.saturate;
      break;
   case nir_op_fddy_fine:
      inst = bld.emit(FS_OPCODE_DDY_FINE, result, op[0]);
      inst->saturate = instr->dest.saturate;
      break;
   case nir_op_fddy_coarse:
      inst = bld.emit(FS_OPCODE_DDY_COARSE, result, op[0]);
      inst->saturate = instr->dest.saturate;
      break;

   case nir_op_fadd:
      if (nir_has_any_rounding_mode_enabled(execution_mode)) {
         brw_rnd_mode rnd =
            brw_rnd_mode_from_execution_mode(execution_mode);
         bld.emit(SHADER_OPCODE_RND_MODE, bld.null_reg_ud(),
                  brw_imm_d(rnd));
      }
      /* fallthrough */
   case nir_op_iadd:
      inst = bld.ADD(result, op[0], op[1]);
      inst->saturate = instr->dest.saturate;
      break;

   case nir_op_iadd_sat:
   case nir_op_uadd_sat:
      inst = bld.ADD(result, op[0], op[1]);
      inst->saturate = true;
      break;

   case nir_op_isub_sat:
      bld.emit(SHADER_OPCODE_ISUB_SAT, result, op[0], op[1]);
      break;

   case nir_op_usub_sat:
      bld.emit(SHADER_OPCODE_USUB_SAT, result, op[0], op[1]);
      break;

   case nir_op_irhadd:
   case nir_op_urhadd:
      assert(nir_dest_bit_size(instr->dest.dest) < 64);
      inst = bld.AVG(result, op[0], op[1]);
      break;

   case nir_op_ihadd:
   case nir_op_uhadd: {
      assert(nir_dest_bit_size(instr->dest.dest) < 64);
      fs_reg tmp = bld.vgrf(result.type);

      if (devinfo->gen >= 8) {
         op[0] = resolve_source_modifiers(op[0]);
         op[1] = resolve_source_modifiers(op[1]);
      }

      /* AVG(x, y) - ((x ^ y) & 1) */
      bld.XOR(tmp, op[0], op[1]);
      bld.AND(tmp, tmp, retype(brw_imm_ud(1), result.type));
      bld.AVG(result, op[0], op[1]);
      inst = bld.ADD(result, result, tmp);
      inst->src[1].negate = true;
      break;
   }

   case nir_op_fmul:
      for (unsigned i = 0; i < 2; i++) {
         if (can_fuse_fmul_fsign(instr, i)) {
            emit_fsign(bld, instr, result, op, i);
            return;
         }
      }

      /* We emit the rounding mode after the previous fsign optimization since
       * it won't result in a MUL, but will try to negate the value by other
       * means.
       */
      if (nir_has_any_rounding_mode_enabled(execution_mode)) {
         brw_rnd_mode rnd =
            brw_rnd_mode_from_execution_mode(execution_mode);
         bld.emit(SHADER_OPCODE_RND_MODE, bld.null_reg_ud(),
                  brw_imm_d(rnd));
      }

      inst = bld.MUL(result, op[0], op[1]);
      inst->saturate = instr->dest.saturate;
      break;

   case nir_op_imul_2x32_64:
   case nir_op_umul_2x32_64:
      bld.MUL(result, op[0], op[1]);
      break;

   case nir_op_imul_32x16:
   case nir_op_umul_32x16: {
      const bool ud = instr->op == nir_op_umul_32x16;

      assert(nir_dest_bit_size(instr->dest.dest) == 32);

      /* Before Gen7, the order of the 32-bit source and the 16-bit source was
       * swapped.  The extension isn't enabled on those platforms, so don't
       * pretend to support the differences.
       */
      assert(devinfo->gen >= 7);

      if (op[1].file == IMM)
         op[1] = ud ? brw_imm_uw(op[1].ud) : brw_imm_w(op[1].d);
      else {
         const enum brw_reg_type word_type =
            ud ? BRW_REGISTER_TYPE_UW : BRW_REGISTER_TYPE_W;

         op[1] = subscript(op[1], word_type, 0);
      }

      const enum brw_reg_type dword_type =
         ud ? BRW_REGISTER_TYPE_UD : BRW_REGISTER_TYPE_D;

      bld.MUL(result, retype(op[0], dword_type), op[1]);
      break;
   }

   case nir_op_imul:
      assert(nir_dest_bit_size(instr->dest.dest) < 64);
      bld.MUL(result, op[0], op[1]);
      break;

   case nir_op_imul_high:
   case nir_op_umul_high:
      assert(nir_dest_bit_size(instr->dest.dest) < 64);
      bld.emit(SHADER_OPCODE_MULH, result, op[0], op[1]);
      break;

   case nir_op_idiv:
   case nir_op_udiv:
      assert(nir_dest_bit_size(instr->dest.dest) < 64);
      bld.emit(SHADER_OPCODE_INT_QUOTIENT, result, op[0], op[1]);
      break;

   case nir_op_uadd_carry:
      unreachable("Should have been lowered by carry_to_arith().");

   case nir_op_usub_borrow:
      unreachable("Should have been lowered by borrow_to_arith().");

   case nir_op_umod:
   case nir_op_irem:
      /* According to the sign table for INT DIV in the Ivy Bridge PRM, it
       * appears that our hardware just does the right thing for signed
       * remainder.
       */
      assert(nir_dest_bit_size(instr->dest.dest) < 64);
      bld.emit(SHADER_OPCODE_INT_REMAINDER, result, op[0], op[1]);
      break;

   case nir_op_imod: {
      /* Get a regular C-style remainder.  If a % b == 0, set the predicate. */
      bld.emit(SHADER_OPCODE_INT_REMAINDER, result, op[0], op[1]);

      /* Math instructions don't support conditional mod */
      inst = bld.MOV(bld.null_reg_d(), result);
      inst->conditional_mod = BRW_CONDITIONAL_NZ;

      /* Now, we need to determine if signs of the sources are different.
       * When we XOR the sources, the top bit is 0 if they are the same and 1
       * if they are different.  We can then use a conditional modifier to
       * turn that into a predicate.  This leads us to an XOR.l instruction.
       *
       * Technically, according to the PRM, you're not allowed to use .l on a
       * XOR instruction.  However, emperical experiments and Curro's reading
       * of the simulator source both indicate that it's safe.
       */
      fs_reg tmp = bld.vgrf(BRW_REGISTER_TYPE_D);
      inst = bld.XOR(tmp, op[0], op[1]);
      inst->predicate = BRW_PREDICATE_NORMAL;
      inst->conditional_mod = BRW_CONDITIONAL_L;

      /* If the result of the initial remainder operation is non-zero and the
       * two sources have different signs, add in a copy of op[1] to get the
       * final integer modulus value.
       */
      inst = bld.ADD(result, result, op[1]);
      inst->predicate = BRW_PREDICATE_NORMAL;
      break;
   }

   case nir_op_flt32:
   case nir_op_fge32:
   case nir_op_feq32:
   case nir_op_fne32: {
      fs_reg dest = result;

      const uint32_t bit_size =  nir_src_bit_size(instr->src[0].src);
      if (bit_size != 32)
         dest = bld.vgrf(op[0].type, 1);

      bld.CMP(dest, op[0], op[1], brw_cmod_for_nir_comparison(instr->op));

      if (bit_size > 32) {
         bld.MOV(result, subscript(dest, BRW_REGISTER_TYPE_UD, 0));
      } else if(bit_size < 32) {
         /* When we convert the result to 32-bit we need to be careful and do
          * it as a signed conversion to get sign extension (for 32-bit true)
          */
         const brw_reg_type src_type =
            brw_reg_type_from_bit_size(bit_size, BRW_REGISTER_TYPE_D);

         bld.MOV(retype(result, BRW_REGISTER_TYPE_D), retype(dest, src_type));
      }
      break;
   }

   case nir_op_ilt32:
   case nir_op_ult32:
   case nir_op_ige32:
   case nir_op_uge32:
   case nir_op_ieq32:
   case nir_op_ine32: {
      fs_reg dest = result;

      /* On Gen11 we have an additional issue being that src1 cannot be a byte
       * type. So we convert both operands for the comparison.
       */
      fs_reg temp_op[2];
      temp_op[0] = bld.fix_byte_src(op[0]);
      temp_op[1] = bld.fix_byte_src(op[1]);

<<<<<<< HEAD
      const uint32_t bit_size = nir_src_bit_size(instr->src[0].src);
      if (bit_size != 32)
         dest = bld.vgrf(temp_op[0].type, 1);

      brw_conditional_mod cond;
      switch (instr->op) {
      case nir_op_ilt32:
      case nir_op_ult32:
         cond = BRW_CONDITIONAL_L;
         break;
      case nir_op_ige32:
      case nir_op_uge32:
         cond = BRW_CONDITIONAL_GE;
         break;
      case nir_op_ieq32:
         cond = BRW_CONDITIONAL_Z;
         break;
      case nir_op_ine32:
         cond = BRW_CONDITIONAL_NZ;
         break;
      default:
         unreachable("bad opcode");
      }
      bld.CMP(dest, temp_op[0], temp_op[1], cond);
=======
      const uint32_t bit_size = type_sz(temp_op[0].type) * 8;
      if (bit_size != 32)
         dest = bld.vgrf(temp_op[0].type, 1);

      bld.CMP(dest, temp_op[0], temp_op[1],
              brw_cmod_for_nir_comparison(instr->op));
>>>>>>> 4392cf2d

      if (bit_size > 32) {
         bld.MOV(result, subscript(dest, BRW_REGISTER_TYPE_UD, 0));
      } else if (bit_size < 32) {
         /* When we convert the result to 32-bit we need to be careful and do
          * it as a signed conversion to get sign extension (for 32-bit true)
          */
         const brw_reg_type src_type =
            brw_reg_type_from_bit_size(bit_size, BRW_REGISTER_TYPE_D);

         bld.MOV(retype(result, BRW_REGISTER_TYPE_D), retype(dest, src_type));
      }
      break;
   }

   case nir_op_inot:
      if (devinfo->gen >= 8) {
         nir_alu_instr *inot_src_instr = nir_src_as_alu_instr(instr->src[0].src);

         if (inot_src_instr != NULL &&
             (inot_src_instr->op == nir_op_ior ||
              inot_src_instr->op == nir_op_ixor ||
              inot_src_instr->op == nir_op_iand) &&
             !inot_src_instr->src[0].abs &&
             !inot_src_instr->src[0].negate &&
             !inot_src_instr->src[1].abs &&
             !inot_src_instr->src[1].negate) {
            /* The sources of the source logical instruction are now the
             * sources of the instruction that will be generated.
             */
            prepare_alu_destination_and_sources(bld, inot_src_instr, op, false);
            resolve_inot_sources(bld, inot_src_instr, op);

            /* Smash all of the sources and destination to be signed.  This
             * doesn't matter for the operation of the instruction, but cmod
             * propagation fails on unsigned sources with negation (due to
             * fs_inst::can_do_cmod returning false).
             */
            result.type =
               brw_type_for_nir_type(devinfo,
                                     (nir_alu_type)(nir_type_int |
                                                    nir_dest_bit_size(instr->dest.dest)));
            op[0].type =
               brw_type_for_nir_type(devinfo,
                                     (nir_alu_type)(nir_type_int |
                                                    nir_src_bit_size(inot_src_instr->src[0].src)));
            op[1].type =
               brw_type_for_nir_type(devinfo,
                                     (nir_alu_type)(nir_type_int |
                                                    nir_src_bit_size(inot_src_instr->src[1].src)));

            /* For XOR, only invert one of the sources.  Arbitrarily choose
             * the first source.
             */
            op[0].negate = !op[0].negate;
            if (inot_src_instr->op != nir_op_ixor)
               op[1].negate = !op[1].negate;

            switch (inot_src_instr->op) {
            case nir_op_ior:
               bld.AND(result, op[0], op[1]);
               return;

            case nir_op_iand:
               bld.OR(result, op[0], op[1]);
               return;

            case nir_op_ixor:
               bld.XOR(result, op[0], op[1]);
               return;

            default:
               unreachable("impossible opcode");
            }
         }
         op[0] = resolve_source_modifiers(op[0]);
      }
      bld.NOT(result, op[0]);
      break;
   case nir_op_ixor:
      if (devinfo->gen >= 8) {
         resolve_inot_sources(bld, instr, op);
      }
      bld.XOR(result, op[0], op[1]);
      break;
   case nir_op_ior:
      if (devinfo->gen >= 8) {
         resolve_inot_sources(bld, instr, op);
      }
      bld.OR(result, op[0], op[1]);
      break;
   case nir_op_iand:
      if (devinfo->gen >= 8) {
         resolve_inot_sources(bld, instr, op);
      }
      bld.AND(result, op[0], op[1]);
      break;

   case nir_op_fdot2:
   case nir_op_fdot3:
   case nir_op_fdot4:
   case nir_op_b32all_fequal2:
   case nir_op_b32all_iequal2:
   case nir_op_b32all_fequal3:
   case nir_op_b32all_iequal3:
   case nir_op_b32all_fequal4:
   case nir_op_b32all_iequal4:
   case nir_op_b32any_fnequal2:
   case nir_op_b32any_inequal2:
   case nir_op_b32any_fnequal3:
   case nir_op_b32any_inequal3:
   case nir_op_b32any_fnequal4:
   case nir_op_b32any_inequal4:
      unreachable("Lowered by nir_lower_alu_reductions");

   case nir_op_fnoise1_1:
   case nir_op_fnoise1_2:
   case nir_op_fnoise1_3:
   case nir_op_fnoise1_4:
   case nir_op_fnoise2_1:
   case nir_op_fnoise2_2:
   case nir_op_fnoise2_3:
   case nir_op_fnoise2_4:
   case nir_op_fnoise3_1:
   case nir_op_fnoise3_2:
   case nir_op_fnoise3_3:
   case nir_op_fnoise3_4:
   case nir_op_fnoise4_1:
   case nir_op_fnoise4_2:
   case nir_op_fnoise4_3:
   case nir_op_fnoise4_4:
      unreachable("not reached: should be handled by lower_noise");

   case nir_op_ldexp:
      unreachable("not reached: should be handled by ldexp_to_arith()");

   case nir_op_fsqrt:
      inst = bld.emit(SHADER_OPCODE_SQRT, result, op[0]);
      inst->saturate = instr->dest.saturate;
      break;

   case nir_op_frsq:
      inst = bld.emit(SHADER_OPCODE_RSQ, result, op[0]);
      inst->saturate = instr->dest.saturate;
      break;

   case nir_op_i2b32:
   case nir_op_f2b32: {
      uint32_t bit_size = nir_src_bit_size(instr->src[0].src);
      if (bit_size == 64) {
         /* two-argument instructions can't take 64-bit immediates */
         fs_reg zero;
         fs_reg tmp;

         if (instr->op == nir_op_f2b32) {
            zero = vgrf(glsl_type::double_type);
            tmp = vgrf(glsl_type::double_type);
            bld.MOV(zero, setup_imm_df(bld, 0.0));
         } else {
            zero = vgrf(glsl_type::int64_t_type);
            tmp = vgrf(glsl_type::int64_t_type);
            bld.MOV(zero, brw_imm_q(0));
         }

         /* A SIMD16 execution needs to be split in two instructions, so use
          * a vgrf instead of the flag register as dst so instruction splitting
          * works
          */
         bld.CMP(tmp, op[0], zero, BRW_CONDITIONAL_NZ);
         bld.MOV(result, subscript(tmp, BRW_REGISTER_TYPE_UD, 0));
      } else {
         fs_reg zero;
         if (bit_size == 32) {
            zero = instr->op == nir_op_f2b32 ? brw_imm_f(0.0f) : brw_imm_d(0);
         } else {
            assert(bit_size == 16);
            zero = instr->op == nir_op_f2b32 ?
               retype(brw_imm_w(0), BRW_REGISTER_TYPE_HF) : brw_imm_w(0);
         }
         bld.CMP(result, op[0], zero, BRW_CONDITIONAL_NZ);
      }
      break;
   }

   case nir_op_ftrunc:
      inst = bld.RNDZ(result, op[0]);
      if (devinfo->gen < 6) {
         set_condmod(BRW_CONDITIONAL_R, inst);
         set_predicate(BRW_PREDICATE_NORMAL,
                       bld.ADD(result, result, brw_imm_f(1.0f)));
         inst = bld.MOV(result, result); /* for potential saturation */
      }
      inst->saturate = instr->dest.saturate;
      break;

   case nir_op_fceil: {
      op[0].negate = !op[0].negate;
      fs_reg temp = vgrf(glsl_type::float_type);
      bld.RNDD(temp, op[0]);
      temp.negate = true;
      inst = bld.MOV(result, temp);
      inst->saturate = instr->dest.saturate;
      break;
   }
   case nir_op_ffloor:
      inst = bld.RNDD(result, op[0]);
      inst->saturate = instr->dest.saturate;
      break;
   case nir_op_ffract:
      inst = bld.FRC(result, op[0]);
      inst->saturate = instr->dest.saturate;
      break;
   case nir_op_fround_even:
      inst = bld.RNDE(result, op[0]);
      if (devinfo->gen < 6) {
         set_condmod(BRW_CONDITIONAL_R, inst);
         set_predicate(BRW_PREDICATE_NORMAL,
                       bld.ADD(result, result, brw_imm_f(1.0f)));
         inst = bld.MOV(result, result); /* for potential saturation */
      }
      inst->saturate = instr->dest.saturate;
      break;

   case nir_op_fquantize2f16: {
      fs_reg tmp16 = bld.vgrf(BRW_REGISTER_TYPE_D);
      fs_reg tmp32 = bld.vgrf(BRW_REGISTER_TYPE_F);
      fs_reg zero = bld.vgrf(BRW_REGISTER_TYPE_F);

      /* The destination stride must be at least as big as the source stride. */
      tmp16.type = BRW_REGISTER_TYPE_W;
      tmp16.stride = 2;

      /* Check for denormal */
      fs_reg abs_src0 = op[0];
      abs_src0.abs = true;
      bld.CMP(bld.null_reg_f(), abs_src0, brw_imm_f(ldexpf(1.0, -14)),
              BRW_CONDITIONAL_L);
      /* Get the appropriately signed zero */
      bld.AND(retype(zero, BRW_REGISTER_TYPE_UD),
              retype(op[0], BRW_REGISTER_TYPE_UD),
              brw_imm_ud(0x80000000));
      /* Do the actual F32 -> F16 -> F32 conversion */
      bld.emit(BRW_OPCODE_F32TO16, tmp16, op[0]);
      bld.emit(BRW_OPCODE_F16TO32, tmp32, tmp16);
      /* Select that or zero based on normal status */
      inst = bld.SEL(result, zero, tmp32);
      inst->predicate = BRW_PREDICATE_NORMAL;
      inst->saturate = instr->dest.saturate;
      break;
   }

   case nir_op_imin:
   case nir_op_umin:
   case nir_op_fmin:
      inst = bld.emit_minmax(result, op[0], op[1], BRW_CONDITIONAL_L);
      inst->saturate = instr->dest.saturate;
      break;

   case nir_op_imax:
   case nir_op_umax:
   case nir_op_fmax:
      inst = bld.emit_minmax(result, op[0], op[1], BRW_CONDITIONAL_GE);
      inst->saturate = instr->dest.saturate;
      break;

   case nir_op_pack_snorm_2x16:
   case nir_op_pack_snorm_4x8:
   case nir_op_pack_unorm_2x16:
   case nir_op_pack_unorm_4x8:
   case nir_op_unpack_snorm_2x16:
   case nir_op_unpack_snorm_4x8:
   case nir_op_unpack_unorm_2x16:
   case nir_op_unpack_unorm_4x8:
   case nir_op_unpack_half_2x16:
   case nir_op_pack_half_2x16:
      unreachable("not reached: should be handled by lower_packing_builtins");

   case nir_op_unpack_half_2x16_split_x_flush_to_zero:
      assert(FLOAT_CONTROLS_DENORM_FLUSH_TO_ZERO_FP16 & execution_mode);
      /* Fall-through */
   case nir_op_unpack_half_2x16_split_x:
      inst = bld.emit(BRW_OPCODE_F16TO32, result,
                      subscript(op[0], BRW_REGISTER_TYPE_UW, 0));
      inst->saturate = instr->dest.saturate;
      break;

   case nir_op_unpack_half_2x16_split_y_flush_to_zero:
      assert(FLOAT_CONTROLS_DENORM_FLUSH_TO_ZERO_FP16 & execution_mode);
      /* Fall-through */
   case nir_op_unpack_half_2x16_split_y:
      inst = bld.emit(BRW_OPCODE_F16TO32, result,
                      subscript(op[0], BRW_REGISTER_TYPE_UW, 1));
      inst->saturate = instr->dest.saturate;
      break;

   case nir_op_pack_64_2x32_split:
   case nir_op_pack_32_2x16_split:
      bld.emit(FS_OPCODE_PACK, result, op[0], op[1]);
      break;

   case nir_op_unpack_64_2x32_split_x:
   case nir_op_unpack_64_2x32_split_y: {
      if (instr->op == nir_op_unpack_64_2x32_split_x)
         bld.MOV(result, subscript(op[0], BRW_REGISTER_TYPE_UD, 0));
      else
         bld.MOV(result, subscript(op[0], BRW_REGISTER_TYPE_UD, 1));
      break;
   }

   case nir_op_unpack_32_2x16_split_x:
   case nir_op_unpack_32_2x16_split_y: {
      if (instr->op == nir_op_unpack_32_2x16_split_x)
         bld.MOV(result, subscript(op[0], BRW_REGISTER_TYPE_UW, 0));
      else
         bld.MOV(result, subscript(op[0], BRW_REGISTER_TYPE_UW, 1));
      break;
   }

   case nir_op_fpow:
      inst = bld.emit(SHADER_OPCODE_POW, result, op[0], op[1]);
      inst->saturate = instr->dest.saturate;
      break;

   case nir_op_bitfield_reverse:
      assert(nir_dest_bit_size(instr->dest.dest) < 64);
      bld.BFREV(result, op[0]);
      break;

   case nir_op_bit_count:
      assert(nir_dest_bit_size(instr->dest.dest) < 64);
      bld.CBIT(result, op[0]);
      break;

   case nir_op_ufind_msb: {
      assert(nir_dest_bit_size(instr->dest.dest) < 64);
      emit_find_msb_using_lzd(bld, result, op[0], false);
      break;
   }

   case nir_op_uclz:
      assert(nir_dest_bit_size(instr->dest.dest) == 32);
      bld.LZD(retype(result, BRW_REGISTER_TYPE_UD), op[0]);
      break;

   case nir_op_ifind_msb: {
      assert(nir_dest_bit_size(instr->dest.dest) < 64);

      if (devinfo->gen < 7) {
         emit_find_msb_using_lzd(bld, result, op[0], true);
      } else {
         bld.FBH(retype(result, BRW_REGISTER_TYPE_UD), op[0]);

         /* FBH counts from the MSB side, while GLSL's findMSB() wants the
          * count from the LSB side. If FBH didn't return an error
          * (0xFFFFFFFF), then subtract the result from 31 to convert the MSB
          * count into an LSB count.
          */
         bld.CMP(bld.null_reg_d(), result, brw_imm_d(-1), BRW_CONDITIONAL_NZ);

         inst = bld.ADD(result, result, brw_imm_d(31));
         inst->predicate = BRW_PREDICATE_NORMAL;
         inst->src[0].negate = true;
      }
      break;
   }

   case nir_op_find_lsb:
      assert(nir_dest_bit_size(instr->dest.dest) < 64);

      if (devinfo->gen < 7) {
         fs_reg temp = vgrf(glsl_type::int_type);

         /* (x & -x) generates a value that consists of only the LSB of x.
          * For all powers of 2, findMSB(y) == findLSB(y).
          */
         fs_reg src = retype(op[0], BRW_REGISTER_TYPE_D);
         fs_reg negated_src = src;

         /* One must be negated, and the other must be non-negated.  It
          * doesn't matter which is which.
          */
         negated_src.negate = true;
         src.negate = false;

         bld.AND(temp, src, negated_src);
         emit_find_msb_using_lzd(bld, result, temp, false);
      } else {
         bld.FBL(result, op[0]);
      }
      break;

   case nir_op_ubitfield_extract:
   case nir_op_ibitfield_extract:
      unreachable("should have been lowered");
   case nir_op_ubfe:
   case nir_op_ibfe:
      assert(nir_dest_bit_size(instr->dest.dest) < 64);
      bld.BFE(result, op[2], op[1], op[0]);
      break;
   case nir_op_bfm:
      assert(nir_dest_bit_size(instr->dest.dest) < 64);
      bld.BFI1(result, op[0], op[1]);
      break;
   case nir_op_bfi:
      assert(nir_dest_bit_size(instr->dest.dest) < 64);
      bld.BFI2(result, op[0], op[1], op[2]);
      break;

   case nir_op_bitfield_insert:
      unreachable("not reached: should have been lowered");

   case nir_op_ishl:
      bld.SHL(result, op[0], op[1]);
      break;
   case nir_op_ishr:
      bld.ASR(result, op[0], op[1]);
      break;
   case nir_op_ushr:
      bld.SHR(result, op[0], op[1]);
      break;

   case nir_op_urol:
      bld.ROL(result, op[0], op[1]);
      break;
   case nir_op_uror:
      bld.ROR(result, op[0], op[1]);
      break;

   case nir_op_pack_half_2x16_split:
      bld.emit(FS_OPCODE_PACK_HALF_2x16_SPLIT, result, op[0], op[1]);
      break;

   case nir_op_ffma:
      if (nir_has_any_rounding_mode_enabled(execution_mode)) {
         brw_rnd_mode rnd =
            brw_rnd_mode_from_execution_mode(execution_mode);
         bld.emit(SHADER_OPCODE_RND_MODE, bld.null_reg_ud(),
                  brw_imm_d(rnd));
      }

      inst = bld.MAD(result, op[2], op[1], op[0]);
      inst->saturate = instr->dest.saturate;
      break;

   case nir_op_flrp:
      if (nir_has_any_rounding_mode_enabled(execution_mode)) {
         brw_rnd_mode rnd =
            brw_rnd_mode_from_execution_mode(execution_mode);
         bld.emit(SHADER_OPCODE_RND_MODE, bld.null_reg_ud(),
                  brw_imm_d(rnd));
      }

      inst = bld.LRP(result, op[0], op[1], op[2]);
      inst->saturate = instr->dest.saturate;
      break;

   case nir_op_b32csel:
      if (optimize_frontfacing_ternary(instr, result))
         return;

      bld.CMP(bld.null_reg_d(), op[0], brw_imm_d(0), BRW_CONDITIONAL_NZ);
      inst = bld.SEL(result, op[1], op[2]);
      inst->predicate = BRW_PREDICATE_NORMAL;
      break;

   case nir_op_extract_u8:
   case nir_op_extract_i8: {
      unsigned byte = nir_src_as_uint(instr->src[1].src);

      /* The PRMs say:
       *
       *    BDW+
       *    There is no direct conversion from B/UB to Q/UQ or Q/UQ to B/UB.
       *    Use two instructions and a word or DWord intermediate integer type.
       */
      if (nir_dest_bit_size(instr->dest.dest) == 64) {
         const brw_reg_type type = brw_int_type(1, instr->op == nir_op_extract_i8);

         if (instr->op == nir_op_extract_i8) {
            /* If we need to sign extend, extract to a word first */
            fs_reg w_temp = bld.vgrf(BRW_REGISTER_TYPE_W);
            bld.MOV(w_temp, subscript(op[0], type, byte));
            bld.MOV(result, w_temp);
         } else if (byte & 1) {
            /* Extract the high byte from the word containing the desired byte
             * offset.
             */
            bld.SHR(result,
                    subscript(op[0], BRW_REGISTER_TYPE_UW, byte / 2),
                    brw_imm_uw(8));
         } else {
            /* Otherwise use an AND with 0xff and a word type */
            bld.AND(result,
                    subscript(op[0], BRW_REGISTER_TYPE_UW, byte / 2),
                    brw_imm_uw(0xff));
         }
      } else {
         const brw_reg_type type = brw_int_type(1, instr->op == nir_op_extract_i8);
         bld.MOV(result, subscript(op[0], type, byte));
      }
      break;
   }

   case nir_op_extract_u16:
   case nir_op_extract_i16: {
      const brw_reg_type type = brw_int_type(2, instr->op == nir_op_extract_i16);
      unsigned word = nir_src_as_uint(instr->src[1].src);
      bld.MOV(result, subscript(op[0], type, word));
      break;
   }

   default:
      unreachable("unhandled instruction");
   }

   /* If we need to do a boolean resolve, replace the result with -(x & 1)
    * to sign extend the low bit to 0/~0
    */
   if (devinfo->gen <= 5 &&
       !result.is_null() &&
       (instr->instr.pass_flags & BRW_NIR_BOOLEAN_MASK) == BRW_NIR_BOOLEAN_NEEDS_RESOLVE) {
      fs_reg masked = vgrf(glsl_type::int_type);
      bld.AND(masked, result, brw_imm_d(1));
      masked.negate = true;
      bld.MOV(retype(result, BRW_REGISTER_TYPE_D), masked);
   }
}

void
fs_visitor::nir_emit_load_const(const fs_builder &bld,
                                nir_load_const_instr *instr)
{
   const brw_reg_type reg_type =
      brw_reg_type_from_bit_size(instr->def.bit_size, BRW_REGISTER_TYPE_D);
   fs_reg reg = bld.vgrf(reg_type, instr->def.num_components);

   switch (instr->def.bit_size) {
   case 8:
      for (unsigned i = 0; i < instr->def.num_components; i++)
         bld.MOV(offset(reg, bld, i), setup_imm_b(bld, instr->value[i].i8));
      break;

   case 16:
      for (unsigned i = 0; i < instr->def.num_components; i++)
         bld.MOV(offset(reg, bld, i), brw_imm_w(instr->value[i].i16));
      break;

   case 32:
      for (unsigned i = 0; i < instr->def.num_components; i++)
         bld.MOV(offset(reg, bld, i), brw_imm_d(instr->value[i].i32));
      break;

   case 64:
      assert(devinfo->gen >= 7);
      if (devinfo->gen == 7) {
         /* We don't get 64-bit integer types until gen8 */
         for (unsigned i = 0; i < instr->def.num_components; i++) {
            bld.MOV(retype(offset(reg, bld, i), BRW_REGISTER_TYPE_DF),
                    setup_imm_df(bld, instr->value[i].f64));
         }
      } else {
         for (unsigned i = 0; i < instr->def.num_components; i++)
            bld.MOV(offset(reg, bld, i), brw_imm_q(instr->value[i].i64));
      }
      break;

   default:
      unreachable("Invalid bit size");
   }

   nir_ssa_values[instr->def.index] = reg;
}

fs_reg
fs_visitor::get_nir_src(const nir_src &src)
{
   fs_reg reg;
   if (src.is_ssa) {
      if (src.ssa->parent_instr->type == nir_instr_type_ssa_undef) {
         const brw_reg_type reg_type =
            brw_reg_type_from_bit_size(src.ssa->bit_size, BRW_REGISTER_TYPE_D);
         reg = bld.vgrf(reg_type, src.ssa->num_components);
      } else {
         reg = nir_ssa_values[src.ssa->index];
      }
   } else {
      /* We don't handle indirects on locals */
      assert(src.reg.indirect == NULL);
      reg = offset(nir_locals[src.reg.reg->index], bld,
                   src.reg.base_offset * src.reg.reg->num_components);
   }

   if (nir_src_bit_size(src) == 64 && devinfo->gen == 7) {
      /* The only 64-bit type available on gen7 is DF, so use that. */
      reg.type = BRW_REGISTER_TYPE_DF;
   } else {
      /* To avoid floating-point denorm flushing problems, set the type by
       * default to an integer type - instructions that need floating point
       * semantics will set this to F if they need to
       */
      reg.type = brw_reg_type_from_bit_size(nir_src_bit_size(src),
                                            BRW_REGISTER_TYPE_D);
   }

   return reg;
}

/**
 * Return an IMM for constants; otherwise call get_nir_src() as normal.
 *
 * This function should not be called on any value which may be 64 bits.
 * We could theoretically support 64-bit on gen8+ but we choose not to
 * because it wouldn't work in general (no gen7 support) and there are
 * enough restrictions in 64-bit immediates that you can't take the return
 * value and treat it the same as the result of get_nir_src().
 */
fs_reg
fs_visitor::get_nir_src_imm(const nir_src &src)
{
   assert(nir_src_bit_size(src) == 32);
   return nir_src_is_const(src) ?
          fs_reg(brw_imm_d(nir_src_as_int(src))) : get_nir_src(src);
}

fs_reg
fs_visitor::get_nir_dest(const nir_dest &dest)
{
   if (dest.is_ssa) {
      const brw_reg_type reg_type =
         brw_reg_type_from_bit_size(dest.ssa.bit_size,
                                    dest.ssa.bit_size == 8 ?
                                    BRW_REGISTER_TYPE_D :
                                    BRW_REGISTER_TYPE_F);
      nir_ssa_values[dest.ssa.index] =
         bld.vgrf(reg_type, dest.ssa.num_components);
      bld.UNDEF(nir_ssa_values[dest.ssa.index]);
      return nir_ssa_values[dest.ssa.index];
   } else {
      /* We don't handle indirects on locals */
      assert(dest.reg.indirect == NULL);
      return offset(nir_locals[dest.reg.reg->index], bld,
                    dest.reg.base_offset * dest.reg.reg->num_components);
   }
}

void
fs_visitor::emit_percomp(const fs_builder &bld, const fs_inst &inst,
                         unsigned wr_mask)
{
   for (unsigned i = 0; i < 4; i++) {
      if (!((wr_mask >> i) & 1))
         continue;

      fs_inst *new_inst = new(mem_ctx) fs_inst(inst);
      new_inst->dst = offset(new_inst->dst, bld, i);
      for (unsigned j = 0; j < new_inst->sources; j++)
         if (new_inst->src[j].file == VGRF)
            new_inst->src[j] = offset(new_inst->src[j], bld, i);

      bld.emit(new_inst);
   }
}

static fs_inst *
emit_pixel_interpolater_send(const fs_builder &bld,
                             enum opcode opcode,
                             const fs_reg &dst,
                             const fs_reg &src,
                             const fs_reg &desc,
                             glsl_interp_mode interpolation)
{
   struct brw_wm_prog_data *wm_prog_data =
      brw_wm_prog_data(bld.shader->stage_prog_data);

   fs_inst *inst = bld.emit(opcode, dst, src, desc);
   /* 2 floats per slot returned */
   inst->size_written = 2 * dst.component_size(inst->exec_size);
   inst->pi_noperspective = interpolation == INTERP_MODE_NOPERSPECTIVE;

   wm_prog_data->pulls_bary = true;

   return inst;
}

/**
 * Computes 1 << x, given a D/UD register containing some value x.
 */
static fs_reg
intexp2(const fs_builder &bld, const fs_reg &x)
{
   assert(x.type == BRW_REGISTER_TYPE_UD || x.type == BRW_REGISTER_TYPE_D);

   fs_reg result = bld.vgrf(x.type, 1);
   fs_reg one = bld.vgrf(x.type, 1);

   bld.MOV(one, retype(brw_imm_d(1), one.type));
   bld.SHL(result, one, x);
   return result;
}

void
fs_visitor::emit_gs_end_primitive(const nir_src &vertex_count_nir_src)
{
   assert(stage == MESA_SHADER_GEOMETRY);

   struct brw_gs_prog_data *gs_prog_data = brw_gs_prog_data(prog_data);

   if (gs_compile->control_data_header_size_bits == 0)
      return;

   /* We can only do EndPrimitive() functionality when the control data
    * consists of cut bits.  Fortunately, the only time it isn't is when the
    * output type is points, in which case EndPrimitive() is a no-op.
    */
   if (gs_prog_data->control_data_format !=
       GEN7_GS_CONTROL_DATA_FORMAT_GSCTL_CUT) {
      return;
   }

   /* Cut bits use one bit per vertex. */
   assert(gs_compile->control_data_bits_per_vertex == 1);

   fs_reg vertex_count = get_nir_src(vertex_count_nir_src);
   vertex_count.type = BRW_REGISTER_TYPE_UD;

   /* Cut bit n should be set to 1 if EndPrimitive() was called after emitting
    * vertex n, 0 otherwise.  So all we need to do here is mark bit
    * (vertex_count - 1) % 32 in the cut_bits register to indicate that
    * EndPrimitive() was called after emitting vertex (vertex_count - 1);
    * vec4_gs_visitor::emit_control_data_bits() will take care of the rest.
    *
    * Note that if EndPrimitive() is called before emitting any vertices, this
    * will cause us to set bit 31 of the control_data_bits register to 1.
    * That's fine because:
    *
    * - If max_vertices < 32, then vertex number 31 (zero-based) will never be
    *   output, so the hardware will ignore cut bit 31.
    *
    * - If max_vertices == 32, then vertex number 31 is guaranteed to be the
    *   last vertex, so setting cut bit 31 has no effect (since the primitive
    *   is automatically ended when the GS terminates).
    *
    * - If max_vertices > 32, then the ir_emit_vertex visitor will reset the
    *   control_data_bits register to 0 when the first vertex is emitted.
    */

   const fs_builder abld = bld.annotate("end primitive");

   /* control_data_bits |= 1 << ((vertex_count - 1) % 32) */
   fs_reg prev_count = bld.vgrf(BRW_REGISTER_TYPE_UD, 1);
   abld.ADD(prev_count, vertex_count, brw_imm_ud(0xffffffffu));
   fs_reg mask = intexp2(abld, prev_count);
   /* Note: we're relying on the fact that the GEN SHL instruction only pays
    * attention to the lower 5 bits of its second source argument, so on this
    * architecture, 1 << (vertex_count - 1) is equivalent to 1 <<
    * ((vertex_count - 1) % 32).
    */
   abld.OR(this->control_data_bits, this->control_data_bits, mask);
}

void
fs_visitor::emit_gs_control_data_bits(const fs_reg &vertex_count)
{
   assert(stage == MESA_SHADER_GEOMETRY);
   assert(gs_compile->control_data_bits_per_vertex != 0);

   struct brw_gs_prog_data *gs_prog_data = brw_gs_prog_data(prog_data);

   const fs_builder abld = bld.annotate("emit control data bits");
   const fs_builder fwa_bld = bld.exec_all();

   /* We use a single UD register to accumulate control data bits (32 bits
    * for each of the SIMD8 channels).  So we need to write a DWord (32 bits)
    * at a time.
    *
    * Unfortunately, the URB_WRITE_SIMD8 message uses 128-bit (OWord) offsets.
    * We have select a 128-bit group via the Global and Per-Slot Offsets, then
    * use the Channel Mask phase to enable/disable which DWord within that
    * group to write.  (Remember, different SIMD8 channels may have emitted
    * different numbers of vertices, so we may need per-slot offsets.)
    *
    * Channel masking presents an annoying problem: we may have to replicate
    * the data up to 4 times:
    *
    * Msg = Handles, Per-Slot Offsets, Channel Masks, Data, Data, Data, Data.
    *
    * To avoid penalizing shaders that emit a small number of vertices, we
    * can avoid these sometimes: if the size of the control data header is
    * <= 128 bits, then there is only 1 OWord.  All SIMD8 channels will land
    * land in the same 128-bit group, so we can skip per-slot offsets.
    *
    * Similarly, if the control data header is <= 32 bits, there is only one
    * DWord, so we can skip channel masks.
    */
   enum opcode opcode = SHADER_OPCODE_URB_WRITE_SIMD8;

   fs_reg channel_mask, per_slot_offset;

   if (gs_compile->control_data_header_size_bits > 32) {
      opcode = SHADER_OPCODE_URB_WRITE_SIMD8_MASKED;
      channel_mask = vgrf(glsl_type::uint_type);
   }

   if (gs_compile->control_data_header_size_bits > 128) {
      opcode = SHADER_OPCODE_URB_WRITE_SIMD8_MASKED_PER_SLOT;
      per_slot_offset = vgrf(glsl_type::uint_type);
   }

   /* Figure out which DWord we're trying to write to using the formula:
    *
    *    dword_index = (vertex_count - 1) * bits_per_vertex / 32
    *
    * Since bits_per_vertex is a power of two, and is known at compile
    * time, this can be optimized to:
    *
    *    dword_index = (vertex_count - 1) >> (6 - log2(bits_per_vertex))
    */
   if (opcode != SHADER_OPCODE_URB_WRITE_SIMD8) {
      fs_reg dword_index = bld.vgrf(BRW_REGISTER_TYPE_UD, 1);
      fs_reg prev_count = bld.vgrf(BRW_REGISTER_TYPE_UD, 1);
      abld.ADD(prev_count, vertex_count, brw_imm_ud(0xffffffffu));
      unsigned log2_bits_per_vertex =
         util_last_bit(gs_compile->control_data_bits_per_vertex);
      abld.SHR(dword_index, prev_count, brw_imm_ud(6u - log2_bits_per_vertex));

      if (per_slot_offset.file != BAD_FILE) {
         /* Set the per-slot offset to dword_index / 4, so that we'll write to
          * the appropriate OWord within the control data header.
          */
         abld.SHR(per_slot_offset, dword_index, brw_imm_ud(2u));
      }

      /* Set the channel masks to 1 << (dword_index % 4), so that we'll
       * write to the appropriate DWORD within the OWORD.
       */
      fs_reg channel = bld.vgrf(BRW_REGISTER_TYPE_UD, 1);
      fwa_bld.AND(channel, dword_index, brw_imm_ud(3u));
      channel_mask = intexp2(fwa_bld, channel);
      /* Then the channel masks need to be in bits 23:16. */
      fwa_bld.SHL(channel_mask, channel_mask, brw_imm_ud(16u));
   }

   /* Store the control data bits in the message payload and send it. */
   unsigned mlen = 2;
   if (channel_mask.file != BAD_FILE)
      mlen += 4; /* channel masks, plus 3 extra copies of the data */
   if (per_slot_offset.file != BAD_FILE)
      mlen++;

   fs_reg payload = bld.vgrf(BRW_REGISTER_TYPE_UD, mlen);
   fs_reg *sources = ralloc_array(mem_ctx, fs_reg, mlen);
   unsigned i = 0;
   sources[i++] = fs_reg(retype(brw_vec8_grf(1, 0), BRW_REGISTER_TYPE_UD));
   if (per_slot_offset.file != BAD_FILE)
      sources[i++] = per_slot_offset;
   if (channel_mask.file != BAD_FILE)
      sources[i++] = channel_mask;
   while (i < mlen) {
      sources[i++] = this->control_data_bits;
   }

   abld.LOAD_PAYLOAD(payload, sources, mlen, mlen);
   fs_inst *inst = abld.emit(opcode, reg_undef, payload);
   inst->mlen = mlen;
   /* We need to increment Global Offset by 256-bits to make room for
    * Broadwell's extra "Vertex Count" payload at the beginning of the
    * URB entry.  Since this is an OWord message, Global Offset is counted
    * in 128-bit units, so we must set it to 2.
    */
   if (gs_prog_data->static_vertex_count == -1)
      inst->offset = 2;
}

void
fs_visitor::set_gs_stream_control_data_bits(const fs_reg &vertex_count,
                                            unsigned stream_id)
{
   /* control_data_bits |= stream_id << ((2 * (vertex_count - 1)) % 32) */

   /* Note: we are calling this *before* increasing vertex_count, so
    * this->vertex_count == vertex_count - 1 in the formula above.
    */

   /* Stream mode uses 2 bits per vertex */
   assert(gs_compile->control_data_bits_per_vertex == 2);

   /* Must be a valid stream */
   assert(stream_id < MAX_VERTEX_STREAMS);

   /* Control data bits are initialized to 0 so we don't have to set any
    * bits when sending vertices to stream 0.
    */
   if (stream_id == 0)
      return;

   const fs_builder abld = bld.annotate("set stream control data bits", NULL);

   /* reg::sid = stream_id */
   fs_reg sid = bld.vgrf(BRW_REGISTER_TYPE_UD, 1);
   abld.MOV(sid, brw_imm_ud(stream_id));

   /* reg:shift_count = 2 * (vertex_count - 1) */
   fs_reg shift_count = bld.vgrf(BRW_REGISTER_TYPE_UD, 1);
   abld.SHL(shift_count, vertex_count, brw_imm_ud(1u));

   /* Note: we're relying on the fact that the GEN SHL instruction only pays
    * attention to the lower 5 bits of its second source argument, so on this
    * architecture, stream_id << 2 * (vertex_count - 1) is equivalent to
    * stream_id << ((2 * (vertex_count - 1)) % 32).
    */
   fs_reg mask = bld.vgrf(BRW_REGISTER_TYPE_UD, 1);
   abld.SHL(mask, sid, shift_count);
   abld.OR(this->control_data_bits, this->control_data_bits, mask);
}

void
fs_visitor::emit_gs_vertex(const nir_src &vertex_count_nir_src,
                           unsigned stream_id)
{
   assert(stage == MESA_SHADER_GEOMETRY);

   struct brw_gs_prog_data *gs_prog_data = brw_gs_prog_data(prog_data);

   fs_reg vertex_count = get_nir_src(vertex_count_nir_src);
   vertex_count.type = BRW_REGISTER_TYPE_UD;

   /* Haswell and later hardware ignores the "Render Stream Select" bits
    * from the 3DSTATE_STREAMOUT packet when the SOL stage is disabled,
    * and instead sends all primitives down the pipeline for rasterization.
    * If the SOL stage is enabled, "Render Stream Select" is honored and
    * primitives bound to non-zero streams are discarded after stream output.
    *
    * Since the only purpose of primives sent to non-zero streams is to
    * be recorded by transform feedback, we can simply discard all geometry
    * bound to these streams when transform feedback is disabled.
    */
   if (stream_id > 0 && !nir->info.has_transform_feedback_varyings)
      return;

   /* If we're outputting 32 control data bits or less, then we can wait
    * until the shader is over to output them all.  Otherwise we need to
    * output them as we go.  Now is the time to do it, since we're about to
    * output the vertex_count'th vertex, so it's guaranteed that the
    * control data bits associated with the (vertex_count - 1)th vertex are
    * correct.
    */
   if (gs_compile->control_data_header_size_bits > 32) {
      const fs_builder abld =
         bld.annotate("emit vertex: emit control data bits");

      /* Only emit control data bits if we've finished accumulating a batch
       * of 32 bits.  This is the case when:
       *
       *     (vertex_count * bits_per_vertex) % 32 == 0
       *
       * (in other words, when the last 5 bits of vertex_count *
       * bits_per_vertex are 0).  Assuming bits_per_vertex == 2^n for some
       * integer n (which is always the case, since bits_per_vertex is
       * always 1 or 2), this is equivalent to requiring that the last 5-n
       * bits of vertex_count are 0:
       *
       *     vertex_count & (2^(5-n) - 1) == 0
       *
       * 2^(5-n) == 2^5 / 2^n == 32 / bits_per_vertex, so this is
       * equivalent to:
       *
       *     vertex_count & (32 / bits_per_vertex - 1) == 0
       *
       * TODO: If vertex_count is an immediate, we could do some of this math
       *       at compile time...
       */
      fs_inst *inst =
         abld.AND(bld.null_reg_d(), vertex_count,
                  brw_imm_ud(32u / gs_compile->control_data_bits_per_vertex - 1u));
      inst->conditional_mod = BRW_CONDITIONAL_Z;

      abld.IF(BRW_PREDICATE_NORMAL);
      /* If vertex_count is 0, then no control data bits have been
       * accumulated yet, so we can skip emitting them.
       */
      abld.CMP(bld.null_reg_d(), vertex_count, brw_imm_ud(0u),
               BRW_CONDITIONAL_NEQ);
      abld.IF(BRW_PREDICATE_NORMAL);
      emit_gs_control_data_bits(vertex_count);
      abld.emit(BRW_OPCODE_ENDIF);

      /* Reset control_data_bits to 0 so we can start accumulating a new
       * batch.
       *
       * Note: in the case where vertex_count == 0, this neutralizes the
       * effect of any call to EndPrimitive() that the shader may have
       * made before outputting its first vertex.
       */
      inst = abld.MOV(this->control_data_bits, brw_imm_ud(0u));
      inst->force_writemask_all = true;
      abld.emit(BRW_OPCODE_ENDIF);
   }

   emit_urb_writes(vertex_count);

   /* In stream mode we have to set control data bits for all vertices
    * unless we have disabled control data bits completely (which we do
    * do for GL_POINTS outputs that don't use streams).
    */
   if (gs_compile->control_data_header_size_bits > 0 &&
       gs_prog_data->control_data_format ==
          GEN7_GS_CONTROL_DATA_FORMAT_GSCTL_SID) {
      set_gs_stream_control_data_bits(vertex_count, stream_id);
   }
}

void
fs_visitor::emit_gs_input_load(const fs_reg &dst,
                               const nir_src &vertex_src,
                               unsigned base_offset,
                               const nir_src &offset_src,
                               unsigned num_components,
                               unsigned first_component)
{
   assert(type_sz(dst.type) == 4);
   struct brw_gs_prog_data *gs_prog_data = brw_gs_prog_data(prog_data);
   const unsigned push_reg_count = gs_prog_data->base.urb_read_length * 8;

   /* TODO: figure out push input layout for invocations == 1 */
   if (gs_prog_data->invocations == 1 &&
       nir_src_is_const(offset_src) && nir_src_is_const(vertex_src) &&
       4 * (base_offset + nir_src_as_uint(offset_src)) < push_reg_count) {
      int imm_offset = (base_offset + nir_src_as_uint(offset_src)) * 4 +
                       nir_src_as_uint(vertex_src) * push_reg_count;
      for (unsigned i = 0; i < num_components; i++) {
         bld.MOV(offset(dst, bld, i),
                 fs_reg(ATTR, imm_offset + i + first_component, dst.type));
      }
      return;
   }

   /* Resort to the pull model.  Ensure the VUE handles are provided. */
   assert(gs_prog_data->base.include_vue_handles);

   unsigned first_icp_handle = gs_prog_data->include_primitive_id ? 3 : 2;
   fs_reg icp_handle = bld.vgrf(BRW_REGISTER_TYPE_UD, 1);

   if (gs_prog_data->invocations == 1) {
      if (nir_src_is_const(vertex_src)) {
         /* The vertex index is constant; just select the proper URB handle. */
         icp_handle =
            retype(brw_vec8_grf(first_icp_handle + nir_src_as_uint(vertex_src), 0),
                   BRW_REGISTER_TYPE_UD);
      } else {
         /* The vertex index is non-constant.  We need to use indirect
          * addressing to fetch the proper URB handle.
          *
          * First, we start with the sequence <7, 6, 5, 4, 3, 2, 1, 0>
          * indicating that channel <n> should read the handle from
          * DWord <n>.  We convert that to bytes by multiplying by 4.
          *
          * Next, we convert the vertex index to bytes by multiplying
          * by 32 (shifting by 5), and add the two together.  This is
          * the final indirect byte offset.
          */
         fs_reg sequence = bld.vgrf(BRW_REGISTER_TYPE_UW, 1);
         fs_reg channel_offsets = bld.vgrf(BRW_REGISTER_TYPE_UD, 1);
         fs_reg vertex_offset_bytes = bld.vgrf(BRW_REGISTER_TYPE_UD, 1);
         fs_reg icp_offset_bytes = bld.vgrf(BRW_REGISTER_TYPE_UD, 1);

         /* sequence = <7, 6, 5, 4, 3, 2, 1, 0> */
         bld.MOV(sequence, fs_reg(brw_imm_v(0x76543210)));
         /* channel_offsets = 4 * sequence = <28, 24, 20, 16, 12, 8, 4, 0> */
         bld.SHL(channel_offsets, sequence, brw_imm_ud(2u));
         /* Convert vertex_index to bytes (multiply by 32) */
         bld.SHL(vertex_offset_bytes,
                 retype(get_nir_src(vertex_src), BRW_REGISTER_TYPE_UD),
                 brw_imm_ud(5u));
         bld.ADD(icp_offset_bytes, vertex_offset_bytes, channel_offsets);

         /* Use first_icp_handle as the base offset.  There is one register
          * of URB handles per vertex, so inform the register allocator that
          * we might read up to nir->info.gs.vertices_in registers.
          */
         bld.emit(SHADER_OPCODE_MOV_INDIRECT, icp_handle,
                  retype(brw_vec8_grf(first_icp_handle, 0), icp_handle.type),
                  fs_reg(icp_offset_bytes),
                  brw_imm_ud(nir->info.gs.vertices_in * REG_SIZE));
      }
   } else {
      assert(gs_prog_data->invocations > 1);

      if (nir_src_is_const(vertex_src)) {
         unsigned vertex = nir_src_as_uint(vertex_src);
         assert(devinfo->gen >= 9 || vertex <= 5);
         bld.MOV(icp_handle,
                 retype(brw_vec1_grf(first_icp_handle + vertex / 8, vertex % 8),
                        BRW_REGISTER_TYPE_UD));
      } else {
         /* The vertex index is non-constant.  We need to use indirect
          * addressing to fetch the proper URB handle.
          *
          */
         fs_reg icp_offset_bytes = bld.vgrf(BRW_REGISTER_TYPE_UD, 1);

         /* Convert vertex_index to bytes (multiply by 4) */
         bld.SHL(icp_offset_bytes,
                 retype(get_nir_src(vertex_src), BRW_REGISTER_TYPE_UD),
                 brw_imm_ud(2u));

         /* Use first_icp_handle as the base offset.  There is one DWord
          * of URB handles per vertex, so inform the register allocator that
          * we might read up to ceil(nir->info.gs.vertices_in / 8) registers.
          */
         bld.emit(SHADER_OPCODE_MOV_INDIRECT, icp_handle,
                  retype(brw_vec8_grf(first_icp_handle, 0), icp_handle.type),
                  fs_reg(icp_offset_bytes),
                  brw_imm_ud(DIV_ROUND_UP(nir->info.gs.vertices_in, 8) *
                             REG_SIZE));
      }
   }

   fs_inst *inst;
   fs_reg indirect_offset = get_nir_src(offset_src);

   if (nir_src_is_const(offset_src)) {
      /* Constant indexing - use global offset. */
      if (first_component != 0) {
         unsigned read_components = num_components + first_component;
         fs_reg tmp = bld.vgrf(dst.type, read_components);
         inst = bld.emit(SHADER_OPCODE_URB_READ_SIMD8, tmp, icp_handle);
         inst->size_written = read_components *
                              tmp.component_size(inst->exec_size);
         for (unsigned i = 0; i < num_components; i++) {
            bld.MOV(offset(dst, bld, i),
                    offset(tmp, bld, i + first_component));
         }
      } else {
         inst = bld.emit(SHADER_OPCODE_URB_READ_SIMD8, dst, icp_handle);
         inst->size_written = num_components *
                              dst.component_size(inst->exec_size);
      }
      inst->offset = base_offset + nir_src_as_uint(offset_src);
      inst->mlen = 1;
   } else {
      /* Indirect indexing - use per-slot offsets as well. */
      const fs_reg srcs[] = { icp_handle, indirect_offset };
      unsigned read_components = num_components + first_component;
      fs_reg tmp = bld.vgrf(dst.type, read_components);
      fs_reg payload = bld.vgrf(BRW_REGISTER_TYPE_UD, 2);
      bld.LOAD_PAYLOAD(payload, srcs, ARRAY_SIZE(srcs), 0);
      if (first_component != 0) {
         inst = bld.emit(SHADER_OPCODE_URB_READ_SIMD8_PER_SLOT, tmp,
                         payload);
         inst->size_written = read_components *
                              tmp.component_size(inst->exec_size);
         for (unsigned i = 0; i < num_components; i++) {
            bld.MOV(offset(dst, bld, i),
                    offset(tmp, bld, i + first_component));
         }
      } else {
         inst = bld.emit(SHADER_OPCODE_URB_READ_SIMD8_PER_SLOT, dst, payload);
         inst->size_written = num_components *
                              dst.component_size(inst->exec_size);
      }
      inst->offset = base_offset;
      inst->mlen = 2;
   }
}

fs_reg
fs_visitor::get_indirect_offset(nir_intrinsic_instr *instr)
{
   nir_src *offset_src = nir_get_io_offset_src(instr);

   if (nir_src_is_const(*offset_src)) {
      /* The only constant offset we should find is 0.  brw_nir.c's
       * add_const_offset_to_base() will fold other constant offsets
       * into instr->const_index[0].
       */
      assert(nir_src_as_uint(*offset_src) == 0);
      return fs_reg();
   }

   return get_nir_src(*offset_src);
}

void
fs_visitor::nir_emit_vs_intrinsic(const fs_builder &bld,
                                  nir_intrinsic_instr *instr)
{
   assert(stage == MESA_SHADER_VERTEX);

   fs_reg dest;
   if (nir_intrinsic_infos[instr->intrinsic].has_dest)
      dest = get_nir_dest(instr->dest);

   switch (instr->intrinsic) {
   case nir_intrinsic_load_vertex_id:
   case nir_intrinsic_load_base_vertex:
      unreachable("should be lowered by nir_lower_system_values()");

   case nir_intrinsic_load_input: {
      assert(nir_dest_bit_size(instr->dest) == 32);
      fs_reg src = fs_reg(ATTR, nir_intrinsic_base(instr) * 4, dest.type);
      src = offset(src, bld, nir_intrinsic_component(instr));
      src = offset(src, bld, nir_src_as_uint(instr->src[0]));

      for (unsigned i = 0; i < instr->num_components; i++)
         bld.MOV(offset(dest, bld, i), offset(src, bld, i));
      break;
   }

   case nir_intrinsic_load_vertex_id_zero_base:
   case nir_intrinsic_load_instance_id:
   case nir_intrinsic_load_base_instance:
   case nir_intrinsic_load_draw_id:
   case nir_intrinsic_load_first_vertex:
   case nir_intrinsic_load_is_indexed_draw:
      unreachable("lowered by brw_nir_lower_vs_inputs");

   default:
      nir_emit_intrinsic(bld, instr);
      break;
   }
}

fs_reg
fs_visitor::get_tcs_single_patch_icp_handle(const fs_builder &bld,
                                            nir_intrinsic_instr *instr)
{
   struct brw_tcs_prog_data *tcs_prog_data = brw_tcs_prog_data(prog_data);
   const nir_src &vertex_src = instr->src[0];
   nir_intrinsic_instr *vertex_intrin = nir_src_as_intrinsic(vertex_src);
   fs_reg icp_handle;

   if (nir_src_is_const(vertex_src)) {
      /* Emit a MOV to resolve <0,1,0> regioning. */
      icp_handle = bld.vgrf(BRW_REGISTER_TYPE_UD, 1);
      unsigned vertex = nir_src_as_uint(vertex_src);
      bld.MOV(icp_handle,
              retype(brw_vec1_grf(1 + (vertex >> 3), vertex & 7),
                     BRW_REGISTER_TYPE_UD));
   } else if (tcs_prog_data->instances == 1 && vertex_intrin &&
              vertex_intrin->intrinsic == nir_intrinsic_load_invocation_id) {
      /* For the common case of only 1 instance, an array index of
       * gl_InvocationID means reading g1.  Skip all the indirect work.
       */
      icp_handle = retype(brw_vec8_grf(1, 0), BRW_REGISTER_TYPE_UD);
   } else {
      /* The vertex index is non-constant.  We need to use indirect
       * addressing to fetch the proper URB handle.
       */
      icp_handle = bld.vgrf(BRW_REGISTER_TYPE_UD, 1);

      /* Each ICP handle is a single DWord (4 bytes) */
      fs_reg vertex_offset_bytes = bld.vgrf(BRW_REGISTER_TYPE_UD, 1);
      bld.SHL(vertex_offset_bytes,
              retype(get_nir_src(vertex_src), BRW_REGISTER_TYPE_UD),
              brw_imm_ud(2u));

      /* Start at g1.  We might read up to 4 registers. */
      bld.emit(SHADER_OPCODE_MOV_INDIRECT, icp_handle,
               retype(brw_vec8_grf(1, 0), icp_handle.type), vertex_offset_bytes,
               brw_imm_ud(4 * REG_SIZE));
   }

   return icp_handle;
}

fs_reg
fs_visitor::get_tcs_eight_patch_icp_handle(const fs_builder &bld,
                                           nir_intrinsic_instr *instr)
{
   struct brw_tcs_prog_key *tcs_key = (struct brw_tcs_prog_key *) key;
   struct brw_tcs_prog_data *tcs_prog_data = brw_tcs_prog_data(prog_data);
   const nir_src &vertex_src = instr->src[0];

   unsigned first_icp_handle = tcs_prog_data->include_primitive_id ? 3 : 2;

   if (nir_src_is_const(vertex_src)) {
      return fs_reg(retype(brw_vec8_grf(first_icp_handle +
                                        nir_src_as_uint(vertex_src), 0),
                           BRW_REGISTER_TYPE_UD));
   }

   /* The vertex index is non-constant.  We need to use indirect
    * addressing to fetch the proper URB handle.
    *
    * First, we start with the sequence <7, 6, 5, 4, 3, 2, 1, 0>
    * indicating that channel <n> should read the handle from
    * DWord <n>.  We convert that to bytes by multiplying by 4.
    *
    * Next, we convert the vertex index to bytes by multiplying
    * by 32 (shifting by 5), and add the two together.  This is
    * the final indirect byte offset.
    */
   fs_reg icp_handle = bld.vgrf(BRW_REGISTER_TYPE_UD, 1);
   fs_reg sequence = bld.vgrf(BRW_REGISTER_TYPE_UW, 1);
   fs_reg channel_offsets = bld.vgrf(BRW_REGISTER_TYPE_UD, 1);
   fs_reg vertex_offset_bytes = bld.vgrf(BRW_REGISTER_TYPE_UD, 1);
   fs_reg icp_offset_bytes = bld.vgrf(BRW_REGISTER_TYPE_UD, 1);

   /* sequence = <7, 6, 5, 4, 3, 2, 1, 0> */
   bld.MOV(sequence, fs_reg(brw_imm_v(0x76543210)));
   /* channel_offsets = 4 * sequence = <28, 24, 20, 16, 12, 8, 4, 0> */
   bld.SHL(channel_offsets, sequence, brw_imm_ud(2u));
   /* Convert vertex_index to bytes (multiply by 32) */
   bld.SHL(vertex_offset_bytes,
           retype(get_nir_src(vertex_src), BRW_REGISTER_TYPE_UD),
           brw_imm_ud(5u));
   bld.ADD(icp_offset_bytes, vertex_offset_bytes, channel_offsets);

   /* Use first_icp_handle as the base offset.  There is one register
    * of URB handles per vertex, so inform the register allocator that
    * we might read up to nir->info.gs.vertices_in registers.
    */
   bld.emit(SHADER_OPCODE_MOV_INDIRECT, icp_handle,
            retype(brw_vec8_grf(first_icp_handle, 0), icp_handle.type),
            icp_offset_bytes, brw_imm_ud(tcs_key->input_vertices * REG_SIZE));

   return icp_handle;
}

struct brw_reg
fs_visitor::get_tcs_output_urb_handle()
{
   struct brw_vue_prog_data *vue_prog_data = brw_vue_prog_data(prog_data);

   if (vue_prog_data->dispatch_mode == DISPATCH_MODE_TCS_SINGLE_PATCH) {
      return retype(brw_vec1_grf(0, 0), BRW_REGISTER_TYPE_UD);
   } else {
      assert(vue_prog_data->dispatch_mode == DISPATCH_MODE_TCS_8_PATCH);
      return retype(brw_vec8_grf(1, 0), BRW_REGISTER_TYPE_UD);
   }
}

void
fs_visitor::nir_emit_tcs_intrinsic(const fs_builder &bld,
                                   nir_intrinsic_instr *instr)
{
   assert(stage == MESA_SHADER_TESS_CTRL);
   struct brw_tcs_prog_key *tcs_key = (struct brw_tcs_prog_key *) key;
   struct brw_tcs_prog_data *tcs_prog_data = brw_tcs_prog_data(prog_data);
   struct brw_vue_prog_data *vue_prog_data = &tcs_prog_data->base;

   bool eight_patch =
      vue_prog_data->dispatch_mode == DISPATCH_MODE_TCS_8_PATCH;

   fs_reg dst;
   if (nir_intrinsic_infos[instr->intrinsic].has_dest)
      dst = get_nir_dest(instr->dest);

   switch (instr->intrinsic) {
   case nir_intrinsic_load_primitive_id:
      bld.MOV(dst, fs_reg(eight_patch ? brw_vec8_grf(2, 0)
                                      : brw_vec1_grf(0, 1)));
      break;
   case nir_intrinsic_load_invocation_id:
      bld.MOV(retype(dst, invocation_id.type), invocation_id);
      break;
   case nir_intrinsic_load_patch_vertices_in:
      bld.MOV(retype(dst, BRW_REGISTER_TYPE_D),
              brw_imm_d(tcs_key->input_vertices));
      break;

   case nir_intrinsic_control_barrier: {
      if (tcs_prog_data->instances == 1)
         break;

      fs_reg m0 = bld.vgrf(BRW_REGISTER_TYPE_UD, 1);
      fs_reg m0_2 = component(m0, 2);

      const fs_builder chanbld = bld.exec_all().group(1, 0);

      /* Zero the message header */
      bld.exec_all().MOV(m0, brw_imm_ud(0u));

      if (devinfo->gen < 11) {
         /* Copy "Barrier ID" from r0.2, bits 16:13 */
         chanbld.AND(m0_2, retype(brw_vec1_grf(0, 2), BRW_REGISTER_TYPE_UD),
                     brw_imm_ud(INTEL_MASK(16, 13)));

         /* Shift it up to bits 27:24. */
         chanbld.SHL(m0_2, m0_2, brw_imm_ud(11));
      } else {
         chanbld.AND(m0_2, retype(brw_vec1_grf(0, 2), BRW_REGISTER_TYPE_UD),
                     brw_imm_ud(INTEL_MASK(30, 24)));
      }

      /* Set the Barrier Count and the enable bit */
      if (devinfo->gen < 11) {
         chanbld.OR(m0_2, m0_2,
                    brw_imm_ud(tcs_prog_data->instances << 9 | (1 << 15)));
      } else {
         chanbld.OR(m0_2, m0_2,
                    brw_imm_ud(tcs_prog_data->instances << 8 | (1 << 15)));
      }

      bld.emit(SHADER_OPCODE_BARRIER, bld.null_reg_ud(), m0);
      break;
   }

   case nir_intrinsic_load_input:
      unreachable("nir_lower_io should never give us these.");
      break;

   case nir_intrinsic_load_per_vertex_input: {
      assert(nir_dest_bit_size(instr->dest) == 32);
      fs_reg indirect_offset = get_indirect_offset(instr);
      unsigned imm_offset = instr->const_index[0];
      fs_inst *inst;

      fs_reg icp_handle =
         eight_patch ? get_tcs_eight_patch_icp_handle(bld, instr)
                     : get_tcs_single_patch_icp_handle(bld, instr);

      /* We can only read two double components with each URB read, so
       * we send two read messages in that case, each one loading up to
       * two double components.
       */
      unsigned num_components = instr->num_components;
      unsigned first_component = nir_intrinsic_component(instr);

      if (indirect_offset.file == BAD_FILE) {
         /* Constant indexing - use global offset. */
         if (first_component != 0) {
            unsigned read_components = num_components + first_component;
            fs_reg tmp = bld.vgrf(dst.type, read_components);
            inst = bld.emit(SHADER_OPCODE_URB_READ_SIMD8, tmp, icp_handle);
            for (unsigned i = 0; i < num_components; i++) {
               bld.MOV(offset(dst, bld, i),
                       offset(tmp, bld, i + first_component));
            }
         } else {
            inst = bld.emit(SHADER_OPCODE_URB_READ_SIMD8, dst, icp_handle);
         }
         inst->offset = imm_offset;
         inst->mlen = 1;
      } else {
         /* Indirect indexing - use per-slot offsets as well. */
         const fs_reg srcs[] = { icp_handle, indirect_offset };
         fs_reg payload = bld.vgrf(BRW_REGISTER_TYPE_UD, 2);
         bld.LOAD_PAYLOAD(payload, srcs, ARRAY_SIZE(srcs), 0);
         if (first_component != 0) {
            unsigned read_components = num_components + first_component;
            fs_reg tmp = bld.vgrf(dst.type, read_components);
            inst = bld.emit(SHADER_OPCODE_URB_READ_SIMD8_PER_SLOT, tmp,
                            payload);
            for (unsigned i = 0; i < num_components; i++) {
               bld.MOV(offset(dst, bld, i),
                       offset(tmp, bld, i + first_component));
            }
         } else {
            inst = bld.emit(SHADER_OPCODE_URB_READ_SIMD8_PER_SLOT, dst,
                            payload);
         }
         inst->offset = imm_offset;
         inst->mlen = 2;
      }
      inst->size_written = (num_components + first_component) *
                           inst->dst.component_size(inst->exec_size);

      /* Copy the temporary to the destination to deal with writemasking.
       *
       * Also attempt to deal with gl_PointSize being in the .w component.
       */
      if (inst->offset == 0 && indirect_offset.file == BAD_FILE) {
         assert(type_sz(dst.type) == 4);
         inst->dst = bld.vgrf(dst.type, 4);
         inst->size_written = 4 * REG_SIZE;
         bld.MOV(dst, offset(inst->dst, bld, 3));
      }
      break;
   }

   case nir_intrinsic_load_output:
   case nir_intrinsic_load_per_vertex_output: {
      assert(nir_dest_bit_size(instr->dest) == 32);
      fs_reg indirect_offset = get_indirect_offset(instr);
      unsigned imm_offset = instr->const_index[0];
      unsigned first_component = nir_intrinsic_component(instr);

      struct brw_reg output_handles = get_tcs_output_urb_handle();

      fs_inst *inst;
      if (indirect_offset.file == BAD_FILE) {
         /* This MOV replicates the output handle to all enabled channels
          * is SINGLE_PATCH mode.
          */
         fs_reg patch_handle = bld.vgrf(BRW_REGISTER_TYPE_UD, 1);
         bld.MOV(patch_handle, output_handles);

         {
            if (first_component != 0) {
               unsigned read_components =
                  instr->num_components + first_component;
               fs_reg tmp = bld.vgrf(dst.type, read_components);
               inst = bld.emit(SHADER_OPCODE_URB_READ_SIMD8, tmp,
                               patch_handle);
               inst->size_written = read_components * REG_SIZE;
               for (unsigned i = 0; i < instr->num_components; i++) {
                  bld.MOV(offset(dst, bld, i),
                          offset(tmp, bld, i + first_component));
               }
            } else {
               inst = bld.emit(SHADER_OPCODE_URB_READ_SIMD8, dst,
                               patch_handle);
               inst->size_written = instr->num_components * REG_SIZE;
            }
            inst->offset = imm_offset;
            inst->mlen = 1;
         }
      } else {
         /* Indirect indexing - use per-slot offsets as well. */
         const fs_reg srcs[] = { output_handles, indirect_offset };
         fs_reg payload = bld.vgrf(BRW_REGISTER_TYPE_UD, 2);
         bld.LOAD_PAYLOAD(payload, srcs, ARRAY_SIZE(srcs), 0);
         if (first_component != 0) {
            unsigned read_components =
               instr->num_components + first_component;
            fs_reg tmp = bld.vgrf(dst.type, read_components);
            inst = bld.emit(SHADER_OPCODE_URB_READ_SIMD8_PER_SLOT, tmp,
                            payload);
            inst->size_written = read_components * REG_SIZE;
            for (unsigned i = 0; i < instr->num_components; i++) {
               bld.MOV(offset(dst, bld, i),
                       offset(tmp, bld, i + first_component));
            }
         } else {
            inst = bld.emit(SHADER_OPCODE_URB_READ_SIMD8_PER_SLOT, dst,
                            payload);
            inst->size_written = instr->num_components * REG_SIZE;
         }
         inst->offset = imm_offset;
         inst->mlen = 2;
      }
      break;
   }

   case nir_intrinsic_store_output:
   case nir_intrinsic_store_per_vertex_output: {
      assert(nir_src_bit_size(instr->src[0]) == 32);
      fs_reg value = get_nir_src(instr->src[0]);
      fs_reg indirect_offset = get_indirect_offset(instr);
      unsigned imm_offset = instr->const_index[0];
      unsigned mask = instr->const_index[1];
      unsigned header_regs = 0;
      struct brw_reg output_handles = get_tcs_output_urb_handle();

      fs_reg srcs[7];
      srcs[header_regs++] = output_handles;

      if (indirect_offset.file != BAD_FILE) {
         srcs[header_regs++] = indirect_offset;
      }

      if (mask == 0)
         break;

      unsigned num_components = util_last_bit(mask);
      enum opcode opcode;

      /* We can only pack two 64-bit components in a single message, so send
       * 2 messages if we have more components
       */
      unsigned first_component = nir_intrinsic_component(instr);
      mask = mask << first_component;

      if (mask != WRITEMASK_XYZW) {
         srcs[header_regs++] = brw_imm_ud(mask << 16);
         opcode = indirect_offset.file != BAD_FILE ?
            SHADER_OPCODE_URB_WRITE_SIMD8_MASKED_PER_SLOT :
            SHADER_OPCODE_URB_WRITE_SIMD8_MASKED;
      } else {
         opcode = indirect_offset.file != BAD_FILE ?
            SHADER_OPCODE_URB_WRITE_SIMD8_PER_SLOT :
            SHADER_OPCODE_URB_WRITE_SIMD8;
      }

      for (unsigned i = 0; i < num_components; i++) {
         if (!(mask & (1 << (i + first_component))))
            continue;

         srcs[header_regs + i + first_component] = offset(value, bld, i);
      }

      unsigned mlen = header_regs + num_components + first_component;
      fs_reg payload =
         bld.vgrf(BRW_REGISTER_TYPE_UD, mlen);
      bld.LOAD_PAYLOAD(payload, srcs, mlen, header_regs);

      fs_inst *inst = bld.emit(opcode, bld.null_reg_ud(), payload);
      inst->offset = imm_offset;
      inst->mlen = mlen;
      break;
   }

   default:
      nir_emit_intrinsic(bld, instr);
      break;
   }
}

void
fs_visitor::nir_emit_tes_intrinsic(const fs_builder &bld,
                                   nir_intrinsic_instr *instr)
{
   assert(stage == MESA_SHADER_TESS_EVAL);
   struct brw_tes_prog_data *tes_prog_data = brw_tes_prog_data(prog_data);

   fs_reg dest;
   if (nir_intrinsic_infos[instr->intrinsic].has_dest)
      dest = get_nir_dest(instr->dest);

   switch (instr->intrinsic) {
   case nir_intrinsic_load_primitive_id:
      bld.MOV(dest, fs_reg(brw_vec1_grf(0, 1)));
      break;
   case nir_intrinsic_load_tess_coord:
      /* gl_TessCoord is part of the payload in g1-3 */
      for (unsigned i = 0; i < 3; i++) {
         bld.MOV(offset(dest, bld, i), fs_reg(brw_vec8_grf(1 + i, 0)));
      }
      break;

   case nir_intrinsic_load_input:
   case nir_intrinsic_load_per_vertex_input: {
      assert(nir_dest_bit_size(instr->dest) == 32);
      fs_reg indirect_offset = get_indirect_offset(instr);
      unsigned imm_offset = instr->const_index[0];
      unsigned first_component = nir_intrinsic_component(instr);

      fs_inst *inst;
      if (indirect_offset.file == BAD_FILE) {
         /* Arbitrarily only push up to 32 vec4 slots worth of data,
          * which is 16 registers (since each holds 2 vec4 slots).
          */
         const unsigned max_push_slots = 32;
         if (imm_offset < max_push_slots) {
            fs_reg src = fs_reg(ATTR, imm_offset / 2, dest.type);
            for (int i = 0; i < instr->num_components; i++) {
               unsigned comp = 4 * (imm_offset % 2) + i + first_component;
               bld.MOV(offset(dest, bld, i), component(src, comp));
            }

            tes_prog_data->base.urb_read_length =
               MAX2(tes_prog_data->base.urb_read_length,
                    (imm_offset / 2) + 1);
         } else {
            /* Replicate the patch handle to all enabled channels */
            const fs_reg srcs[] = {
               retype(brw_vec1_grf(0, 0), BRW_REGISTER_TYPE_UD)
            };
            fs_reg patch_handle = bld.vgrf(BRW_REGISTER_TYPE_UD, 1);
            bld.LOAD_PAYLOAD(patch_handle, srcs, ARRAY_SIZE(srcs), 0);

            if (first_component != 0) {
               unsigned read_components =
                  instr->num_components + first_component;
               fs_reg tmp = bld.vgrf(dest.type, read_components);
               inst = bld.emit(SHADER_OPCODE_URB_READ_SIMD8, tmp,
                               patch_handle);
               inst->size_written = read_components * REG_SIZE;
               for (unsigned i = 0; i < instr->num_components; i++) {
                  bld.MOV(offset(dest, bld, i),
                          offset(tmp, bld, i + first_component));
               }
            } else {
               inst = bld.emit(SHADER_OPCODE_URB_READ_SIMD8, dest,
                               patch_handle);
               inst->size_written = instr->num_components * REG_SIZE;
            }
            inst->mlen = 1;
            inst->offset = imm_offset;
         }
      } else {
         /* Indirect indexing - use per-slot offsets as well. */

         /* We can only read two double components with each URB read, so
          * we send two read messages in that case, each one loading up to
          * two double components.
          */
         unsigned num_components = instr->num_components;
         const fs_reg srcs[] = {
            retype(brw_vec1_grf(0, 0), BRW_REGISTER_TYPE_UD),
            indirect_offset
         };
         fs_reg payload = bld.vgrf(BRW_REGISTER_TYPE_UD, 2);
         bld.LOAD_PAYLOAD(payload, srcs, ARRAY_SIZE(srcs), 0);

         if (first_component != 0) {
            unsigned read_components =
                num_components + first_component;
            fs_reg tmp = bld.vgrf(dest.type, read_components);
            inst = bld.emit(SHADER_OPCODE_URB_READ_SIMD8_PER_SLOT, tmp,
                            payload);
            for (unsigned i = 0; i < num_components; i++) {
               bld.MOV(offset(dest, bld, i),
                       offset(tmp, bld, i + first_component));
            }
         } else {
            inst = bld.emit(SHADER_OPCODE_URB_READ_SIMD8_PER_SLOT, dest,
                            payload);
         }
         inst->mlen = 2;
         inst->offset = imm_offset;
         inst->size_written = (num_components + first_component) *
                              inst->dst.component_size(inst->exec_size);
      }
      break;
   }
   default:
      nir_emit_intrinsic(bld, instr);
      break;
   }
}

void
fs_visitor::nir_emit_gs_intrinsic(const fs_builder &bld,
                                  nir_intrinsic_instr *instr)
{
   assert(stage == MESA_SHADER_GEOMETRY);
   fs_reg indirect_offset;

   fs_reg dest;
   if (nir_intrinsic_infos[instr->intrinsic].has_dest)
      dest = get_nir_dest(instr->dest);

   switch (instr->intrinsic) {
   case nir_intrinsic_load_primitive_id:
      assert(stage == MESA_SHADER_GEOMETRY);
      assert(brw_gs_prog_data(prog_data)->include_primitive_id);
      bld.MOV(retype(dest, BRW_REGISTER_TYPE_UD),
              retype(fs_reg(brw_vec8_grf(2, 0)), BRW_REGISTER_TYPE_UD));
      break;

   case nir_intrinsic_load_input:
      unreachable("load_input intrinsics are invalid for the GS stage");

   case nir_intrinsic_load_per_vertex_input:
      emit_gs_input_load(dest, instr->src[0], instr->const_index[0],
                         instr->src[1], instr->num_components,
                         nir_intrinsic_component(instr));
      break;

   case nir_intrinsic_emit_vertex_with_counter:
      emit_gs_vertex(instr->src[0], instr->const_index[0]);
      break;

   case nir_intrinsic_end_primitive_with_counter:
      emit_gs_end_primitive(instr->src[0]);
      break;

   case nir_intrinsic_set_vertex_count:
      bld.MOV(this->final_gs_vertex_count, get_nir_src(instr->src[0]));
      break;

   case nir_intrinsic_load_invocation_id: {
      fs_reg val = nir_system_values[SYSTEM_VALUE_INVOCATION_ID];
      assert(val.file != BAD_FILE);
      dest.type = val.type;
      bld.MOV(dest, val);
      break;
   }

   default:
      nir_emit_intrinsic(bld, instr);
      break;
   }
}

/**
 * Fetch the current render target layer index.
 */
static fs_reg
fetch_render_target_array_index(const fs_builder &bld)
{
   if (bld.shader->devinfo->gen >= 6) {
      /* The render target array index is provided in the thread payload as
       * bits 26:16 of r0.0.
       */
      const fs_reg idx = bld.vgrf(BRW_REGISTER_TYPE_UD);
      bld.AND(idx, brw_uw1_reg(BRW_GENERAL_REGISTER_FILE, 0, 1),
              brw_imm_uw(0x7ff));
      return idx;
   } else {
      /* Pre-SNB we only ever render into the first layer of the framebuffer
       * since layered rendering is not implemented.
       */
      return brw_imm_ud(0);
   }
}

/**
 * Fake non-coherent framebuffer read implemented using TXF to fetch from the
 * framebuffer at the current fragment coordinates and sample index.
 */
fs_inst *
fs_visitor::emit_non_coherent_fb_read(const fs_builder &bld, const fs_reg &dst,
                                      unsigned target)
{
   const struct gen_device_info *devinfo = bld.shader->devinfo;

   assert(bld.shader->stage == MESA_SHADER_FRAGMENT);
   const brw_wm_prog_key *wm_key =
      reinterpret_cast<const brw_wm_prog_key *>(key);
   assert(!wm_key->coherent_fb_fetch);
   const struct brw_wm_prog_data *wm_prog_data =
      brw_wm_prog_data(stage_prog_data);

   /* Calculate the surface index relative to the start of the texture binding
    * table block, since that's what the texturing messages expect.
    */
   const unsigned surface = target +
      wm_prog_data->binding_table.render_target_read_start -
      wm_prog_data->base.binding_table.texture_start;

   /* Calculate the fragment coordinates. */
   const fs_reg coords = bld.vgrf(BRW_REGISTER_TYPE_UD, 3);
   bld.MOV(offset(coords, bld, 0), pixel_x);
   bld.MOV(offset(coords, bld, 1), pixel_y);
   bld.MOV(offset(coords, bld, 2), fetch_render_target_array_index(bld));

   /* Calculate the sample index and MCS payload when multisampling.  Luckily
    * the MCS fetch message behaves deterministically for UMS surfaces, so it
    * shouldn't be necessary to recompile based on whether the framebuffer is
    * CMS or UMS.
    */
   if (wm_key->multisample_fbo &&
       nir_system_values[SYSTEM_VALUE_SAMPLE_ID].file == BAD_FILE)
      nir_system_values[SYSTEM_VALUE_SAMPLE_ID] = *emit_sampleid_setup();

   const fs_reg sample = nir_system_values[SYSTEM_VALUE_SAMPLE_ID];
   const fs_reg mcs = wm_key->multisample_fbo ?
      emit_mcs_fetch(coords, 3, brw_imm_ud(surface), fs_reg()) : fs_reg();

   /* Use either a normal or a CMS texel fetch message depending on whether
    * the framebuffer is single or multisample.  On SKL+ use the wide CMS
    * message just in case the framebuffer uses 16x multisampling, it should
    * be equivalent to the normal CMS fetch for lower multisampling modes.
    */
   const opcode op = !wm_key->multisample_fbo ? SHADER_OPCODE_TXF_LOGICAL :
                     devinfo->gen >= 9 ? SHADER_OPCODE_TXF_CMS_W_LOGICAL :
                     SHADER_OPCODE_TXF_CMS_LOGICAL;

   /* Emit the instruction. */
   fs_reg srcs[TEX_LOGICAL_NUM_SRCS];
   srcs[TEX_LOGICAL_SRC_COORDINATE]       = coords;
   srcs[TEX_LOGICAL_SRC_LOD]              = brw_imm_ud(0);
   srcs[TEX_LOGICAL_SRC_SAMPLE_INDEX]     = sample;
   srcs[TEX_LOGICAL_SRC_MCS]              = mcs;
   srcs[TEX_LOGICAL_SRC_SURFACE]          = brw_imm_ud(surface);
   srcs[TEX_LOGICAL_SRC_SAMPLER]          = brw_imm_ud(0);
   srcs[TEX_LOGICAL_SRC_COORD_COMPONENTS] = brw_imm_ud(3);
   srcs[TEX_LOGICAL_SRC_GRAD_COMPONENTS]  = brw_imm_ud(0);

   fs_inst *inst = bld.emit(op, dst, srcs, ARRAY_SIZE(srcs));
   inst->size_written = 4 * inst->dst.component_size(inst->exec_size);

   return inst;
}

/**
 * Actual coherent framebuffer read implemented using the native render target
 * read message.  Requires SKL+.
 */
static fs_inst *
emit_coherent_fb_read(const fs_builder &bld, const fs_reg &dst, unsigned target)
{
   assert(bld.shader->devinfo->gen >= 9);
   fs_inst *inst = bld.emit(FS_OPCODE_FB_READ_LOGICAL, dst);
   inst->target = target;
   inst->size_written = 4 * inst->dst.component_size(inst->exec_size);

   return inst;
}

static fs_reg
alloc_temporary(const fs_builder &bld, unsigned size, fs_reg *regs, unsigned n)
{
   if (n && regs[0].file != BAD_FILE) {
      return regs[0];

   } else {
      const fs_reg tmp = bld.vgrf(BRW_REGISTER_TYPE_F, size);

      for (unsigned i = 0; i < n; i++)
         regs[i] = tmp;

      return tmp;
   }
}

static fs_reg
alloc_frag_output(fs_visitor *v, unsigned location)
{
   assert(v->stage == MESA_SHADER_FRAGMENT);
   const brw_wm_prog_key *const key =
      reinterpret_cast<const brw_wm_prog_key *>(v->key);
   const unsigned l = GET_FIELD(location, BRW_NIR_FRAG_OUTPUT_LOCATION);
   const unsigned i = GET_FIELD(location, BRW_NIR_FRAG_OUTPUT_INDEX);

   if (i > 0 || (key->force_dual_color_blend && l == FRAG_RESULT_DATA1))
      return alloc_temporary(v->bld, 4, &v->dual_src_output, 1);

   else if (l == FRAG_RESULT_COLOR)
      return alloc_temporary(v->bld, 4, v->outputs,
                             MAX2(key->nr_color_regions, 1));

   else if (l == FRAG_RESULT_DEPTH)
      return alloc_temporary(v->bld, 1, &v->frag_depth, 1);

   else if (l == FRAG_RESULT_STENCIL)
      return alloc_temporary(v->bld, 1, &v->frag_stencil, 1);

   else if (l == FRAG_RESULT_SAMPLE_MASK)
      return alloc_temporary(v->bld, 1, &v->sample_mask, 1);

   else if (l >= FRAG_RESULT_DATA0 &&
            l < FRAG_RESULT_DATA0 + BRW_MAX_DRAW_BUFFERS)
      return alloc_temporary(v->bld, 4,
                             &v->outputs[l - FRAG_RESULT_DATA0], 1);

   else
      unreachable("Invalid location");
}

void
fs_visitor::nir_emit_fs_intrinsic(const fs_builder &bld,
                                  nir_intrinsic_instr *instr)
{
   assert(stage == MESA_SHADER_FRAGMENT);

   fs_reg dest;
   if (nir_intrinsic_infos[instr->intrinsic].has_dest)
      dest = get_nir_dest(instr->dest);

   switch (instr->intrinsic) {
   case nir_intrinsic_load_front_face:
      bld.MOV(retype(dest, BRW_REGISTER_TYPE_D),
              *emit_frontfacing_interpolation());
      break;

   case nir_intrinsic_load_sample_pos: {
      fs_reg sample_pos = nir_system_values[SYSTEM_VALUE_SAMPLE_POS];
      assert(sample_pos.file != BAD_FILE);
      dest.type = sample_pos.type;
      bld.MOV(dest, sample_pos);
      bld.MOV(offset(dest, bld, 1), offset(sample_pos, bld, 1));
      break;
   }

   case nir_intrinsic_load_layer_id:
      dest.type = BRW_REGISTER_TYPE_UD;
      bld.MOV(dest, fetch_render_target_array_index(bld));
      break;

   case nir_intrinsic_is_helper_invocation: {
      /* Unlike the regular gl_HelperInvocation, that is defined at dispatch,
       * the helperInvocationEXT() (aka SpvOpIsHelperInvocationEXT) takes into
       * consideration demoted invocations.  That information is stored in
       * f0.1.
       */
      dest.type = BRW_REGISTER_TYPE_UD;

      bld.MOV(dest, brw_imm_ud(0));

      fs_inst *mov = bld.MOV(dest, brw_imm_ud(~0));
      mov->predicate = BRW_PREDICATE_NORMAL;
      mov->predicate_inverse = true;
      mov->flag_subreg = 1;
      break;
   }

   case nir_intrinsic_load_helper_invocation:
   case nir_intrinsic_load_sample_mask_in:
   case nir_intrinsic_load_sample_id: {
      gl_system_value sv = nir_system_value_from_intrinsic(instr->intrinsic);
      fs_reg val = nir_system_values[sv];
      assert(val.file != BAD_FILE);
      dest.type = val.type;
      bld.MOV(dest, val);
      break;
   }

   case nir_intrinsic_store_output: {
      const fs_reg src = get_nir_src(instr->src[0]);
      const unsigned store_offset = nir_src_as_uint(instr->src[1]);
      const unsigned location = nir_intrinsic_base(instr) +
         SET_FIELD(store_offset, BRW_NIR_FRAG_OUTPUT_LOCATION);
      const fs_reg new_dest = retype(alloc_frag_output(this, location),
                                     src.type);

      for (unsigned j = 0; j < instr->num_components; j++)
         bld.MOV(offset(new_dest, bld, nir_intrinsic_component(instr) + j),
                 offset(src, bld, j));

      break;
   }

   case nir_intrinsic_load_output: {
      const unsigned l = GET_FIELD(nir_intrinsic_base(instr),
                                   BRW_NIR_FRAG_OUTPUT_LOCATION);
      assert(l >= FRAG_RESULT_DATA0);
      const unsigned load_offset = nir_src_as_uint(instr->src[0]);
      const unsigned target = l - FRAG_RESULT_DATA0 + load_offset;
      const fs_reg tmp = bld.vgrf(dest.type, 4);

      if (reinterpret_cast<const brw_wm_prog_key *>(key)->coherent_fb_fetch)
         emit_coherent_fb_read(bld, tmp, target);
      else
         emit_non_coherent_fb_read(bld, tmp, target);

      for (unsigned j = 0; j < instr->num_components; j++) {
         bld.MOV(offset(dest, bld, j),
                 offset(tmp, bld, nir_intrinsic_component(instr) + j));
      }

      break;
   }

   case nir_intrinsic_demote:
   case nir_intrinsic_discard:
   case nir_intrinsic_demote_if:
   case nir_intrinsic_discard_if: {
      /* We track our discarded pixels in f0.1.  By predicating on it, we can
       * update just the flag bits that aren't yet discarded.  If there's no
       * condition, we emit a CMP of g0 != g0, so all currently executing
       * channels will get turned off.
       */
      fs_inst *cmp = NULL;
      if (instr->intrinsic == nir_intrinsic_demote_if ||
          instr->intrinsic == nir_intrinsic_discard_if) {
         nir_alu_instr *alu = nir_src_as_alu_instr(instr->src[0]);

         if (alu != NULL &&
             alu->op != nir_op_bcsel &&
             alu->op != nir_op_inot &&
             (devinfo->gen > 5 ||
              (alu->instr.pass_flags & BRW_NIR_BOOLEAN_MASK) != BRW_NIR_BOOLEAN_NEEDS_RESOLVE ||
              alu->op == nir_op_fne32 || alu->op == nir_op_feq32 ||
              alu->op == nir_op_flt32 || alu->op == nir_op_fge32 ||
              alu->op == nir_op_ine32 || alu->op == nir_op_ieq32 ||
              alu->op == nir_op_ilt32 || alu->op == nir_op_ige32 ||
              alu->op == nir_op_ult32 || alu->op == nir_op_uge32)) {
            /* Re-emit the instruction that generated the Boolean value, but
             * do not store it.  Since this instruction will be conditional,
             * other instructions that want to use the real Boolean value may
             * get garbage.  This was a problem for piglit's fs-discard-exit-2
             * test.
             *
             * Ideally we'd detect that the instruction cannot have a
             * conditional modifier before emitting the instructions.  Alas,
             * that is nigh impossible.  Instead, we're going to assume the
             * instruction (or last instruction) generated can have a
             * conditional modifier.  If it cannot, fallback to the old-style
             * compare, and hope dead code elimination will clean up the
             * extra instructions generated.
             */
            nir_emit_alu(bld, alu, false);

            cmp = (fs_inst *) instructions.get_tail();
            if (cmp->conditional_mod == BRW_CONDITIONAL_NONE) {
               if (cmp->can_do_cmod())
                  cmp->conditional_mod = BRW_CONDITIONAL_Z;
               else
                  cmp = NULL;
            } else {
               /* The old sequence that would have been generated is,
                * basically, bool_result == false.  This is equivalent to
                * !bool_result, so negate the old modifier.
                */
               cmp->conditional_mod = brw_negate_cmod(cmp->conditional_mod);
            }
         }

         if (cmp == NULL) {
            cmp = bld.CMP(bld.null_reg_f(), get_nir_src(instr->src[0]),
                          brw_imm_d(0), BRW_CONDITIONAL_Z);
         }
      } else {
         fs_reg some_reg = fs_reg(retype(brw_vec8_grf(0, 0),
                                       BRW_REGISTER_TYPE_UW));
         cmp = bld.CMP(bld.null_reg_f(), some_reg, some_reg, BRW_CONDITIONAL_NZ);
      }

      cmp->predicate = BRW_PREDICATE_NORMAL;
      cmp->flag_subreg = 1;

      if (devinfo->gen >= 6) {
         /* Due to the way we implement discard, the jump will only happen
          * when the whole quad is discarded.  So we can do this even for
          * demote as it won't break its uniformity promises.
          */
         emit_discard_jump();
      }

      limit_dispatch_width(16, "Fragment discard/demote not implemented in SIMD32 mode.\n");
      break;
   }

   case nir_intrinsic_load_input: {
      /* load_input is only used for flat inputs */
      assert(nir_dest_bit_size(instr->dest) == 32);
      unsigned base = nir_intrinsic_base(instr);
      unsigned comp = nir_intrinsic_component(instr);
      unsigned num_components = instr->num_components;

      /* Special case fields in the VUE header */
      if (base == VARYING_SLOT_LAYER)
         comp = 1;
      else if (base == VARYING_SLOT_VIEWPORT)
         comp = 2;

      for (unsigned int i = 0; i < num_components; i++) {
         bld.MOV(offset(dest, bld, i),
                 retype(component(interp_reg(base, comp + i), 3), dest.type));
      }
      break;
   }

   case nir_intrinsic_load_fs_input_interp_deltas: {
      assert(stage == MESA_SHADER_FRAGMENT);
      assert(nir_src_as_uint(instr->src[0]) == 0);
      fs_reg interp = interp_reg(nir_intrinsic_base(instr),
                                 nir_intrinsic_component(instr));
      dest.type = BRW_REGISTER_TYPE_F;
      bld.MOV(offset(dest, bld, 0), component(interp, 3));
      bld.MOV(offset(dest, bld, 1), component(interp, 1));
      bld.MOV(offset(dest, bld, 2), component(interp, 0));
      break;
   }

   case nir_intrinsic_load_barycentric_pixel:
   case nir_intrinsic_load_barycentric_centroid:
   case nir_intrinsic_load_barycentric_sample: {
      /* Use the delta_xy values computed from the payload */
      const glsl_interp_mode interp_mode =
         (enum glsl_interp_mode) nir_intrinsic_interp_mode(instr);
      enum brw_barycentric_mode bary =
         brw_barycentric_mode(interp_mode, instr->intrinsic);
      const fs_reg srcs[] = { offset(this->delta_xy[bary], bld, 0),
                              offset(this->delta_xy[bary], bld, 1) };
      bld.LOAD_PAYLOAD(dest, srcs, ARRAY_SIZE(srcs), 0);
      break;
   }

   case nir_intrinsic_load_barycentric_at_sample: {
      const glsl_interp_mode interpolation =
         (enum glsl_interp_mode) nir_intrinsic_interp_mode(instr);

      if (nir_src_is_const(instr->src[0])) {
         unsigned msg_data = nir_src_as_uint(instr->src[0]) << 4;

         emit_pixel_interpolater_send(bld,
                                      FS_OPCODE_INTERPOLATE_AT_SAMPLE,
                                      dest,
                                      fs_reg(), /* src */
                                      brw_imm_ud(msg_data),
                                      interpolation);
      } else {
         const fs_reg sample_src = retype(get_nir_src(instr->src[0]),
                                          BRW_REGISTER_TYPE_UD);

         if (nir_src_is_dynamically_uniform(instr->src[0])) {
            const fs_reg sample_id = bld.emit_uniformize(sample_src);
            const fs_reg msg_data = vgrf(glsl_type::uint_type);
            bld.exec_all().group(1, 0)
               .SHL(msg_data, sample_id, brw_imm_ud(4u));
            emit_pixel_interpolater_send(bld,
                                         FS_OPCODE_INTERPOLATE_AT_SAMPLE,
                                         dest,
                                         fs_reg(), /* src */
                                         component(msg_data, 0),
                                         interpolation);
         } else {
            /* Make a loop that sends a message to the pixel interpolater
             * for the sample number in each live channel. If there are
             * multiple channels with the same sample number then these
             * will be handled simultaneously with a single interation of
             * the loop.
             */
            bld.emit(BRW_OPCODE_DO);

            /* Get the next live sample number into sample_id_reg */
            const fs_reg sample_id = bld.emit_uniformize(sample_src);

            /* Set the flag register so that we can perform the send
             * message on all channels that have the same sample number
             */
            bld.CMP(bld.null_reg_ud(),
                    sample_src, sample_id,
                    BRW_CONDITIONAL_EQ);
            const fs_reg msg_data = vgrf(glsl_type::uint_type);
            bld.exec_all().group(1, 0)
               .SHL(msg_data, sample_id, brw_imm_ud(4u));
            fs_inst *inst =
               emit_pixel_interpolater_send(bld,
                                            FS_OPCODE_INTERPOLATE_AT_SAMPLE,
                                            dest,
                                            fs_reg(), /* src */
                                            component(msg_data, 0),
                                            interpolation);
            set_predicate(BRW_PREDICATE_NORMAL, inst);

            /* Continue the loop if there are any live channels left */
            set_predicate_inv(BRW_PREDICATE_NORMAL,
                              true, /* inverse */
                              bld.emit(BRW_OPCODE_WHILE));
         }
      }
      break;
   }

   case nir_intrinsic_load_barycentric_at_offset: {
      const glsl_interp_mode interpolation =
         (enum glsl_interp_mode) nir_intrinsic_interp_mode(instr);

      nir_const_value *const_offset = nir_src_as_const_value(instr->src[0]);

      if (const_offset) {
         assert(nir_src_bit_size(instr->src[0]) == 32);
         unsigned off_x = MIN2((int)(const_offset[0].f32 * 16), 7) & 0xf;
         unsigned off_y = MIN2((int)(const_offset[1].f32 * 16), 7) & 0xf;

         emit_pixel_interpolater_send(bld,
                                      FS_OPCODE_INTERPOLATE_AT_SHARED_OFFSET,
                                      dest,
                                      fs_reg(), /* src */
                                      brw_imm_ud(off_x | (off_y << 4)),
                                      interpolation);
      } else {
         fs_reg src = vgrf(glsl_type::ivec2_type);
         fs_reg offset_src = retype(get_nir_src(instr->src[0]),
                                    BRW_REGISTER_TYPE_F);
         for (int i = 0; i < 2; i++) {
            fs_reg temp = vgrf(glsl_type::float_type);
            bld.MUL(temp, offset(offset_src, bld, i), brw_imm_f(16.0f));
            fs_reg itemp = vgrf(glsl_type::int_type);
            /* float to int */
            bld.MOV(itemp, temp);

            /* Clamp the upper end of the range to +7/16.
             * ARB_gpu_shader5 requires that we support a maximum offset
             * of +0.5, which isn't representable in a S0.4 value -- if
             * we didn't clamp it, we'd end up with -8/16, which is the
             * opposite of what the shader author wanted.
             *
             * This is legal due to ARB_gpu_shader5's quantization
             * rules:
             *
             * "Not all values of <offset> may be supported; x and y
             * offsets may be rounded to fixed-point values with the
             * number of fraction bits given by the
             * implementation-dependent constant
             * FRAGMENT_INTERPOLATION_OFFSET_BITS"
             */
            set_condmod(BRW_CONDITIONAL_L,
                        bld.SEL(offset(src, bld, i), itemp, brw_imm_d(7)));
         }

         const enum opcode opcode = FS_OPCODE_INTERPOLATE_AT_PER_SLOT_OFFSET;
         emit_pixel_interpolater_send(bld,
                                      opcode,
                                      dest,
                                      src,
                                      brw_imm_ud(0u),
                                      interpolation);
      }
      break;
   }

   case nir_intrinsic_load_frag_coord:
      emit_fragcoord_interpolation(dest);
      break;

   case nir_intrinsic_load_interpolated_input: {
      assert(instr->src[0].ssa &&
             instr->src[0].ssa->parent_instr->type == nir_instr_type_intrinsic);
      nir_intrinsic_instr *bary_intrinsic =
         nir_instr_as_intrinsic(instr->src[0].ssa->parent_instr);
      nir_intrinsic_op bary_intrin = bary_intrinsic->intrinsic;
      enum glsl_interp_mode interp_mode =
         (enum glsl_interp_mode) nir_intrinsic_interp_mode(bary_intrinsic);
      fs_reg dst_xy;

      if (bary_intrin == nir_intrinsic_load_barycentric_at_offset ||
          bary_intrin == nir_intrinsic_load_barycentric_at_sample) {
         /* Use the result of the PI message. */
         dst_xy = retype(get_nir_src(instr->src[0]), BRW_REGISTER_TYPE_F);
      } else {
         /* Use the delta_xy values computed from the payload */
         enum brw_barycentric_mode bary =
            brw_barycentric_mode(interp_mode, bary_intrin);
         dst_xy = this->delta_xy[bary];
      }

      for (unsigned int i = 0; i < instr->num_components; i++) {
         fs_reg interp =
            component(interp_reg(nir_intrinsic_base(instr),
                                 nir_intrinsic_component(instr) + i), 0);
         interp.type = BRW_REGISTER_TYPE_F;
         dest.type = BRW_REGISTER_TYPE_F;

         if (devinfo->gen < 6 && interp_mode == INTERP_MODE_SMOOTH) {
            fs_reg tmp = vgrf(glsl_type::float_type);
            bld.emit(FS_OPCODE_LINTERP, tmp, dst_xy, interp);
            bld.MUL(offset(dest, bld, i), tmp, this->pixel_w);
         } else {
            bld.emit(FS_OPCODE_LINTERP, offset(dest, bld, i), dst_xy, interp);
         }
      }
      break;
   }

   default:
      nir_emit_intrinsic(bld, instr);
      break;
   }
}

void
fs_visitor::nir_emit_cs_intrinsic(const fs_builder &bld,
                                  nir_intrinsic_instr *instr)
{
   assert(stage == MESA_SHADER_COMPUTE);
   struct brw_cs_prog_data *cs_prog_data = brw_cs_prog_data(prog_data);

   fs_reg dest;
   if (nir_intrinsic_infos[instr->intrinsic].has_dest)
      dest = get_nir_dest(instr->dest);

   switch (instr->intrinsic) {
   case nir_intrinsic_control_barrier:
      /* The whole workgroup fits in a single HW thread, so all the
       * invocations are already executed lock-step.  Instead of an actual
       * barrier just emit a scheduling fence, that will generate no code.
       */
      if (workgroup_size() <= dispatch_width) {
         bld.exec_all().group(1, 0).emit(FS_OPCODE_SCHEDULING_FENCE);
         break;
      }

      emit_barrier();
      cs_prog_data->uses_barrier = true;
      break;

   case nir_intrinsic_load_subgroup_id:
      bld.MOV(retype(dest, BRW_REGISTER_TYPE_UD), subgroup_id);
      break;

   case nir_intrinsic_load_local_invocation_id:
   case nir_intrinsic_load_work_group_id: {
      gl_system_value sv = nir_system_value_from_intrinsic(instr->intrinsic);
      fs_reg val = nir_system_values[sv];
      assert(val.file != BAD_FILE);
      dest.type = val.type;
      for (unsigned i = 0; i < 3; i++)
         bld.MOV(offset(dest, bld, i), offset(val, bld, i));
      break;
   }

   case nir_intrinsic_load_num_work_groups: {
      const unsigned surface =
         cs_prog_data->binding_table.work_groups_start;

      cs_prog_data->uses_num_work_groups = true;

      fs_reg srcs[SURFACE_LOGICAL_NUM_SRCS];
      srcs[SURFACE_LOGICAL_SRC_SURFACE] = brw_imm_ud(surface);
      srcs[SURFACE_LOGICAL_SRC_IMM_DIMS] = brw_imm_ud(1);
      srcs[SURFACE_LOGICAL_SRC_IMM_ARG] = brw_imm_ud(1); /* num components */

      /* Read the 3 GLuint components of gl_NumWorkGroups */
      for (unsigned i = 0; i < 3; i++) {
         srcs[SURFACE_LOGICAL_SRC_ADDRESS] = brw_imm_ud(i << 2);
         bld.emit(SHADER_OPCODE_UNTYPED_SURFACE_READ_LOGICAL,
                  offset(dest, bld, i), srcs, SURFACE_LOGICAL_NUM_SRCS);
      }
      break;
   }

   case nir_intrinsic_shared_atomic_add:
   case nir_intrinsic_shared_atomic_imin:
   case nir_intrinsic_shared_atomic_umin:
   case nir_intrinsic_shared_atomic_imax:
   case nir_intrinsic_shared_atomic_umax:
   case nir_intrinsic_shared_atomic_and:
   case nir_intrinsic_shared_atomic_or:
   case nir_intrinsic_shared_atomic_xor:
   case nir_intrinsic_shared_atomic_exchange:
   case nir_intrinsic_shared_atomic_comp_swap:
      nir_emit_shared_atomic(bld, brw_aop_for_nir_intrinsic(instr), instr);
      break;
   case nir_intrinsic_shared_atomic_fmin:
   case nir_intrinsic_shared_atomic_fmax:
   case nir_intrinsic_shared_atomic_fcomp_swap:
      nir_emit_shared_atomic_float(bld, brw_aop_for_nir_intrinsic(instr), instr);
      break;

   case nir_intrinsic_load_shared: {
      assert(devinfo->gen >= 7);
      assert(stage == MESA_SHADER_COMPUTE);

      const unsigned bit_size = nir_dest_bit_size(instr->dest);
      fs_reg srcs[SURFACE_LOGICAL_NUM_SRCS];
      srcs[SURFACE_LOGICAL_SRC_SURFACE] = brw_imm_ud(GEN7_BTI_SLM);
      srcs[SURFACE_LOGICAL_SRC_ADDRESS] = get_nir_src(instr->src[0]);
      srcs[SURFACE_LOGICAL_SRC_IMM_DIMS] = brw_imm_ud(1);

      /* Make dest unsigned because that's what the temporary will be */
      dest.type = brw_reg_type_from_bit_size(bit_size, BRW_REGISTER_TYPE_UD);

      /* Read the vector */
      if (nir_intrinsic_align(instr) >= 4) {
         assert(nir_dest_bit_size(instr->dest) == 32);
         srcs[SURFACE_LOGICAL_SRC_IMM_ARG] = brw_imm_ud(instr->num_components);
         fs_inst *inst =
            bld.emit(SHADER_OPCODE_UNTYPED_SURFACE_READ_LOGICAL,
                     dest, srcs, SURFACE_LOGICAL_NUM_SRCS);
         inst->size_written = instr->num_components * dispatch_width * 4;
      } else {
         assert(nir_dest_bit_size(instr->dest) <= 32);
         assert(nir_dest_num_components(instr->dest) == 1);
         srcs[SURFACE_LOGICAL_SRC_IMM_ARG] = brw_imm_ud(bit_size);

         fs_reg read_result = bld.vgrf(BRW_REGISTER_TYPE_UD);
         bld.emit(SHADER_OPCODE_BYTE_SCATTERED_READ_LOGICAL,
                  read_result, srcs, SURFACE_LOGICAL_NUM_SRCS);
         bld.MOV(dest, subscript(read_result, dest.type, 0));
      }
      break;
   }

   case nir_intrinsic_store_shared: {
      assert(devinfo->gen >= 7);
      assert(stage == MESA_SHADER_COMPUTE);

      const unsigned bit_size = nir_src_bit_size(instr->src[0]);
      fs_reg srcs[SURFACE_LOGICAL_NUM_SRCS];
      srcs[SURFACE_LOGICAL_SRC_SURFACE] = brw_imm_ud(GEN7_BTI_SLM);
      srcs[SURFACE_LOGICAL_SRC_ADDRESS] = get_nir_src(instr->src[1]);
      srcs[SURFACE_LOGICAL_SRC_IMM_DIMS] = brw_imm_ud(1);

      fs_reg data = get_nir_src(instr->src[0]);
      data.type = brw_reg_type_from_bit_size(bit_size, BRW_REGISTER_TYPE_UD);

      assert(nir_intrinsic_write_mask(instr) ==
             (1u << instr->num_components) - 1);
      if (nir_intrinsic_align(instr) >= 4) {
         assert(nir_src_bit_size(instr->src[0]) == 32);
         assert(nir_src_num_components(instr->src[0]) <= 4);
         srcs[SURFACE_LOGICAL_SRC_DATA] = data;
         srcs[SURFACE_LOGICAL_SRC_IMM_ARG] = brw_imm_ud(instr->num_components);
         bld.emit(SHADER_OPCODE_UNTYPED_SURFACE_WRITE_LOGICAL,
                  fs_reg(), srcs, SURFACE_LOGICAL_NUM_SRCS);
      } else {
         assert(nir_src_bit_size(instr->src[0]) <= 32);
         assert(nir_src_num_components(instr->src[0]) == 1);
         srcs[SURFACE_LOGICAL_SRC_IMM_ARG] = brw_imm_ud(bit_size);

         srcs[SURFACE_LOGICAL_SRC_DATA] = bld.vgrf(BRW_REGISTER_TYPE_UD);
         bld.MOV(srcs[SURFACE_LOGICAL_SRC_DATA], data);

         bld.emit(SHADER_OPCODE_BYTE_SCATTERED_WRITE_LOGICAL,
                  fs_reg(), srcs, SURFACE_LOGICAL_NUM_SRCS);
      }
      break;
   }

   default:
      nir_emit_intrinsic(bld, instr);
      break;
   }
}

static fs_reg
brw_nir_reduction_op_identity(const fs_builder &bld,
                              nir_op op, brw_reg_type type)
{
   nir_const_value value = nir_alu_binop_identity(op, type_sz(type) * 8);
   switch (type_sz(type)) {
   case 1:
      if (type == BRW_REGISTER_TYPE_UB) {
         return brw_imm_uw(value.u8);
      } else {
         assert(type == BRW_REGISTER_TYPE_B);
         return brw_imm_w(value.i8);
      }
   case 2:
      return retype(brw_imm_uw(value.u16), type);
   case 4:
      return retype(brw_imm_ud(value.u32), type);
   case 8:
      if (type == BRW_REGISTER_TYPE_DF)
         return setup_imm_df(bld, value.f64);
      else
         return retype(brw_imm_u64(value.u64), type);
   default:
      unreachable("Invalid type size");
   }
}

static opcode
brw_op_for_nir_reduction_op(nir_op op)
{
   switch (op) {
   case nir_op_iadd: return BRW_OPCODE_ADD;
   case nir_op_fadd: return BRW_OPCODE_ADD;
   case nir_op_imul: return BRW_OPCODE_MUL;
   case nir_op_fmul: return BRW_OPCODE_MUL;
   case nir_op_imin: return BRW_OPCODE_SEL;
   case nir_op_umin: return BRW_OPCODE_SEL;
   case nir_op_fmin: return BRW_OPCODE_SEL;
   case nir_op_imax: return BRW_OPCODE_SEL;
   case nir_op_umax: return BRW_OPCODE_SEL;
   case nir_op_fmax: return BRW_OPCODE_SEL;
   case nir_op_iand: return BRW_OPCODE_AND;
   case nir_op_ior:  return BRW_OPCODE_OR;
   case nir_op_ixor: return BRW_OPCODE_XOR;
   default:
      unreachable("Invalid reduction operation");
   }
}

static brw_conditional_mod
brw_cond_mod_for_nir_reduction_op(nir_op op)
{
   switch (op) {
   case nir_op_iadd: return BRW_CONDITIONAL_NONE;
   case nir_op_fadd: return BRW_CONDITIONAL_NONE;
   case nir_op_imul: return BRW_CONDITIONAL_NONE;
   case nir_op_fmul: return BRW_CONDITIONAL_NONE;
   case nir_op_imin: return BRW_CONDITIONAL_L;
   case nir_op_umin: return BRW_CONDITIONAL_L;
   case nir_op_fmin: return BRW_CONDITIONAL_L;
   case nir_op_imax: return BRW_CONDITIONAL_GE;
   case nir_op_umax: return BRW_CONDITIONAL_GE;
   case nir_op_fmax: return BRW_CONDITIONAL_GE;
   case nir_op_iand: return BRW_CONDITIONAL_NONE;
   case nir_op_ior:  return BRW_CONDITIONAL_NONE;
   case nir_op_ixor: return BRW_CONDITIONAL_NONE;
   default:
      unreachable("Invalid reduction operation");
   }
}

fs_reg
fs_visitor::get_nir_image_intrinsic_image(const brw::fs_builder &bld,
                                          nir_intrinsic_instr *instr)
{
   fs_reg image = retype(get_nir_src_imm(instr->src[0]), BRW_REGISTER_TYPE_UD);
   fs_reg surf_index = image;

   if (stage_prog_data->binding_table.image_start > 0) {
      if (image.file == BRW_IMMEDIATE_VALUE) {
         surf_index =
            brw_imm_ud(image.d + stage_prog_data->binding_table.image_start);
      } else {
         surf_index = vgrf(glsl_type::uint_type);
         bld.ADD(surf_index, image,
                 brw_imm_d(stage_prog_data->binding_table.image_start));
      }
   }

   return bld.emit_uniformize(surf_index);
}

fs_reg
fs_visitor::get_nir_ssbo_intrinsic_index(const brw::fs_builder &bld,
                                         nir_intrinsic_instr *instr)
{
   /* SSBO stores are weird in that their index is in src[1] */
   const unsigned src = instr->intrinsic == nir_intrinsic_store_ssbo ? 1 : 0;

   fs_reg surf_index;
   if (nir_src_is_const(instr->src[src])) {
      unsigned index = stage_prog_data->binding_table.ssbo_start +
                       nir_src_as_uint(instr->src[src]);
      surf_index = brw_imm_ud(index);
   } else {
      surf_index = vgrf(glsl_type::uint_type);
      bld.ADD(surf_index, get_nir_src(instr->src[src]),
              brw_imm_ud(stage_prog_data->binding_table.ssbo_start));
   }

   return bld.emit_uniformize(surf_index);
}

static unsigned
image_intrinsic_coord_components(nir_intrinsic_instr *instr)
{
   switch (nir_intrinsic_image_dim(instr)) {
   case GLSL_SAMPLER_DIM_1D:
      return 1 + nir_intrinsic_image_array(instr);
   case GLSL_SAMPLER_DIM_2D:
   case GLSL_SAMPLER_DIM_RECT:
      return 2 + nir_intrinsic_image_array(instr);
   case GLSL_SAMPLER_DIM_3D:
   case GLSL_SAMPLER_DIM_CUBE:
      return 3;
   case GLSL_SAMPLER_DIM_BUF:
      return 1;
   case GLSL_SAMPLER_DIM_MS:
      return 2 + nir_intrinsic_image_array(instr);
   default:
      unreachable("Invalid image dimension");
   }
}

/**
 * The offsets we get from NIR act as if each SIMD channel has it's own blob
 * of contiguous space.  However, if we actually place each SIMD channel in
 * it's own space, we end up with terrible cache performance because each SIMD
 * channel accesses a different cache line even when they're all accessing the
 * same byte offset.  To deal with this problem, we swizzle the address using
 * a simple algorithm which ensures that any time a SIMD message reads or
 * writes the same address, it's all in the same cache line.  We have to keep
 * the bottom two bits fixed so that we can read/write up to a dword at a time
 * and the individual element is contiguous.  We do this by splitting the
 * address as follows:
 *
 *    31                             4-6           2          0
 *    +-------------------------------+------------+----------+
 *    |        Hi address bits        | chan index | addr low |
 *    +-------------------------------+------------+----------+
 *
 * In other words, the bottom two address bits stay, and the top 30 get
 * shifted up so that we can stick the SIMD channel index in the middle.  This
 * way, we can access 8, 16, or 32-bit elements and, when accessing a 32-bit
 * at the same logical offset, the scratch read/write instruction acts on
 * continuous elements and we get good cache locality.
 */
fs_reg
fs_visitor::swizzle_nir_scratch_addr(const brw::fs_builder &bld,
                                     const fs_reg &nir_addr,
                                     bool in_dwords)
{
   const fs_reg &chan_index =
      nir_system_values[SYSTEM_VALUE_SUBGROUP_INVOCATION];
   const unsigned chan_index_bits = ffs(dispatch_width) - 1;

   fs_reg addr = bld.vgrf(BRW_REGISTER_TYPE_UD);
   if (in_dwords) {
      /* In this case, we know the address is aligned to a DWORD and we want
       * the final address in DWORDs.
       */
      bld.SHL(addr, nir_addr, brw_imm_ud(chan_index_bits - 2));
      bld.OR(addr, addr, chan_index);
   } else {
      /* This case substantially more annoying because we have to pay
       * attention to those pesky two bottom bits.
       */
      fs_reg addr_hi = bld.vgrf(BRW_REGISTER_TYPE_UD);
      bld.AND(addr_hi, nir_addr, brw_imm_ud(~0x3u));
      bld.SHL(addr_hi, addr_hi, brw_imm_ud(chan_index_bits));
      fs_reg chan_addr = bld.vgrf(BRW_REGISTER_TYPE_UD);
      bld.SHL(chan_addr, chan_index, brw_imm_ud(2));
      bld.AND(addr, nir_addr, brw_imm_ud(0x3u));
      bld.OR(addr, addr, addr_hi);
      bld.OR(addr, addr, chan_addr);
   }
   return addr;
}

void
fs_visitor::nir_emit_intrinsic(const fs_builder &bld, nir_intrinsic_instr *instr)
{
   fs_reg dest;
   if (nir_intrinsic_infos[instr->intrinsic].has_dest)
      dest = get_nir_dest(instr->dest);

   switch (instr->intrinsic) {
   case nir_intrinsic_image_load:
   case nir_intrinsic_image_store:
   case nir_intrinsic_image_atomic_add:
   case nir_intrinsic_image_atomic_imin:
   case nir_intrinsic_image_atomic_umin:
   case nir_intrinsic_image_atomic_imax:
   case nir_intrinsic_image_atomic_umax:
   case nir_intrinsic_image_atomic_and:
   case nir_intrinsic_image_atomic_or:
   case nir_intrinsic_image_atomic_xor:
   case nir_intrinsic_image_atomic_exchange:
   case nir_intrinsic_image_atomic_comp_swap:
   case nir_intrinsic_bindless_image_load:
   case nir_intrinsic_bindless_image_store:
   case nir_intrinsic_bindless_image_atomic_add:
   case nir_intrinsic_bindless_image_atomic_imin:
   case nir_intrinsic_bindless_image_atomic_umin:
   case nir_intrinsic_bindless_image_atomic_imax:
   case nir_intrinsic_bindless_image_atomic_umax:
   case nir_intrinsic_bindless_image_atomic_and:
   case nir_intrinsic_bindless_image_atomic_or:
   case nir_intrinsic_bindless_image_atomic_xor:
   case nir_intrinsic_bindless_image_atomic_exchange:
   case nir_intrinsic_bindless_image_atomic_comp_swap: {
      if (stage == MESA_SHADER_FRAGMENT &&
          instr->intrinsic != nir_intrinsic_image_load)
         brw_wm_prog_data(prog_data)->has_side_effects = true;

      /* Get some metadata from the image intrinsic. */
      const nir_intrinsic_info *info = &nir_intrinsic_infos[instr->intrinsic];

      fs_reg srcs[SURFACE_LOGICAL_NUM_SRCS];

      switch (instr->intrinsic) {
      case nir_intrinsic_image_load:
      case nir_intrinsic_image_store:
      case nir_intrinsic_image_atomic_add:
      case nir_intrinsic_image_atomic_imin:
      case nir_intrinsic_image_atomic_umin:
      case nir_intrinsic_image_atomic_imax:
      case nir_intrinsic_image_atomic_umax:
      case nir_intrinsic_image_atomic_and:
      case nir_intrinsic_image_atomic_or:
      case nir_intrinsic_image_atomic_xor:
      case nir_intrinsic_image_atomic_exchange:
      case nir_intrinsic_image_atomic_comp_swap:
         srcs[SURFACE_LOGICAL_SRC_SURFACE] =
            get_nir_image_intrinsic_image(bld, instr);
         break;

      default:
         /* Bindless */
         srcs[SURFACE_LOGICAL_SRC_SURFACE_HANDLE] =
            bld.emit_uniformize(get_nir_src(instr->src[0]));
         break;
      }

      srcs[SURFACE_LOGICAL_SRC_ADDRESS] = get_nir_src(instr->src[1]);
      srcs[SURFACE_LOGICAL_SRC_IMM_DIMS] =
         brw_imm_ud(image_intrinsic_coord_components(instr));

      /* Emit an image load, store or atomic op. */
      if (instr->intrinsic == nir_intrinsic_image_load ||
          instr->intrinsic == nir_intrinsic_bindless_image_load) {
         srcs[SURFACE_LOGICAL_SRC_IMM_ARG] = brw_imm_ud(instr->num_components);
         fs_inst *inst =
            bld.emit(SHADER_OPCODE_TYPED_SURFACE_READ_LOGICAL,
                     dest, srcs, SURFACE_LOGICAL_NUM_SRCS);
         inst->size_written = instr->num_components * dispatch_width * 4;
      } else if (instr->intrinsic == nir_intrinsic_image_store ||
                 instr->intrinsic == nir_intrinsic_bindless_image_store) {
         srcs[SURFACE_LOGICAL_SRC_IMM_ARG] = brw_imm_ud(instr->num_components);
         srcs[SURFACE_LOGICAL_SRC_DATA] = get_nir_src(instr->src[3]);
         bld.emit(SHADER_OPCODE_TYPED_SURFACE_WRITE_LOGICAL,
                  fs_reg(), srcs, SURFACE_LOGICAL_NUM_SRCS);
      } else {
         unsigned num_srcs = info->num_srcs;
         int op = brw_aop_for_nir_intrinsic(instr);
         if (op == BRW_AOP_INC || op == BRW_AOP_DEC) {
            assert(num_srcs == 4);
            num_srcs = 3;
         }

         srcs[SURFACE_LOGICAL_SRC_IMM_ARG] = brw_imm_ud(op);

         fs_reg data;
         if (num_srcs >= 4)
            data = get_nir_src(instr->src[3]);
         if (num_srcs >= 5) {
            fs_reg tmp = bld.vgrf(data.type, 2);
            fs_reg sources[2] = { data, get_nir_src(instr->src[4]) };
            bld.LOAD_PAYLOAD(tmp, sources, 2, 0);
            data = tmp;
         }
         srcs[SURFACE_LOGICAL_SRC_DATA] = data;

         bld.emit(SHADER_OPCODE_TYPED_ATOMIC_LOGICAL,
                  dest, srcs, SURFACE_LOGICAL_NUM_SRCS);
      }
      break;
   }

   case nir_intrinsic_image_size:
   case nir_intrinsic_bindless_image_size: {
      /* Unlike the [un]typed load and store opcodes, the TXS that this turns
       * into will handle the binding table index for us in the geneerator.
       * Incidentally, this means that we can handle bindless with exactly the
       * same code.
       */
      fs_reg image = retype(get_nir_src_imm(instr->src[0]),
                            BRW_REGISTER_TYPE_UD);
      image = bld.emit_uniformize(image);

      fs_reg srcs[TEX_LOGICAL_NUM_SRCS];
      if (instr->intrinsic == nir_intrinsic_image_size)
         srcs[TEX_LOGICAL_SRC_SURFACE] = image;
      else
         srcs[TEX_LOGICAL_SRC_SURFACE_HANDLE] = image;
      srcs[TEX_LOGICAL_SRC_SAMPLER] = brw_imm_d(0);
      srcs[TEX_LOGICAL_SRC_COORD_COMPONENTS] = brw_imm_d(0);
      srcs[TEX_LOGICAL_SRC_GRAD_COMPONENTS] = brw_imm_d(0);

      /* Since the image size is always uniform, we can just emit a SIMD8
       * query instruction and splat the result out.
       */
      const fs_builder ubld = bld.exec_all().group(8, 0);

      fs_reg tmp = ubld.vgrf(BRW_REGISTER_TYPE_UD, 4);
      fs_inst *inst = ubld.emit(SHADER_OPCODE_IMAGE_SIZE_LOGICAL,
                                tmp, srcs, ARRAY_SIZE(srcs));
      inst->size_written = 4 * REG_SIZE;

      for (unsigned c = 0; c < instr->dest.ssa.num_components; ++c) {
         if (c == 2 && nir_intrinsic_image_dim(instr) == GLSL_SAMPLER_DIM_CUBE) {
            bld.emit(SHADER_OPCODE_INT_QUOTIENT,
                     offset(retype(dest, tmp.type), bld, c),
                     component(offset(tmp, ubld, c), 0), brw_imm_ud(6));
         } else {
            bld.MOV(offset(retype(dest, tmp.type), bld, c),
                    component(offset(tmp, ubld, c), 0));
         }
      }
      break;
   }

   case nir_intrinsic_image_load_raw_intel: {
      fs_reg srcs[SURFACE_LOGICAL_NUM_SRCS];
      srcs[SURFACE_LOGICAL_SRC_SURFACE] =
         get_nir_image_intrinsic_image(bld, instr);
      srcs[SURFACE_LOGICAL_SRC_ADDRESS] = get_nir_src(instr->src[1]);
      srcs[SURFACE_LOGICAL_SRC_IMM_DIMS] = brw_imm_ud(1);
      srcs[SURFACE_LOGICAL_SRC_IMM_ARG] = brw_imm_ud(instr->num_components);

      fs_inst *inst =
         bld.emit(SHADER_OPCODE_UNTYPED_SURFACE_READ_LOGICAL,
                  dest, srcs, SURFACE_LOGICAL_NUM_SRCS);
      inst->size_written = instr->num_components * dispatch_width * 4;
      break;
   }

   case nir_intrinsic_image_store_raw_intel: {
      if (stage == MESA_SHADER_FRAGMENT)
         brw_wm_prog_data(prog_data)->has_side_effects = true;

      fs_reg srcs[SURFACE_LOGICAL_NUM_SRCS];
      srcs[SURFACE_LOGICAL_SRC_SURFACE] =
         get_nir_image_intrinsic_image(bld, instr);
      srcs[SURFACE_LOGICAL_SRC_ADDRESS] = get_nir_src(instr->src[1]);
      srcs[SURFACE_LOGICAL_SRC_DATA] = get_nir_src(instr->src[2]);
      srcs[SURFACE_LOGICAL_SRC_IMM_DIMS] = brw_imm_ud(1);
      srcs[SURFACE_LOGICAL_SRC_IMM_ARG] = brw_imm_ud(instr->num_components);

      bld.emit(SHADER_OPCODE_UNTYPED_SURFACE_WRITE_LOGICAL,
               fs_reg(), srcs, SURFACE_LOGICAL_NUM_SRCS);
      break;
   }

   case nir_intrinsic_scoped_memory_barrier:
   case nir_intrinsic_group_memory_barrier:
   case nir_intrinsic_memory_barrier_shared:
   case nir_intrinsic_memory_barrier_buffer:
   case nir_intrinsic_memory_barrier_image:
   case nir_intrinsic_memory_barrier: {
      bool l3_fence, slm_fence;
      if (instr->intrinsic == nir_intrinsic_scoped_memory_barrier) {
         nir_variable_mode modes = nir_intrinsic_memory_modes(instr);
         l3_fence = modes & (nir_var_shader_out |
                             nir_var_mem_ssbo |
                             nir_var_mem_global);
         slm_fence = modes & nir_var_mem_shared;
      } else {
         l3_fence = instr->intrinsic != nir_intrinsic_memory_barrier_shared;
         slm_fence = instr->intrinsic == nir_intrinsic_group_memory_barrier ||
                     instr->intrinsic == nir_intrinsic_memory_barrier ||
                     instr->intrinsic == nir_intrinsic_memory_barrier_shared;
      }

      if (stage != MESA_SHADER_COMPUTE)
         slm_fence = false;

      /* If the workgroup fits in a single HW thread, the messages for SLM are
       * processed in-order and the shader itself is already synchronized so
       * the memory fence is not necessary.
       *
       * TODO: Check if applies for many HW threads sharing same Data Port.
       */
      if (slm_fence && workgroup_size() <= dispatch_width)
         slm_fence = false;

      /* Prior to Gen11, there's only L3 fence, so emit that instead. */
      if (slm_fence && devinfo->gen < 11) {
         slm_fence = false;
         l3_fence = true;
      }

      /* Be conservative in Gen11+ and always stall in a fence.  Since there
       * are two different fences, and shader might want to synchronize
       * between them.
       *
       * TODO: Improve NIR so that scope and visibility information for the
       * barriers is available here to make a better decision.
       *
       * TODO: When emitting more than one fence, it might help emit all
       * the fences first and then generate the stall moves.
       */
      const bool stall = devinfo->gen >= 11;

      const fs_builder ubld = bld.group(8, 0);
      const fs_reg tmp = ubld.vgrf(BRW_REGISTER_TYPE_UD, 2);
<<<<<<< HEAD
      ubld.emit(SHADER_OPCODE_MEMORY_FENCE, tmp,
                brw_vec8_grf(0, 0), brw_imm_ud(0))
         ->size_written = 2 * REG_SIZE;
=======

      if (l3_fence) {
         ubld.emit(SHADER_OPCODE_MEMORY_FENCE, tmp,
                   brw_vec8_grf(0, 0), brw_imm_ud(stall),
                   /* bti */ brw_imm_ud(0))
            ->size_written = 2 * REG_SIZE;
      }

      if (slm_fence) {
         ubld.emit(SHADER_OPCODE_MEMORY_FENCE, tmp,
                   brw_vec8_grf(0, 0), brw_imm_ud(stall),
                   brw_imm_ud(GEN7_BTI_SLM))
            ->size_written = 2 * REG_SIZE;
      }

      if (!l3_fence && !slm_fence)
         ubld.emit(FS_OPCODE_SCHEDULING_FENCE);

>>>>>>> 4392cf2d
      break;
   }

   case nir_intrinsic_memory_barrier_tcs_patch:
      break;

   case nir_intrinsic_shader_clock: {
      /* We cannot do anything if there is an event, so ignore it for now */
      const fs_reg shader_clock = get_timestamp(bld);
      const fs_reg srcs[] = { component(shader_clock, 0),
                              component(shader_clock, 1) };
      bld.LOAD_PAYLOAD(dest, srcs, ARRAY_SIZE(srcs), 0);
      break;
   }

   case nir_intrinsic_image_samples:
      /* The driver does not support multi-sampled images. */
      bld.MOV(retype(dest, BRW_REGISTER_TYPE_D), brw_imm_d(1));
      break;

   case nir_intrinsic_load_uniform: {
      /* Offsets are in bytes but they should always aligned to
       * the type size
       */
      assert(instr->const_index[0] % 4 == 0 ||
             instr->const_index[0] % type_sz(dest.type) == 0);

      fs_reg src(UNIFORM, instr->const_index[0] / 4, dest.type);

      if (nir_src_is_const(instr->src[0])) {
         unsigned load_offset = nir_src_as_uint(instr->src[0]);
         assert(load_offset % type_sz(dest.type) == 0);
         /* For 16-bit types we add the module of the const_index[0]
          * offset to access to not 32-bit aligned element
          */
         src.offset = load_offset + instr->const_index[0] % 4;

         for (unsigned j = 0; j < instr->num_components; j++) {
            bld.MOV(offset(dest, bld, j), offset(src, bld, j));
         }
      } else {
         fs_reg indirect = retype(get_nir_src(instr->src[0]),
                                  BRW_REGISTER_TYPE_UD);

         /* We need to pass a size to the MOV_INDIRECT but we don't want it to
          * go past the end of the uniform.  In order to keep the n'th
          * component from running past, we subtract off the size of all but
          * one component of the vector.
          */
         assert(instr->const_index[1] >=
                instr->num_components * (int) type_sz(dest.type));
         unsigned read_size = instr->const_index[1] -
            (instr->num_components - 1) * type_sz(dest.type);

         bool supports_64bit_indirects =
            !devinfo->is_cherryview && !gen_device_info_is_9lp(devinfo);

         if (type_sz(dest.type) != 8 || supports_64bit_indirects) {
            for (unsigned j = 0; j < instr->num_components; j++) {
               bld.emit(SHADER_OPCODE_MOV_INDIRECT,
                        offset(dest, bld, j), offset(src, bld, j),
                        indirect, brw_imm_ud(read_size));
            }
         } else {
            const unsigned num_mov_indirects =
               type_sz(dest.type) / type_sz(BRW_REGISTER_TYPE_UD);
            /* We read a little bit less per MOV INDIRECT, as they are now
             * 32-bits ones instead of 64-bit. Fix read_size then.
             */
            const unsigned read_size_32bit = read_size -
                (num_mov_indirects - 1) * type_sz(BRW_REGISTER_TYPE_UD);
            for (unsigned j = 0; j < instr->num_components; j++) {
               for (unsigned i = 0; i < num_mov_indirects; i++) {
                  bld.emit(SHADER_OPCODE_MOV_INDIRECT,
                           subscript(offset(dest, bld, j), BRW_REGISTER_TYPE_UD, i),
                           subscript(offset(src, bld, j), BRW_REGISTER_TYPE_UD, i),
                           indirect, brw_imm_ud(read_size_32bit));
               }
            }
         }
      }
      break;
   }

   case nir_intrinsic_load_ubo: {
      fs_reg surf_index;
      if (nir_src_is_const(instr->src[0])) {
         const unsigned index = stage_prog_data->binding_table.ubo_start +
                                nir_src_as_uint(instr->src[0]);
         surf_index = brw_imm_ud(index);
      } else {
         /* The block index is not a constant. Evaluate the index expression
          * per-channel and add the base UBO index; we have to select a value
          * from any live channel.
          */
         surf_index = vgrf(glsl_type::uint_type);
         bld.ADD(surf_index, get_nir_src(instr->src[0]),
                 brw_imm_ud(stage_prog_data->binding_table.ubo_start));
         surf_index = bld.emit_uniformize(surf_index);
      }

      if (!nir_src_is_const(instr->src[1])) {
         fs_reg base_offset = retype(get_nir_src(instr->src[1]),
                                     BRW_REGISTER_TYPE_UD);

         for (int i = 0; i < instr->num_components; i++)
            VARYING_PULL_CONSTANT_LOAD(bld, offset(dest, bld, i), surf_index,
                                       base_offset, i * type_sz(dest.type));

         prog_data->has_ubo_pull = true;
      } else {
         /* Even if we are loading doubles, a pull constant load will load
          * a 32-bit vec4, so should only reserve vgrf space for that. If we
          * need to load a full dvec4 we will have to emit 2 loads. This is
          * similar to demote_pull_constants(), except that in that case we
          * see individual accesses to each component of the vector and then
          * we let CSE deal with duplicate loads. Here we see a vector access
          * and we have to split it if necessary.
          */
         const unsigned type_size = type_sz(dest.type);
         const unsigned load_offset = nir_src_as_uint(instr->src[1]);

         /* See if we've selected this as a push constant candidate */
         if (nir_src_is_const(instr->src[0])) {
            const unsigned ubo_block = nir_src_as_uint(instr->src[0]);
            const unsigned offset_256b = load_offset / 32;

            fs_reg push_reg;
            for (int i = 0; i < 4; i++) {
               const struct brw_ubo_range *range = &prog_data->ubo_ranges[i];
               if (range->block == ubo_block &&
                   offset_256b >= range->start &&
                   offset_256b < range->start + range->length) {

                  push_reg = fs_reg(UNIFORM, UBO_START + i, dest.type);
                  push_reg.offset = load_offset - 32 * range->start;
                  break;
               }
            }

            if (push_reg.file != BAD_FILE) {
               for (unsigned i = 0; i < instr->num_components; i++) {
                  bld.MOV(offset(dest, bld, i),
                          byte_offset(push_reg, i * type_size));
               }
               break;
            }
         }

         prog_data->has_ubo_pull = true;

         const unsigned block_sz = 64; /* Fetch one cacheline at a time. */
         const fs_builder ubld = bld.exec_all().group(block_sz / 4, 0);
         const fs_reg packed_consts = ubld.vgrf(BRW_REGISTER_TYPE_UD);

         for (unsigned c = 0; c < instr->num_components;) {
            const unsigned base = load_offset + c * type_size;
            /* Number of usable components in the next block-aligned load. */
            const unsigned count = MIN2(instr->num_components - c,
                                        (block_sz - base % block_sz) / type_size);

            ubld.emit(FS_OPCODE_UNIFORM_PULL_CONSTANT_LOAD,
                      packed_consts, surf_index,
                      brw_imm_ud(base & ~(block_sz - 1)));

            const fs_reg consts =
               retype(byte_offset(packed_consts, base & (block_sz - 1)),
                      dest.type);

            for (unsigned d = 0; d < count; d++)
               bld.MOV(offset(dest, bld, c + d), component(consts, d));

            c += count;
         }
      }
      break;
   }

   case nir_intrinsic_load_global: {
      assert(devinfo->gen >= 8);

      if (nir_intrinsic_align(instr) >= 4) {
         assert(nir_dest_bit_size(instr->dest) == 32);
         fs_inst *inst = bld.emit(SHADER_OPCODE_A64_UNTYPED_READ_LOGICAL,
                                  dest,
                                  get_nir_src(instr->src[0]), /* Address */
                                  fs_reg(), /* No source data */
                                  brw_imm_ud(instr->num_components));
         inst->size_written = instr->num_components *
                              inst->dst.component_size(inst->exec_size);
      } else {
         const unsigned bit_size = nir_dest_bit_size(instr->dest);
         assert(bit_size <= 32);
         assert(nir_dest_num_components(instr->dest) == 1);
         fs_reg tmp = bld.vgrf(BRW_REGISTER_TYPE_UD);
         bld.emit(SHADER_OPCODE_A64_BYTE_SCATTERED_READ_LOGICAL,
                  tmp,
                  get_nir_src(instr->src[0]), /* Address */
                  fs_reg(), /* No source data */
                  brw_imm_ud(bit_size));
         bld.MOV(dest, subscript(tmp, dest.type, 0));
      }
      break;
   }

   case nir_intrinsic_store_global:
      assert(devinfo->gen >= 8);

      if (stage == MESA_SHADER_FRAGMENT)
         brw_wm_prog_data(prog_data)->has_side_effects = true;

      if (nir_intrinsic_align(instr) >= 4) {
         assert(nir_src_bit_size(instr->src[0]) == 32);
         bld.emit(SHADER_OPCODE_A64_UNTYPED_WRITE_LOGICAL,
                  fs_reg(),
                  get_nir_src(instr->src[1]), /* Address */
                  get_nir_src(instr->src[0]), /* Data */
                  brw_imm_ud(instr->num_components));
      } else {
         const unsigned bit_size = nir_src_bit_size(instr->src[0]);
         assert(bit_size <= 32);
         assert(nir_src_num_components(instr->src[0]) == 1);
         brw_reg_type data_type =
            brw_reg_type_from_bit_size(bit_size, BRW_REGISTER_TYPE_UD);
         fs_reg tmp = bld.vgrf(BRW_REGISTER_TYPE_UD);
         bld.MOV(tmp, retype(get_nir_src(instr->src[0]), data_type));
         bld.emit(SHADER_OPCODE_A64_BYTE_SCATTERED_WRITE_LOGICAL,
                  fs_reg(),
                  get_nir_src(instr->src[1]), /* Address */
                  tmp, /* Data */
                  brw_imm_ud(nir_src_bit_size(instr->src[0])));
      }
      break;

   case nir_intrinsic_global_atomic_add:
   case nir_intrinsic_global_atomic_imin:
   case nir_intrinsic_global_atomic_umin:
   case nir_intrinsic_global_atomic_imax:
   case nir_intrinsic_global_atomic_umax:
   case nir_intrinsic_global_atomic_and:
   case nir_intrinsic_global_atomic_or:
   case nir_intrinsic_global_atomic_xor:
   case nir_intrinsic_global_atomic_exchange:
   case nir_intrinsic_global_atomic_comp_swap:
      nir_emit_global_atomic(bld, brw_aop_for_nir_intrinsic(instr), instr);
      break;
   case nir_intrinsic_global_atomic_fmin:
   case nir_intrinsic_global_atomic_fmax:
   case nir_intrinsic_global_atomic_fcomp_swap:
      nir_emit_global_atomic_float(bld, brw_aop_for_nir_intrinsic(instr), instr);
      break;

   case nir_intrinsic_load_ssbo: {
      assert(devinfo->gen >= 7);

      const unsigned bit_size = nir_dest_bit_size(instr->dest);
      fs_reg srcs[SURFACE_LOGICAL_NUM_SRCS];
      srcs[SURFACE_LOGICAL_SRC_SURFACE] =
         get_nir_ssbo_intrinsic_index(bld, instr);
      srcs[SURFACE_LOGICAL_SRC_ADDRESS] = get_nir_src(instr->src[1]);
      srcs[SURFACE_LOGICAL_SRC_IMM_DIMS] = brw_imm_ud(1);

      /* Make dest unsigned because that's what the temporary will be */
      dest.type = brw_reg_type_from_bit_size(bit_size, BRW_REGISTER_TYPE_UD);

      /* Read the vector */
      if (nir_intrinsic_align(instr) >= 4) {
         assert(nir_dest_bit_size(instr->dest) == 32);
         srcs[SURFACE_LOGICAL_SRC_IMM_ARG] = brw_imm_ud(instr->num_components);
         fs_inst *inst =
            bld.emit(SHADER_OPCODE_UNTYPED_SURFACE_READ_LOGICAL,
                     dest, srcs, SURFACE_LOGICAL_NUM_SRCS);
         inst->size_written = instr->num_components * dispatch_width * 4;
      } else {
         assert(nir_dest_bit_size(instr->dest) <= 32);
         assert(nir_dest_num_components(instr->dest) == 1);
         srcs[SURFACE_LOGICAL_SRC_IMM_ARG] = brw_imm_ud(bit_size);

         fs_reg read_result = bld.vgrf(BRW_REGISTER_TYPE_UD);
         bld.emit(SHADER_OPCODE_BYTE_SCATTERED_READ_LOGICAL,
                  read_result, srcs, SURFACE_LOGICAL_NUM_SRCS);
         bld.MOV(dest, subscript(read_result, dest.type, 0));
      }
      break;
   }

   case nir_intrinsic_store_ssbo: {
      assert(devinfo->gen >= 7);

      if (stage == MESA_SHADER_FRAGMENT)
         brw_wm_prog_data(prog_data)->has_side_effects = true;

      const unsigned bit_size = nir_src_bit_size(instr->src[0]);
      fs_reg srcs[SURFACE_LOGICAL_NUM_SRCS];
      srcs[SURFACE_LOGICAL_SRC_SURFACE] =
         get_nir_ssbo_intrinsic_index(bld, instr);
      srcs[SURFACE_LOGICAL_SRC_ADDRESS] = get_nir_src(instr->src[2]);
      srcs[SURFACE_LOGICAL_SRC_IMM_DIMS] = brw_imm_ud(1);

      fs_reg data = get_nir_src(instr->src[0]);
      data.type = brw_reg_type_from_bit_size(bit_size, BRW_REGISTER_TYPE_UD);

      assert(nir_intrinsic_write_mask(instr) ==
             (1u << instr->num_components) - 1);
      if (nir_intrinsic_align(instr) >= 4) {
         assert(nir_src_bit_size(instr->src[0]) == 32);
         assert(nir_src_num_components(instr->src[0]) <= 4);
         srcs[SURFACE_LOGICAL_SRC_DATA] = data;
         srcs[SURFACE_LOGICAL_SRC_IMM_ARG] = brw_imm_ud(instr->num_components);
         bld.emit(SHADER_OPCODE_UNTYPED_SURFACE_WRITE_LOGICAL,
                  fs_reg(), srcs, SURFACE_LOGICAL_NUM_SRCS);
      } else {
         assert(nir_src_bit_size(instr->src[0]) <= 32);
         assert(nir_src_num_components(instr->src[0]) == 1);
         srcs[SURFACE_LOGICAL_SRC_IMM_ARG] = brw_imm_ud(bit_size);

         srcs[SURFACE_LOGICAL_SRC_DATA] = bld.vgrf(BRW_REGISTER_TYPE_UD);
         bld.MOV(srcs[SURFACE_LOGICAL_SRC_DATA], data);

         bld.emit(SHADER_OPCODE_BYTE_SCATTERED_WRITE_LOGICAL,
                  fs_reg(), srcs, SURFACE_LOGICAL_NUM_SRCS);
      }
      break;
   }

   case nir_intrinsic_store_output: {
      assert(nir_src_bit_size(instr->src[0]) == 32);
      fs_reg src = get_nir_src(instr->src[0]);

      unsigned store_offset = nir_src_as_uint(instr->src[1]);
      unsigned num_components = instr->num_components;
      unsigned first_component = nir_intrinsic_component(instr);

      fs_reg new_dest = retype(offset(outputs[instr->const_index[0]], bld,
                                      4 * store_offset), src.type);
      for (unsigned j = 0; j < num_components; j++) {
         bld.MOV(offset(new_dest, bld, j + first_component),
                 offset(src, bld, j));
      }
      break;
   }

   case nir_intrinsic_ssbo_atomic_add:
   case nir_intrinsic_ssbo_atomic_imin:
   case nir_intrinsic_ssbo_atomic_umin:
   case nir_intrinsic_ssbo_atomic_imax:
   case nir_intrinsic_ssbo_atomic_umax:
   case nir_intrinsic_ssbo_atomic_and:
   case nir_intrinsic_ssbo_atomic_or:
   case nir_intrinsic_ssbo_atomic_xor:
   case nir_intrinsic_ssbo_atomic_exchange:
   case nir_intrinsic_ssbo_atomic_comp_swap:
      nir_emit_ssbo_atomic(bld, brw_aop_for_nir_intrinsic(instr), instr);
      break;
   case nir_intrinsic_ssbo_atomic_fmin:
   case nir_intrinsic_ssbo_atomic_fmax:
   case nir_intrinsic_ssbo_atomic_fcomp_swap:
      nir_emit_ssbo_atomic_float(bld, brw_aop_for_nir_intrinsic(instr), instr);
      break;

   case nir_intrinsic_get_buffer_size: {
      assert(nir_src_num_components(instr->src[0]) == 1);
      unsigned ssbo_index = nir_src_is_const(instr->src[0]) ?
                            nir_src_as_uint(instr->src[0]) : 0;

      /* A resinfo's sampler message is used to get the buffer size.  The
       * SIMD8's writeback message consists of four registers and SIMD16's
       * writeback message consists of 8 destination registers (two per each
       * component).  Because we are only interested on the first channel of
       * the first returned component, where resinfo returns the buffer size
       * for SURFTYPE_BUFFER, we can just use the SIMD8 variant regardless of
       * the dispatch width.
       */
      const fs_builder ubld = bld.exec_all().group(8, 0);
      fs_reg src_payload = ubld.vgrf(BRW_REGISTER_TYPE_UD);
      fs_reg ret_payload = ubld.vgrf(BRW_REGISTER_TYPE_UD, 4);

      /* Set LOD = 0 */
      ubld.MOV(src_payload, brw_imm_d(0));

      const unsigned index = prog_data->binding_table.ssbo_start + ssbo_index;
      fs_inst *inst = ubld.emit(SHADER_OPCODE_GET_BUFFER_SIZE, ret_payload,
                                src_payload, brw_imm_ud(index));
      inst->header_size = 0;
      inst->mlen = 1;
      inst->size_written = 4 * REG_SIZE;

      /* SKL PRM, vol07, 3D Media GPGPU Engine, Bounds Checking and Faulting:
       *
       * "Out-of-bounds checking is always performed at a DWord granularity. If
       * any part of the DWord is out-of-bounds then the whole DWord is
       * considered out-of-bounds."
       *
       * This implies that types with size smaller than 4-bytes need to be
       * padded if they don't complete the last dword of the buffer. But as we
       * need to maintain the original size we need to reverse the padding
       * calculation to return the correct size to know the number of elements
       * of an unsized array. As we stored in the last two bits of the surface
       * size the needed padding for the buffer, we calculate here the
       * original buffer_size reversing the surface_size calculation:
       *
       * surface_size = isl_align(buffer_size, 4) +
       *                (isl_align(buffer_size) - buffer_size)
       *
       * buffer_size = surface_size & ~3 - surface_size & 3
       */

      fs_reg size_aligned4 = ubld.vgrf(BRW_REGISTER_TYPE_UD);
      fs_reg size_padding = ubld.vgrf(BRW_REGISTER_TYPE_UD);
      fs_reg buffer_size = ubld.vgrf(BRW_REGISTER_TYPE_UD);

      ubld.AND(size_padding, ret_payload, brw_imm_ud(3));
      ubld.AND(size_aligned4, ret_payload, brw_imm_ud(~3));
      ubld.ADD(buffer_size, size_aligned4, negate(size_padding));

      bld.MOV(retype(dest, ret_payload.type), component(buffer_size, 0));
      break;
   }

   case nir_intrinsic_load_scratch: {
      assert(devinfo->gen >= 7);

      assert(nir_dest_num_components(instr->dest) == 1);
      const unsigned bit_size = nir_dest_bit_size(instr->dest);
      fs_reg srcs[SURFACE_LOGICAL_NUM_SRCS];

      if (devinfo->gen >= 8) {
         srcs[SURFACE_LOGICAL_SRC_SURFACE] =
            brw_imm_ud(GEN8_BTI_STATELESS_NON_COHERENT);
      } else {
         srcs[SURFACE_LOGICAL_SRC_SURFACE] = brw_imm_ud(BRW_BTI_STATELESS);
      }

      srcs[SURFACE_LOGICAL_SRC_IMM_DIMS] = brw_imm_ud(1);
      srcs[SURFACE_LOGICAL_SRC_IMM_ARG] = brw_imm_ud(bit_size);
      const fs_reg nir_addr = get_nir_src(instr->src[0]);

      /* Make dest unsigned because that's what the temporary will be */
      dest.type = brw_reg_type_from_bit_size(bit_size, BRW_REGISTER_TYPE_UD);

      /* Read the vector */
      if (nir_intrinsic_align(instr) >= 4) {
         assert(nir_dest_bit_size(instr->dest) == 32);

         /* The offset for a DWORD scattered message is in dwords. */
         srcs[SURFACE_LOGICAL_SRC_ADDRESS] =
            swizzle_nir_scratch_addr(bld, nir_addr, true);

         bld.emit(SHADER_OPCODE_DWORD_SCATTERED_READ_LOGICAL,
                  dest, srcs, SURFACE_LOGICAL_NUM_SRCS);
      } else {
         assert(nir_dest_bit_size(instr->dest) <= 32);

         srcs[SURFACE_LOGICAL_SRC_ADDRESS] =
            swizzle_nir_scratch_addr(bld, nir_addr, false);

         fs_reg read_result = bld.vgrf(BRW_REGISTER_TYPE_UD);
         bld.emit(SHADER_OPCODE_BYTE_SCATTERED_READ_LOGICAL,
                  read_result, srcs, SURFACE_LOGICAL_NUM_SRCS);
         bld.MOV(dest, read_result);
      }
      break;
   }

   case nir_intrinsic_store_scratch: {
      assert(devinfo->gen >= 7);

      assert(nir_src_num_components(instr->src[0]) == 1);
      const unsigned bit_size = nir_src_bit_size(instr->src[0]);
      fs_reg srcs[SURFACE_LOGICAL_NUM_SRCS];

      if (devinfo->gen >= 8) {
         srcs[SURFACE_LOGICAL_SRC_SURFACE] =
            brw_imm_ud(GEN8_BTI_STATELESS_NON_COHERENT);
      } else {
         srcs[SURFACE_LOGICAL_SRC_SURFACE] = brw_imm_ud(BRW_BTI_STATELESS);
      }

      srcs[SURFACE_LOGICAL_SRC_IMM_DIMS] = brw_imm_ud(1);
      srcs[SURFACE_LOGICAL_SRC_IMM_ARG] = brw_imm_ud(bit_size);
      const fs_reg nir_addr = get_nir_src(instr->src[1]);

      fs_reg data = get_nir_src(instr->src[0]);
      data.type = brw_reg_type_from_bit_size(bit_size, BRW_REGISTER_TYPE_UD);

      assert(nir_intrinsic_write_mask(instr) ==
             (1u << instr->num_components) - 1);
      if (nir_intrinsic_align(instr) >= 4) {
         assert(nir_src_bit_size(instr->src[0]) == 32);
         srcs[SURFACE_LOGICAL_SRC_DATA] = data;

         /* The offset for a DWORD scattered message is in dwords. */
         srcs[SURFACE_LOGICAL_SRC_ADDRESS] =
            swizzle_nir_scratch_addr(bld, nir_addr, true);

         bld.emit(SHADER_OPCODE_DWORD_SCATTERED_WRITE_LOGICAL,
                  fs_reg(), srcs, SURFACE_LOGICAL_NUM_SRCS);
      } else {
         assert(nir_src_bit_size(instr->src[0]) <= 32);

         srcs[SURFACE_LOGICAL_SRC_DATA] = bld.vgrf(BRW_REGISTER_TYPE_UD);
         bld.MOV(srcs[SURFACE_LOGICAL_SRC_DATA], data);

         srcs[SURFACE_LOGICAL_SRC_ADDRESS] =
            swizzle_nir_scratch_addr(bld, nir_addr, false);

         bld.emit(SHADER_OPCODE_BYTE_SCATTERED_WRITE_LOGICAL,
                  fs_reg(), srcs, SURFACE_LOGICAL_NUM_SRCS);
      }
      break;
   }

   case nir_intrinsic_load_subgroup_size:
      /* This should only happen for fragment shaders because every other case
       * is lowered in NIR so we can optimize on it.
       */
      assert(stage == MESA_SHADER_FRAGMENT);
      bld.MOV(retype(dest, BRW_REGISTER_TYPE_D), brw_imm_d(dispatch_width));
      break;

   case nir_intrinsic_load_subgroup_invocation:
      bld.MOV(retype(dest, BRW_REGISTER_TYPE_D),
              nir_system_values[SYSTEM_VALUE_SUBGROUP_INVOCATION]);
      break;

   case nir_intrinsic_load_subgroup_eq_mask:
   case nir_intrinsic_load_subgroup_ge_mask:
   case nir_intrinsic_load_subgroup_gt_mask:
   case nir_intrinsic_load_subgroup_le_mask:
   case nir_intrinsic_load_subgroup_lt_mask:
      unreachable("not reached");

   case nir_intrinsic_vote_any: {
      const fs_builder ubld = bld.exec_all().group(1, 0);

      /* The any/all predicates do not consider channel enables. To prevent
       * dead channels from affecting the result, we initialize the flag with
       * with the identity value for the logical operation.
       */
      if (dispatch_width == 32) {
         /* For SIMD32, we use a UD type so we fill both f0.0 and f0.1. */
         ubld.MOV(retype(brw_flag_reg(0, 0), BRW_REGISTER_TYPE_UD),
                         brw_imm_ud(0));
      } else {
         ubld.MOV(brw_flag_reg(0, 0), brw_imm_uw(0));
      }
      bld.CMP(bld.null_reg_d(), get_nir_src(instr->src[0]), brw_imm_d(0), BRW_CONDITIONAL_NZ);

      /* For some reason, the any/all predicates don't work properly with
       * SIMD32.  In particular, it appears that a SEL with a QtrCtrl of 2H
       * doesn't read the correct subset of the flag register and you end up
       * getting garbage in the second half.  Work around this by using a pair
       * of 1-wide MOVs and scattering the result.
       */
      fs_reg res1 = ubld.vgrf(BRW_REGISTER_TYPE_D);
      ubld.MOV(res1, brw_imm_d(0));
      set_predicate(dispatch_width == 8  ? BRW_PREDICATE_ALIGN1_ANY8H :
                    dispatch_width == 16 ? BRW_PREDICATE_ALIGN1_ANY16H :
                                           BRW_PREDICATE_ALIGN1_ANY32H,
                    ubld.MOV(res1, brw_imm_d(-1)));

      bld.MOV(retype(dest, BRW_REGISTER_TYPE_D), component(res1, 0));
      break;
   }
   case nir_intrinsic_vote_all: {
      const fs_builder ubld = bld.exec_all().group(1, 0);

      /* The any/all predicates do not consider channel enables. To prevent
       * dead channels from affecting the result, we initialize the flag with
       * with the identity value for the logical operation.
       */
      if (dispatch_width == 32) {
         /* For SIMD32, we use a UD type so we fill both f0.0 and f0.1. */
         ubld.MOV(retype(brw_flag_reg(0, 0), BRW_REGISTER_TYPE_UD),
                         brw_imm_ud(0xffffffff));
      } else {
         ubld.MOV(brw_flag_reg(0, 0), brw_imm_uw(0xffff));
      }
      bld.CMP(bld.null_reg_d(), get_nir_src(instr->src[0]), brw_imm_d(0), BRW_CONDITIONAL_NZ);

      /* For some reason, the any/all predicates don't work properly with
       * SIMD32.  In particular, it appears that a SEL with a QtrCtrl of 2H
       * doesn't read the correct subset of the flag register and you end up
       * getting garbage in the second half.  Work around this by using a pair
       * of 1-wide MOVs and scattering the result.
       */
      fs_reg res1 = ubld.vgrf(BRW_REGISTER_TYPE_D);
      ubld.MOV(res1, brw_imm_d(0));
      set_predicate(dispatch_width == 8  ? BRW_PREDICATE_ALIGN1_ALL8H :
                    dispatch_width == 16 ? BRW_PREDICATE_ALIGN1_ALL16H :
                                           BRW_PREDICATE_ALIGN1_ALL32H,
                    ubld.MOV(res1, brw_imm_d(-1)));

      bld.MOV(retype(dest, BRW_REGISTER_TYPE_D), component(res1, 0));
      break;
   }
   case nir_intrinsic_vote_feq:
   case nir_intrinsic_vote_ieq: {
      fs_reg value = get_nir_src(instr->src[0]);
      if (instr->intrinsic == nir_intrinsic_vote_feq) {
         const unsigned bit_size = nir_src_bit_size(instr->src[0]);
         value.type = bit_size == 8 ? BRW_REGISTER_TYPE_B :
            brw_reg_type_from_bit_size(bit_size, BRW_REGISTER_TYPE_F);
      }

      fs_reg uniformized = bld.emit_uniformize(value);
      const fs_builder ubld = bld.exec_all().group(1, 0);

      /* The any/all predicates do not consider channel enables. To prevent
       * dead channels from affecting the result, we initialize the flag with
       * with the identity value for the logical operation.
       */
      if (dispatch_width == 32) {
         /* For SIMD32, we use a UD type so we fill both f0.0 and f0.1. */
         ubld.MOV(retype(brw_flag_reg(0, 0), BRW_REGISTER_TYPE_UD),
                         brw_imm_ud(0xffffffff));
      } else {
         ubld.MOV(brw_flag_reg(0, 0), brw_imm_uw(0xffff));
      }
      bld.CMP(bld.null_reg_d(), value, uniformized, BRW_CONDITIONAL_Z);

      /* For some reason, the any/all predicates don't work properly with
       * SIMD32.  In particular, it appears that a SEL with a QtrCtrl of 2H
       * doesn't read the correct subset of the flag register and you end up
       * getting garbage in the second half.  Work around this by using a pair
       * of 1-wide MOVs and scattering the result.
       */
      fs_reg res1 = ubld.vgrf(BRW_REGISTER_TYPE_D);
      ubld.MOV(res1, brw_imm_d(0));
      set_predicate(dispatch_width == 8  ? BRW_PREDICATE_ALIGN1_ALL8H :
                    dispatch_width == 16 ? BRW_PREDICATE_ALIGN1_ALL16H :
                                           BRW_PREDICATE_ALIGN1_ALL32H,
                    ubld.MOV(res1, brw_imm_d(-1)));

      bld.MOV(retype(dest, BRW_REGISTER_TYPE_D), component(res1, 0));
      break;
   }

   case nir_intrinsic_ballot: {
      const fs_reg value = retype(get_nir_src(instr->src[0]),
                                  BRW_REGISTER_TYPE_UD);
      struct brw_reg flag = brw_flag_reg(0, 0);
      /* FIXME: For SIMD32 programs, this causes us to stomp on f0.1 as well
       * as f0.0.  This is a problem for fragment programs as we currently use
       * f0.1 for discards.  Fortunately, we don't support SIMD32 fragment
       * programs yet so this isn't a problem.  When we do, something will
       * have to change.
       */
      if (dispatch_width == 32)
         flag.type = BRW_REGISTER_TYPE_UD;

      bld.exec_all().group(1, 0).MOV(flag, brw_imm_ud(0u));
      bld.CMP(bld.null_reg_ud(), value, brw_imm_ud(0u), BRW_CONDITIONAL_NZ);

      if (instr->dest.ssa.bit_size > 32) {
         dest.type = BRW_REGISTER_TYPE_UQ;
      } else {
         dest.type = BRW_REGISTER_TYPE_UD;
      }
      bld.MOV(dest, flag);
      break;
   }

   case nir_intrinsic_read_invocation: {
      const fs_reg value = get_nir_src(instr->src[0]);
      const fs_reg invocation = get_nir_src(instr->src[1]);
      fs_reg tmp = bld.vgrf(value.type);

      bld.exec_all().emit(SHADER_OPCODE_BROADCAST, tmp, value,
                          bld.emit_uniformize(invocation));

      bld.MOV(retype(dest, value.type), fs_reg(component(tmp, 0)));
      break;
   }

   case nir_intrinsic_read_first_invocation: {
      const fs_reg value = get_nir_src(instr->src[0]);
      bld.MOV(retype(dest, value.type), bld.emit_uniformize(value));
      break;
   }

   case nir_intrinsic_shuffle: {
      const fs_reg value = get_nir_src(instr->src[0]);
      const fs_reg index = get_nir_src(instr->src[1]);

      bld.emit(SHADER_OPCODE_SHUFFLE, retype(dest, value.type), value, index);
      break;
   }

   case nir_intrinsic_first_invocation: {
      fs_reg tmp = bld.vgrf(BRW_REGISTER_TYPE_UD);
      bld.exec_all().emit(SHADER_OPCODE_FIND_LIVE_CHANNEL, tmp);
      bld.MOV(retype(dest, BRW_REGISTER_TYPE_UD),
              fs_reg(component(tmp, 0)));
      break;
   }

   case nir_intrinsic_quad_broadcast: {
      const fs_reg value = get_nir_src(instr->src[0]);
      const unsigned index = nir_src_as_uint(instr->src[1]);

      bld.emit(SHADER_OPCODE_CLUSTER_BROADCAST, retype(dest, value.type),
               value, brw_imm_ud(index), brw_imm_ud(4));
      break;
   }

   case nir_intrinsic_quad_swap_horizontal: {
      const fs_reg value = get_nir_src(instr->src[0]);
      const fs_reg tmp = bld.vgrf(value.type);
      if (devinfo->gen <= 7) {
         /* The hardware doesn't seem to support these crazy regions with
          * compressed instructions on gen7 and earlier so we fall back to
          * using quad swizzles.  Fortunately, we don't support 64-bit
          * anything in Vulkan on gen7.
          */
         assert(nir_src_bit_size(instr->src[0]) == 32);
         const fs_builder ubld = bld.exec_all();
         ubld.emit(SHADER_OPCODE_QUAD_SWIZZLE, tmp, value,
                   brw_imm_ud(BRW_SWIZZLE4(1,0,3,2)));
         bld.MOV(retype(dest, value.type), tmp);
      } else {
         const fs_builder ubld = bld.exec_all().group(dispatch_width / 2, 0);

         const fs_reg src_left = horiz_stride(value, 2);
         const fs_reg src_right = horiz_stride(horiz_offset(value, 1), 2);
         const fs_reg tmp_left = horiz_stride(tmp, 2);
         const fs_reg tmp_right = horiz_stride(horiz_offset(tmp, 1), 2);

         ubld.MOV(tmp_left, src_right);
         ubld.MOV(tmp_right, src_left);

      }
      bld.MOV(retype(dest, value.type), tmp);
      break;
   }

   case nir_intrinsic_quad_swap_vertical: {
      const fs_reg value = get_nir_src(instr->src[0]);
      if (nir_src_bit_size(instr->src[0]) == 32) {
         /* For 32-bit, we can use a SIMD4x2 instruction to do this easily */
         const fs_reg tmp = bld.vgrf(value.type);
         const fs_builder ubld = bld.exec_all();
         ubld.emit(SHADER_OPCODE_QUAD_SWIZZLE, tmp, value,
                   brw_imm_ud(BRW_SWIZZLE4(2,3,0,1)));
         bld.MOV(retype(dest, value.type), tmp);
      } else {
         /* For larger data types, we have to either emit dispatch_width many
          * MOVs or else fall back to doing indirects.
          */
         fs_reg idx = bld.vgrf(BRW_REGISTER_TYPE_W);
         bld.XOR(idx, nir_system_values[SYSTEM_VALUE_SUBGROUP_INVOCATION],
                      brw_imm_w(0x2));
         bld.emit(SHADER_OPCODE_SHUFFLE, retype(dest, value.type), value, idx);
      }
      break;
   }

   case nir_intrinsic_quad_swap_diagonal: {
      const fs_reg value = get_nir_src(instr->src[0]);
      if (nir_src_bit_size(instr->src[0]) == 32) {
         /* For 32-bit, we can use a SIMD4x2 instruction to do this easily */
         const fs_reg tmp = bld.vgrf(value.type);
         const fs_builder ubld = bld.exec_all();
         ubld.emit(SHADER_OPCODE_QUAD_SWIZZLE, tmp, value,
                   brw_imm_ud(BRW_SWIZZLE4(3,2,1,0)));
         bld.MOV(retype(dest, value.type), tmp);
      } else {
         /* For larger data types, we have to either emit dispatch_width many
          * MOVs or else fall back to doing indirects.
          */
         fs_reg idx = bld.vgrf(BRW_REGISTER_TYPE_W);
         bld.XOR(idx, nir_system_values[SYSTEM_VALUE_SUBGROUP_INVOCATION],
                      brw_imm_w(0x3));
         bld.emit(SHADER_OPCODE_SHUFFLE, retype(dest, value.type), value, idx);
      }
      break;
   }

   case nir_intrinsic_reduce: {
      fs_reg src = get_nir_src(instr->src[0]);
      nir_op redop = (nir_op)nir_intrinsic_reduction_op(instr);
      unsigned cluster_size = nir_intrinsic_cluster_size(instr);
      if (cluster_size == 0 || cluster_size > dispatch_width)
         cluster_size = dispatch_width;

      /* Figure out the source type */
      src.type = brw_type_for_nir_type(devinfo,
         (nir_alu_type)(nir_op_infos[redop].input_types[0] |
                        nir_src_bit_size(instr->src[0])));

      fs_reg identity = brw_nir_reduction_op_identity(bld, redop, src.type);
      opcode brw_op = brw_op_for_nir_reduction_op(redop);
      brw_conditional_mod cond_mod = brw_cond_mod_for_nir_reduction_op(redop);

      /* There are a couple of register region issues that make things
       * complicated for 8-bit types:
       *
       *    1. Only raw moves are allowed to write to a packed 8-bit
       *       destination.
       *    2. If we use a strided destination, the efficient way to do scan
       *       operations ends up using strides that are too big to encode in
       *       an instruction.
       *
       * To get around these issues, we just do all 8-bit scan operations in
       * 16 bits.  It's actually fewer instructions than what we'd have to do
       * if we were trying to do it in native 8-bit types and the results are
       * the same once we truncate to 8 bits at the end.
       */
      brw_reg_type scan_type = src.type;
      if (type_sz(scan_type) == 1)
         scan_type = brw_reg_type_from_bit_size(16, src.type);

      /* Set up a register for all of our scratching around and initialize it
       * to reduction operation's identity value.
       */
      fs_reg scan = bld.vgrf(scan_type);
      bld.exec_all().emit(SHADER_OPCODE_SEL_EXEC, scan, src, identity);

      bld.emit_scan(brw_op, scan, cluster_size, cond_mod);

      dest.type = src.type;
      if (cluster_size * type_sz(src.type) >= REG_SIZE * 2) {
         /* In this case, CLUSTER_BROADCAST instruction isn't needed because
          * the distance between clusters is at least 2 GRFs.  In this case,
          * we don't need the weird striding of the CLUSTER_BROADCAST
          * instruction and can just do regular MOVs.
          */
         assert((cluster_size * type_sz(src.type)) % (REG_SIZE * 2) == 0);
         const unsigned groups =
            (dispatch_width * type_sz(src.type)) / (REG_SIZE * 2);
         const unsigned group_size = dispatch_width / groups;
         for (unsigned i = 0; i < groups; i++) {
            const unsigned cluster = (i * group_size) / cluster_size;
            const unsigned comp = cluster * cluster_size + (cluster_size - 1);
            bld.group(group_size, i).MOV(horiz_offset(dest, i * group_size),
                                         component(scan, comp));
         }
      } else {
         bld.emit(SHADER_OPCODE_CLUSTER_BROADCAST, dest, scan,
                  brw_imm_ud(cluster_size - 1), brw_imm_ud(cluster_size));
      }
      break;
   }

   case nir_intrinsic_inclusive_scan:
   case nir_intrinsic_exclusive_scan: {
      fs_reg src = get_nir_src(instr->src[0]);
      nir_op redop = (nir_op)nir_intrinsic_reduction_op(instr);

      /* Figure out the source type */
      src.type = brw_type_for_nir_type(devinfo,
         (nir_alu_type)(nir_op_infos[redop].input_types[0] |
                        nir_src_bit_size(instr->src[0])));

      fs_reg identity = brw_nir_reduction_op_identity(bld, redop, src.type);
      opcode brw_op = brw_op_for_nir_reduction_op(redop);
      brw_conditional_mod cond_mod = brw_cond_mod_for_nir_reduction_op(redop);

      /* There are a couple of register region issues that make things
       * complicated for 8-bit types:
       *
       *    1. Only raw moves are allowed to write to a packed 8-bit
       *       destination.
       *    2. If we use a strided destination, the efficient way to do scan
       *       operations ends up using strides that are too big to encode in
       *       an instruction.
       *
       * To get around these issues, we just do all 8-bit scan operations in
       * 16 bits.  It's actually fewer instructions than what we'd have to do
       * if we were trying to do it in native 8-bit types and the results are
       * the same once we truncate to 8 bits at the end.
       */
      brw_reg_type scan_type = src.type;
      if (type_sz(scan_type) == 1)
         scan_type = brw_reg_type_from_bit_size(16, src.type);

      /* Set up a register for all of our scratching around and initialize it
       * to reduction operation's identity value.
       */
      fs_reg scan = bld.vgrf(scan_type);
      const fs_builder allbld = bld.exec_all();
      allbld.emit(SHADER_OPCODE_SEL_EXEC, scan, src, identity);

      if (instr->intrinsic == nir_intrinsic_exclusive_scan) {
         /* Exclusive scan is a bit harder because we have to do an annoying
          * shift of the contents before we can begin.  To make things worse,
          * we can't do this with a normal stride; we have to use indirects.
          */
         fs_reg shifted = bld.vgrf(scan_type);
         fs_reg idx = bld.vgrf(BRW_REGISTER_TYPE_W);
         allbld.ADD(idx, nir_system_values[SYSTEM_VALUE_SUBGROUP_INVOCATION],
                         brw_imm_w(-1));
         allbld.emit(SHADER_OPCODE_SHUFFLE, shifted, scan, idx);
         allbld.group(1, 0).MOV(component(shifted, 0), identity);
         scan = shifted;
      }

      bld.emit_scan(brw_op, scan, dispatch_width, cond_mod);

      bld.MOV(retype(dest, src.type), scan);
      break;
   }

   case nir_intrinsic_begin_invocation_interlock: {
      const fs_builder ubld = bld.group(8, 0);
      const fs_reg tmp = ubld.vgrf(BRW_REGISTER_TYPE_UD, 2);

      ubld.emit(SHADER_OPCODE_INTERLOCK, tmp, brw_vec8_grf(0, 0))
         ->size_written = 2 * REG_SIZE;
      break;
   }

   case nir_intrinsic_end_invocation_interlock: {
      /* For endInvocationInterlock(), we need to insert a memory fence which
       * stalls in the shader until the memory transactions prior to that
       * fence are complete.  This ensures that the shader does not end before
       * any writes from its critical section have landed.  Otherwise, you can
       * end up with a case where the next invocation on that pixel properly
       * stalls for previous FS invocation on its pixel to complete but
       * doesn't actually wait for the dataport memory transactions from that
       * thread to land before submitting its own.
       */
      const fs_builder ubld = bld.group(8, 0);
      const fs_reg tmp = ubld.vgrf(BRW_REGISTER_TYPE_UD, 2);
      ubld.emit(SHADER_OPCODE_MEMORY_FENCE, tmp,
<<<<<<< HEAD
                brw_vec8_grf(0, 0), brw_imm_ud(1))
=======
                brw_vec8_grf(0, 0), brw_imm_ud(1), brw_imm_ud(0))
>>>>>>> 4392cf2d
         ->size_written = 2 * REG_SIZE;
      break;
   }

   default:
      unreachable("unknown intrinsic");
   }
}

void
fs_visitor::nir_emit_ssbo_atomic(const fs_builder &bld,
                                 int op, nir_intrinsic_instr *instr)
{
   if (stage == MESA_SHADER_FRAGMENT)
      brw_wm_prog_data(prog_data)->has_side_effects = true;

   /* The BTI untyped atomic messages only support 32-bit atomics.  If you
    * just look at the big table of messages in the Vol 7 of the SKL PRM, they
    * appear to exist.  However, if you look at Vol 2a, there are no message
    * descriptors provided for Qword atomic ops except for A64 messages.
    */
   assert(nir_dest_bit_size(instr->dest) == 32);

   fs_reg dest;
   if (nir_intrinsic_infos[instr->intrinsic].has_dest)
      dest = get_nir_dest(instr->dest);

   fs_reg srcs[SURFACE_LOGICAL_NUM_SRCS];
   srcs[SURFACE_LOGICAL_SRC_SURFACE] = get_nir_ssbo_intrinsic_index(bld, instr);
   srcs[SURFACE_LOGICAL_SRC_ADDRESS] = get_nir_src(instr->src[1]);
   srcs[SURFACE_LOGICAL_SRC_IMM_DIMS] = brw_imm_ud(1);
   srcs[SURFACE_LOGICAL_SRC_IMM_ARG] = brw_imm_ud(op);

   fs_reg data;
   if (op != BRW_AOP_INC && op != BRW_AOP_DEC && op != BRW_AOP_PREDEC)
      data = get_nir_src(instr->src[2]);

   if (op == BRW_AOP_CMPWR) {
      fs_reg tmp = bld.vgrf(data.type, 2);
      fs_reg sources[2] = { data, get_nir_src(instr->src[3]) };
      bld.LOAD_PAYLOAD(tmp, sources, 2, 0);
      data = tmp;
   }
   srcs[SURFACE_LOGICAL_SRC_DATA] = data;

   /* Emit the actual atomic operation */

   bld.emit(SHADER_OPCODE_UNTYPED_ATOMIC_LOGICAL,
            dest, srcs, SURFACE_LOGICAL_NUM_SRCS);
}

void
fs_visitor::nir_emit_ssbo_atomic_float(const fs_builder &bld,
                                       int op, nir_intrinsic_instr *instr)
{
   if (stage == MESA_SHADER_FRAGMENT)
      brw_wm_prog_data(prog_data)->has_side_effects = true;

   fs_reg dest;
   if (nir_intrinsic_infos[instr->intrinsic].has_dest)
      dest = get_nir_dest(instr->dest);

   fs_reg srcs[SURFACE_LOGICAL_NUM_SRCS];
   srcs[SURFACE_LOGICAL_SRC_SURFACE] = get_nir_ssbo_intrinsic_index(bld, instr);
   srcs[SURFACE_LOGICAL_SRC_ADDRESS] = get_nir_src(instr->src[1]);
   srcs[SURFACE_LOGICAL_SRC_IMM_DIMS] = brw_imm_ud(1);
   srcs[SURFACE_LOGICAL_SRC_IMM_ARG] = brw_imm_ud(op);

   fs_reg data = get_nir_src(instr->src[2]);
   if (op == BRW_AOP_FCMPWR) {
      fs_reg tmp = bld.vgrf(data.type, 2);
      fs_reg sources[2] = { data, get_nir_src(instr->src[3]) };
      bld.LOAD_PAYLOAD(tmp, sources, 2, 0);
      data = tmp;
   }
   srcs[SURFACE_LOGICAL_SRC_DATA] = data;

   /* Emit the actual atomic operation */

   bld.emit(SHADER_OPCODE_UNTYPED_ATOMIC_FLOAT_LOGICAL,
            dest, srcs, SURFACE_LOGICAL_NUM_SRCS);
}

void
fs_visitor::nir_emit_shared_atomic(const fs_builder &bld,
                                   int op, nir_intrinsic_instr *instr)
{
   fs_reg dest;
   if (nir_intrinsic_infos[instr->intrinsic].has_dest)
      dest = get_nir_dest(instr->dest);

   fs_reg srcs[SURFACE_LOGICAL_NUM_SRCS];
   srcs[SURFACE_LOGICAL_SRC_SURFACE] = brw_imm_ud(GEN7_BTI_SLM);
   srcs[SURFACE_LOGICAL_SRC_IMM_DIMS] = brw_imm_ud(1);
   srcs[SURFACE_LOGICAL_SRC_IMM_ARG] = brw_imm_ud(op);

   fs_reg data;
   if (op != BRW_AOP_INC && op != BRW_AOP_DEC && op != BRW_AOP_PREDEC)
      data = get_nir_src(instr->src[1]);
   if (op == BRW_AOP_CMPWR) {
      fs_reg tmp = bld.vgrf(data.type, 2);
      fs_reg sources[2] = { data, get_nir_src(instr->src[2]) };
      bld.LOAD_PAYLOAD(tmp, sources, 2, 0);
      data = tmp;
   }
   srcs[SURFACE_LOGICAL_SRC_DATA] = data;

   /* Get the offset */
   if (nir_src_is_const(instr->src[0])) {
      srcs[SURFACE_LOGICAL_SRC_ADDRESS] =
         brw_imm_ud(instr->const_index[0] + nir_src_as_uint(instr->src[0]));
   } else {
      srcs[SURFACE_LOGICAL_SRC_ADDRESS] = vgrf(glsl_type::uint_type);
      bld.ADD(srcs[SURFACE_LOGICAL_SRC_ADDRESS],
	      retype(get_nir_src(instr->src[0]), BRW_REGISTER_TYPE_UD),
	      brw_imm_ud(instr->const_index[0]));
   }

   /* Emit the actual atomic operation operation */

   bld.emit(SHADER_OPCODE_UNTYPED_ATOMIC_LOGICAL,
            dest, srcs, SURFACE_LOGICAL_NUM_SRCS);
}

void
fs_visitor::nir_emit_shared_atomic_float(const fs_builder &bld,
                                         int op, nir_intrinsic_instr *instr)
{
   fs_reg dest;
   if (nir_intrinsic_infos[instr->intrinsic].has_dest)
      dest = get_nir_dest(instr->dest);

   fs_reg srcs[SURFACE_LOGICAL_NUM_SRCS];
   srcs[SURFACE_LOGICAL_SRC_SURFACE] = brw_imm_ud(GEN7_BTI_SLM);
   srcs[SURFACE_LOGICAL_SRC_IMM_DIMS] = brw_imm_ud(1);
   srcs[SURFACE_LOGICAL_SRC_IMM_ARG] = brw_imm_ud(op);

   fs_reg data = get_nir_src(instr->src[1]);
   if (op == BRW_AOP_FCMPWR) {
      fs_reg tmp = bld.vgrf(data.type, 2);
      fs_reg sources[2] = { data, get_nir_src(instr->src[2]) };
      bld.LOAD_PAYLOAD(tmp, sources, 2, 0);
      data = tmp;
   }
   srcs[SURFACE_LOGICAL_SRC_DATA] = data;

   /* Get the offset */
   if (nir_src_is_const(instr->src[0])) {
      srcs[SURFACE_LOGICAL_SRC_ADDRESS] =
         brw_imm_ud(instr->const_index[0] + nir_src_as_uint(instr->src[0]));
   } else {
      srcs[SURFACE_LOGICAL_SRC_ADDRESS] = vgrf(glsl_type::uint_type);
      bld.ADD(srcs[SURFACE_LOGICAL_SRC_ADDRESS],
	      retype(get_nir_src(instr->src[0]), BRW_REGISTER_TYPE_UD),
	      brw_imm_ud(instr->const_index[0]));
   }

   /* Emit the actual atomic operation operation */

   bld.emit(SHADER_OPCODE_UNTYPED_ATOMIC_FLOAT_LOGICAL,
            dest, srcs, SURFACE_LOGICAL_NUM_SRCS);
}

void
fs_visitor::nir_emit_global_atomic(const fs_builder &bld,
                                   int op, nir_intrinsic_instr *instr)
{
   if (stage == MESA_SHADER_FRAGMENT)
      brw_wm_prog_data(prog_data)->has_side_effects = true;

   fs_reg dest;
   if (nir_intrinsic_infos[instr->intrinsic].has_dest)
      dest = get_nir_dest(instr->dest);

   fs_reg addr = get_nir_src(instr->src[0]);

   fs_reg data;
   if (op != BRW_AOP_INC && op != BRW_AOP_DEC && op != BRW_AOP_PREDEC)
      data = get_nir_src(instr->src[1]);

   if (op == BRW_AOP_CMPWR) {
      fs_reg tmp = bld.vgrf(data.type, 2);
      fs_reg sources[2] = { data, get_nir_src(instr->src[2]) };
      bld.LOAD_PAYLOAD(tmp, sources, 2, 0);
      data = tmp;
   }

   if (nir_dest_bit_size(instr->dest) == 64) {
      bld.emit(SHADER_OPCODE_A64_UNTYPED_ATOMIC_INT64_LOGICAL,
               dest, addr, data, brw_imm_ud(op));
   } else {
      assert(nir_dest_bit_size(instr->dest) == 32);
      bld.emit(SHADER_OPCODE_A64_UNTYPED_ATOMIC_LOGICAL,
               dest, addr, data, brw_imm_ud(op));
   }
}

void
fs_visitor::nir_emit_global_atomic_float(const fs_builder &bld,
                                         int op, nir_intrinsic_instr *instr)
{
   if (stage == MESA_SHADER_FRAGMENT)
      brw_wm_prog_data(prog_data)->has_side_effects = true;

   assert(nir_intrinsic_infos[instr->intrinsic].has_dest);
   fs_reg dest = get_nir_dest(instr->dest);

   fs_reg addr = get_nir_src(instr->src[0]);

   assert(op != BRW_AOP_INC && op != BRW_AOP_DEC && op != BRW_AOP_PREDEC);
   fs_reg data = get_nir_src(instr->src[1]);

   if (op == BRW_AOP_FCMPWR) {
      fs_reg tmp = bld.vgrf(data.type, 2);
      fs_reg sources[2] = { data, get_nir_src(instr->src[2]) };
      bld.LOAD_PAYLOAD(tmp, sources, 2, 0);
      data = tmp;
   }

   bld.emit(SHADER_OPCODE_A64_UNTYPED_ATOMIC_LOGICAL,
            dest, addr, data, brw_imm_ud(op));
}

void
fs_visitor::nir_emit_texture(const fs_builder &bld, nir_tex_instr *instr)
{
   unsigned texture = instr->texture_index;
   unsigned sampler = instr->sampler_index;

   fs_reg srcs[TEX_LOGICAL_NUM_SRCS];

   srcs[TEX_LOGICAL_SRC_SURFACE] = brw_imm_ud(texture);
   srcs[TEX_LOGICAL_SRC_SAMPLER] = brw_imm_ud(sampler);

   int lod_components = 0;

   /* The hardware requires a LOD for buffer textures */
   if (instr->sampler_dim == GLSL_SAMPLER_DIM_BUF)
      srcs[TEX_LOGICAL_SRC_LOD] = brw_imm_d(0);

   uint32_t header_bits = 0;
   for (unsigned i = 0; i < instr->num_srcs; i++) {
      fs_reg src = get_nir_src(instr->src[i].src);
      switch (instr->src[i].src_type) {
      case nir_tex_src_bias:
         srcs[TEX_LOGICAL_SRC_LOD] =
            retype(get_nir_src_imm(instr->src[i].src), BRW_REGISTER_TYPE_F);
         break;
      case nir_tex_src_comparator:
         srcs[TEX_LOGICAL_SRC_SHADOW_C] = retype(src, BRW_REGISTER_TYPE_F);
         break;
      case nir_tex_src_coord:
         switch (instr->op) {
         case nir_texop_txf:
         case nir_texop_txf_ms:
         case nir_texop_txf_ms_mcs:
         case nir_texop_samples_identical:
            srcs[TEX_LOGICAL_SRC_COORDINATE] = retype(src, BRW_REGISTER_TYPE_D);
            break;
         default:
            srcs[TEX_LOGICAL_SRC_COORDINATE] = retype(src, BRW_REGISTER_TYPE_F);
            break;
         }
         break;
      case nir_tex_src_ddx:
         srcs[TEX_LOGICAL_SRC_LOD] = retype(src, BRW_REGISTER_TYPE_F);
         lod_components = nir_tex_instr_src_size(instr, i);
         break;
      case nir_tex_src_ddy:
         srcs[TEX_LOGICAL_SRC_LOD2] = retype(src, BRW_REGISTER_TYPE_F);
         break;
      case nir_tex_src_lod:
         switch (instr->op) {
         case nir_texop_txs:
            srcs[TEX_LOGICAL_SRC_LOD] =
               retype(get_nir_src_imm(instr->src[i].src), BRW_REGISTER_TYPE_UD);
            break;
         case nir_texop_txf:
            srcs[TEX_LOGICAL_SRC_LOD] =
               retype(get_nir_src_imm(instr->src[i].src), BRW_REGISTER_TYPE_D);
            break;
         default:
            srcs[TEX_LOGICAL_SRC_LOD] =
               retype(get_nir_src_imm(instr->src[i].src), BRW_REGISTER_TYPE_F);
            break;
         }
         break;
      case nir_tex_src_min_lod:
         srcs[TEX_LOGICAL_SRC_MIN_LOD] =
            retype(get_nir_src_imm(instr->src[i].src), BRW_REGISTER_TYPE_F);
         break;
      case nir_tex_src_ms_index:
         srcs[TEX_LOGICAL_SRC_SAMPLE_INDEX] = retype(src, BRW_REGISTER_TYPE_UD);
         break;

      case nir_tex_src_offset: {
         uint32_t offset_bits = 0;
         if (brw_texture_offset(instr, i, &offset_bits)) {
            header_bits |= offset_bits;
         } else {
            srcs[TEX_LOGICAL_SRC_TG4_OFFSET] =
               retype(src, BRW_REGISTER_TYPE_D);
         }
         break;
      }

      case nir_tex_src_projector:
         unreachable("should be lowered");

      case nir_tex_src_texture_offset: {
         /* Emit code to evaluate the actual indexing expression */
         fs_reg tmp = vgrf(glsl_type::uint_type);
         bld.ADD(tmp, src, brw_imm_ud(texture));
         srcs[TEX_LOGICAL_SRC_SURFACE] = bld.emit_uniformize(tmp);
         break;
      }

      case nir_tex_src_sampler_offset: {
         /* Emit code to evaluate the actual indexing expression */
         fs_reg tmp = vgrf(glsl_type::uint_type);
         bld.ADD(tmp, src, brw_imm_ud(sampler));
         srcs[TEX_LOGICAL_SRC_SAMPLER] = bld.emit_uniformize(tmp);
         break;
      }

      case nir_tex_src_texture_handle:
         assert(nir_tex_instr_src_index(instr, nir_tex_src_texture_offset) == -1);
         srcs[TEX_LOGICAL_SRC_SURFACE] = fs_reg();
         srcs[TEX_LOGICAL_SRC_SURFACE_HANDLE] = bld.emit_uniformize(src);
         break;

      case nir_tex_src_sampler_handle:
         assert(nir_tex_instr_src_index(instr, nir_tex_src_sampler_offset) == -1);
         srcs[TEX_LOGICAL_SRC_SAMPLER] = fs_reg();
         srcs[TEX_LOGICAL_SRC_SAMPLER_HANDLE] = bld.emit_uniformize(src);
         break;

      case nir_tex_src_ms_mcs:
         assert(instr->op == nir_texop_txf_ms);
         srcs[TEX_LOGICAL_SRC_MCS] = retype(src, BRW_REGISTER_TYPE_D);
         break;

      case nir_tex_src_plane: {
         const uint32_t plane = nir_src_as_uint(instr->src[i].src);
         const uint32_t texture_index =
            instr->texture_index +
            stage_prog_data->binding_table.plane_start[plane] -
            stage_prog_data->binding_table.texture_start;

         srcs[TEX_LOGICAL_SRC_SURFACE] = brw_imm_ud(texture_index);
         break;
      }

      default:
         unreachable("unknown texture source");
      }
   }

   if (srcs[TEX_LOGICAL_SRC_MCS].file == BAD_FILE &&
       (instr->op == nir_texop_txf_ms ||
        instr->op == nir_texop_samples_identical)) {
      if (devinfo->gen >= 7 &&
          key_tex->compressed_multisample_layout_mask & (1 << texture)) {
         srcs[TEX_LOGICAL_SRC_MCS] =
            emit_mcs_fetch(srcs[TEX_LOGICAL_SRC_COORDINATE],
                           instr->coord_components,
                           srcs[TEX_LOGICAL_SRC_SURFACE],
                           srcs[TEX_LOGICAL_SRC_SURFACE_HANDLE]);
      } else {
         srcs[TEX_LOGICAL_SRC_MCS] = brw_imm_ud(0u);
      }
   }

   srcs[TEX_LOGICAL_SRC_COORD_COMPONENTS] = brw_imm_d(instr->coord_components);
   srcs[TEX_LOGICAL_SRC_GRAD_COMPONENTS] = brw_imm_d(lod_components);

   enum opcode opcode;
   switch (instr->op) {
   case nir_texop_tex:
      opcode = SHADER_OPCODE_TEX_LOGICAL;
      break;
   case nir_texop_txb:
      opcode = FS_OPCODE_TXB_LOGICAL;
      break;
   case nir_texop_txl:
      opcode = SHADER_OPCODE_TXL_LOGICAL;
      break;
   case nir_texop_txd:
      opcode = SHADER_OPCODE_TXD_LOGICAL;
      break;
   case nir_texop_txf:
      opcode = SHADER_OPCODE_TXF_LOGICAL;
      break;
   case nir_texop_txf_ms:
      if ((key_tex->msaa_16 & (1 << sampler)))
         opcode = SHADER_OPCODE_TXF_CMS_W_LOGICAL;
      else
         opcode = SHADER_OPCODE_TXF_CMS_LOGICAL;
      break;
   case nir_texop_txf_ms_mcs:
      opcode = SHADER_OPCODE_TXF_MCS_LOGICAL;
      break;
   case nir_texop_query_levels:
   case nir_texop_txs:
      opcode = SHADER_OPCODE_TXS_LOGICAL;
      break;
   case nir_texop_lod:
      opcode = SHADER_OPCODE_LOD_LOGICAL;
      break;
   case nir_texop_tg4:
      if (srcs[TEX_LOGICAL_SRC_TG4_OFFSET].file != BAD_FILE)
         opcode = SHADER_OPCODE_TG4_OFFSET_LOGICAL;
      else
         opcode = SHADER_OPCODE_TG4_LOGICAL;
      break;
   case nir_texop_texture_samples:
      opcode = SHADER_OPCODE_SAMPLEINFO_LOGICAL;
      break;
   case nir_texop_samples_identical: {
      fs_reg dst = retype(get_nir_dest(instr->dest), BRW_REGISTER_TYPE_D);

      /* If mcs is an immediate value, it means there is no MCS.  In that case
       * just return false.
       */
      if (srcs[TEX_LOGICAL_SRC_MCS].file == BRW_IMMEDIATE_VALUE) {
         bld.MOV(dst, brw_imm_ud(0u));
      } else if ((key_tex->msaa_16 & (1 << sampler))) {
         fs_reg tmp = vgrf(glsl_type::uint_type);
         bld.OR(tmp, srcs[TEX_LOGICAL_SRC_MCS],
                offset(srcs[TEX_LOGICAL_SRC_MCS], bld, 1));
         bld.CMP(dst, tmp, brw_imm_ud(0u), BRW_CONDITIONAL_EQ);
      } else {
         bld.CMP(dst, srcs[TEX_LOGICAL_SRC_MCS], brw_imm_ud(0u),
                 BRW_CONDITIONAL_EQ);
      }
      return;
   }
   default:
      unreachable("unknown texture opcode");
   }

   if (instr->op == nir_texop_tg4) {
      if (instr->component == 1 &&
          key_tex->gather_channel_quirk_mask & (1 << texture)) {
         /* gather4 sampler is broken for green channel on RG32F --
          * we must ask for blue instead.
          */
         header_bits |= 2 << 16;
      } else {
         header_bits |= instr->component << 16;
      }
   }

   fs_reg dst = bld.vgrf(brw_type_for_nir_type(devinfo, instr->dest_type), 4);
   fs_inst *inst = bld.emit(opcode, dst, srcs, ARRAY_SIZE(srcs));
   inst->offset = header_bits;

   const unsigned dest_size = nir_tex_instr_dest_size(instr);
   if (devinfo->gen >= 9 &&
       instr->op != nir_texop_tg4 && instr->op != nir_texop_query_levels) {
      unsigned write_mask = instr->dest.is_ssa ?
                            nir_ssa_def_components_read(&instr->dest.ssa):
                            (1 << dest_size) - 1;
      assert(write_mask != 0); /* dead code should have been eliminated */
      inst->size_written = util_last_bit(write_mask) *
                           inst->dst.component_size(inst->exec_size);
   } else {
      inst->size_written = 4 * inst->dst.component_size(inst->exec_size);
   }

   if (srcs[TEX_LOGICAL_SRC_SHADOW_C].file != BAD_FILE)
      inst->shadow_compare = true;

   if (instr->op == nir_texop_tg4 && devinfo->gen == 6)
      emit_gen6_gather_wa(key_tex->gen6_gather_wa[texture], dst);

   fs_reg nir_dest[4];
   for (unsigned i = 0; i < dest_size; i++)
      nir_dest[i] = offset(dst, bld, i);

   if (instr->op == nir_texop_query_levels) {
      /* # levels is in .w */
      nir_dest[0] = offset(dst, bld, 3);
   } else if (instr->op == nir_texop_txs &&
              dest_size >= 3 && devinfo->gen < 7) {
      /* Gen4-6 return 0 instead of 1 for single layer surfaces. */
      fs_reg depth = offset(dst, bld, 2);
      nir_dest[2] = vgrf(glsl_type::int_type);
      bld.emit_minmax(nir_dest[2], depth, brw_imm_d(1), BRW_CONDITIONAL_GE);
   }

   bld.LOAD_PAYLOAD(get_nir_dest(instr->dest), nir_dest, dest_size, 0);
}

void
fs_visitor::nir_emit_jump(const fs_builder &bld, nir_jump_instr *instr)
{
   switch (instr->type) {
   case nir_jump_break:
      bld.emit(BRW_OPCODE_BREAK);
      break;
   case nir_jump_continue:
      bld.emit(BRW_OPCODE_CONTINUE);
      break;
   case nir_jump_return:
   default:
      unreachable("unknown jump");
   }
}

/*
 * This helper takes a source register and un/shuffles it into the destination
 * register.
 *
 * If source type size is smaller than destination type size the operation
 * needed is a component shuffle. The opposite case would be an unshuffle. If
 * source/destination type size is equal a shuffle is done that would be
 * equivalent to a simple MOV.
 *
 * For example, if source is a 16-bit type and destination is 32-bit. A 3
 * components .xyz 16-bit vector on SIMD8 would be.
 *
 *    |x1|x2|x3|x4|x5|x6|x7|x8|y1|y2|y3|y4|y5|y6|y7|y8|
 *    |z1|z2|z3|z4|z5|z6|z7|z8|  |  |  |  |  |  |  |  |
 *
 * This helper will return the following 2 32-bit components with the 16-bit
 * values shuffled:
 *
 *    |x1 y1|x2 y2|x3 y3|x4 y4|x5 y5|x6 y6|x7 y7|x8 y8|
 *    |z1   |z2   |z3   |z4   |z5   |z6   |z7   |z8   |
 *
 * For unshuffle, the example would be the opposite, a 64-bit type source
 * and a 32-bit destination. A 2 component .xy 64-bit vector on SIMD8
 * would be:
 *
 *    | x1l   x1h | x2l   x2h | x3l   x3h | x4l   x4h |
 *    | x5l   x5h | x6l   x6h | x7l   x7h | x8l   x8h |
 *    | y1l   y1h | y2l   y2h | y3l   y3h | y4l   y4h |
 *    | y5l   y5h | y6l   y6h | y7l   y7h | y8l   y8h |
 *
 * The returned result would be the following 4 32-bit components unshuffled:
 *
 *    | x1l | x2l | x3l | x4l | x5l | x6l | x7l | x8l |
 *    | x1h | x2h | x3h | x4h | x5h | x6h | x7h | x8h |
 *    | y1l | y2l | y3l | y4l | y5l | y6l | y7l | y8l |
 *    | y1h | y2h | y3h | y4h | y5h | y6h | y7h | y8h |
 *
 * - Source and destination register must not be overlapped.
 * - components units are measured in terms of the smaller type between
 *   source and destination because we are un/shuffling the smaller
 *   components from/into the bigger ones.
 * - first_component parameter allows skipping source components.
 */
void
shuffle_src_to_dst(const fs_builder &bld,
                   const fs_reg &dst,
                   const fs_reg &src,
                   uint32_t first_component,
                   uint32_t components)
{
   if (type_sz(src.type) == type_sz(dst.type)) {
      assert(!regions_overlap(dst,
         type_sz(dst.type) * bld.dispatch_width() * components,
         offset(src, bld, first_component),
         type_sz(src.type) * bld.dispatch_width() * components));
      for (unsigned i = 0; i < components; i++) {
         bld.MOV(retype(offset(dst, bld, i), src.type),
                 offset(src, bld, i + first_component));
      }
   } else if (type_sz(src.type) < type_sz(dst.type)) {
      /* Source is shuffled into destination */
      unsigned size_ratio = type_sz(dst.type) / type_sz(src.type);
      assert(!regions_overlap(dst,
         type_sz(dst.type) * bld.dispatch_width() *
         DIV_ROUND_UP(components, size_ratio),
         offset(src, bld, first_component),
         type_sz(src.type) * bld.dispatch_width() * components));

      brw_reg_type shuffle_type =
         brw_reg_type_from_bit_size(8 * type_sz(src.type),
                                    BRW_REGISTER_TYPE_D);
      for (unsigned i = 0; i < components; i++) {
         fs_reg shuffle_component_i =
            subscript(offset(dst, bld, i / size_ratio),
                      shuffle_type, i % size_ratio);
         bld.MOV(shuffle_component_i,
                 retype(offset(src, bld, i + first_component), shuffle_type));
      }
   } else {
      /* Source is unshuffled into destination */
      unsigned size_ratio = type_sz(src.type) / type_sz(dst.type);
      assert(!regions_overlap(dst,
         type_sz(dst.type) * bld.dispatch_width() * components,
         offset(src, bld, first_component / size_ratio),
         type_sz(src.type) * bld.dispatch_width() *
         DIV_ROUND_UP(components + (first_component % size_ratio),
                      size_ratio)));

      brw_reg_type shuffle_type =
         brw_reg_type_from_bit_size(8 * type_sz(dst.type),
                                    BRW_REGISTER_TYPE_D);
      for (unsigned i = 0; i < components; i++) {
         fs_reg shuffle_component_i =
            subscript(offset(src, bld, (first_component + i) / size_ratio),
                      shuffle_type, (first_component + i) % size_ratio);
         bld.MOV(retype(offset(dst, bld, i), shuffle_type),
                 shuffle_component_i);
      }
   }
}

void
shuffle_from_32bit_read(const fs_builder &bld,
                        const fs_reg &dst,
                        const fs_reg &src,
                        uint32_t first_component,
                        uint32_t components)
{
   assert(type_sz(src.type) == 4);

   /* This function takes components in units of the destination type while
    * shuffle_src_to_dst takes components in units of the smallest type
    */
   if (type_sz(dst.type) > 4) {
      assert(type_sz(dst.type) == 8);
      first_component *= 2;
      components *= 2;
   }

   shuffle_src_to_dst(bld, dst, src, first_component, components);
}

fs_reg
setup_imm_df(const fs_builder &bld, double v)
{
   const struct gen_device_info *devinfo = bld.shader->devinfo;
   assert(devinfo->gen >= 7);

   if (devinfo->gen >= 8)
      return brw_imm_df(v);

   /* gen7.5 does not support DF immediates straighforward but the DIM
    * instruction allows to set the 64-bit immediate value.
    */
   if (devinfo->is_haswell) {
      const fs_builder ubld = bld.exec_all().group(1, 0);
      fs_reg dst = ubld.vgrf(BRW_REGISTER_TYPE_DF, 1);
      ubld.DIM(dst, brw_imm_df(v));
      return component(dst, 0);
   }

   /* gen7 does not support DF immediates, so we generate a 64-bit constant by
    * writing the low 32-bit of the constant to suboffset 0 of a VGRF and
    * the high 32-bit to suboffset 4 and then applying a stride of 0.
    *
    * Alternatively, we could also produce a normal VGRF (without stride 0)
    * by writing to all the channels in the VGRF, however, that would hit the
    * gen7 bug where we have to split writes that span more than 1 register
    * into instructions with a width of 4 (otherwise the write to the second
    * register written runs into an execmask hardware bug) which isn't very
    * nice.
    */
   union {
      double d;
      struct {
         uint32_t i1;
         uint32_t i2;
      };
   } di;

   di.d = v;

   const fs_builder ubld = bld.exec_all().group(1, 0);
   const fs_reg tmp = ubld.vgrf(BRW_REGISTER_TYPE_UD, 2);
   ubld.MOV(tmp, brw_imm_ud(di.i1));
   ubld.MOV(horiz_offset(tmp, 1), brw_imm_ud(di.i2));

   return component(retype(tmp, BRW_REGISTER_TYPE_DF), 0);
}

fs_reg
setup_imm_b(const fs_builder &bld, int8_t v)
{
   const fs_reg tmp = bld.vgrf(BRW_REGISTER_TYPE_B);
   bld.MOV(tmp, brw_imm_w(v));
   return tmp;
}

fs_reg
setup_imm_ub(const fs_builder &bld, uint8_t v)
{
   const fs_reg tmp = bld.vgrf(BRW_REGISTER_TYPE_UB);
   bld.MOV(tmp, brw_imm_uw(v));
   return tmp;
}<|MERGE_RESOLUTION|>--- conflicted
+++ resolved
@@ -1473,39 +1473,12 @@
       temp_op[0] = bld.fix_byte_src(op[0]);
       temp_op[1] = bld.fix_byte_src(op[1]);
 
-<<<<<<< HEAD
-      const uint32_t bit_size = nir_src_bit_size(instr->src[0].src);
-      if (bit_size != 32)
-         dest = bld.vgrf(temp_op[0].type, 1);
-
-      brw_conditional_mod cond;
-      switch (instr->op) {
-      case nir_op_ilt32:
-      case nir_op_ult32:
-         cond = BRW_CONDITIONAL_L;
-         break;
-      case nir_op_ige32:
-      case nir_op_uge32:
-         cond = BRW_CONDITIONAL_GE;
-         break;
-      case nir_op_ieq32:
-         cond = BRW_CONDITIONAL_Z;
-         break;
-      case nir_op_ine32:
-         cond = BRW_CONDITIONAL_NZ;
-         break;
-      default:
-         unreachable("bad opcode");
-      }
-      bld.CMP(dest, temp_op[0], temp_op[1], cond);
-=======
       const uint32_t bit_size = type_sz(temp_op[0].type) * 8;
       if (bit_size != 32)
          dest = bld.vgrf(temp_op[0].type, 1);
 
       bld.CMP(dest, temp_op[0], temp_op[1],
               brw_cmod_for_nir_comparison(instr->op));
->>>>>>> 4392cf2d
 
       if (bit_size > 32) {
          bld.MOV(result, subscript(dest, BRW_REGISTER_TYPE_UD, 0));
@@ -4404,11 +4377,6 @@
 
       const fs_builder ubld = bld.group(8, 0);
       const fs_reg tmp = ubld.vgrf(BRW_REGISTER_TYPE_UD, 2);
-<<<<<<< HEAD
-      ubld.emit(SHADER_OPCODE_MEMORY_FENCE, tmp,
-                brw_vec8_grf(0, 0), brw_imm_ud(0))
-         ->size_written = 2 * REG_SIZE;
-=======
 
       if (l3_fence) {
          ubld.emit(SHADER_OPCODE_MEMORY_FENCE, tmp,
@@ -4427,7 +4395,6 @@
       if (!l3_fence && !slm_fence)
          ubld.emit(FS_OPCODE_SCHEDULING_FENCE);
 
->>>>>>> 4392cf2d
       break;
    }
 
@@ -5353,11 +5320,7 @@
       const fs_builder ubld = bld.group(8, 0);
       const fs_reg tmp = ubld.vgrf(BRW_REGISTER_TYPE_UD, 2);
       ubld.emit(SHADER_OPCODE_MEMORY_FENCE, tmp,
-<<<<<<< HEAD
-                brw_vec8_grf(0, 0), brw_imm_ud(1))
-=======
                 brw_vec8_grf(0, 0), brw_imm_ud(1), brw_imm_ud(0))
->>>>>>> 4392cf2d
          ->size_written = 2 * REG_SIZE;
       break;
    }
