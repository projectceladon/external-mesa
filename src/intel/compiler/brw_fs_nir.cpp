/*
 * Copyright © 2010 Intel Corporation
 *
 * Permission is hereby granted, free of charge, to any person obtaining a
 * copy of this software and associated documentation files (the "Software"),
 * to deal in the Software without restriction, including without limitation
 * the rights to use, copy, modify, merge, publish, distribute, sublicense,
 * and/or sell copies of the Software, and to permit persons to whom the
 * Software is furnished to do so, subject to the following conditions:
 *
 * The above copyright notice and this permission notice (including the next
 * paragraph) shall be included in all copies or substantial portions of the
 * Software.
 *
 * THE SOFTWARE IS PROVIDED "AS IS", WITHOUT WARRANTY OF ANY KIND, EXPRESS OR
 * IMPLIED, INCLUDING BUT NOT LIMITED TO THE WARRANTIES OF MERCHANTABILITY,
 * FITNESS FOR A PARTICULAR PURPOSE AND NONINFRINGEMENT.  IN NO EVENT SHALL
 * THE AUTHORS OR COPYRIGHT HOLDERS BE LIABLE FOR ANY CLAIM, DAMAGES OR OTHER
 * LIABILITY, WHETHER IN AN ACTION OF CONTRACT, TORT OR OTHERWISE, ARISING
 * FROM, OUT OF OR IN CONNECTION WITH THE SOFTWARE OR THE USE OR OTHER DEALINGS
 * IN THE SOFTWARE.
 */

#include "compiler/glsl/ir.h"
#include "brw_fs.h"
#include "brw_nir.h"
#include "brw_eu.h"
#include "nir_search_helpers.h"
#include "util/u_math.h"
#include "util/bitscan.h"

using namespace brw;

void
fs_visitor::emit_nir_code()
{
   emit_shader_float_controls_execution_mode();

   /* emit the arrays used for inputs and outputs - load/store intrinsics will
    * be converted to reads/writes of these arrays
    */
   nir_setup_outputs();
   nir_setup_uniforms();
   nir_emit_system_values();
   last_scratch = ALIGN(nir->scratch_size, 4) * dispatch_width;

   nir_emit_impl(nir_shader_get_entrypoint((nir_shader *)nir));
}

void
fs_visitor::nir_setup_outputs()
{
   if (stage == MESA_SHADER_TESS_CTRL || stage == MESA_SHADER_FRAGMENT)
      return;

   unsigned vec4s[VARYING_SLOT_TESS_MAX] = { 0, };

   /* Calculate the size of output registers in a separate pass, before
    * allocating them.  With ARB_enhanced_layouts, multiple output variables
    * may occupy the same slot, but have different type sizes.
    */
   nir_foreach_shader_out_variable(var, nir) {
      const int loc = var->data.driver_location;
      const unsigned var_vec4s =
         var->data.compact ? DIV_ROUND_UP(glsl_get_length(var->type), 4)
                           : type_size_vec4(var->type, true);
      vec4s[loc] = MAX2(vec4s[loc], var_vec4s);
   }

   for (unsigned loc = 0; loc < ARRAY_SIZE(vec4s);) {
      if (vec4s[loc] == 0) {
         loc++;
         continue;
      }

      unsigned reg_size = vec4s[loc];

      /* Check if there are any ranges that start within this range and extend
       * past it. If so, include them in this allocation.
       */
      for (unsigned i = 1; i < reg_size; i++) {
         assert(i + loc < ARRAY_SIZE(vec4s));
         reg_size = MAX2(vec4s[i + loc] + i, reg_size);
      }

      fs_reg reg = bld.vgrf(BRW_REGISTER_TYPE_F, 4 * reg_size);
      for (unsigned i = 0; i < reg_size; i++) {
         assert(loc + i < ARRAY_SIZE(outputs));
         outputs[loc + i] = offset(reg, bld, 4 * i);
      }

      loc += reg_size;
   }
}

void
fs_visitor::nir_setup_uniforms()
{
   /* Only the first compile gets to set up uniforms. */
   if (push_constant_loc) {
      assert(pull_constant_loc);
      return;
   }

   uniforms = nir->num_uniforms / 4;

   if (stage == MESA_SHADER_COMPUTE || stage == MESA_SHADER_KERNEL) {
      /* Add uniforms for builtins after regular NIR uniforms. */
      assert(uniforms == prog_data->nr_params);

      uint32_t *param;
      if (nir->info.cs.local_size_variable &&
          compiler->lower_variable_group_size) {
         param = brw_stage_prog_data_add_params(prog_data, 3);
         for (unsigned i = 0; i < 3; i++) {
            param[i] = (BRW_PARAM_BUILTIN_WORK_GROUP_SIZE_X + i);
            group_size[i] = fs_reg(UNIFORM, uniforms++, BRW_REGISTER_TYPE_UD);
         }
      }

      /* Subgroup ID must be the last uniform on the list.  This will make
       * easier later to split between cross thread and per thread
       * uniforms.
       */
      param = brw_stage_prog_data_add_params(prog_data, 1);
      *param = BRW_PARAM_BUILTIN_SUBGROUP_ID;
      subgroup_id = fs_reg(UNIFORM, uniforms++, BRW_REGISTER_TYPE_UD);
   }
}

static bool
emit_system_values_block(nir_block *block, fs_visitor *v)
{
   fs_reg *reg;

   nir_foreach_instr(instr, block) {
      if (instr->type != nir_instr_type_intrinsic)
         continue;

      nir_intrinsic_instr *intrin = nir_instr_as_intrinsic(instr);
      switch (intrin->intrinsic) {
      case nir_intrinsic_load_vertex_id:
      case nir_intrinsic_load_base_vertex:
         unreachable("should be lowered by nir_lower_system_values().");

      case nir_intrinsic_load_vertex_id_zero_base:
      case nir_intrinsic_load_is_indexed_draw:
      case nir_intrinsic_load_first_vertex:
      case nir_intrinsic_load_instance_id:
      case nir_intrinsic_load_base_instance:
      case nir_intrinsic_load_draw_id:
         unreachable("should be lowered by brw_nir_lower_vs_inputs().");

      case nir_intrinsic_load_invocation_id:
         if (v->stage == MESA_SHADER_TESS_CTRL)
            break;
         assert(v->stage == MESA_SHADER_GEOMETRY);
         reg = &v->nir_system_values[SYSTEM_VALUE_INVOCATION_ID];
         if (reg->file == BAD_FILE) {
            const fs_builder abld = v->bld.annotate("gl_InvocationID", NULL);
            fs_reg g1(retype(brw_vec8_grf(1, 0), BRW_REGISTER_TYPE_UD));
            fs_reg iid = abld.vgrf(BRW_REGISTER_TYPE_UD, 1);
            abld.SHR(iid, g1, brw_imm_ud(27u));
            *reg = iid;
         }
         break;

      case nir_intrinsic_load_sample_pos:
         assert(v->stage == MESA_SHADER_FRAGMENT);
         reg = &v->nir_system_values[SYSTEM_VALUE_SAMPLE_POS];
         if (reg->file == BAD_FILE)
            *reg = *v->emit_samplepos_setup();
         break;

      case nir_intrinsic_load_sample_id:
         assert(v->stage == MESA_SHADER_FRAGMENT);
         reg = &v->nir_system_values[SYSTEM_VALUE_SAMPLE_ID];
         if (reg->file == BAD_FILE)
            *reg = *v->emit_sampleid_setup();
         break;

      case nir_intrinsic_load_sample_mask_in:
         assert(v->stage == MESA_SHADER_FRAGMENT);
         assert(v->devinfo->gen >= 7);
         reg = &v->nir_system_values[SYSTEM_VALUE_SAMPLE_MASK_IN];
         if (reg->file == BAD_FILE)
            *reg = *v->emit_samplemaskin_setup();
         break;

      case nir_intrinsic_load_work_group_id:
         assert(v->stage == MESA_SHADER_COMPUTE ||
                v->stage == MESA_SHADER_KERNEL);
         reg = &v->nir_system_values[SYSTEM_VALUE_WORK_GROUP_ID];
         if (reg->file == BAD_FILE)
            *reg = *v->emit_cs_work_group_id_setup();
         break;

      case nir_intrinsic_load_helper_invocation:
         assert(v->stage == MESA_SHADER_FRAGMENT);
         reg = &v->nir_system_values[SYSTEM_VALUE_HELPER_INVOCATION];
         if (reg->file == BAD_FILE) {
            const fs_builder abld =
               v->bld.annotate("gl_HelperInvocation", NULL);

            /* On Gen6+ (gl_HelperInvocation is only exposed on Gen7+) the
             * pixel mask is in g1.7 of the thread payload.
             *
             * We move the per-channel pixel enable bit to the low bit of each
             * channel by shifting the byte containing the pixel mask by the
             * vector immediate 0x76543210UV.
             *
             * The region of <1,8,0> reads only 1 byte (the pixel masks for
             * subspans 0 and 1) in SIMD8 and an additional byte (the pixel
             * masks for 2 and 3) in SIMD16.
             */
            fs_reg shifted = abld.vgrf(BRW_REGISTER_TYPE_UW, 1);

            for (unsigned i = 0; i < DIV_ROUND_UP(v->dispatch_width, 16); i++) {
               const fs_builder hbld = abld.group(MIN2(16, v->dispatch_width), i);
               hbld.SHR(offset(shifted, hbld, i),
                        stride(retype(brw_vec1_grf(1 + i, 7),
                                      BRW_REGISTER_TYPE_UB),
                               1, 8, 0),
                        brw_imm_v(0x76543210));
            }

            /* A set bit in the pixel mask means the channel is enabled, but
             * that is the opposite of gl_HelperInvocation so we need to invert
             * the mask.
             *
             * The negate source-modifier bit of logical instructions on Gen8+
             * performs 1's complement negation, so we can use that instead of
             * a NOT instruction.
             */
            fs_reg inverted = negate(shifted);
            if (v->devinfo->gen < 8) {
               inverted = abld.vgrf(BRW_REGISTER_TYPE_UW);
               abld.NOT(inverted, shifted);
            }

            /* We then resolve the 0/1 result to 0/~0 boolean values by ANDing
             * with 1 and negating.
             */
            fs_reg anded = abld.vgrf(BRW_REGISTER_TYPE_UD, 1);
            abld.AND(anded, inverted, brw_imm_uw(1));

            fs_reg dst = abld.vgrf(BRW_REGISTER_TYPE_D, 1);
            abld.MOV(dst, negate(retype(anded, BRW_REGISTER_TYPE_D)));
            *reg = dst;
         }
         break;

      default:
         break;
      }
   }

   return true;
}

void
fs_visitor::nir_emit_system_values()
{
   nir_system_values = ralloc_array(mem_ctx, fs_reg, SYSTEM_VALUE_MAX);
   for (unsigned i = 0; i < SYSTEM_VALUE_MAX; i++) {
      nir_system_values[i] = fs_reg();
   }

   /* Always emit SUBGROUP_INVOCATION.  Dead code will clean it up if we
    * never end up using it.
    */
   {
      const fs_builder abld = bld.annotate("gl_SubgroupInvocation", NULL);
      fs_reg &reg = nir_system_values[SYSTEM_VALUE_SUBGROUP_INVOCATION];
      reg = abld.vgrf(BRW_REGISTER_TYPE_UW);

      const fs_builder allbld8 = abld.group(8, 0).exec_all();
      allbld8.MOV(reg, brw_imm_v(0x76543210));
      if (dispatch_width > 8)
         allbld8.ADD(byte_offset(reg, 16), reg, brw_imm_uw(8u));
      if (dispatch_width > 16) {
         const fs_builder allbld16 = abld.group(16, 0).exec_all();
         allbld16.ADD(byte_offset(reg, 32), reg, brw_imm_uw(16u));
      }
   }

   nir_function_impl *impl = nir_shader_get_entrypoint((nir_shader *)nir);
   nir_foreach_block(block, impl)
      emit_system_values_block(block, this);
}

/*
 * Returns a type based on a reference_type (word, float, half-float) and a
 * given bit_size.
 *
 * Reference BRW_REGISTER_TYPE are HF,F,DF,W,D,UW,UD.
 *
 * @FIXME: 64-bit return types are always DF on integer types to maintain
 * compability with uses of DF previously to the introduction of int64
 * support.
 */
static brw_reg_type
brw_reg_type_from_bit_size(const unsigned bit_size,
                           const brw_reg_type reference_type)
{
   switch(reference_type) {
   case BRW_REGISTER_TYPE_HF:
   case BRW_REGISTER_TYPE_F:
   case BRW_REGISTER_TYPE_DF:
      switch(bit_size) {
      case 16:
         return BRW_REGISTER_TYPE_HF;
      case 32:
         return BRW_REGISTER_TYPE_F;
      case 64:
         return BRW_REGISTER_TYPE_DF;
      default:
         unreachable("Invalid bit size");
      }
   case BRW_REGISTER_TYPE_B:
   case BRW_REGISTER_TYPE_W:
   case BRW_REGISTER_TYPE_D:
   case BRW_REGISTER_TYPE_Q:
      switch(bit_size) {
      case 8:
         return BRW_REGISTER_TYPE_B;
      case 16:
         return BRW_REGISTER_TYPE_W;
      case 32:
         return BRW_REGISTER_TYPE_D;
      case 64:
         return BRW_REGISTER_TYPE_Q;
      default:
         unreachable("Invalid bit size");
      }
   case BRW_REGISTER_TYPE_UB:
   case BRW_REGISTER_TYPE_UW:
   case BRW_REGISTER_TYPE_UD:
   case BRW_REGISTER_TYPE_UQ:
      switch(bit_size) {
      case 8:
         return BRW_REGISTER_TYPE_UB;
      case 16:
         return BRW_REGISTER_TYPE_UW;
      case 32:
         return BRW_REGISTER_TYPE_UD;
      case 64:
         return BRW_REGISTER_TYPE_UQ;
      default:
         unreachable("Invalid bit size");
      }
   default:
      unreachable("Unknown type");
   }
}

void
fs_visitor::nir_emit_impl(nir_function_impl *impl)
{
   nir_locals = ralloc_array(mem_ctx, fs_reg, impl->reg_alloc);
   for (unsigned i = 0; i < impl->reg_alloc; i++) {
      nir_locals[i] = fs_reg();
   }

   foreach_list_typed(nir_register, reg, node, &impl->registers) {
      unsigned array_elems =
         reg->num_array_elems == 0 ? 1 : reg->num_array_elems;
      unsigned size = array_elems * reg->num_components;
      const brw_reg_type reg_type = reg->bit_size == 8 ? BRW_REGISTER_TYPE_B :
         brw_reg_type_from_bit_size(reg->bit_size, BRW_REGISTER_TYPE_F);
      nir_locals[reg->index] = bld.vgrf(reg_type, size);
   }

   nir_ssa_values = reralloc(mem_ctx, nir_ssa_values, fs_reg,
                             impl->ssa_alloc);

   nir_emit_cf_list(&impl->body);
}

void
fs_visitor::nir_emit_cf_list(exec_list *list)
{
   exec_list_validate(list);
   foreach_list_typed(nir_cf_node, node, node, list) {
      switch (node->type) {
      case nir_cf_node_if:
         nir_emit_if(nir_cf_node_as_if(node));
         break;

      case nir_cf_node_loop:
         nir_emit_loop(nir_cf_node_as_loop(node));
         break;

      case nir_cf_node_block:
         nir_emit_block(nir_cf_node_as_block(node));
         break;

      default:
         unreachable("Invalid CFG node block");
      }
   }
}

void
fs_visitor::nir_emit_if(nir_if *if_stmt)
{
   bool invert;
   fs_reg cond_reg;

   /* If the condition has the form !other_condition, use other_condition as
    * the source, but invert the predicate on the if instruction.
    */
   nir_alu_instr *cond = nir_src_as_alu_instr(if_stmt->condition);
   if (cond != NULL && cond->op == nir_op_inot) {
      invert = true;
      cond_reg = get_nir_src(cond->src[0].src);
   } else {
      invert = false;
      cond_reg = get_nir_src(if_stmt->condition);
   }

   /* first, put the condition into f0 */
   fs_inst *inst = bld.MOV(bld.null_reg_d(),
                           retype(cond_reg, BRW_REGISTER_TYPE_D));
   inst->conditional_mod = BRW_CONDITIONAL_NZ;

   bld.IF(BRW_PREDICATE_NORMAL)->predicate_inverse = invert;

   nir_emit_cf_list(&if_stmt->then_list);

   if (!nir_cf_list_is_empty_block(&if_stmt->else_list)) {
      bld.emit(BRW_OPCODE_ELSE);
      nir_emit_cf_list(&if_stmt->else_list);
   }

   bld.emit(BRW_OPCODE_ENDIF);

   if (devinfo->gen < 7)
      limit_dispatch_width(16, "Non-uniform control flow unsupported "
                           "in SIMD32 mode.");
}

void
fs_visitor::nir_emit_loop(nir_loop *loop)
{
   bld.emit(BRW_OPCODE_DO);

   nir_emit_cf_list(&loop->body);

   bld.emit(BRW_OPCODE_WHILE);

   if (devinfo->gen < 7)
      limit_dispatch_width(16, "Non-uniform control flow unsupported "
                           "in SIMD32 mode.");
}

void
fs_visitor::nir_emit_block(nir_block *block)
{
   nir_foreach_instr(instr, block) {
      nir_emit_instr(instr);
   }
}

void
fs_visitor::nir_emit_instr(nir_instr *instr)
{
   const fs_builder abld = bld.annotate(NULL, instr);

   switch (instr->type) {
   case nir_instr_type_alu:
      nir_emit_alu(abld, nir_instr_as_alu(instr), true);
      break;

   case nir_instr_type_deref:
      unreachable("All derefs should've been lowered");
      break;

   case nir_instr_type_intrinsic:
      switch (stage) {
      case MESA_SHADER_VERTEX:
         nir_emit_vs_intrinsic(abld, nir_instr_as_intrinsic(instr));
         break;
      case MESA_SHADER_TESS_CTRL:
         nir_emit_tcs_intrinsic(abld, nir_instr_as_intrinsic(instr));
         break;
      case MESA_SHADER_TESS_EVAL:
         nir_emit_tes_intrinsic(abld, nir_instr_as_intrinsic(instr));
         break;
      case MESA_SHADER_GEOMETRY:
         nir_emit_gs_intrinsic(abld, nir_instr_as_intrinsic(instr));
         break;
      case MESA_SHADER_FRAGMENT:
         nir_emit_fs_intrinsic(abld, nir_instr_as_intrinsic(instr));
         break;
      case MESA_SHADER_COMPUTE:
      case MESA_SHADER_KERNEL:
         nir_emit_cs_intrinsic(abld, nir_instr_as_intrinsic(instr));
         break;
      default:
         unreachable("unsupported shader stage");
      }
      break;

   case nir_instr_type_tex:
      nir_emit_texture(abld, nir_instr_as_tex(instr));
      break;

   case nir_instr_type_load_const:
      nir_emit_load_const(abld, nir_instr_as_load_const(instr));
      break;

   case nir_instr_type_ssa_undef:
      /* We create a new VGRF for undefs on every use (by handling
       * them in get_nir_src()), rather than for each definition.
       * This helps register coalescing eliminate MOVs from undef.
       */
      break;

   case nir_instr_type_jump:
      nir_emit_jump(abld, nir_instr_as_jump(instr));
      break;

   default:
      unreachable("unknown instruction type");
   }
}

/**
 * Recognizes a parent instruction of nir_op_extract_* and changes the type to
 * match instr.
 */
bool
fs_visitor::optimize_extract_to_float(nir_alu_instr *instr,
                                      const fs_reg &result)
{
   if (!instr->src[0].src.is_ssa ||
       !instr->src[0].src.ssa->parent_instr)
      return false;

   if (instr->src[0].src.ssa->parent_instr->type != nir_instr_type_alu)
      return false;

   nir_alu_instr *src0 =
      nir_instr_as_alu(instr->src[0].src.ssa->parent_instr);

   if (src0->op != nir_op_extract_u8 && src0->op != nir_op_extract_u16 &&
       src0->op != nir_op_extract_i8 && src0->op != nir_op_extract_i16)
      return false;

   unsigned element = nir_src_as_uint(src0->src[1].src);

   /* Element type to extract.*/
   const brw_reg_type type = brw_int_type(
      src0->op == nir_op_extract_u16 || src0->op == nir_op_extract_i16 ? 2 : 1,
      src0->op == nir_op_extract_i16 || src0->op == nir_op_extract_i8);

   fs_reg op0 = get_nir_src(src0->src[0].src);
   op0.type = brw_type_for_nir_type(devinfo,
      (nir_alu_type)(nir_op_infos[src0->op].input_types[0] |
                     nir_src_bit_size(src0->src[0].src)));
   op0 = offset(op0, bld, src0->src[0].swizzle[0]);

   bld.MOV(result, subscript(op0, type, element));
   return true;
}

bool
fs_visitor::optimize_frontfacing_ternary(nir_alu_instr *instr,
                                         const fs_reg &result)
{
   nir_intrinsic_instr *src0 = nir_src_as_intrinsic(instr->src[0].src);
   if (src0 == NULL || src0->intrinsic != nir_intrinsic_load_front_face)
      return false;

   if (!nir_src_is_const(instr->src[1].src) ||
       !nir_src_is_const(instr->src[2].src))
      return false;

   const float value1 = nir_src_as_float(instr->src[1].src);
   const float value2 = nir_src_as_float(instr->src[2].src);
   if (fabsf(value1) != 1.0f || fabsf(value2) != 1.0f)
      return false;

   /* nir_opt_algebraic should have gotten rid of bcsel(b, a, a) */
   assert(value1 == -value2);

   fs_reg tmp = vgrf(glsl_type::int_type);

   if (devinfo->gen >= 12) {
      /* Bit 15 of g1.1 is 0 if the polygon is front facing. */
      fs_reg g1 = fs_reg(retype(brw_vec1_grf(1, 1), BRW_REGISTER_TYPE_W));

      /* For (gl_FrontFacing ? 1.0 : -1.0), emit:
       *
       *    or(8)  tmp.1<2>W  g0.0<0,1,0>W  0x00003f80W
       *    and(8) dst<1>D    tmp<8,8,1>D   0xbf800000D
       *
       * and negate the result for (gl_FrontFacing ? -1.0 : 1.0).
       */
      bld.OR(subscript(tmp, BRW_REGISTER_TYPE_W, 1),
             g1, brw_imm_uw(0x3f80));

      if (value1 == -1.0f)
         bld.MOV(tmp, negate(tmp));

   } else if (devinfo->gen >= 6) {
      /* Bit 15 of g0.0 is 0 if the polygon is front facing. */
      fs_reg g0 = fs_reg(retype(brw_vec1_grf(0, 0), BRW_REGISTER_TYPE_W));

      /* For (gl_FrontFacing ? 1.0 : -1.0), emit:
       *
       *    or(8)  tmp.1<2>W  g0.0<0,1,0>W  0x00003f80W
       *    and(8) dst<1>D    tmp<8,8,1>D   0xbf800000D
       *
       * and negate g0.0<0,1,0>W for (gl_FrontFacing ? -1.0 : 1.0).
       *
       * This negation looks like it's safe in practice, because bits 0:4 will
       * surely be TRIANGLES
       */

      if (value1 == -1.0f) {
         g0.negate = true;
      }

      bld.OR(subscript(tmp, BRW_REGISTER_TYPE_W, 1),
             g0, brw_imm_uw(0x3f80));
   } else {
      /* Bit 31 of g1.6 is 0 if the polygon is front facing. */
      fs_reg g1_6 = fs_reg(retype(brw_vec1_grf(1, 6), BRW_REGISTER_TYPE_D));

      /* For (gl_FrontFacing ? 1.0 : -1.0), emit:
       *
       *    or(8)  tmp<1>D  g1.6<0,1,0>D  0x3f800000D
       *    and(8) dst<1>D  tmp<8,8,1>D   0xbf800000D
       *
       * and negate g1.6<0,1,0>D for (gl_FrontFacing ? -1.0 : 1.0).
       *
       * This negation looks like it's safe in practice, because bits 0:4 will
       * surely be TRIANGLES
       */

      if (value1 == -1.0f) {
         g1_6.negate = true;
      }

      bld.OR(tmp, g1_6, brw_imm_d(0x3f800000));
   }
   bld.AND(retype(result, BRW_REGISTER_TYPE_D), tmp, brw_imm_d(0xbf800000));

   return true;
}

static void
emit_find_msb_using_lzd(const fs_builder &bld,
                        const fs_reg &result,
                        const fs_reg &src,
                        bool is_signed)
{
   fs_inst *inst;
   fs_reg temp = src;

   if (is_signed) {
      /* LZD of an absolute value source almost always does the right
       * thing.  There are two problem values:
       *
       * * 0x80000000.  Since abs(0x80000000) == 0x80000000, LZD returns
       *   0.  However, findMSB(int(0x80000000)) == 30.
       *
       * * 0xffffffff.  Since abs(0xffffffff) == 1, LZD returns
       *   31.  Section 8.8 (Integer Functions) of the GLSL 4.50 spec says:
       *
       *    For a value of zero or negative one, -1 will be returned.
       *
       * * Negative powers of two.  LZD(abs(-(1<<x))) returns x, but
       *   findMSB(-(1<<x)) should return x-1.
       *
       * For all negative number cases, including 0x80000000 and
       * 0xffffffff, the correct value is obtained from LZD if instead of
       * negating the (already negative) value the logical-not is used.  A
       * conditonal logical-not can be achieved in two instructions.
       */
      temp = bld.vgrf(BRW_REGISTER_TYPE_D);

      bld.ASR(temp, src, brw_imm_d(31));
      bld.XOR(temp, temp, src);
   }

   bld.LZD(retype(result, BRW_REGISTER_TYPE_UD),
           retype(temp, BRW_REGISTER_TYPE_UD));

   /* LZD counts from the MSB side, while GLSL's findMSB() wants the count
    * from the LSB side. Subtract the result from 31 to convert the MSB
    * count into an LSB count.  If no bits are set, LZD will return 32.
    * 31-32 = -1, which is exactly what findMSB() is supposed to return.
    */
   inst = bld.ADD(result, retype(result, BRW_REGISTER_TYPE_D), brw_imm_d(31));
   inst->src[0].negate = true;
}

static brw_rnd_mode
brw_rnd_mode_from_nir_op (const nir_op op) {
   switch (op) {
   case nir_op_f2f16_rtz:
      return BRW_RND_MODE_RTZ;
   case nir_op_f2f16_rtne:
      return BRW_RND_MODE_RTNE;
   default:
      unreachable("Operation doesn't support rounding mode");
   }
}

static brw_rnd_mode
brw_rnd_mode_from_execution_mode(unsigned execution_mode)
{
   if (nir_has_any_rounding_mode_rtne(execution_mode))
      return BRW_RND_MODE_RTNE;
   if (nir_has_any_rounding_mode_rtz(execution_mode))
      return BRW_RND_MODE_RTZ;
   return BRW_RND_MODE_UNSPECIFIED;
}

fs_reg
fs_visitor::prepare_alu_destination_and_sources(const fs_builder &bld,
                                                nir_alu_instr *instr,
                                                fs_reg *op,
                                                bool need_dest)
{
   fs_reg result =
      need_dest ? get_nir_dest(instr->dest.dest) : bld.null_reg_ud();

   result.type = brw_type_for_nir_type(devinfo,
      (nir_alu_type)(nir_op_infos[instr->op].output_type |
                     nir_dest_bit_size(instr->dest.dest)));

   assert(!instr->dest.saturate);

   for (unsigned i = 0; i < nir_op_infos[instr->op].num_inputs; i++) {
      /* We don't lower to source modifiers so they should not exist. */
      assert(!instr->src[i].abs);
      assert(!instr->src[i].negate);

      op[i] = get_nir_src(instr->src[i].src);
      op[i].type = brw_type_for_nir_type(devinfo,
         (nir_alu_type)(nir_op_infos[instr->op].input_types[i] |
                        nir_src_bit_size(instr->src[i].src)));
   }

   /* Move and vecN instrutions may still be vectored.  Return the raw,
    * vectored source and destination so that fs_visitor::nir_emit_alu can
    * handle it.  Other callers should not have to handle these kinds of
    * instructions.
    */
   switch (instr->op) {
   case nir_op_mov:
   case nir_op_vec2:
   case nir_op_vec3:
   case nir_op_vec4:
   case nir_op_vec8:
   case nir_op_vec16:
      return result;
   default:
      break;
   }

   /* At this point, we have dealt with any instruction that operates on
    * more than a single channel.  Therefore, we can just adjust the source
    * and destination registers for that channel and emit the instruction.
    */
   unsigned channel = 0;
   if (nir_op_infos[instr->op].output_size == 0) {
      /* Since NIR is doing the scalarizing for us, we should only ever see
       * vectorized operations with a single channel.
       */
      assert(util_bitcount(instr->dest.write_mask) == 1);
      channel = ffs(instr->dest.write_mask) - 1;

      result = offset(result, bld, channel);
   }

   for (unsigned i = 0; i < nir_op_infos[instr->op].num_inputs; i++) {
      assert(nir_op_infos[instr->op].input_sizes[i] < 2);
      op[i] = offset(op[i], bld, instr->src[i].swizzle[channel]);
   }

   return result;
}

void
fs_visitor::resolve_inot_sources(const fs_builder &bld, nir_alu_instr *instr,
                                 fs_reg *op)
{
   for (unsigned i = 0; i < 2; i++) {
      nir_alu_instr *inot_instr = nir_src_as_alu_instr(instr->src[i].src);

      if (inot_instr != NULL && inot_instr->op == nir_op_inot) {
         /* The source of the inot is now the source of instr. */
         prepare_alu_destination_and_sources(bld, inot_instr, &op[i], false);

         assert(!op[i].negate);
         op[i].negate = true;
      } else {
         op[i] = resolve_source_modifiers(op[i]);
      }
   }
}

bool
fs_visitor::try_emit_b2fi_of_inot(const fs_builder &bld,
                                  fs_reg result,
                                  nir_alu_instr *instr)
{
   if (devinfo->gen < 6 || devinfo->gen >= 12)
      return false;

   nir_alu_instr *inot_instr = nir_src_as_alu_instr(instr->src[0].src);

   if (inot_instr == NULL || inot_instr->op != nir_op_inot)
      return false;

   /* HF is also possible as a destination on BDW+.  For nir_op_b2i, the set
    * of valid size-changing combinations is a bit more complex.
    *
    * The source restriction is just because I was lazy about generating the
    * constant below.
    */
   if (nir_dest_bit_size(instr->dest.dest) != 32 ||
       nir_src_bit_size(inot_instr->src[0].src) != 32)
      return false;

   /* b2[fi](inot(a)) maps a=0 => 1, a=-1 => 0.  Since a can only be 0 or -1,
    * this is float(1 + a).
    */
   fs_reg op;

   prepare_alu_destination_and_sources(bld, inot_instr, &op, false);

   /* Ignore the saturate modifier, if there is one.  The result of the
    * arithmetic can only be 0 or 1, so the clamping will do nothing anyway.
    */
   bld.ADD(result, op, brw_imm_d(1));

   return true;
}

/**
 * Emit code for nir_op_fsign possibly fused with a nir_op_fmul
 *
 * If \c instr is not the \c nir_op_fsign, then \c fsign_src is the index of
 * the source of \c instr that is a \c nir_op_fsign.
 */
void
fs_visitor::emit_fsign(const fs_builder &bld, const nir_alu_instr *instr,
                       fs_reg result, fs_reg *op, unsigned fsign_src)
{
   fs_inst *inst;

   assert(instr->op == nir_op_fsign || instr->op == nir_op_fmul);
   assert(fsign_src < nir_op_infos[instr->op].num_inputs);

   if (instr->op != nir_op_fsign) {
      const nir_alu_instr *const fsign_instr =
         nir_src_as_alu_instr(instr->src[fsign_src].src);

      /* op[fsign_src] has the nominal result of the fsign, and op[1 -
       * fsign_src] has the other multiply source.  This must be rearranged so
       * that op[0] is the source of the fsign op[1] is the other multiply
       * source.
       */
      if (fsign_src != 0)
         op[1] = op[0];

      op[0] = get_nir_src(fsign_instr->src[0].src);

      const nir_alu_type t =
         (nir_alu_type)(nir_op_infos[instr->op].input_types[0] |
                        nir_src_bit_size(fsign_instr->src[0].src));

      op[0].type = brw_type_for_nir_type(devinfo, t);

      unsigned channel = 0;
      if (nir_op_infos[instr->op].output_size == 0) {
         /* Since NIR is doing the scalarizing for us, we should only ever see
          * vectorized operations with a single channel.
          */
         assert(util_bitcount(instr->dest.write_mask) == 1);
         channel = ffs(instr->dest.write_mask) - 1;
      }

      op[0] = offset(op[0], bld, fsign_instr->src[0].swizzle[channel]);
<<<<<<< HEAD

      /* Resolve any source modifiers.  We could do slightly better on Gen8+
       * if the only source modifier is negation, but *shrug*.
       */
      if (op[1].negate || op[1].abs) {
         fs_reg tmp = bld.vgrf(op[1].type);

         bld.MOV(tmp, op[1]);
         op[1] = tmp;
      }
   } else {
      assert(!instr->dest.saturate);
=======
>>>>>>> 6d8c6860
   }

   if (type_sz(op[0].type) == 2) {
      /* AND(val, 0x8000) gives the sign bit.
       *
       * Predicated OR ORs 1.0 (0x3c00) with the sign bit if val is not zero.
       */
      fs_reg zero = retype(brw_imm_uw(0), BRW_REGISTER_TYPE_HF);
      bld.CMP(bld.null_reg_f(), op[0], zero, BRW_CONDITIONAL_NZ);

      op[0].type = BRW_REGISTER_TYPE_UW;
      result.type = BRW_REGISTER_TYPE_UW;
      bld.AND(result, op[0], brw_imm_uw(0x8000u));

      if (instr->op == nir_op_fsign)
         inst = bld.OR(result, result, brw_imm_uw(0x3c00u));
      else {
         /* Use XOR here to get the result sign correct. */
         inst = bld.XOR(result, result, retype(op[1], BRW_REGISTER_TYPE_UW));
      }

      inst->predicate = BRW_PREDICATE_NORMAL;
   } else if (type_sz(op[0].type) == 4) {
      /* AND(val, 0x80000000) gives the sign bit.
       *
       * Predicated OR ORs 1.0 (0x3f800000) with the sign bit if val is not
       * zero.
       */
      bld.CMP(bld.null_reg_f(), op[0], brw_imm_f(0.0f), BRW_CONDITIONAL_NZ);

      op[0].type = BRW_REGISTER_TYPE_UD;
      result.type = BRW_REGISTER_TYPE_UD;
      bld.AND(result, op[0], brw_imm_ud(0x80000000u));

      if (instr->op == nir_op_fsign)
         inst = bld.OR(result, result, brw_imm_ud(0x3f800000u));
      else {
         /* Use XOR here to get the result sign correct. */
         inst = bld.XOR(result, result, retype(op[1], BRW_REGISTER_TYPE_UD));
      }

      inst->predicate = BRW_PREDICATE_NORMAL;
   } else {
      /* For doubles we do the same but we need to consider:
       *
       * - 2-src instructions can't operate with 64-bit immediates
       * - The sign is encoded in the high 32-bit of each DF
       * - We need to produce a DF result.
       */

      fs_reg zero = vgrf(glsl_type::double_type);
      bld.MOV(zero, setup_imm_df(bld, 0.0));
      bld.CMP(bld.null_reg_df(), op[0], zero, BRW_CONDITIONAL_NZ);

      bld.MOV(result, zero);

      fs_reg r = subscript(result, BRW_REGISTER_TYPE_UD, 1);
      bld.AND(r, subscript(op[0], BRW_REGISTER_TYPE_UD, 1),
              brw_imm_ud(0x80000000u));

      if (instr->op == nir_op_fsign) {
         set_predicate(BRW_PREDICATE_NORMAL,
                       bld.OR(r, r, brw_imm_ud(0x3ff00000u)));
      } else {
         /* This could be done better in some cases.  If the scale is an
          * immediate with the low 32-bits all 0, emitting a separate XOR and
          * OR would allow an algebraic optimization to remove the OR.  There
          * are currently zero instances of fsign(double(x))*IMM in shader-db
          * or any test suite, so it is hard to care at this time.
          */
         fs_reg result_int64 = retype(result, BRW_REGISTER_TYPE_UQ);
         inst = bld.XOR(result_int64, result_int64,
                        retype(op[1], BRW_REGISTER_TYPE_UQ));
      }
   }
}

/**
 * Deteremine whether sources of a nir_op_fmul can be fused with a nir_op_fsign
 *
 * Checks the operands of a \c nir_op_fmul to determine whether or not
 * \c emit_fsign could fuse the multiplication with the \c sign() calculation.
 *
 * \param instr  The multiplication instruction
 *
 * \param fsign_src The source of \c instr that may or may not be a
 *                  \c nir_op_fsign
 */
static bool
can_fuse_fmul_fsign(nir_alu_instr *instr, unsigned fsign_src)
{
   assert(instr->op == nir_op_fmul);

   nir_alu_instr *const fsign_instr =
      nir_src_as_alu_instr(instr->src[fsign_src].src);

   /* Rules:
    *
    * 1. instr->src[fsign_src] must be a nir_op_fsign.
    * 2. The nir_op_fsign can only be used by this multiplication.
    * 3. The source that is the nir_op_fsign does not have source modifiers.
    *    \c emit_fsign only examines the source modifiers of the source of the
    *    \c nir_op_fsign.
    *
    * The nir_op_fsign must also not have the saturate modifier, but steps
    * have already been taken (in nir_opt_algebraic) to ensure that.
    */
   return fsign_instr != NULL && fsign_instr->op == nir_op_fsign &&
          is_used_once(fsign_instr);
}

void
fs_visitor::nir_emit_alu(const fs_builder &bld, nir_alu_instr *instr,
                         bool need_dest)
{
   struct brw_wm_prog_key *fs_key = (struct brw_wm_prog_key *) this->key;
   fs_inst *inst;
   unsigned execution_mode =
      bld.shader->nir->info.float_controls_execution_mode;

   fs_reg op[NIR_MAX_VEC_COMPONENTS];
   fs_reg result = prepare_alu_destination_and_sources(bld, instr, op, need_dest);

   switch (instr->op) {
   case nir_op_mov:
   case nir_op_vec2:
   case nir_op_vec3:
   case nir_op_vec4:
   case nir_op_vec8:
   case nir_op_vec16: {
      fs_reg temp = result;
      bool need_extra_copy = false;
      for (unsigned i = 0; i < nir_op_infos[instr->op].num_inputs; i++) {
         if (!instr->src[i].src.is_ssa &&
             instr->dest.dest.reg.reg == instr->src[i].src.reg.reg) {
            need_extra_copy = true;
            temp = bld.vgrf(result.type, 4);
            break;
         }
      }

      for (unsigned i = 0; i < 4; i++) {
         if (!(instr->dest.write_mask & (1 << i)))
            continue;

         if (instr->op == nir_op_mov) {
            bld.MOV(offset(temp, bld, i),
                           offset(op[0], bld, instr->src[0].swizzle[i]));
         } else {
            bld.MOV(offset(temp, bld, i),
                           offset(op[i], bld, instr->src[i].swizzle[0]));
         }
      }

      /* In this case the source and destination registers were the same,
       * so we need to insert an extra set of moves in order to deal with
       * any swizzling.
       */
      if (need_extra_copy) {
         for (unsigned i = 0; i < 4; i++) {
            if (!(instr->dest.write_mask & (1 << i)))
               continue;

            bld.MOV(offset(result, bld, i), offset(temp, bld, i));
         }
      }
      return;
   }

   case nir_op_i2f32:
   case nir_op_u2f32:
      if (optimize_extract_to_float(instr, result))
         return;
      inst = bld.MOV(result, op[0]);
      break;

   case nir_op_f2f16_rtne:
   case nir_op_f2f16_rtz:
   case nir_op_f2f16: {
      brw_rnd_mode rnd = BRW_RND_MODE_UNSPECIFIED;

      if (nir_op_f2f16 == instr->op)
         rnd = brw_rnd_mode_from_execution_mode(execution_mode);
      else
         rnd = brw_rnd_mode_from_nir_op(instr->op);

      if (BRW_RND_MODE_UNSPECIFIED != rnd)
         bld.emit(SHADER_OPCODE_RND_MODE, bld.null_reg_ud(), brw_imm_d(rnd));

      /* In theory, it would be better to use BRW_OPCODE_F32TO16. Depending
       * on the HW gen, it is a special hw opcode or just a MOV, and
       * brw_F32TO16 (at brw_eu_emit) would do the work to chose.
       *
       * But if we want to use that opcode, we need to provide support on
       * different optimizations and lowerings. As right now HF support is
       * only for gen8+, it will be better to use directly the MOV, and use
       * BRW_OPCODE_F32TO16 when/if we work for HF support on gen7.
       */
      assert(type_sz(op[0].type) < 8); /* brw_nir_lower_conversions */
      inst = bld.MOV(result, op[0]);
      break;
   }

   case nir_op_b2i8:
   case nir_op_b2i16:
   case nir_op_b2i32:
   case nir_op_b2i64:
   case nir_op_b2f16:
   case nir_op_b2f32:
   case nir_op_b2f64:
      if (try_emit_b2fi_of_inot(bld, result, instr))
         break;
      op[0].type = BRW_REGISTER_TYPE_D;
      op[0].negate = !op[0].negate;
      /* fallthrough */
   case nir_op_i2f64:
   case nir_op_i2i64:
   case nir_op_u2f64:
   case nir_op_u2u64:
   case nir_op_f2f64:
   case nir_op_f2i64:
   case nir_op_f2u64:
   case nir_op_i2i32:
   case nir_op_u2u32:
   case nir_op_f2i32:
   case nir_op_f2u32:
   case nir_op_i2f16:
   case nir_op_i2i16:
   case nir_op_u2f16:
   case nir_op_u2u16:
   case nir_op_f2i16:
   case nir_op_f2u16:
   case nir_op_i2i8:
   case nir_op_u2u8:
   case nir_op_f2i8:
   case nir_op_f2u8:
      if (result.type == BRW_REGISTER_TYPE_B ||
          result.type == BRW_REGISTER_TYPE_UB ||
          result.type == BRW_REGISTER_TYPE_HF)
         assert(type_sz(op[0].type) < 8); /* brw_nir_lower_conversions */

      if (op[0].type == BRW_REGISTER_TYPE_B ||
          op[0].type == BRW_REGISTER_TYPE_UB ||
          op[0].type == BRW_REGISTER_TYPE_HF)
         assert(type_sz(result.type) < 8); /* brw_nir_lower_conversions */

      inst = bld.MOV(result, op[0]);
      break;

   case nir_op_fsat:
      inst = bld.MOV(result, op[0]);
      inst->saturate = true;
      break;

   case nir_op_fneg:
   case nir_op_ineg:
      op[0].negate = true;
      inst = bld.MOV(result, op[0]);
      break;

   case nir_op_fabs:
   case nir_op_iabs:
      op[0].negate = false;
      op[0].abs = true;
      inst = bld.MOV(result, op[0]);
      break;

   case nir_op_f2f32:
      if (nir_has_any_rounding_mode_enabled(execution_mode)) {
         brw_rnd_mode rnd =
            brw_rnd_mode_from_execution_mode(execution_mode);
         bld.emit(SHADER_OPCODE_RND_MODE, bld.null_reg_ud(),
                  brw_imm_d(rnd));
      }

      if (op[0].type == BRW_REGISTER_TYPE_HF)
         assert(type_sz(result.type) < 8); /* brw_nir_lower_conversions */

      inst = bld.MOV(result, op[0]);
      break;

   case nir_op_fsign:
      emit_fsign(bld, instr, result, op, 0);
      break;

   case nir_op_frcp:
      inst = bld.emit(SHADER_OPCODE_RCP, result, op[0]);
      break;

   case nir_op_fexp2:
      inst = bld.emit(SHADER_OPCODE_EXP2, result, op[0]);
      break;

   case nir_op_flog2:
      inst = bld.emit(SHADER_OPCODE_LOG2, result, op[0]);
      break;

   case nir_op_fsin:
      inst = bld.emit(SHADER_OPCODE_SIN, result, op[0]);
      break;

   case nir_op_fcos:
      inst = bld.emit(SHADER_OPCODE_COS, result, op[0]);
      break;

   case nir_op_fddx:
      if (fs_key->high_quality_derivatives) {
         inst = bld.emit(FS_OPCODE_DDX_FINE, result, op[0]);
      } else {
         inst = bld.emit(FS_OPCODE_DDX_COARSE, result, op[0]);
      }
      break;
   case nir_op_fddx_fine:
      inst = bld.emit(FS_OPCODE_DDX_FINE, result, op[0]);
      break;
   case nir_op_fddx_coarse:
      inst = bld.emit(FS_OPCODE_DDX_COARSE, result, op[0]);
      break;
   case nir_op_fddy:
      if (fs_key->high_quality_derivatives) {
         inst = bld.emit(FS_OPCODE_DDY_FINE, result, op[0]);
      } else {
         inst = bld.emit(FS_OPCODE_DDY_COARSE, result, op[0]);
      }
      break;
   case nir_op_fddy_fine:
      inst = bld.emit(FS_OPCODE_DDY_FINE, result, op[0]);
      break;
   case nir_op_fddy_coarse:
      inst = bld.emit(FS_OPCODE_DDY_COARSE, result, op[0]);
      break;

   case nir_op_fadd:
      if (nir_has_any_rounding_mode_enabled(execution_mode)) {
         brw_rnd_mode rnd =
            brw_rnd_mode_from_execution_mode(execution_mode);
         bld.emit(SHADER_OPCODE_RND_MODE, bld.null_reg_ud(),
                  brw_imm_d(rnd));
      }
      /* fallthrough */
   case nir_op_iadd:
      inst = bld.ADD(result, op[0], op[1]);
      break;

   case nir_op_iadd_sat:
   case nir_op_uadd_sat:
      inst = bld.ADD(result, op[0], op[1]);
      inst->saturate = true;
      break;

   case nir_op_isub_sat:
      bld.emit(SHADER_OPCODE_ISUB_SAT, result, op[0], op[1]);
      break;

   case nir_op_usub_sat:
      bld.emit(SHADER_OPCODE_USUB_SAT, result, op[0], op[1]);
      break;

   case nir_op_irhadd:
   case nir_op_urhadd:
      assert(nir_dest_bit_size(instr->dest.dest) < 64);
      inst = bld.AVG(result, op[0], op[1]);
      break;

   case nir_op_ihadd:
   case nir_op_uhadd: {
      assert(nir_dest_bit_size(instr->dest.dest) < 64);
      fs_reg tmp = bld.vgrf(result.type);

      if (devinfo->gen >= 8) {
         op[0] = resolve_source_modifiers(op[0]);
         op[1] = resolve_source_modifiers(op[1]);
      }

      /* AVG(x, y) - ((x ^ y) & 1) */
      bld.XOR(tmp, op[0], op[1]);
      bld.AND(tmp, tmp, retype(brw_imm_ud(1), result.type));
      bld.AVG(result, op[0], op[1]);
      inst = bld.ADD(result, result, tmp);
      inst->src[1].negate = true;
      break;
   }

   case nir_op_fmul:
      for (unsigned i = 0; i < 2; i++) {
         if (can_fuse_fmul_fsign(instr, i)) {
            emit_fsign(bld, instr, result, op, i);
            return;
         }
      }

      /* We emit the rounding mode after the previous fsign optimization since
       * it won't result in a MUL, but will try to negate the value by other
       * means.
       */
      if (nir_has_any_rounding_mode_enabled(execution_mode)) {
         brw_rnd_mode rnd =
            brw_rnd_mode_from_execution_mode(execution_mode);
         bld.emit(SHADER_OPCODE_RND_MODE, bld.null_reg_ud(),
                  brw_imm_d(rnd));
      }

      inst = bld.MUL(result, op[0], op[1]);
      break;

   case nir_op_imul_2x32_64:
   case nir_op_umul_2x32_64:
      bld.MUL(result, op[0], op[1]);
      break;

   case nir_op_imul_32x16:
   case nir_op_umul_32x16: {
      const bool ud = instr->op == nir_op_umul_32x16;

      assert(nir_dest_bit_size(instr->dest.dest) == 32);

      /* Before Gen7, the order of the 32-bit source and the 16-bit source was
       * swapped.  The extension isn't enabled on those platforms, so don't
       * pretend to support the differences.
       */
      assert(devinfo->gen >= 7);

      if (op[1].file == IMM)
         op[1] = ud ? brw_imm_uw(op[1].ud) : brw_imm_w(op[1].d);
      else {
         const enum brw_reg_type word_type =
            ud ? BRW_REGISTER_TYPE_UW : BRW_REGISTER_TYPE_W;

         op[1] = subscript(op[1], word_type, 0);
      }

      const enum brw_reg_type dword_type =
         ud ? BRW_REGISTER_TYPE_UD : BRW_REGISTER_TYPE_D;

      bld.MUL(result, retype(op[0], dword_type), op[1]);
      break;
   }

   case nir_op_imul:
      assert(nir_dest_bit_size(instr->dest.dest) < 64);
      bld.MUL(result, op[0], op[1]);
      break;

   case nir_op_imul_high:
   case nir_op_umul_high:
      assert(nir_dest_bit_size(instr->dest.dest) < 64);
      bld.emit(SHADER_OPCODE_MULH, result, op[0], op[1]);
      break;

   case nir_op_idiv:
   case nir_op_udiv:
      assert(nir_dest_bit_size(instr->dest.dest) < 64);
      bld.emit(SHADER_OPCODE_INT_QUOTIENT, result, op[0], op[1]);
      break;

   case nir_op_uadd_carry:
      unreachable("Should have been lowered by carry_to_arith().");

   case nir_op_usub_borrow:
      unreachable("Should have been lowered by borrow_to_arith().");

   case nir_op_umod:
   case nir_op_irem:
      /* According to the sign table for INT DIV in the Ivy Bridge PRM, it
       * appears that our hardware just does the right thing for signed
       * remainder.
       */
      assert(nir_dest_bit_size(instr->dest.dest) < 64);
      bld.emit(SHADER_OPCODE_INT_REMAINDER, result, op[0], op[1]);
      break;

   case nir_op_imod: {
      /* Get a regular C-style remainder.  If a % b == 0, set the predicate. */
      bld.emit(SHADER_OPCODE_INT_REMAINDER, result, op[0], op[1]);

      /* Math instructions don't support conditional mod */
      inst = bld.MOV(bld.null_reg_d(), result);
      inst->conditional_mod = BRW_CONDITIONAL_NZ;

      /* Now, we need to determine if signs of the sources are different.
       * When we XOR the sources, the top bit is 0 if they are the same and 1
       * if they are different.  We can then use a conditional modifier to
       * turn that into a predicate.  This leads us to an XOR.l instruction.
       *
       * Technically, according to the PRM, you're not allowed to use .l on a
       * XOR instruction.  However, emperical experiments and Curro's reading
       * of the simulator source both indicate that it's safe.
       */
      fs_reg tmp = bld.vgrf(BRW_REGISTER_TYPE_D);
      inst = bld.XOR(tmp, op[0], op[1]);
      inst->predicate = BRW_PREDICATE_NORMAL;
      inst->conditional_mod = BRW_CONDITIONAL_L;

      /* If the result of the initial remainder operation is non-zero and the
       * two sources have different signs, add in a copy of op[1] to get the
       * final integer modulus value.
       */
      inst = bld.ADD(result, result, op[1]);
      inst->predicate = BRW_PREDICATE_NORMAL;
      break;
   }

   case nir_op_flt32:
   case nir_op_fge32:
   case nir_op_feq32:
   case nir_op_fneu32: {
      fs_reg dest = result;

      const uint32_t bit_size =  nir_src_bit_size(instr->src[0].src);
      if (bit_size != 32)
         dest = bld.vgrf(op[0].type, 1);

      bld.CMP(dest, op[0], op[1], brw_cmod_for_nir_comparison(instr->op));

      if (bit_size > 32) {
         bld.MOV(result, subscript(dest, BRW_REGISTER_TYPE_UD, 0));
      } else if(bit_size < 32) {
         /* When we convert the result to 32-bit we need to be careful and do
          * it as a signed conversion to get sign extension (for 32-bit true)
          */
         const brw_reg_type src_type =
            brw_reg_type_from_bit_size(bit_size, BRW_REGISTER_TYPE_D);

         bld.MOV(retype(result, BRW_REGISTER_TYPE_D), retype(dest, src_type));
      }
      break;
   }

   case nir_op_ilt32:
   case nir_op_ult32:
   case nir_op_ige32:
   case nir_op_uge32:
   case nir_op_ieq32:
   case nir_op_ine32: {
      fs_reg dest = result;

      const uint32_t bit_size = type_sz(op[0].type) * 8;
      if (bit_size != 32)
         dest = bld.vgrf(op[0].type, 1);

      bld.CMP(dest, op[0], op[1],
              brw_cmod_for_nir_comparison(instr->op));

      if (bit_size > 32) {
         bld.MOV(result, subscript(dest, BRW_REGISTER_TYPE_UD, 0));
      } else if (bit_size < 32) {
         /* When we convert the result to 32-bit we need to be careful and do
          * it as a signed conversion to get sign extension (for 32-bit true)
          */
         const brw_reg_type src_type =
            brw_reg_type_from_bit_size(bit_size, BRW_REGISTER_TYPE_D);

         bld.MOV(retype(result, BRW_REGISTER_TYPE_D), retype(dest, src_type));
      }
      break;
   }

   case nir_op_inot:
      if (devinfo->gen >= 8) {
         nir_alu_instr *inot_src_instr = nir_src_as_alu_instr(instr->src[0].src);

         if (inot_src_instr != NULL &&
             (inot_src_instr->op == nir_op_ior ||
              inot_src_instr->op == nir_op_ixor ||
              inot_src_instr->op == nir_op_iand)) {
            /* The sources of the source logical instruction are now the
             * sources of the instruction that will be generated.
             */
            prepare_alu_destination_and_sources(bld, inot_src_instr, op, false);
            resolve_inot_sources(bld, inot_src_instr, op);

            /* Smash all of the sources and destination to be signed.  This
             * doesn't matter for the operation of the instruction, but cmod
             * propagation fails on unsigned sources with negation (due to
             * fs_inst::can_do_cmod returning false).
             */
            result.type =
               brw_type_for_nir_type(devinfo,
                                     (nir_alu_type)(nir_type_int |
                                                    nir_dest_bit_size(instr->dest.dest)));
            op[0].type =
               brw_type_for_nir_type(devinfo,
                                     (nir_alu_type)(nir_type_int |
                                                    nir_src_bit_size(inot_src_instr->src[0].src)));
            op[1].type =
               brw_type_for_nir_type(devinfo,
                                     (nir_alu_type)(nir_type_int |
                                                    nir_src_bit_size(inot_src_instr->src[1].src)));

            /* For XOR, only invert one of the sources.  Arbitrarily choose
             * the first source.
             */
            op[0].negate = !op[0].negate;
            if (inot_src_instr->op != nir_op_ixor)
               op[1].negate = !op[1].negate;

            switch (inot_src_instr->op) {
            case nir_op_ior:
               bld.AND(result, op[0], op[1]);
               return;

            case nir_op_iand:
               bld.OR(result, op[0], op[1]);
               return;

            case nir_op_ixor:
               bld.XOR(result, op[0], op[1]);
               return;

            default:
               unreachable("impossible opcode");
            }
         }
         op[0] = resolve_source_modifiers(op[0]);
      }
      bld.NOT(result, op[0]);
      break;
   case nir_op_ixor:
      if (devinfo->gen >= 8) {
         resolve_inot_sources(bld, instr, op);
      }
      bld.XOR(result, op[0], op[1]);
      break;
   case nir_op_ior:
      if (devinfo->gen >= 8) {
         resolve_inot_sources(bld, instr, op);
      }
      bld.OR(result, op[0], op[1]);
      break;
   case nir_op_iand:
      if (devinfo->gen >= 8) {
         resolve_inot_sources(bld, instr, op);
      }
      bld.AND(result, op[0], op[1]);
      break;

   case nir_op_fdot2:
   case nir_op_fdot3:
   case nir_op_fdot4:
   case nir_op_b32all_fequal2:
   case nir_op_b32all_iequal2:
   case nir_op_b32all_fequal3:
   case nir_op_b32all_iequal3:
   case nir_op_b32all_fequal4:
   case nir_op_b32all_iequal4:
   case nir_op_b32any_fnequal2:
   case nir_op_b32any_inequal2:
   case nir_op_b32any_fnequal3:
   case nir_op_b32any_inequal3:
   case nir_op_b32any_fnequal4:
   case nir_op_b32any_inequal4:
      unreachable("Lowered by nir_lower_alu_reductions");

   case nir_op_ldexp:
      unreachable("not reached: should be handled by ldexp_to_arith()");

   case nir_op_fsqrt:
      inst = bld.emit(SHADER_OPCODE_SQRT, result, op[0]);
      break;

   case nir_op_frsq:
      inst = bld.emit(SHADER_OPCODE_RSQ, result, op[0]);
      break;

   case nir_op_i2b32:
   case nir_op_f2b32: {
      uint32_t bit_size = nir_src_bit_size(instr->src[0].src);
      if (bit_size == 64) {
         /* two-argument instructions can't take 64-bit immediates */
         fs_reg zero;
         fs_reg tmp;

         if (instr->op == nir_op_f2b32) {
            zero = vgrf(glsl_type::double_type);
            tmp = vgrf(glsl_type::double_type);
            bld.MOV(zero, setup_imm_df(bld, 0.0));
         } else {
            zero = vgrf(glsl_type::int64_t_type);
            tmp = vgrf(glsl_type::int64_t_type);
            bld.MOV(zero, brw_imm_q(0));
         }

         /* A SIMD16 execution needs to be split in two instructions, so use
          * a vgrf instead of the flag register as dst so instruction splitting
          * works
          */
         bld.CMP(tmp, op[0], zero, BRW_CONDITIONAL_NZ);
         bld.MOV(result, subscript(tmp, BRW_REGISTER_TYPE_UD, 0));
      } else {
         fs_reg zero;
         if (bit_size == 32) {
            zero = instr->op == nir_op_f2b32 ? brw_imm_f(0.0f) : brw_imm_d(0);
         } else {
            assert(bit_size == 16);
            zero = instr->op == nir_op_f2b32 ?
               retype(brw_imm_w(0), BRW_REGISTER_TYPE_HF) : brw_imm_w(0);
         }
         bld.CMP(result, op[0], zero, BRW_CONDITIONAL_NZ);
      }
      break;
   }

   case nir_op_ftrunc:
      inst = bld.RNDZ(result, op[0]);
      if (devinfo->gen < 6) {
         set_condmod(BRW_CONDITIONAL_R, inst);
         set_predicate(BRW_PREDICATE_NORMAL,
                       bld.ADD(result, result, brw_imm_f(1.0f)));
         inst = bld.MOV(result, result); /* for potential saturation */
      }
      break;

   case nir_op_fceil: {
      op[0].negate = !op[0].negate;
      fs_reg temp = vgrf(glsl_type::float_type);
      bld.RNDD(temp, op[0]);
      temp.negate = true;
      inst = bld.MOV(result, temp);
      break;
   }
   case nir_op_ffloor:
      inst = bld.RNDD(result, op[0]);
      break;
   case nir_op_ffract:
      inst = bld.FRC(result, op[0]);
      break;
   case nir_op_fround_even:
      inst = bld.RNDE(result, op[0]);
      if (devinfo->gen < 6) {
         set_condmod(BRW_CONDITIONAL_R, inst);
         set_predicate(BRW_PREDICATE_NORMAL,
                       bld.ADD(result, result, brw_imm_f(1.0f)));
         inst = bld.MOV(result, result); /* for potential saturation */
      }
      break;

   case nir_op_fquantize2f16: {
      fs_reg tmp16 = bld.vgrf(BRW_REGISTER_TYPE_D);
      fs_reg tmp32 = bld.vgrf(BRW_REGISTER_TYPE_F);
      fs_reg zero = bld.vgrf(BRW_REGISTER_TYPE_F);

      /* The destination stride must be at least as big as the source stride. */
      tmp16.type = BRW_REGISTER_TYPE_W;
      tmp16.stride = 2;

      /* Check for denormal */
      fs_reg abs_src0 = op[0];
      abs_src0.abs = true;
      bld.CMP(bld.null_reg_f(), abs_src0, brw_imm_f(ldexpf(1.0, -14)),
              BRW_CONDITIONAL_L);
      /* Get the appropriately signed zero */
      bld.AND(retype(zero, BRW_REGISTER_TYPE_UD),
              retype(op[0], BRW_REGISTER_TYPE_UD),
              brw_imm_ud(0x80000000));
      /* Do the actual F32 -> F16 -> F32 conversion */
      bld.emit(BRW_OPCODE_F32TO16, tmp16, op[0]);
      bld.emit(BRW_OPCODE_F16TO32, tmp32, tmp16);
      /* Select that or zero based on normal status */
      inst = bld.SEL(result, zero, tmp32);
      inst->predicate = BRW_PREDICATE_NORMAL;
      break;
   }

   case nir_op_imin:
   case nir_op_umin:
   case nir_op_fmin:
      inst = bld.emit_minmax(result, op[0], op[1], BRW_CONDITIONAL_L);
      break;

   case nir_op_imax:
   case nir_op_umax:
   case nir_op_fmax:
      inst = bld.emit_minmax(result, op[0], op[1], BRW_CONDITIONAL_GE);
      break;

   case nir_op_pack_snorm_2x16:
   case nir_op_pack_snorm_4x8:
   case nir_op_pack_unorm_2x16:
   case nir_op_pack_unorm_4x8:
   case nir_op_unpack_snorm_2x16:
   case nir_op_unpack_snorm_4x8:
   case nir_op_unpack_unorm_2x16:
   case nir_op_unpack_unorm_4x8:
   case nir_op_unpack_half_2x16:
   case nir_op_pack_half_2x16:
      unreachable("not reached: should be handled by lower_packing_builtins");

   case nir_op_unpack_half_2x16_split_x_flush_to_zero:
      assert(FLOAT_CONTROLS_DENORM_FLUSH_TO_ZERO_FP16 & execution_mode);
      /* Fall-through */
   case nir_op_unpack_half_2x16_split_x:
      inst = bld.emit(BRW_OPCODE_F16TO32, result,
                      subscript(op[0], BRW_REGISTER_TYPE_UW, 0));
      break;

   case nir_op_unpack_half_2x16_split_y_flush_to_zero:
      assert(FLOAT_CONTROLS_DENORM_FLUSH_TO_ZERO_FP16 & execution_mode);
      /* Fall-through */
   case nir_op_unpack_half_2x16_split_y:
      inst = bld.emit(BRW_OPCODE_F16TO32, result,
                      subscript(op[0], BRW_REGISTER_TYPE_UW, 1));
      break;

   case nir_op_pack_64_2x32_split:
   case nir_op_pack_32_2x16_split:
      bld.emit(FS_OPCODE_PACK, result, op[0], op[1]);
      break;

   case nir_op_unpack_64_2x32_split_x:
   case nir_op_unpack_64_2x32_split_y: {
      if (instr->op == nir_op_unpack_64_2x32_split_x)
         bld.MOV(result, subscript(op[0], BRW_REGISTER_TYPE_UD, 0));
      else
         bld.MOV(result, subscript(op[0], BRW_REGISTER_TYPE_UD, 1));
      break;
   }

   case nir_op_unpack_32_2x16_split_x:
   case nir_op_unpack_32_2x16_split_y: {
      if (instr->op == nir_op_unpack_32_2x16_split_x)
         bld.MOV(result, subscript(op[0], BRW_REGISTER_TYPE_UW, 0));
      else
         bld.MOV(result, subscript(op[0], BRW_REGISTER_TYPE_UW, 1));
      break;
   }

   case nir_op_fpow:
      inst = bld.emit(SHADER_OPCODE_POW, result, op[0], op[1]);
      break;

   case nir_op_bitfield_reverse:
      assert(nir_dest_bit_size(instr->dest.dest) < 64);
      bld.BFREV(result, op[0]);
      break;

   case nir_op_bit_count:
      assert(nir_dest_bit_size(instr->dest.dest) < 64);
      bld.CBIT(result, op[0]);
      break;

   case nir_op_ufind_msb: {
      assert(nir_dest_bit_size(instr->dest.dest) < 64);
      emit_find_msb_using_lzd(bld, result, op[0], false);
      break;
   }

   case nir_op_uclz:
      assert(nir_dest_bit_size(instr->dest.dest) == 32);
      bld.LZD(retype(result, BRW_REGISTER_TYPE_UD), op[0]);
      break;

   case nir_op_ifind_msb: {
      assert(nir_dest_bit_size(instr->dest.dest) < 64);

      if (devinfo->gen < 7) {
         emit_find_msb_using_lzd(bld, result, op[0], true);
      } else {
         bld.FBH(retype(result, BRW_REGISTER_TYPE_UD), op[0]);

         /* FBH counts from the MSB side, while GLSL's findMSB() wants the
          * count from the LSB side. If FBH didn't return an error
          * (0xFFFFFFFF), then subtract the result from 31 to convert the MSB
          * count into an LSB count.
          */
         bld.CMP(bld.null_reg_d(), result, brw_imm_d(-1), BRW_CONDITIONAL_NZ);

         inst = bld.ADD(result, result, brw_imm_d(31));
         inst->predicate = BRW_PREDICATE_NORMAL;
         inst->src[0].negate = true;
      }
      break;
   }

   case nir_op_find_lsb:
      assert(nir_dest_bit_size(instr->dest.dest) < 64);

      if (devinfo->gen < 7) {
         fs_reg temp = vgrf(glsl_type::int_type);

         /* (x & -x) generates a value that consists of only the LSB of x.
          * For all powers of 2, findMSB(y) == findLSB(y).
          */
         fs_reg src = retype(op[0], BRW_REGISTER_TYPE_D);
         fs_reg negated_src = src;

         /* One must be negated, and the other must be non-negated.  It
          * doesn't matter which is which.
          */
         negated_src.negate = true;
         src.negate = false;

         bld.AND(temp, src, negated_src);
         emit_find_msb_using_lzd(bld, result, temp, false);
      } else {
         bld.FBL(result, op[0]);
      }
      break;

   case nir_op_ubitfield_extract:
   case nir_op_ibitfield_extract:
      unreachable("should have been lowered");
   case nir_op_ubfe:
   case nir_op_ibfe:
      assert(nir_dest_bit_size(instr->dest.dest) < 64);
      bld.BFE(result, op[2], op[1], op[0]);
      break;
   case nir_op_bfm:
      assert(nir_dest_bit_size(instr->dest.dest) < 64);
      bld.BFI1(result, op[0], op[1]);
      break;
   case nir_op_bfi:
      assert(nir_dest_bit_size(instr->dest.dest) < 64);
      bld.BFI2(result, op[0], op[1], op[2]);
      break;

   case nir_op_bitfield_insert:
      unreachable("not reached: should have been lowered");

   case nir_op_ishl:
      bld.SHL(result, op[0], op[1]);
      break;
   case nir_op_ishr:
      bld.ASR(result, op[0], op[1]);
      break;
   case nir_op_ushr:
      bld.SHR(result, op[0], op[1]);
      break;

   case nir_op_urol:
      bld.ROL(result, op[0], op[1]);
      break;
   case nir_op_uror:
      bld.ROR(result, op[0], op[1]);
      break;

   case nir_op_pack_half_2x16_split:
      bld.emit(FS_OPCODE_PACK_HALF_2x16_SPLIT, result, op[0], op[1]);
      break;

   case nir_op_ffma:
      if (nir_has_any_rounding_mode_enabled(execution_mode)) {
         brw_rnd_mode rnd =
            brw_rnd_mode_from_execution_mode(execution_mode);
         bld.emit(SHADER_OPCODE_RND_MODE, bld.null_reg_ud(),
                  brw_imm_d(rnd));
      }

      inst = bld.MAD(result, op[2], op[1], op[0]);
      break;

   case nir_op_flrp:
      if (nir_has_any_rounding_mode_enabled(execution_mode)) {
         brw_rnd_mode rnd =
            brw_rnd_mode_from_execution_mode(execution_mode);
         bld.emit(SHADER_OPCODE_RND_MODE, bld.null_reg_ud(),
                  brw_imm_d(rnd));
      }

      inst = bld.LRP(result, op[0], op[1], op[2]);
      break;

   case nir_op_b32csel:
      if (optimize_frontfacing_ternary(instr, result))
         return;

      bld.CMP(bld.null_reg_d(), op[0], brw_imm_d(0), BRW_CONDITIONAL_NZ);
      inst = bld.SEL(result, op[1], op[2]);
      inst->predicate = BRW_PREDICATE_NORMAL;
      break;

   case nir_op_extract_u8:
   case nir_op_extract_i8: {
      unsigned byte = nir_src_as_uint(instr->src[1].src);

      /* The PRMs say:
       *
       *    BDW+
       *    There is no direct conversion from B/UB to Q/UQ or Q/UQ to B/UB.
       *    Use two instructions and a word or DWord intermediate integer type.
       */
      if (nir_dest_bit_size(instr->dest.dest) == 64) {
         const brw_reg_type type = brw_int_type(1, instr->op == nir_op_extract_i8);

         if (instr->op == nir_op_extract_i8) {
            /* If we need to sign extend, extract to a word first */
            fs_reg w_temp = bld.vgrf(BRW_REGISTER_TYPE_W);
            bld.MOV(w_temp, subscript(op[0], type, byte));
            bld.MOV(result, w_temp);
         } else if (byte & 1) {
            /* Extract the high byte from the word containing the desired byte
             * offset.
             */
            bld.SHR(result,
                    subscript(op[0], BRW_REGISTER_TYPE_UW, byte / 2),
                    brw_imm_uw(8));
         } else {
            /* Otherwise use an AND with 0xff and a word type */
            bld.AND(result,
                    subscript(op[0], BRW_REGISTER_TYPE_UW, byte / 2),
                    brw_imm_uw(0xff));
         }
      } else {
         const brw_reg_type type = brw_int_type(1, instr->op == nir_op_extract_i8);
         bld.MOV(result, subscript(op[0], type, byte));
      }
      break;
   }

   case nir_op_extract_u16:
   case nir_op_extract_i16: {
      const brw_reg_type type = brw_int_type(2, instr->op == nir_op_extract_i16);
      unsigned word = nir_src_as_uint(instr->src[1].src);
      bld.MOV(result, subscript(op[0], type, word));
      break;
   }

   default:
      unreachable("unhandled instruction");
   }

   /* If we need to do a boolean resolve, replace the result with -(x & 1)
    * to sign extend the low bit to 0/~0
    */
   if (devinfo->gen <= 5 &&
       !result.is_null() &&
       (instr->instr.pass_flags & BRW_NIR_BOOLEAN_MASK) == BRW_NIR_BOOLEAN_NEEDS_RESOLVE) {
      fs_reg masked = vgrf(glsl_type::int_type);
      bld.AND(masked, result, brw_imm_d(1));
      masked.negate = true;
      bld.MOV(retype(result, BRW_REGISTER_TYPE_D), masked);
   }
}

void
fs_visitor::nir_emit_load_const(const fs_builder &bld,
                                nir_load_const_instr *instr)
{
   const brw_reg_type reg_type =
      brw_reg_type_from_bit_size(instr->def.bit_size, BRW_REGISTER_TYPE_D);
   fs_reg reg = bld.vgrf(reg_type, instr->def.num_components);

   switch (instr->def.bit_size) {
   case 8:
      for (unsigned i = 0; i < instr->def.num_components; i++)
         bld.MOV(offset(reg, bld, i), setup_imm_b(bld, instr->value[i].i8));
      break;

   case 16:
      for (unsigned i = 0; i < instr->def.num_components; i++)
         bld.MOV(offset(reg, bld, i), brw_imm_w(instr->value[i].i16));
      break;

   case 32:
      for (unsigned i = 0; i < instr->def.num_components; i++)
         bld.MOV(offset(reg, bld, i), brw_imm_d(instr->value[i].i32));
      break;

   case 64:
      assert(devinfo->gen >= 7);
      if (devinfo->gen == 7) {
         /* We don't get 64-bit integer types until gen8 */
         for (unsigned i = 0; i < instr->def.num_components; i++) {
            bld.MOV(retype(offset(reg, bld, i), BRW_REGISTER_TYPE_DF),
                    setup_imm_df(bld, instr->value[i].f64));
         }
      } else {
         for (unsigned i = 0; i < instr->def.num_components; i++)
            bld.MOV(offset(reg, bld, i), brw_imm_q(instr->value[i].i64));
      }
      break;

   default:
      unreachable("Invalid bit size");
   }

   nir_ssa_values[instr->def.index] = reg;
}

fs_reg
fs_visitor::get_nir_src(const nir_src &src)
{
   fs_reg reg;
   if (src.is_ssa) {
      if (src.ssa->parent_instr->type == nir_instr_type_ssa_undef) {
         const brw_reg_type reg_type =
            brw_reg_type_from_bit_size(src.ssa->bit_size, BRW_REGISTER_TYPE_D);
         reg = bld.vgrf(reg_type, src.ssa->num_components);
      } else {
         reg = nir_ssa_values[src.ssa->index];
      }
   } else {
      /* We don't handle indirects on locals */
      assert(src.reg.indirect == NULL);
      reg = offset(nir_locals[src.reg.reg->index], bld,
                   src.reg.base_offset * src.reg.reg->num_components);
   }

   if (nir_src_bit_size(src) == 64 && devinfo->gen == 7) {
      /* The only 64-bit type available on gen7 is DF, so use that. */
      reg.type = BRW_REGISTER_TYPE_DF;
   } else {
      /* To avoid floating-point denorm flushing problems, set the type by
       * default to an integer type - instructions that need floating point
       * semantics will set this to F if they need to
       */
      reg.type = brw_reg_type_from_bit_size(nir_src_bit_size(src),
                                            BRW_REGISTER_TYPE_D);
   }

   return reg;
}

/**
 * Return an IMM for constants; otherwise call get_nir_src() as normal.
 *
 * This function should not be called on any value which may be 64 bits.
 * We could theoretically support 64-bit on gen8+ but we choose not to
 * because it wouldn't work in general (no gen7 support) and there are
 * enough restrictions in 64-bit immediates that you can't take the return
 * value and treat it the same as the result of get_nir_src().
 */
fs_reg
fs_visitor::get_nir_src_imm(const nir_src &src)
{
   assert(nir_src_bit_size(src) == 32);
   return nir_src_is_const(src) ?
          fs_reg(brw_imm_d(nir_src_as_int(src))) : get_nir_src(src);
}

fs_reg
fs_visitor::get_nir_dest(const nir_dest &dest)
{
   if (dest.is_ssa) {
      const brw_reg_type reg_type =
         brw_reg_type_from_bit_size(dest.ssa.bit_size,
                                    dest.ssa.bit_size == 8 ?
                                    BRW_REGISTER_TYPE_D :
                                    BRW_REGISTER_TYPE_F);
      nir_ssa_values[dest.ssa.index] =
         bld.vgrf(reg_type, dest.ssa.num_components);
      bld.UNDEF(nir_ssa_values[dest.ssa.index]);
      return nir_ssa_values[dest.ssa.index];
   } else {
      /* We don't handle indirects on locals */
      assert(dest.reg.indirect == NULL);
      return offset(nir_locals[dest.reg.reg->index], bld,
                    dest.reg.base_offset * dest.reg.reg->num_components);
   }
}

void
fs_visitor::emit_percomp(const fs_builder &bld, const fs_inst &inst,
                         unsigned wr_mask)
{
   for (unsigned i = 0; i < 4; i++) {
      if (!((wr_mask >> i) & 1))
         continue;

      fs_inst *new_inst = new(mem_ctx) fs_inst(inst);
      new_inst->dst = offset(new_inst->dst, bld, i);
      for (unsigned j = 0; j < new_inst->sources; j++)
         if (new_inst->src[j].file == VGRF)
            new_inst->src[j] = offset(new_inst->src[j], bld, i);

      bld.emit(new_inst);
   }
}

static fs_inst *
emit_pixel_interpolater_send(const fs_builder &bld,
                             enum opcode opcode,
                             const fs_reg &dst,
                             const fs_reg &src,
                             const fs_reg &desc,
                             glsl_interp_mode interpolation)
{
   struct brw_wm_prog_data *wm_prog_data =
      brw_wm_prog_data(bld.shader->stage_prog_data);

   fs_inst *inst = bld.emit(opcode, dst, src, desc);
   /* 2 floats per slot returned */
   inst->size_written = 2 * dst.component_size(inst->exec_size);
   inst->pi_noperspective = interpolation == INTERP_MODE_NOPERSPECTIVE;

   wm_prog_data->pulls_bary = true;

   return inst;
}

/**
 * Computes 1 << x, given a D/UD register containing some value x.
 */
static fs_reg
intexp2(const fs_builder &bld, const fs_reg &x)
{
   assert(x.type == BRW_REGISTER_TYPE_UD || x.type == BRW_REGISTER_TYPE_D);

   fs_reg result = bld.vgrf(x.type, 1);
   fs_reg one = bld.vgrf(x.type, 1);

   bld.MOV(one, retype(brw_imm_d(1), one.type));
   bld.SHL(result, one, x);
   return result;
}

void
fs_visitor::emit_gs_end_primitive(const nir_src &vertex_count_nir_src)
{
   assert(stage == MESA_SHADER_GEOMETRY);

   struct brw_gs_prog_data *gs_prog_data = brw_gs_prog_data(prog_data);

   if (gs_compile->control_data_header_size_bits == 0)
      return;

   /* We can only do EndPrimitive() functionality when the control data
    * consists of cut bits.  Fortunately, the only time it isn't is when the
    * output type is points, in which case EndPrimitive() is a no-op.
    */
   if (gs_prog_data->control_data_format !=
       GEN7_GS_CONTROL_DATA_FORMAT_GSCTL_CUT) {
      return;
   }

   /* Cut bits use one bit per vertex. */
   assert(gs_compile->control_data_bits_per_vertex == 1);

   fs_reg vertex_count = get_nir_src(vertex_count_nir_src);
   vertex_count.type = BRW_REGISTER_TYPE_UD;

   /* Cut bit n should be set to 1 if EndPrimitive() was called after emitting
    * vertex n, 0 otherwise.  So all we need to do here is mark bit
    * (vertex_count - 1) % 32 in the cut_bits register to indicate that
    * EndPrimitive() was called after emitting vertex (vertex_count - 1);
    * vec4_gs_visitor::emit_control_data_bits() will take care of the rest.
    *
    * Note that if EndPrimitive() is called before emitting any vertices, this
    * will cause us to set bit 31 of the control_data_bits register to 1.
    * That's fine because:
    *
    * - If max_vertices < 32, then vertex number 31 (zero-based) will never be
    *   output, so the hardware will ignore cut bit 31.
    *
    * - If max_vertices == 32, then vertex number 31 is guaranteed to be the
    *   last vertex, so setting cut bit 31 has no effect (since the primitive
    *   is automatically ended when the GS terminates).
    *
    * - If max_vertices > 32, then the ir_emit_vertex visitor will reset the
    *   control_data_bits register to 0 when the first vertex is emitted.
    */

   const fs_builder abld = bld.annotate("end primitive");

   /* control_data_bits |= 1 << ((vertex_count - 1) % 32) */
   fs_reg prev_count = bld.vgrf(BRW_REGISTER_TYPE_UD, 1);
   abld.ADD(prev_count, vertex_count, brw_imm_ud(0xffffffffu));
   fs_reg mask = intexp2(abld, prev_count);
   /* Note: we're relying on the fact that the GEN SHL instruction only pays
    * attention to the lower 5 bits of its second source argument, so on this
    * architecture, 1 << (vertex_count - 1) is equivalent to 1 <<
    * ((vertex_count - 1) % 32).
    */
   abld.OR(this->control_data_bits, this->control_data_bits, mask);
}

void
fs_visitor::emit_gs_control_data_bits(const fs_reg &vertex_count)
{
   assert(stage == MESA_SHADER_GEOMETRY);
   assert(gs_compile->control_data_bits_per_vertex != 0);

   struct brw_gs_prog_data *gs_prog_data = brw_gs_prog_data(prog_data);

   const fs_builder abld = bld.annotate("emit control data bits");
   const fs_builder fwa_bld = bld.exec_all();

   /* We use a single UD register to accumulate control data bits (32 bits
    * for each of the SIMD8 channels).  So we need to write a DWord (32 bits)
    * at a time.
    *
    * Unfortunately, the URB_WRITE_SIMD8 message uses 128-bit (OWord) offsets.
    * We have select a 128-bit group via the Global and Per-Slot Offsets, then
    * use the Channel Mask phase to enable/disable which DWord within that
    * group to write.  (Remember, different SIMD8 channels may have emitted
    * different numbers of vertices, so we may need per-slot offsets.)
    *
    * Channel masking presents an annoying problem: we may have to replicate
    * the data up to 4 times:
    *
    * Msg = Handles, Per-Slot Offsets, Channel Masks, Data, Data, Data, Data.
    *
    * To avoid penalizing shaders that emit a small number of vertices, we
    * can avoid these sometimes: if the size of the control data header is
    * <= 128 bits, then there is only 1 OWord.  All SIMD8 channels will land
    * land in the same 128-bit group, so we can skip per-slot offsets.
    *
    * Similarly, if the control data header is <= 32 bits, there is only one
    * DWord, so we can skip channel masks.
    */
   enum opcode opcode = SHADER_OPCODE_URB_WRITE_SIMD8;

   fs_reg channel_mask, per_slot_offset;

   if (gs_compile->control_data_header_size_bits > 32) {
      opcode = SHADER_OPCODE_URB_WRITE_SIMD8_MASKED;
      channel_mask = vgrf(glsl_type::uint_type);
   }

   if (gs_compile->control_data_header_size_bits > 128) {
      opcode = SHADER_OPCODE_URB_WRITE_SIMD8_MASKED_PER_SLOT;
      per_slot_offset = vgrf(glsl_type::uint_type);
   }

   /* Figure out which DWord we're trying to write to using the formula:
    *
    *    dword_index = (vertex_count - 1) * bits_per_vertex / 32
    *
    * Since bits_per_vertex is a power of two, and is known at compile
    * time, this can be optimized to:
    *
    *    dword_index = (vertex_count - 1) >> (6 - log2(bits_per_vertex))
    */
   if (opcode != SHADER_OPCODE_URB_WRITE_SIMD8) {
      fs_reg dword_index = bld.vgrf(BRW_REGISTER_TYPE_UD, 1);
      fs_reg prev_count = bld.vgrf(BRW_REGISTER_TYPE_UD, 1);
      abld.ADD(prev_count, vertex_count, brw_imm_ud(0xffffffffu));
      unsigned log2_bits_per_vertex =
         util_last_bit(gs_compile->control_data_bits_per_vertex);
      abld.SHR(dword_index, prev_count, brw_imm_ud(6u - log2_bits_per_vertex));

      if (per_slot_offset.file != BAD_FILE) {
         /* Set the per-slot offset to dword_index / 4, so that we'll write to
          * the appropriate OWord within the control data header.
          */
         abld.SHR(per_slot_offset, dword_index, brw_imm_ud(2u));
      }

      /* Set the channel masks to 1 << (dword_index % 4), so that we'll
       * write to the appropriate DWORD within the OWORD.
       */
      fs_reg channel = bld.vgrf(BRW_REGISTER_TYPE_UD, 1);
      fwa_bld.AND(channel, dword_index, brw_imm_ud(3u));
      channel_mask = intexp2(fwa_bld, channel);
      /* Then the channel masks need to be in bits 23:16. */
      fwa_bld.SHL(channel_mask, channel_mask, brw_imm_ud(16u));
   }

   /* Store the control data bits in the message payload and send it. */
   unsigned mlen = 2;
   if (channel_mask.file != BAD_FILE)
      mlen += 4; /* channel masks, plus 3 extra copies of the data */
   if (per_slot_offset.file != BAD_FILE)
      mlen++;

   fs_reg payload = bld.vgrf(BRW_REGISTER_TYPE_UD, mlen);
   fs_reg *sources = ralloc_array(mem_ctx, fs_reg, mlen);
   unsigned i = 0;
   sources[i++] = fs_reg(retype(brw_vec8_grf(1, 0), BRW_REGISTER_TYPE_UD));
   if (per_slot_offset.file != BAD_FILE)
      sources[i++] = per_slot_offset;
   if (channel_mask.file != BAD_FILE)
      sources[i++] = channel_mask;
   while (i < mlen) {
      sources[i++] = this->control_data_bits;
   }

   abld.LOAD_PAYLOAD(payload, sources, mlen, mlen);
   fs_inst *inst = abld.emit(opcode, reg_undef, payload);
   inst->mlen = mlen;
   /* We need to increment Global Offset by 256-bits to make room for
    * Broadwell's extra "Vertex Count" payload at the beginning of the
    * URB entry.  Since this is an OWord message, Global Offset is counted
    * in 128-bit units, so we must set it to 2.
    */
   if (gs_prog_data->static_vertex_count == -1)
      inst->offset = 2;
}

void
fs_visitor::set_gs_stream_control_data_bits(const fs_reg &vertex_count,
                                            unsigned stream_id)
{
   /* control_data_bits |= stream_id << ((2 * (vertex_count - 1)) % 32) */

   /* Note: we are calling this *before* increasing vertex_count, so
    * this->vertex_count == vertex_count - 1 in the formula above.
    */

   /* Stream mode uses 2 bits per vertex */
   assert(gs_compile->control_data_bits_per_vertex == 2);

   /* Must be a valid stream */
   assert(stream_id < MAX_VERTEX_STREAMS);

   /* Control data bits are initialized to 0 so we don't have to set any
    * bits when sending vertices to stream 0.
    */
   if (stream_id == 0)
      return;

   const fs_builder abld = bld.annotate("set stream control data bits", NULL);

   /* reg::sid = stream_id */
   fs_reg sid = bld.vgrf(BRW_REGISTER_TYPE_UD, 1);
   abld.MOV(sid, brw_imm_ud(stream_id));

   /* reg:shift_count = 2 * (vertex_count - 1) */
   fs_reg shift_count = bld.vgrf(BRW_REGISTER_TYPE_UD, 1);
   abld.SHL(shift_count, vertex_count, brw_imm_ud(1u));

   /* Note: we're relying on the fact that the GEN SHL instruction only pays
    * attention to the lower 5 bits of its second source argument, so on this
    * architecture, stream_id << 2 * (vertex_count - 1) is equivalent to
    * stream_id << ((2 * (vertex_count - 1)) % 32).
    */
   fs_reg mask = bld.vgrf(BRW_REGISTER_TYPE_UD, 1);
   abld.SHL(mask, sid, shift_count);
   abld.OR(this->control_data_bits, this->control_data_bits, mask);
}

void
fs_visitor::emit_gs_vertex(const nir_src &vertex_count_nir_src,
                           unsigned stream_id)
{
   assert(stage == MESA_SHADER_GEOMETRY);

   struct brw_gs_prog_data *gs_prog_data = brw_gs_prog_data(prog_data);

   fs_reg vertex_count = get_nir_src(vertex_count_nir_src);
   vertex_count.type = BRW_REGISTER_TYPE_UD;

   /* Haswell and later hardware ignores the "Render Stream Select" bits
    * from the 3DSTATE_STREAMOUT packet when the SOL stage is disabled,
    * and instead sends all primitives down the pipeline for rasterization.
    * If the SOL stage is enabled, "Render Stream Select" is honored and
    * primitives bound to non-zero streams are discarded after stream output.
    *
    * Since the only purpose of primives sent to non-zero streams is to
    * be recorded by transform feedback, we can simply discard all geometry
    * bound to these streams when transform feedback is disabled.
    */
   if (stream_id > 0 && !nir->info.has_transform_feedback_varyings)
      return;

   /* If we're outputting 32 control data bits or less, then we can wait
    * until the shader is over to output them all.  Otherwise we need to
    * output them as we go.  Now is the time to do it, since we're about to
    * output the vertex_count'th vertex, so it's guaranteed that the
    * control data bits associated with the (vertex_count - 1)th vertex are
    * correct.
    */
   if (gs_compile->control_data_header_size_bits > 32) {
      const fs_builder abld =
         bld.annotate("emit vertex: emit control data bits");

      /* Only emit control data bits if we've finished accumulating a batch
       * of 32 bits.  This is the case when:
       *
       *     (vertex_count * bits_per_vertex) % 32 == 0
       *
       * (in other words, when the last 5 bits of vertex_count *
       * bits_per_vertex are 0).  Assuming bits_per_vertex == 2^n for some
       * integer n (which is always the case, since bits_per_vertex is
       * always 1 or 2), this is equivalent to requiring that the last 5-n
       * bits of vertex_count are 0:
       *
       *     vertex_count & (2^(5-n) - 1) == 0
       *
       * 2^(5-n) == 2^5 / 2^n == 32 / bits_per_vertex, so this is
       * equivalent to:
       *
       *     vertex_count & (32 / bits_per_vertex - 1) == 0
       *
       * TODO: If vertex_count is an immediate, we could do some of this math
       *       at compile time...
       */
      fs_inst *inst =
         abld.AND(bld.null_reg_d(), vertex_count,
                  brw_imm_ud(32u / gs_compile->control_data_bits_per_vertex - 1u));
      inst->conditional_mod = BRW_CONDITIONAL_Z;

      abld.IF(BRW_PREDICATE_NORMAL);
      /* If vertex_count is 0, then no control data bits have been
       * accumulated yet, so we can skip emitting them.
       */
      abld.CMP(bld.null_reg_d(), vertex_count, brw_imm_ud(0u),
               BRW_CONDITIONAL_NEQ);
      abld.IF(BRW_PREDICATE_NORMAL);
      emit_gs_control_data_bits(vertex_count);
      abld.emit(BRW_OPCODE_ENDIF);

      /* Reset control_data_bits to 0 so we can start accumulating a new
       * batch.
       *
       * Note: in the case where vertex_count == 0, this neutralizes the
       * effect of any call to EndPrimitive() that the shader may have
       * made before outputting its first vertex.
       */
      inst = abld.MOV(this->control_data_bits, brw_imm_ud(0u));
      inst->force_writemask_all = true;
      abld.emit(BRW_OPCODE_ENDIF);
   }

   emit_urb_writes(vertex_count);

   /* In stream mode we have to set control data bits for all vertices
    * unless we have disabled control data bits completely (which we do
    * do for GL_POINTS outputs that don't use streams).
    */
   if (gs_compile->control_data_header_size_bits > 0 &&
       gs_prog_data->control_data_format ==
          GEN7_GS_CONTROL_DATA_FORMAT_GSCTL_SID) {
      set_gs_stream_control_data_bits(vertex_count, stream_id);
   }
}

void
fs_visitor::emit_gs_input_load(const fs_reg &dst,
                               const nir_src &vertex_src,
                               unsigned base_offset,
                               const nir_src &offset_src,
                               unsigned num_components,
                               unsigned first_component)
{
   assert(type_sz(dst.type) == 4);
   struct brw_gs_prog_data *gs_prog_data = brw_gs_prog_data(prog_data);
   const unsigned push_reg_count = gs_prog_data->base.urb_read_length * 8;

   /* TODO: figure out push input layout for invocations == 1 */
   if (gs_prog_data->invocations == 1 &&
       nir_src_is_const(offset_src) && nir_src_is_const(vertex_src) &&
       4 * (base_offset + nir_src_as_uint(offset_src)) < push_reg_count) {
      int imm_offset = (base_offset + nir_src_as_uint(offset_src)) * 4 +
                       nir_src_as_uint(vertex_src) * push_reg_count;
      for (unsigned i = 0; i < num_components; i++) {
         bld.MOV(offset(dst, bld, i),
                 fs_reg(ATTR, imm_offset + i + first_component, dst.type));
      }
      return;
   }

   /* Resort to the pull model.  Ensure the VUE handles are provided. */
   assert(gs_prog_data->base.include_vue_handles);

   unsigned first_icp_handle = gs_prog_data->include_primitive_id ? 3 : 2;
   fs_reg icp_handle = bld.vgrf(BRW_REGISTER_TYPE_UD, 1);

   if (gs_prog_data->invocations == 1) {
      if (nir_src_is_const(vertex_src)) {
         /* The vertex index is constant; just select the proper URB handle. */
         icp_handle =
            retype(brw_vec8_grf(first_icp_handle + nir_src_as_uint(vertex_src), 0),
                   BRW_REGISTER_TYPE_UD);
      } else {
         /* The vertex index is non-constant.  We need to use indirect
          * addressing to fetch the proper URB handle.
          *
          * First, we start with the sequence <7, 6, 5, 4, 3, 2, 1, 0>
          * indicating that channel <n> should read the handle from
          * DWord <n>.  We convert that to bytes by multiplying by 4.
          *
          * Next, we convert the vertex index to bytes by multiplying
          * by 32 (shifting by 5), and add the two together.  This is
          * the final indirect byte offset.
          */
         fs_reg sequence = bld.vgrf(BRW_REGISTER_TYPE_UW, 1);
         fs_reg channel_offsets = bld.vgrf(BRW_REGISTER_TYPE_UD, 1);
         fs_reg vertex_offset_bytes = bld.vgrf(BRW_REGISTER_TYPE_UD, 1);
         fs_reg icp_offset_bytes = bld.vgrf(BRW_REGISTER_TYPE_UD, 1);

         /* sequence = <7, 6, 5, 4, 3, 2, 1, 0> */
         bld.MOV(sequence, fs_reg(brw_imm_v(0x76543210)));
         /* channel_offsets = 4 * sequence = <28, 24, 20, 16, 12, 8, 4, 0> */
         bld.SHL(channel_offsets, sequence, brw_imm_ud(2u));
         /* Convert vertex_index to bytes (multiply by 32) */
         bld.SHL(vertex_offset_bytes,
                 retype(get_nir_src(vertex_src), BRW_REGISTER_TYPE_UD),
                 brw_imm_ud(5u));
         bld.ADD(icp_offset_bytes, vertex_offset_bytes, channel_offsets);

         /* Use first_icp_handle as the base offset.  There is one register
          * of URB handles per vertex, so inform the register allocator that
          * we might read up to nir->info.gs.vertices_in registers.
          */
         bld.emit(SHADER_OPCODE_MOV_INDIRECT, icp_handle,
                  retype(brw_vec8_grf(first_icp_handle, 0), icp_handle.type),
                  fs_reg(icp_offset_bytes),
                  brw_imm_ud(nir->info.gs.vertices_in * REG_SIZE));
      }
   } else {
      assert(gs_prog_data->invocations > 1);

      if (nir_src_is_const(vertex_src)) {
         unsigned vertex = nir_src_as_uint(vertex_src);
         assert(devinfo->gen >= 9 || vertex <= 5);
         bld.MOV(icp_handle,
                 retype(brw_vec1_grf(first_icp_handle + vertex / 8, vertex % 8),
                        BRW_REGISTER_TYPE_UD));
      } else {
         /* The vertex index is non-constant.  We need to use indirect
          * addressing to fetch the proper URB handle.
          *
          */
         fs_reg icp_offset_bytes = bld.vgrf(BRW_REGISTER_TYPE_UD, 1);

         /* Convert vertex_index to bytes (multiply by 4) */
         bld.SHL(icp_offset_bytes,
                 retype(get_nir_src(vertex_src), BRW_REGISTER_TYPE_UD),
                 brw_imm_ud(2u));

         /* Use first_icp_handle as the base offset.  There is one DWord
          * of URB handles per vertex, so inform the register allocator that
          * we might read up to ceil(nir->info.gs.vertices_in / 8) registers.
          */
         bld.emit(SHADER_OPCODE_MOV_INDIRECT, icp_handle,
                  retype(brw_vec8_grf(first_icp_handle, 0), icp_handle.type),
                  fs_reg(icp_offset_bytes),
                  brw_imm_ud(DIV_ROUND_UP(nir->info.gs.vertices_in, 8) *
                             REG_SIZE));
      }
   }

   fs_inst *inst;
   fs_reg indirect_offset = get_nir_src(offset_src);

   if (nir_src_is_const(offset_src)) {
      /* Constant indexing - use global offset. */
      if (first_component != 0) {
         unsigned read_components = num_components + first_component;
         fs_reg tmp = bld.vgrf(dst.type, read_components);
         inst = bld.emit(SHADER_OPCODE_URB_READ_SIMD8, tmp, icp_handle);
         inst->size_written = read_components *
                              tmp.component_size(inst->exec_size);
         for (unsigned i = 0; i < num_components; i++) {
            bld.MOV(offset(dst, bld, i),
                    offset(tmp, bld, i + first_component));
         }
      } else {
         inst = bld.emit(SHADER_OPCODE_URB_READ_SIMD8, dst, icp_handle);
         inst->size_written = num_components *
                              dst.component_size(inst->exec_size);
      }
      inst->offset = base_offset + nir_src_as_uint(offset_src);
      inst->mlen = 1;
   } else {
      /* Indirect indexing - use per-slot offsets as well. */
      const fs_reg srcs[] = { icp_handle, indirect_offset };
      unsigned read_components = num_components + first_component;
      fs_reg tmp = bld.vgrf(dst.type, read_components);
      fs_reg payload = bld.vgrf(BRW_REGISTER_TYPE_UD, 2);
      bld.LOAD_PAYLOAD(payload, srcs, ARRAY_SIZE(srcs), 0);
      if (first_component != 0) {
         inst = bld.emit(SHADER_OPCODE_URB_READ_SIMD8_PER_SLOT, tmp,
                         payload);
         inst->size_written = read_components *
                              tmp.component_size(inst->exec_size);
         for (unsigned i = 0; i < num_components; i++) {
            bld.MOV(offset(dst, bld, i),
                    offset(tmp, bld, i + first_component));
         }
      } else {
         inst = bld.emit(SHADER_OPCODE_URB_READ_SIMD8_PER_SLOT, dst, payload);
         inst->size_written = num_components *
                              dst.component_size(inst->exec_size);
      }
      inst->offset = base_offset;
      inst->mlen = 2;
   }
}

fs_reg
fs_visitor::get_indirect_offset(nir_intrinsic_instr *instr)
{
   nir_src *offset_src = nir_get_io_offset_src(instr);

   if (nir_src_is_const(*offset_src)) {
      /* The only constant offset we should find is 0.  brw_nir.c's
       * add_const_offset_to_base() will fold other constant offsets
       * into instr->const_index[0].
       */
      assert(nir_src_as_uint(*offset_src) == 0);
      return fs_reg();
   }

   return get_nir_src(*offset_src);
}

void
fs_visitor::nir_emit_vs_intrinsic(const fs_builder &bld,
                                  nir_intrinsic_instr *instr)
{
   assert(stage == MESA_SHADER_VERTEX);

   fs_reg dest;
   if (nir_intrinsic_infos[instr->intrinsic].has_dest)
      dest = get_nir_dest(instr->dest);

   switch (instr->intrinsic) {
   case nir_intrinsic_load_vertex_id:
   case nir_intrinsic_load_base_vertex:
      unreachable("should be lowered by nir_lower_system_values()");

   case nir_intrinsic_load_input: {
      assert(nir_dest_bit_size(instr->dest) == 32);
      fs_reg src = fs_reg(ATTR, nir_intrinsic_base(instr) * 4, dest.type);
      src = offset(src, bld, nir_intrinsic_component(instr));
      src = offset(src, bld, nir_src_as_uint(instr->src[0]));

      for (unsigned i = 0; i < instr->num_components; i++)
         bld.MOV(offset(dest, bld, i), offset(src, bld, i));
      break;
   }

   case nir_intrinsic_load_vertex_id_zero_base:
   case nir_intrinsic_load_instance_id:
   case nir_intrinsic_load_base_instance:
   case nir_intrinsic_load_draw_id:
   case nir_intrinsic_load_first_vertex:
   case nir_intrinsic_load_is_indexed_draw:
      unreachable("lowered by brw_nir_lower_vs_inputs");

   default:
      nir_emit_intrinsic(bld, instr);
      break;
   }
}

fs_reg
fs_visitor::get_tcs_single_patch_icp_handle(const fs_builder &bld,
                                            nir_intrinsic_instr *instr)
{
   struct brw_tcs_prog_data *tcs_prog_data = brw_tcs_prog_data(prog_data);
   const nir_src &vertex_src = instr->src[0];
   nir_intrinsic_instr *vertex_intrin = nir_src_as_intrinsic(vertex_src);
   fs_reg icp_handle;

   if (nir_src_is_const(vertex_src)) {
      /* Emit a MOV to resolve <0,1,0> regioning. */
      icp_handle = bld.vgrf(BRW_REGISTER_TYPE_UD, 1);
      unsigned vertex = nir_src_as_uint(vertex_src);
      bld.MOV(icp_handle,
              retype(brw_vec1_grf(1 + (vertex >> 3), vertex & 7),
                     BRW_REGISTER_TYPE_UD));
   } else if (tcs_prog_data->instances == 1 && vertex_intrin &&
              vertex_intrin->intrinsic == nir_intrinsic_load_invocation_id) {
      /* For the common case of only 1 instance, an array index of
       * gl_InvocationID means reading g1.  Skip all the indirect work.
       */
      icp_handle = retype(brw_vec8_grf(1, 0), BRW_REGISTER_TYPE_UD);
   } else {
      /* The vertex index is non-constant.  We need to use indirect
       * addressing to fetch the proper URB handle.
       */
      icp_handle = bld.vgrf(BRW_REGISTER_TYPE_UD, 1);

      /* Each ICP handle is a single DWord (4 bytes) */
      fs_reg vertex_offset_bytes = bld.vgrf(BRW_REGISTER_TYPE_UD, 1);
      bld.SHL(vertex_offset_bytes,
              retype(get_nir_src(vertex_src), BRW_REGISTER_TYPE_UD),
              brw_imm_ud(2u));

      /* Start at g1.  We might read up to 4 registers. */
      bld.emit(SHADER_OPCODE_MOV_INDIRECT, icp_handle,
               retype(brw_vec8_grf(1, 0), icp_handle.type), vertex_offset_bytes,
               brw_imm_ud(4 * REG_SIZE));
   }

   return icp_handle;
}

fs_reg
fs_visitor::get_tcs_eight_patch_icp_handle(const fs_builder &bld,
                                           nir_intrinsic_instr *instr)
{
   struct brw_tcs_prog_key *tcs_key = (struct brw_tcs_prog_key *) key;
   struct brw_tcs_prog_data *tcs_prog_data = brw_tcs_prog_data(prog_data);
   const nir_src &vertex_src = instr->src[0];

   unsigned first_icp_handle = tcs_prog_data->include_primitive_id ? 3 : 2;

   if (nir_src_is_const(vertex_src)) {
      return fs_reg(retype(brw_vec8_grf(first_icp_handle +
                                        nir_src_as_uint(vertex_src), 0),
                           BRW_REGISTER_TYPE_UD));
   }

   /* The vertex index is non-constant.  We need to use indirect
    * addressing to fetch the proper URB handle.
    *
    * First, we start with the sequence <7, 6, 5, 4, 3, 2, 1, 0>
    * indicating that channel <n> should read the handle from
    * DWord <n>.  We convert that to bytes by multiplying by 4.
    *
    * Next, we convert the vertex index to bytes by multiplying
    * by 32 (shifting by 5), and add the two together.  This is
    * the final indirect byte offset.
    */
   fs_reg icp_handle = bld.vgrf(BRW_REGISTER_TYPE_UD, 1);
   fs_reg sequence = bld.vgrf(BRW_REGISTER_TYPE_UW, 1);
   fs_reg channel_offsets = bld.vgrf(BRW_REGISTER_TYPE_UD, 1);
   fs_reg vertex_offset_bytes = bld.vgrf(BRW_REGISTER_TYPE_UD, 1);
   fs_reg icp_offset_bytes = bld.vgrf(BRW_REGISTER_TYPE_UD, 1);

   /* sequence = <7, 6, 5, 4, 3, 2, 1, 0> */
   bld.MOV(sequence, fs_reg(brw_imm_v(0x76543210)));
   /* channel_offsets = 4 * sequence = <28, 24, 20, 16, 12, 8, 4, 0> */
   bld.SHL(channel_offsets, sequence, brw_imm_ud(2u));
   /* Convert vertex_index to bytes (multiply by 32) */
   bld.SHL(vertex_offset_bytes,
           retype(get_nir_src(vertex_src), BRW_REGISTER_TYPE_UD),
           brw_imm_ud(5u));
   bld.ADD(icp_offset_bytes, vertex_offset_bytes, channel_offsets);

   /* Use first_icp_handle as the base offset.  There is one register
    * of URB handles per vertex, so inform the register allocator that
    * we might read up to nir->info.gs.vertices_in registers.
    */
   bld.emit(SHADER_OPCODE_MOV_INDIRECT, icp_handle,
            retype(brw_vec8_grf(first_icp_handle, 0), icp_handle.type),
            icp_offset_bytes, brw_imm_ud(tcs_key->input_vertices * REG_SIZE));

   return icp_handle;
}

struct brw_reg
fs_visitor::get_tcs_output_urb_handle()
{
   struct brw_vue_prog_data *vue_prog_data = brw_vue_prog_data(prog_data);

   if (vue_prog_data->dispatch_mode == DISPATCH_MODE_TCS_SINGLE_PATCH) {
      return retype(brw_vec1_grf(0, 0), BRW_REGISTER_TYPE_UD);
   } else {
      assert(vue_prog_data->dispatch_mode == DISPATCH_MODE_TCS_8_PATCH);
      return retype(brw_vec8_grf(1, 0), BRW_REGISTER_TYPE_UD);
   }
}

void
fs_visitor::nir_emit_tcs_intrinsic(const fs_builder &bld,
                                   nir_intrinsic_instr *instr)
{
   assert(stage == MESA_SHADER_TESS_CTRL);
   struct brw_tcs_prog_key *tcs_key = (struct brw_tcs_prog_key *) key;
   struct brw_tcs_prog_data *tcs_prog_data = brw_tcs_prog_data(prog_data);
   struct brw_vue_prog_data *vue_prog_data = &tcs_prog_data->base;

   bool eight_patch =
      vue_prog_data->dispatch_mode == DISPATCH_MODE_TCS_8_PATCH;

   fs_reg dst;
   if (nir_intrinsic_infos[instr->intrinsic].has_dest)
      dst = get_nir_dest(instr->dest);

   switch (instr->intrinsic) {
   case nir_intrinsic_load_primitive_id:
      bld.MOV(dst, fs_reg(eight_patch ? brw_vec8_grf(2, 0)
                                      : brw_vec1_grf(0, 1)));
      break;
   case nir_intrinsic_load_invocation_id:
      bld.MOV(retype(dst, invocation_id.type), invocation_id);
      break;
   case nir_intrinsic_load_patch_vertices_in:
      bld.MOV(retype(dst, BRW_REGISTER_TYPE_D),
              brw_imm_d(tcs_key->input_vertices));
      break;

   case nir_intrinsic_control_barrier: {
      if (tcs_prog_data->instances == 1)
         break;

      fs_reg m0 = bld.vgrf(BRW_REGISTER_TYPE_UD, 1);
      fs_reg m0_2 = component(m0, 2);

      const fs_builder chanbld = bld.exec_all().group(1, 0);

      /* Zero the message header */
      bld.exec_all().MOV(m0, brw_imm_ud(0u));

      if (devinfo->gen < 11) {
         /* Copy "Barrier ID" from r0.2, bits 16:13 */
         chanbld.AND(m0_2, retype(brw_vec1_grf(0, 2), BRW_REGISTER_TYPE_UD),
                     brw_imm_ud(INTEL_MASK(16, 13)));

         /* Shift it up to bits 27:24. */
         chanbld.SHL(m0_2, m0_2, brw_imm_ud(11));
      } else {
         chanbld.AND(m0_2, retype(brw_vec1_grf(0, 2), BRW_REGISTER_TYPE_UD),
                     brw_imm_ud(INTEL_MASK(30, 24)));
      }

      /* Set the Barrier Count and the enable bit */
      if (devinfo->gen < 11) {
         chanbld.OR(m0_2, m0_2,
                    brw_imm_ud(tcs_prog_data->instances << 9 | (1 << 15)));
      } else {
         chanbld.OR(m0_2, m0_2,
                    brw_imm_ud(tcs_prog_data->instances << 8 | (1 << 15)));
      }

      bld.emit(SHADER_OPCODE_BARRIER, bld.null_reg_ud(), m0);
      break;
   }

   case nir_intrinsic_load_input:
      unreachable("nir_lower_io should never give us these.");
      break;

   case nir_intrinsic_load_per_vertex_input: {
      assert(nir_dest_bit_size(instr->dest) == 32);
      fs_reg indirect_offset = get_indirect_offset(instr);
      unsigned imm_offset = instr->const_index[0];
      fs_inst *inst;

      fs_reg icp_handle =
         eight_patch ? get_tcs_eight_patch_icp_handle(bld, instr)
                     : get_tcs_single_patch_icp_handle(bld, instr);

      /* We can only read two double components with each URB read, so
       * we send two read messages in that case, each one loading up to
       * two double components.
       */
      unsigned num_components = instr->num_components;
      unsigned first_component = nir_intrinsic_component(instr);

      if (indirect_offset.file == BAD_FILE) {
         /* Constant indexing - use global offset. */
         if (first_component != 0) {
            unsigned read_components = num_components + first_component;
            fs_reg tmp = bld.vgrf(dst.type, read_components);
            inst = bld.emit(SHADER_OPCODE_URB_READ_SIMD8, tmp, icp_handle);
            for (unsigned i = 0; i < num_components; i++) {
               bld.MOV(offset(dst, bld, i),
                       offset(tmp, bld, i + first_component));
            }
         } else {
            inst = bld.emit(SHADER_OPCODE_URB_READ_SIMD8, dst, icp_handle);
         }
         inst->offset = imm_offset;
         inst->mlen = 1;
      } else {
         /* Indirect indexing - use per-slot offsets as well. */
         const fs_reg srcs[] = { icp_handle, indirect_offset };
         fs_reg payload = bld.vgrf(BRW_REGISTER_TYPE_UD, 2);
         bld.LOAD_PAYLOAD(payload, srcs, ARRAY_SIZE(srcs), 0);
         if (first_component != 0) {
            unsigned read_components = num_components + first_component;
            fs_reg tmp = bld.vgrf(dst.type, read_components);
            inst = bld.emit(SHADER_OPCODE_URB_READ_SIMD8_PER_SLOT, tmp,
                            payload);
            for (unsigned i = 0; i < num_components; i++) {
               bld.MOV(offset(dst, bld, i),
                       offset(tmp, bld, i + first_component));
            }
         } else {
            inst = bld.emit(SHADER_OPCODE_URB_READ_SIMD8_PER_SLOT, dst,
                            payload);
         }
         inst->offset = imm_offset;
         inst->mlen = 2;
      }
      inst->size_written = (num_components + first_component) *
                           inst->dst.component_size(inst->exec_size);

      /* Copy the temporary to the destination to deal with writemasking.
       *
       * Also attempt to deal with gl_PointSize being in the .w component.
       */
      if (inst->offset == 0 && indirect_offset.file == BAD_FILE) {
         assert(type_sz(dst.type) == 4);
         inst->dst = bld.vgrf(dst.type, 4);
         inst->size_written = 4 * REG_SIZE;
         bld.MOV(dst, offset(inst->dst, bld, 3));
      }
      break;
   }

   case nir_intrinsic_load_output:
   case nir_intrinsic_load_per_vertex_output: {
      assert(nir_dest_bit_size(instr->dest) == 32);
      fs_reg indirect_offset = get_indirect_offset(instr);
      unsigned imm_offset = instr->const_index[0];
      unsigned first_component = nir_intrinsic_component(instr);

      struct brw_reg output_handles = get_tcs_output_urb_handle();

      fs_inst *inst;
      if (indirect_offset.file == BAD_FILE) {
         /* This MOV replicates the output handle to all enabled channels
          * is SINGLE_PATCH mode.
          */
         fs_reg patch_handle = bld.vgrf(BRW_REGISTER_TYPE_UD, 1);
         bld.MOV(patch_handle, output_handles);

         {
            if (first_component != 0) {
               unsigned read_components =
                  instr->num_components + first_component;
               fs_reg tmp = bld.vgrf(dst.type, read_components);
               inst = bld.emit(SHADER_OPCODE_URB_READ_SIMD8, tmp,
                               patch_handle);
               inst->size_written = read_components * REG_SIZE;
               for (unsigned i = 0; i < instr->num_components; i++) {
                  bld.MOV(offset(dst, bld, i),
                          offset(tmp, bld, i + first_component));
               }
            } else {
               inst = bld.emit(SHADER_OPCODE_URB_READ_SIMD8, dst,
                               patch_handle);
               inst->size_written = instr->num_components * REG_SIZE;
            }
            inst->offset = imm_offset;
            inst->mlen = 1;
         }
      } else {
         /* Indirect indexing - use per-slot offsets as well. */
         const fs_reg srcs[] = { output_handles, indirect_offset };
         fs_reg payload = bld.vgrf(BRW_REGISTER_TYPE_UD, 2);
         bld.LOAD_PAYLOAD(payload, srcs, ARRAY_SIZE(srcs), 0);
         if (first_component != 0) {
            unsigned read_components =
               instr->num_components + first_component;
            fs_reg tmp = bld.vgrf(dst.type, read_components);
            inst = bld.emit(SHADER_OPCODE_URB_READ_SIMD8_PER_SLOT, tmp,
                            payload);
            inst->size_written = read_components * REG_SIZE;
            for (unsigned i = 0; i < instr->num_components; i++) {
               bld.MOV(offset(dst, bld, i),
                       offset(tmp, bld, i + first_component));
            }
         } else {
            inst = bld.emit(SHADER_OPCODE_URB_READ_SIMD8_PER_SLOT, dst,
                            payload);
            inst->size_written = instr->num_components * REG_SIZE;
         }
         inst->offset = imm_offset;
         inst->mlen = 2;
      }
      break;
   }

   case nir_intrinsic_store_output:
   case nir_intrinsic_store_per_vertex_output: {
      assert(nir_src_bit_size(instr->src[0]) == 32);
      fs_reg value = get_nir_src(instr->src[0]);
      fs_reg indirect_offset = get_indirect_offset(instr);
      unsigned imm_offset = instr->const_index[0];
      unsigned mask = instr->const_index[1];
      unsigned header_regs = 0;
      struct brw_reg output_handles = get_tcs_output_urb_handle();

      fs_reg srcs[7];
      srcs[header_regs++] = output_handles;

      if (indirect_offset.file != BAD_FILE) {
         srcs[header_regs++] = indirect_offset;
      }

      if (mask == 0)
         break;

      unsigned num_components = util_last_bit(mask);
      enum opcode opcode;

      /* We can only pack two 64-bit components in a single message, so send
       * 2 messages if we have more components
       */
      unsigned first_component = nir_intrinsic_component(instr);
      mask = mask << first_component;

      if (mask != WRITEMASK_XYZW) {
         srcs[header_regs++] = brw_imm_ud(mask << 16);
         opcode = indirect_offset.file != BAD_FILE ?
            SHADER_OPCODE_URB_WRITE_SIMD8_MASKED_PER_SLOT :
            SHADER_OPCODE_URB_WRITE_SIMD8_MASKED;
      } else {
         opcode = indirect_offset.file != BAD_FILE ?
            SHADER_OPCODE_URB_WRITE_SIMD8_PER_SLOT :
            SHADER_OPCODE_URB_WRITE_SIMD8;
      }

      for (unsigned i = 0; i < num_components; i++) {
         if (!(mask & (1 << (i + first_component))))
            continue;

         srcs[header_regs + i + first_component] = offset(value, bld, i);
      }

      unsigned mlen = header_regs + num_components + first_component;
      fs_reg payload =
         bld.vgrf(BRW_REGISTER_TYPE_UD, mlen);
      bld.LOAD_PAYLOAD(payload, srcs, mlen, header_regs);

      fs_inst *inst = bld.emit(opcode, bld.null_reg_ud(), payload);
      inst->offset = imm_offset;
      inst->mlen = mlen;
      break;
   }

   default:
      nir_emit_intrinsic(bld, instr);
      break;
   }
}

void
fs_visitor::nir_emit_tes_intrinsic(const fs_builder &bld,
                                   nir_intrinsic_instr *instr)
{
   assert(stage == MESA_SHADER_TESS_EVAL);
   struct brw_tes_prog_data *tes_prog_data = brw_tes_prog_data(prog_data);

   fs_reg dest;
   if (nir_intrinsic_infos[instr->intrinsic].has_dest)
      dest = get_nir_dest(instr->dest);

   switch (instr->intrinsic) {
   case nir_intrinsic_load_primitive_id:
      bld.MOV(dest, fs_reg(brw_vec1_grf(0, 1)));
      break;
   case nir_intrinsic_load_tess_coord:
      /* gl_TessCoord is part of the payload in g1-3 */
      for (unsigned i = 0; i < 3; i++) {
         bld.MOV(offset(dest, bld, i), fs_reg(brw_vec8_grf(1 + i, 0)));
      }
      break;

   case nir_intrinsic_load_input:
   case nir_intrinsic_load_per_vertex_input: {
      assert(nir_dest_bit_size(instr->dest) == 32);
      fs_reg indirect_offset = get_indirect_offset(instr);
      unsigned imm_offset = instr->const_index[0];
      unsigned first_component = nir_intrinsic_component(instr);

      fs_inst *inst;
      if (indirect_offset.file == BAD_FILE) {
         /* Arbitrarily only push up to 32 vec4 slots worth of data,
          * which is 16 registers (since each holds 2 vec4 slots).
          */
         const unsigned max_push_slots = 32;
         if (imm_offset < max_push_slots) {
            fs_reg src = fs_reg(ATTR, imm_offset / 2, dest.type);
            for (int i = 0; i < instr->num_components; i++) {
               unsigned comp = 4 * (imm_offset % 2) + i + first_component;
               bld.MOV(offset(dest, bld, i), component(src, comp));
            }

            tes_prog_data->base.urb_read_length =
               MAX2(tes_prog_data->base.urb_read_length,
                    (imm_offset / 2) + 1);
         } else {
            /* Replicate the patch handle to all enabled channels */
            const fs_reg srcs[] = {
               retype(brw_vec1_grf(0, 0), BRW_REGISTER_TYPE_UD)
            };
            fs_reg patch_handle = bld.vgrf(BRW_REGISTER_TYPE_UD, 1);
            bld.LOAD_PAYLOAD(patch_handle, srcs, ARRAY_SIZE(srcs), 0);

            if (first_component != 0) {
               unsigned read_components =
                  instr->num_components + first_component;
               fs_reg tmp = bld.vgrf(dest.type, read_components);
               inst = bld.emit(SHADER_OPCODE_URB_READ_SIMD8, tmp,
                               patch_handle);
               inst->size_written = read_components * REG_SIZE;
               for (unsigned i = 0; i < instr->num_components; i++) {
                  bld.MOV(offset(dest, bld, i),
                          offset(tmp, bld, i + first_component));
               }
            } else {
               inst = bld.emit(SHADER_OPCODE_URB_READ_SIMD8, dest,
                               patch_handle);
               inst->size_written = instr->num_components * REG_SIZE;
            }
            inst->mlen = 1;
            inst->offset = imm_offset;
         }
      } else {
         /* Indirect indexing - use per-slot offsets as well. */

         /* We can only read two double components with each URB read, so
          * we send two read messages in that case, each one loading up to
          * two double components.
          */
         unsigned num_components = instr->num_components;
         const fs_reg srcs[] = {
            retype(brw_vec1_grf(0, 0), BRW_REGISTER_TYPE_UD),
            indirect_offset
         };
         fs_reg payload = bld.vgrf(BRW_REGISTER_TYPE_UD, 2);
         bld.LOAD_PAYLOAD(payload, srcs, ARRAY_SIZE(srcs), 0);

         if (first_component != 0) {
            unsigned read_components =
                num_components + first_component;
            fs_reg tmp = bld.vgrf(dest.type, read_components);
            inst = bld.emit(SHADER_OPCODE_URB_READ_SIMD8_PER_SLOT, tmp,
                            payload);
            for (unsigned i = 0; i < num_components; i++) {
               bld.MOV(offset(dest, bld, i),
                       offset(tmp, bld, i + first_component));
            }
         } else {
            inst = bld.emit(SHADER_OPCODE_URB_READ_SIMD8_PER_SLOT, dest,
                            payload);
         }
         inst->mlen = 2;
         inst->offset = imm_offset;
         inst->size_written = (num_components + first_component) *
                              inst->dst.component_size(inst->exec_size);
      }
      break;
   }
   default:
      nir_emit_intrinsic(bld, instr);
      break;
   }
}

void
fs_visitor::nir_emit_gs_intrinsic(const fs_builder &bld,
                                  nir_intrinsic_instr *instr)
{
   assert(stage == MESA_SHADER_GEOMETRY);
   fs_reg indirect_offset;

   fs_reg dest;
   if (nir_intrinsic_infos[instr->intrinsic].has_dest)
      dest = get_nir_dest(instr->dest);

   switch (instr->intrinsic) {
   case nir_intrinsic_load_primitive_id:
      assert(stage == MESA_SHADER_GEOMETRY);
      assert(brw_gs_prog_data(prog_data)->include_primitive_id);
      bld.MOV(retype(dest, BRW_REGISTER_TYPE_UD),
              retype(fs_reg(brw_vec8_grf(2, 0)), BRW_REGISTER_TYPE_UD));
      break;

   case nir_intrinsic_load_input:
      unreachable("load_input intrinsics are invalid for the GS stage");

   case nir_intrinsic_load_per_vertex_input:
      emit_gs_input_load(dest, instr->src[0], instr->const_index[0],
                         instr->src[1], instr->num_components,
                         nir_intrinsic_component(instr));
      break;

   case nir_intrinsic_emit_vertex_with_counter:
      emit_gs_vertex(instr->src[0], instr->const_index[0]);
      break;

   case nir_intrinsic_end_primitive_with_counter:
      emit_gs_end_primitive(instr->src[0]);
      break;

   case nir_intrinsic_set_vertex_and_primitive_count:
      bld.MOV(this->final_gs_vertex_count, get_nir_src(instr->src[0]));
      break;

   case nir_intrinsic_load_invocation_id: {
      fs_reg val = nir_system_values[SYSTEM_VALUE_INVOCATION_ID];
      assert(val.file != BAD_FILE);
      dest.type = val.type;
      bld.MOV(dest, val);
      break;
   }

   default:
      nir_emit_intrinsic(bld, instr);
      break;
   }
}

/**
 * Fetch the current render target layer index.
 */
static fs_reg
fetch_render_target_array_index(const fs_builder &bld)
{
   if (bld.shader->devinfo->gen >= 12) {
      /* The render target array index is provided in the thread payload as
       * bits 26:16 of r1.1.
       */
      const fs_reg idx = bld.vgrf(BRW_REGISTER_TYPE_UD);
      bld.AND(idx, brw_uw1_reg(BRW_GENERAL_REGISTER_FILE, 1, 3),
              brw_imm_uw(0x7ff));
      return idx;
   } else if (bld.shader->devinfo->gen >= 6) {
      /* The render target array index is provided in the thread payload as
       * bits 26:16 of r0.0.
       */
      const fs_reg idx = bld.vgrf(BRW_REGISTER_TYPE_UD);
      bld.AND(idx, brw_uw1_reg(BRW_GENERAL_REGISTER_FILE, 0, 1),
              brw_imm_uw(0x7ff));
      return idx;
   } else {
      /* Pre-SNB we only ever render into the first layer of the framebuffer
       * since layered rendering is not implemented.
       */
      return brw_imm_ud(0);
   }
}

/**
 * Fake non-coherent framebuffer read implemented using TXF to fetch from the
 * framebuffer at the current fragment coordinates and sample index.
 */
fs_inst *
fs_visitor::emit_non_coherent_fb_read(const fs_builder &bld, const fs_reg &dst,
                                      unsigned target)
{
   const struct gen_device_info *devinfo = bld.shader->devinfo;

   assert(bld.shader->stage == MESA_SHADER_FRAGMENT);
   const brw_wm_prog_key *wm_key =
      reinterpret_cast<const brw_wm_prog_key *>(key);
   assert(!wm_key->coherent_fb_fetch);
   const struct brw_wm_prog_data *wm_prog_data =
      brw_wm_prog_data(stage_prog_data);

   /* Calculate the surface index relative to the start of the texture binding
    * table block, since that's what the texturing messages expect.
    */
   const unsigned surface = target +
      wm_prog_data->binding_table.render_target_read_start -
      wm_prog_data->base.binding_table.texture_start;

   /* Calculate the fragment coordinates. */
   const fs_reg coords = bld.vgrf(BRW_REGISTER_TYPE_UD, 3);
   bld.MOV(offset(coords, bld, 0), pixel_x);
   bld.MOV(offset(coords, bld, 1), pixel_y);
   bld.MOV(offset(coords, bld, 2), fetch_render_target_array_index(bld));

   /* Calculate the sample index and MCS payload when multisampling.  Luckily
    * the MCS fetch message behaves deterministically for UMS surfaces, so it
    * shouldn't be necessary to recompile based on whether the framebuffer is
    * CMS or UMS.
    */
   if (wm_key->multisample_fbo &&
       nir_system_values[SYSTEM_VALUE_SAMPLE_ID].file == BAD_FILE)
      nir_system_values[SYSTEM_VALUE_SAMPLE_ID] = *emit_sampleid_setup();

   const fs_reg sample = nir_system_values[SYSTEM_VALUE_SAMPLE_ID];
   const fs_reg mcs = wm_key->multisample_fbo ?
      emit_mcs_fetch(coords, 3, brw_imm_ud(surface), fs_reg()) : fs_reg();

   /* Use either a normal or a CMS texel fetch message depending on whether
    * the framebuffer is single or multisample.  On SKL+ use the wide CMS
    * message just in case the framebuffer uses 16x multisampling, it should
    * be equivalent to the normal CMS fetch for lower multisampling modes.
    */
   const opcode op = !wm_key->multisample_fbo ? SHADER_OPCODE_TXF_LOGICAL :
                     devinfo->gen >= 9 ? SHADER_OPCODE_TXF_CMS_W_LOGICAL :
                     SHADER_OPCODE_TXF_CMS_LOGICAL;

   /* Emit the instruction. */
   fs_reg srcs[TEX_LOGICAL_NUM_SRCS];
   srcs[TEX_LOGICAL_SRC_COORDINATE]       = coords;
   srcs[TEX_LOGICAL_SRC_LOD]              = brw_imm_ud(0);
   srcs[TEX_LOGICAL_SRC_SAMPLE_INDEX]     = sample;
   srcs[TEX_LOGICAL_SRC_MCS]              = mcs;
   srcs[TEX_LOGICAL_SRC_SURFACE]          = brw_imm_ud(surface);
   srcs[TEX_LOGICAL_SRC_SAMPLER]          = brw_imm_ud(0);
   srcs[TEX_LOGICAL_SRC_COORD_COMPONENTS] = brw_imm_ud(3);
   srcs[TEX_LOGICAL_SRC_GRAD_COMPONENTS]  = brw_imm_ud(0);

   fs_inst *inst = bld.emit(op, dst, srcs, ARRAY_SIZE(srcs));
   inst->size_written = 4 * inst->dst.component_size(inst->exec_size);

   return inst;
}

/**
 * Actual coherent framebuffer read implemented using the native render target
 * read message.  Requires SKL+.
 */
static fs_inst *
emit_coherent_fb_read(const fs_builder &bld, const fs_reg &dst, unsigned target)
{
   assert(bld.shader->devinfo->gen >= 9);
   fs_inst *inst = bld.emit(FS_OPCODE_FB_READ_LOGICAL, dst);
   inst->target = target;
   inst->size_written = 4 * inst->dst.component_size(inst->exec_size);

   return inst;
}

static fs_reg
alloc_temporary(const fs_builder &bld, unsigned size, fs_reg *regs, unsigned n)
{
   if (n && regs[0].file != BAD_FILE) {
      return regs[0];

   } else {
      const fs_reg tmp = bld.vgrf(BRW_REGISTER_TYPE_F, size);

      for (unsigned i = 0; i < n; i++)
         regs[i] = tmp;

      return tmp;
   }
}

static fs_reg
alloc_frag_output(fs_visitor *v, unsigned location)
{
   assert(v->stage == MESA_SHADER_FRAGMENT);
   const brw_wm_prog_key *const key =
      reinterpret_cast<const brw_wm_prog_key *>(v->key);
   const unsigned l = GET_FIELD(location, BRW_NIR_FRAG_OUTPUT_LOCATION);
   const unsigned i = GET_FIELD(location, BRW_NIR_FRAG_OUTPUT_INDEX);

   if (i > 0 || (key->force_dual_color_blend && l == FRAG_RESULT_DATA1))
      return alloc_temporary(v->bld, 4, &v->dual_src_output, 1);

   else if (l == FRAG_RESULT_COLOR)
      return alloc_temporary(v->bld, 4, v->outputs,
                             MAX2(key->nr_color_regions, 1));

   else if (l == FRAG_RESULT_DEPTH)
      return alloc_temporary(v->bld, 1, &v->frag_depth, 1);

   else if (l == FRAG_RESULT_STENCIL)
      return alloc_temporary(v->bld, 1, &v->frag_stencil, 1);

   else if (l == FRAG_RESULT_SAMPLE_MASK)
      return alloc_temporary(v->bld, 1, &v->sample_mask, 1);

   else if (l >= FRAG_RESULT_DATA0 &&
            l < FRAG_RESULT_DATA0 + BRW_MAX_DRAW_BUFFERS)
      return alloc_temporary(v->bld, 4,
                             &v->outputs[l - FRAG_RESULT_DATA0], 1);

   else
      unreachable("Invalid location");
}

void
fs_visitor::nir_emit_fs_intrinsic(const fs_builder &bld,
                                  nir_intrinsic_instr *instr)
{
   assert(stage == MESA_SHADER_FRAGMENT);

   fs_reg dest;
   if (nir_intrinsic_infos[instr->intrinsic].has_dest)
      dest = get_nir_dest(instr->dest);

   switch (instr->intrinsic) {
   case nir_intrinsic_load_front_face:
      bld.MOV(retype(dest, BRW_REGISTER_TYPE_D),
              *emit_frontfacing_interpolation());
      break;

   case nir_intrinsic_load_sample_pos: {
      fs_reg sample_pos = nir_system_values[SYSTEM_VALUE_SAMPLE_POS];
      assert(sample_pos.file != BAD_FILE);
      dest.type = sample_pos.type;
      bld.MOV(dest, sample_pos);
      bld.MOV(offset(dest, bld, 1), offset(sample_pos, bld, 1));
      break;
   }

   case nir_intrinsic_load_layer_id:
      dest.type = BRW_REGISTER_TYPE_UD;
      bld.MOV(dest, fetch_render_target_array_index(bld));
      break;

   case nir_intrinsic_is_helper_invocation: {
      /* Unlike the regular gl_HelperInvocation, that is defined at dispatch,
       * the helperInvocationEXT() (aka SpvOpIsHelperInvocationEXT) takes into
       * consideration demoted invocations.  That information is stored in
       * f0.1.
       */
      dest.type = BRW_REGISTER_TYPE_UD;

      bld.MOV(dest, brw_imm_ud(0));

      fs_inst *mov = bld.MOV(dest, brw_imm_ud(~0));
      mov->predicate = BRW_PREDICATE_NORMAL;
      mov->predicate_inverse = true;
      mov->flag_subreg = sample_mask_flag_subreg(this);
      break;
   }

   case nir_intrinsic_load_helper_invocation:
   case nir_intrinsic_load_sample_mask_in:
   case nir_intrinsic_load_sample_id: {
      gl_system_value sv = nir_system_value_from_intrinsic(instr->intrinsic);
      fs_reg val = nir_system_values[sv];
      assert(val.file != BAD_FILE);
      dest.type = val.type;
      bld.MOV(dest, val);
      break;
   }

   case nir_intrinsic_store_output: {
      const fs_reg src = get_nir_src(instr->src[0]);
      const unsigned store_offset = nir_src_as_uint(instr->src[1]);
      const unsigned location = nir_intrinsic_base(instr) +
         SET_FIELD(store_offset, BRW_NIR_FRAG_OUTPUT_LOCATION);
      const fs_reg new_dest = retype(alloc_frag_output(this, location),
                                     src.type);

      for (unsigned j = 0; j < instr->num_components; j++)
         bld.MOV(offset(new_dest, bld, nir_intrinsic_component(instr) + j),
                 offset(src, bld, j));

      break;
   }

   case nir_intrinsic_load_output: {
      const unsigned l = GET_FIELD(nir_intrinsic_base(instr),
                                   BRW_NIR_FRAG_OUTPUT_LOCATION);
      assert(l >= FRAG_RESULT_DATA0);
      const unsigned load_offset = nir_src_as_uint(instr->src[0]);
      const unsigned target = l - FRAG_RESULT_DATA0 + load_offset;
      const fs_reg tmp = bld.vgrf(dest.type, 4);

      if (reinterpret_cast<const brw_wm_prog_key *>(key)->coherent_fb_fetch)
         emit_coherent_fb_read(bld, tmp, target);
      else
         emit_non_coherent_fb_read(bld, tmp, target);

      for (unsigned j = 0; j < instr->num_components; j++) {
         bld.MOV(offset(dest, bld, j),
                 offset(tmp, bld, nir_intrinsic_component(instr) + j));
      }

      break;
   }

   case nir_intrinsic_demote:
   case nir_intrinsic_discard:
   case nir_intrinsic_terminate:
   case nir_intrinsic_demote_if:
   case nir_intrinsic_discard_if:
   case nir_intrinsic_terminate_if: {
      /* We track our discarded pixels in f0.1/f1.0.  By predicating on it, we
       * can update just the flag bits that aren't yet discarded.  If there's
       * no condition, we emit a CMP of g0 != g0, so all currently executing
       * channels will get turned off.
       */
      fs_inst *cmp = NULL;
      if (instr->intrinsic == nir_intrinsic_demote_if ||
          instr->intrinsic == nir_intrinsic_discard_if ||
          instr->intrinsic == nir_intrinsic_terminate_if) {
         nir_alu_instr *alu = nir_src_as_alu_instr(instr->src[0]);

         if (alu != NULL &&
             alu->op != nir_op_bcsel &&
             (devinfo->gen > 5 ||
              (alu->instr.pass_flags & BRW_NIR_BOOLEAN_MASK) != BRW_NIR_BOOLEAN_NEEDS_RESOLVE ||
              alu->op == nir_op_fneu32 || alu->op == nir_op_feq32 ||
              alu->op == nir_op_flt32 || alu->op == nir_op_fge32 ||
              alu->op == nir_op_ine32 || alu->op == nir_op_ieq32 ||
              alu->op == nir_op_ilt32 || alu->op == nir_op_ige32 ||
              alu->op == nir_op_ult32 || alu->op == nir_op_uge32)) {
            /* Re-emit the instruction that generated the Boolean value, but
             * do not store it.  Since this instruction will be conditional,
             * other instructions that want to use the real Boolean value may
             * get garbage.  This was a problem for piglit's fs-discard-exit-2
             * test.
             *
             * Ideally we'd detect that the instruction cannot have a
             * conditional modifier before emitting the instructions.  Alas,
             * that is nigh impossible.  Instead, we're going to assume the
             * instruction (or last instruction) generated can have a
             * conditional modifier.  If it cannot, fallback to the old-style
             * compare, and hope dead code elimination will clean up the
             * extra instructions generated.
             */
            nir_emit_alu(bld, alu, false);

            cmp = (fs_inst *) instructions.get_tail();
            if (cmp->conditional_mod == BRW_CONDITIONAL_NONE) {
               if (cmp->can_do_cmod())
                  cmp->conditional_mod = BRW_CONDITIONAL_Z;
               else
                  cmp = NULL;
            } else {
               /* The old sequence that would have been generated is,
                * basically, bool_result == false.  This is equivalent to
                * !bool_result, so negate the old modifier.
                */
               cmp->conditional_mod = brw_negate_cmod(cmp->conditional_mod);
            }
         }

         if (cmp == NULL) {
            cmp = bld.CMP(bld.null_reg_f(), get_nir_src(instr->src[0]),
                          brw_imm_d(0), BRW_CONDITIONAL_Z);
         }
      } else {
         fs_reg some_reg = fs_reg(retype(brw_vec8_grf(0, 0),
                                       BRW_REGISTER_TYPE_UW));
         cmp = bld.CMP(bld.null_reg_f(), some_reg, some_reg, BRW_CONDITIONAL_NZ);
      }

      cmp->predicate = BRW_PREDICATE_NORMAL;
      cmp->flag_subreg = sample_mask_flag_subreg(this);

      fs_inst *jump = bld.emit(FS_OPCODE_DISCARD_JUMP);
      jump->flag_subreg = sample_mask_flag_subreg(this);
      jump->predicate_inverse = true;

      if (instr->intrinsic == nir_intrinsic_terminate ||
          instr->intrinsic == nir_intrinsic_terminate_if) {
         jump->predicate = BRW_PREDICATE_NORMAL;
      } else {
         /* Only jump when the whole quad is demoted.  For historical
          * reasons this is also used for discard.
          */
         jump->predicate = BRW_PREDICATE_ALIGN1_ANY4H;
      }

      if (devinfo->gen < 7)
         limit_dispatch_width(
            16, "Fragment discard/demote not implemented in SIMD32 mode.\n");
      break;
   }

   case nir_intrinsic_load_input: {
      /* load_input is only used for flat inputs */
      assert(nir_dest_bit_size(instr->dest) == 32);
      unsigned base = nir_intrinsic_base(instr);
      unsigned comp = nir_intrinsic_component(instr);
      unsigned num_components = instr->num_components;

      /* Special case fields in the VUE header */
      if (base == VARYING_SLOT_LAYER)
         comp = 1;
      else if (base == VARYING_SLOT_VIEWPORT)
         comp = 2;

      for (unsigned int i = 0; i < num_components; i++) {
         bld.MOV(offset(dest, bld, i),
                 retype(component(interp_reg(base, comp + i), 3), dest.type));
      }
      break;
   }

   case nir_intrinsic_load_fs_input_interp_deltas: {
      assert(stage == MESA_SHADER_FRAGMENT);
      assert(nir_src_as_uint(instr->src[0]) == 0);
      fs_reg interp = interp_reg(nir_intrinsic_base(instr),
                                 nir_intrinsic_component(instr));
      dest.type = BRW_REGISTER_TYPE_F;
      bld.MOV(offset(dest, bld, 0), component(interp, 3));
      bld.MOV(offset(dest, bld, 1), component(interp, 1));
      bld.MOV(offset(dest, bld, 2), component(interp, 0));
      break;
   }

   case nir_intrinsic_load_barycentric_pixel:
   case nir_intrinsic_load_barycentric_centroid:
   case nir_intrinsic_load_barycentric_sample: {
      /* Use the delta_xy values computed from the payload */
      const glsl_interp_mode interp_mode =
         (enum glsl_interp_mode) nir_intrinsic_interp_mode(instr);
      enum brw_barycentric_mode bary =
         brw_barycentric_mode(interp_mode, instr->intrinsic);
      const fs_reg srcs[] = { offset(this->delta_xy[bary], bld, 0),
                              offset(this->delta_xy[bary], bld, 1) };
      bld.LOAD_PAYLOAD(dest, srcs, ARRAY_SIZE(srcs), 0);
      break;
   }

   case nir_intrinsic_load_barycentric_at_sample: {
      const glsl_interp_mode interpolation =
         (enum glsl_interp_mode) nir_intrinsic_interp_mode(instr);

      if (nir_src_is_const(instr->src[0])) {
         unsigned msg_data = nir_src_as_uint(instr->src[0]) << 4;

         emit_pixel_interpolater_send(bld,
                                      FS_OPCODE_INTERPOLATE_AT_SAMPLE,
                                      dest,
                                      fs_reg(), /* src */
                                      brw_imm_ud(msg_data),
                                      interpolation);
      } else {
         const fs_reg sample_src = retype(get_nir_src(instr->src[0]),
                                          BRW_REGISTER_TYPE_UD);

         if (nir_src_is_dynamically_uniform(instr->src[0])) {
            const fs_reg sample_id = bld.emit_uniformize(sample_src);
            const fs_reg msg_data = vgrf(glsl_type::uint_type);
            bld.exec_all().group(1, 0)
               .SHL(msg_data, sample_id, brw_imm_ud(4u));
            emit_pixel_interpolater_send(bld,
                                         FS_OPCODE_INTERPOLATE_AT_SAMPLE,
                                         dest,
                                         fs_reg(), /* src */
                                         component(msg_data, 0),
                                         interpolation);
         } else {
            /* Make a loop that sends a message to the pixel interpolater
             * for the sample number in each live channel. If there are
             * multiple channels with the same sample number then these
             * will be handled simultaneously with a single interation of
             * the loop.
             */
            bld.emit(BRW_OPCODE_DO);

            /* Get the next live sample number into sample_id_reg */
            const fs_reg sample_id = bld.emit_uniformize(sample_src);

            /* Set the flag register so that we can perform the send
             * message on all channels that have the same sample number
             */
            bld.CMP(bld.null_reg_ud(),
                    sample_src, sample_id,
                    BRW_CONDITIONAL_EQ);
            const fs_reg msg_data = vgrf(glsl_type::uint_type);
            bld.exec_all().group(1, 0)
               .SHL(msg_data, sample_id, brw_imm_ud(4u));
            fs_inst *inst =
               emit_pixel_interpolater_send(bld,
                                            FS_OPCODE_INTERPOLATE_AT_SAMPLE,
                                            dest,
                                            fs_reg(), /* src */
                                            component(msg_data, 0),
                                            interpolation);
            set_predicate(BRW_PREDICATE_NORMAL, inst);

            /* Continue the loop if there are any live channels left */
            set_predicate_inv(BRW_PREDICATE_NORMAL,
                              true, /* inverse */
                              bld.emit(BRW_OPCODE_WHILE));
         }
      }
      break;
   }

   case nir_intrinsic_load_barycentric_at_offset: {
      const glsl_interp_mode interpolation =
         (enum glsl_interp_mode) nir_intrinsic_interp_mode(instr);

      nir_const_value *const_offset = nir_src_as_const_value(instr->src[0]);

      if (const_offset) {
         assert(nir_src_bit_size(instr->src[0]) == 32);
         unsigned off_x = MIN2((int)(const_offset[0].f32 * 16), 7) & 0xf;
         unsigned off_y = MIN2((int)(const_offset[1].f32 * 16), 7) & 0xf;

         emit_pixel_interpolater_send(bld,
                                      FS_OPCODE_INTERPOLATE_AT_SHARED_OFFSET,
                                      dest,
                                      fs_reg(), /* src */
                                      brw_imm_ud(off_x | (off_y << 4)),
                                      interpolation);
      } else {
         fs_reg src = vgrf(glsl_type::ivec2_type);
         fs_reg offset_src = retype(get_nir_src(instr->src[0]),
                                    BRW_REGISTER_TYPE_F);
         for (int i = 0; i < 2; i++) {
            fs_reg temp = vgrf(glsl_type::float_type);
            bld.MUL(temp, offset(offset_src, bld, i), brw_imm_f(16.0f));
            fs_reg itemp = vgrf(glsl_type::int_type);
            /* float to int */
            bld.MOV(itemp, temp);

            /* Clamp the upper end of the range to +7/16.
             * ARB_gpu_shader5 requires that we support a maximum offset
             * of +0.5, which isn't representable in a S0.4 value -- if
             * we didn't clamp it, we'd end up with -8/16, which is the
             * opposite of what the shader author wanted.
             *
             * This is legal due to ARB_gpu_shader5's quantization
             * rules:
             *
             * "Not all values of <offset> may be supported; x and y
             * offsets may be rounded to fixed-point values with the
             * number of fraction bits given by the
             * implementation-dependent constant
             * FRAGMENT_INTERPOLATION_OFFSET_BITS"
             */
            set_condmod(BRW_CONDITIONAL_L,
                        bld.SEL(offset(src, bld, i), itemp, brw_imm_d(7)));
         }

         const enum opcode opcode = FS_OPCODE_INTERPOLATE_AT_PER_SLOT_OFFSET;
         emit_pixel_interpolater_send(bld,
                                      opcode,
                                      dest,
                                      src,
                                      brw_imm_ud(0u),
                                      interpolation);
      }
      break;
   }

   case nir_intrinsic_load_frag_coord:
      emit_fragcoord_interpolation(dest);
      break;

   case nir_intrinsic_load_interpolated_input: {
      assert(instr->src[0].ssa &&
             instr->src[0].ssa->parent_instr->type == nir_instr_type_intrinsic);
      nir_intrinsic_instr *bary_intrinsic =
         nir_instr_as_intrinsic(instr->src[0].ssa->parent_instr);
      nir_intrinsic_op bary_intrin = bary_intrinsic->intrinsic;
      enum glsl_interp_mode interp_mode =
         (enum glsl_interp_mode) nir_intrinsic_interp_mode(bary_intrinsic);
      fs_reg dst_xy;

      if (bary_intrin == nir_intrinsic_load_barycentric_at_offset ||
          bary_intrin == nir_intrinsic_load_barycentric_at_sample) {
         /* Use the result of the PI message. */
         dst_xy = retype(get_nir_src(instr->src[0]), BRW_REGISTER_TYPE_F);
      } else {
         /* Use the delta_xy values computed from the payload */
         enum brw_barycentric_mode bary =
            brw_barycentric_mode(interp_mode, bary_intrin);
         dst_xy = this->delta_xy[bary];
      }

      for (unsigned int i = 0; i < instr->num_components; i++) {
         fs_reg interp =
            component(interp_reg(nir_intrinsic_base(instr),
                                 nir_intrinsic_component(instr) + i), 0);
         interp.type = BRW_REGISTER_TYPE_F;
         dest.type = BRW_REGISTER_TYPE_F;

         if (devinfo->gen < 6 && interp_mode == INTERP_MODE_SMOOTH) {
            fs_reg tmp = vgrf(glsl_type::float_type);
            bld.emit(FS_OPCODE_LINTERP, tmp, dst_xy, interp);
            bld.MUL(offset(dest, bld, i), tmp, this->pixel_w);
         } else {
            bld.emit(FS_OPCODE_LINTERP, offset(dest, bld, i), dst_xy, interp);
         }
      }
      break;
   }

   default:
      nir_emit_intrinsic(bld, instr);
      break;
   }
}

void
fs_visitor::nir_emit_cs_intrinsic(const fs_builder &bld,
                                  nir_intrinsic_instr *instr)
{
   assert(stage == MESA_SHADER_COMPUTE || stage == MESA_SHADER_KERNEL);
   struct brw_cs_prog_data *cs_prog_data = brw_cs_prog_data(prog_data);

   fs_reg dest;
   if (nir_intrinsic_infos[instr->intrinsic].has_dest)
      dest = get_nir_dest(instr->dest);

   switch (instr->intrinsic) {
   case nir_intrinsic_control_barrier:
      /* The whole workgroup fits in a single HW thread, so all the
       * invocations are already executed lock-step.  Instead of an actual
       * barrier just emit a scheduling fence, that will generate no code.
       */
      if (!nir->info.cs.local_size_variable &&
          workgroup_size() <= dispatch_width) {
         bld.exec_all().group(1, 0).emit(FS_OPCODE_SCHEDULING_FENCE);
         break;
      }

      emit_barrier();
      cs_prog_data->uses_barrier = true;
      break;

   case nir_intrinsic_load_subgroup_id:
      bld.MOV(retype(dest, BRW_REGISTER_TYPE_UD), subgroup_id);
      break;

   case nir_intrinsic_load_local_invocation_id:
   case nir_intrinsic_load_work_group_id: {
      gl_system_value sv = nir_system_value_from_intrinsic(instr->intrinsic);
      fs_reg val = nir_system_values[sv];
      assert(val.file != BAD_FILE);
      dest.type = val.type;
      for (unsigned i = 0; i < 3; i++)
         bld.MOV(offset(dest, bld, i), offset(val, bld, i));
      break;
   }

   case nir_intrinsic_load_num_work_groups: {
      assert(nir_dest_bit_size(instr->dest) == 32);
      const unsigned surface =
         cs_prog_data->binding_table.work_groups_start;

      cs_prog_data->uses_num_work_groups = true;

      fs_reg srcs[SURFACE_LOGICAL_NUM_SRCS];
      srcs[SURFACE_LOGICAL_SRC_SURFACE] = brw_imm_ud(surface);
      srcs[SURFACE_LOGICAL_SRC_IMM_DIMS] = brw_imm_ud(1);
      srcs[SURFACE_LOGICAL_SRC_IMM_ARG] = brw_imm_ud(3); /* num components */
      srcs[SURFACE_LOGICAL_SRC_ADDRESS] = brw_imm_ud(0);
      srcs[SURFACE_LOGICAL_SRC_ALLOW_SAMPLE_MASK] = brw_imm_ud(0);
      fs_inst *inst =
         bld.emit(SHADER_OPCODE_UNTYPED_SURFACE_READ_LOGICAL,
                  dest, srcs, SURFACE_LOGICAL_NUM_SRCS);
      inst->size_written = 3 * dispatch_width * 4;
      break;
   }

   case nir_intrinsic_shared_atomic_add:
   case nir_intrinsic_shared_atomic_imin:
   case nir_intrinsic_shared_atomic_umin:
   case nir_intrinsic_shared_atomic_imax:
   case nir_intrinsic_shared_atomic_umax:
   case nir_intrinsic_shared_atomic_and:
   case nir_intrinsic_shared_atomic_or:
   case nir_intrinsic_shared_atomic_xor:
   case nir_intrinsic_shared_atomic_exchange:
   case nir_intrinsic_shared_atomic_comp_swap:
      nir_emit_shared_atomic(bld, brw_aop_for_nir_intrinsic(instr), instr);
      break;
   case nir_intrinsic_shared_atomic_fmin:
   case nir_intrinsic_shared_atomic_fmax:
   case nir_intrinsic_shared_atomic_fcomp_swap:
      nir_emit_shared_atomic_float(bld, brw_aop_for_nir_intrinsic(instr), instr);
      break;

   case nir_intrinsic_load_shared: {
      assert(devinfo->gen >= 7);
      assert(stage == MESA_SHADER_COMPUTE || stage == MESA_SHADER_KERNEL);

      const unsigned bit_size = nir_dest_bit_size(instr->dest);
      fs_reg srcs[SURFACE_LOGICAL_NUM_SRCS];
      srcs[SURFACE_LOGICAL_SRC_SURFACE] = brw_imm_ud(GEN7_BTI_SLM);
      srcs[SURFACE_LOGICAL_SRC_ADDRESS] = get_nir_src(instr->src[0]);
      srcs[SURFACE_LOGICAL_SRC_IMM_DIMS] = brw_imm_ud(1);
      srcs[SURFACE_LOGICAL_SRC_ALLOW_SAMPLE_MASK] = brw_imm_ud(0);

      /* Make dest unsigned because that's what the temporary will be */
      dest.type = brw_reg_type_from_bit_size(bit_size, BRW_REGISTER_TYPE_UD);

      /* Read the vector */
      assert(nir_dest_bit_size(instr->dest) <= 32);
      assert(nir_intrinsic_align(instr) > 0);
      if (nir_dest_bit_size(instr->dest) == 32 &&
          nir_intrinsic_align(instr) >= 4) {
         assert(nir_dest_num_components(instr->dest) <= 4);
         srcs[SURFACE_LOGICAL_SRC_IMM_ARG] = brw_imm_ud(instr->num_components);
         fs_inst *inst =
            bld.emit(SHADER_OPCODE_UNTYPED_SURFACE_READ_LOGICAL,
                     dest, srcs, SURFACE_LOGICAL_NUM_SRCS);
         inst->size_written = instr->num_components * dispatch_width * 4;
      } else {
         assert(nir_dest_num_components(instr->dest) == 1);
         srcs[SURFACE_LOGICAL_SRC_IMM_ARG] = brw_imm_ud(bit_size);

         fs_reg read_result = bld.vgrf(BRW_REGISTER_TYPE_UD);
         bld.emit(SHADER_OPCODE_BYTE_SCATTERED_READ_LOGICAL,
                  read_result, srcs, SURFACE_LOGICAL_NUM_SRCS);
         bld.MOV(dest, subscript(read_result, dest.type, 0));
      }
      break;
   }

   case nir_intrinsic_store_shared: {
      assert(devinfo->gen >= 7);
      assert(stage == MESA_SHADER_COMPUTE || stage == MESA_SHADER_KERNEL);

      const unsigned bit_size = nir_src_bit_size(instr->src[0]);
      fs_reg srcs[SURFACE_LOGICAL_NUM_SRCS];
      srcs[SURFACE_LOGICAL_SRC_SURFACE] = brw_imm_ud(GEN7_BTI_SLM);
      srcs[SURFACE_LOGICAL_SRC_ADDRESS] = get_nir_src(instr->src[1]);
      srcs[SURFACE_LOGICAL_SRC_IMM_DIMS] = brw_imm_ud(1);
      srcs[SURFACE_LOGICAL_SRC_ALLOW_SAMPLE_MASK] = brw_imm_ud(1);

      fs_reg data = get_nir_src(instr->src[0]);
      data.type = brw_reg_type_from_bit_size(bit_size, BRW_REGISTER_TYPE_UD);

      assert(nir_src_bit_size(instr->src[0]) <= 32);
      assert(nir_intrinsic_write_mask(instr) ==
             (1u << instr->num_components) - 1);
      assert(nir_intrinsic_align(instr) > 0);
      if (nir_src_bit_size(instr->src[0]) == 32 &&
          nir_intrinsic_align(instr) >= 4) {
         assert(nir_src_num_components(instr->src[0]) <= 4);
         srcs[SURFACE_LOGICAL_SRC_DATA] = data;
         srcs[SURFACE_LOGICAL_SRC_IMM_ARG] = brw_imm_ud(instr->num_components);
         bld.emit(SHADER_OPCODE_UNTYPED_SURFACE_WRITE_LOGICAL,
                  fs_reg(), srcs, SURFACE_LOGICAL_NUM_SRCS);
      } else {
         assert(nir_src_num_components(instr->src[0]) == 1);
         srcs[SURFACE_LOGICAL_SRC_IMM_ARG] = brw_imm_ud(bit_size);

         srcs[SURFACE_LOGICAL_SRC_DATA] = bld.vgrf(BRW_REGISTER_TYPE_UD);
         bld.MOV(srcs[SURFACE_LOGICAL_SRC_DATA], data);

         bld.emit(SHADER_OPCODE_BYTE_SCATTERED_WRITE_LOGICAL,
                  fs_reg(), srcs, SURFACE_LOGICAL_NUM_SRCS);
      }
      break;
   }

   case nir_intrinsic_load_local_group_size: {
      assert(compiler->lower_variable_group_size);
      assert(nir->info.cs.local_size_variable);
      for (unsigned i = 0; i < 3; i++) {
         bld.MOV(retype(offset(dest, bld, i), BRW_REGISTER_TYPE_UD),
            group_size[i]);
      }
      break;
   }

   default:
      nir_emit_intrinsic(bld, instr);
      break;
   }
}

static fs_reg
brw_nir_reduction_op_identity(const fs_builder &bld,
                              nir_op op, brw_reg_type type)
{
   nir_const_value value = nir_alu_binop_identity(op, type_sz(type) * 8);
   switch (type_sz(type)) {
   case 1:
      if (type == BRW_REGISTER_TYPE_UB) {
         return brw_imm_uw(value.u8);
      } else {
         assert(type == BRW_REGISTER_TYPE_B);
         return brw_imm_w(value.i8);
      }
   case 2:
      return retype(brw_imm_uw(value.u16), type);
   case 4:
      return retype(brw_imm_ud(value.u32), type);
   case 8:
      if (type == BRW_REGISTER_TYPE_DF)
         return setup_imm_df(bld, value.f64);
      else
         return retype(brw_imm_u64(value.u64), type);
   default:
      unreachable("Invalid type size");
   }
}

static opcode
brw_op_for_nir_reduction_op(nir_op op)
{
   switch (op) {
   case nir_op_iadd: return BRW_OPCODE_ADD;
   case nir_op_fadd: return BRW_OPCODE_ADD;
   case nir_op_imul: return BRW_OPCODE_MUL;
   case nir_op_fmul: return BRW_OPCODE_MUL;
   case nir_op_imin: return BRW_OPCODE_SEL;
   case nir_op_umin: return BRW_OPCODE_SEL;
   case nir_op_fmin: return BRW_OPCODE_SEL;
   case nir_op_imax: return BRW_OPCODE_SEL;
   case nir_op_umax: return BRW_OPCODE_SEL;
   case nir_op_fmax: return BRW_OPCODE_SEL;
   case nir_op_iand: return BRW_OPCODE_AND;
   case nir_op_ior:  return BRW_OPCODE_OR;
   case nir_op_ixor: return BRW_OPCODE_XOR;
   default:
      unreachable("Invalid reduction operation");
   }
}

static brw_conditional_mod
brw_cond_mod_for_nir_reduction_op(nir_op op)
{
   switch (op) {
   case nir_op_iadd: return BRW_CONDITIONAL_NONE;
   case nir_op_fadd: return BRW_CONDITIONAL_NONE;
   case nir_op_imul: return BRW_CONDITIONAL_NONE;
   case nir_op_fmul: return BRW_CONDITIONAL_NONE;
   case nir_op_imin: return BRW_CONDITIONAL_L;
   case nir_op_umin: return BRW_CONDITIONAL_L;
   case nir_op_fmin: return BRW_CONDITIONAL_L;
   case nir_op_imax: return BRW_CONDITIONAL_GE;
   case nir_op_umax: return BRW_CONDITIONAL_GE;
   case nir_op_fmax: return BRW_CONDITIONAL_GE;
   case nir_op_iand: return BRW_CONDITIONAL_NONE;
   case nir_op_ior:  return BRW_CONDITIONAL_NONE;
   case nir_op_ixor: return BRW_CONDITIONAL_NONE;
   default:
      unreachable("Invalid reduction operation");
   }
}

fs_reg
fs_visitor::get_nir_image_intrinsic_image(const brw::fs_builder &bld,
                                          nir_intrinsic_instr *instr)
{
   fs_reg image = retype(get_nir_src_imm(instr->src[0]), BRW_REGISTER_TYPE_UD);
   fs_reg surf_index = image;

   if (stage_prog_data->binding_table.image_start > 0) {
      if (image.file == BRW_IMMEDIATE_VALUE) {
         surf_index =
            brw_imm_ud(image.d + stage_prog_data->binding_table.image_start);
      } else {
         surf_index = vgrf(glsl_type::uint_type);
         bld.ADD(surf_index, image,
                 brw_imm_d(stage_prog_data->binding_table.image_start));
      }
   }

   return bld.emit_uniformize(surf_index);
}

fs_reg
fs_visitor::get_nir_ssbo_intrinsic_index(const brw::fs_builder &bld,
                                         nir_intrinsic_instr *instr)
{
   /* SSBO stores are weird in that their index is in src[1] */
   const bool is_store =
      instr->intrinsic == nir_intrinsic_store_ssbo ||
      instr->intrinsic == nir_intrinsic_store_ssbo_block_intel;
   const unsigned src = is_store ? 1 : 0;

   if (nir_src_is_const(instr->src[src])) {
      unsigned index = stage_prog_data->binding_table.ssbo_start +
                       nir_src_as_uint(instr->src[src]);
      return brw_imm_ud(index);
   } else {
      fs_reg surf_index = vgrf(glsl_type::uint_type);
      bld.ADD(surf_index, get_nir_src(instr->src[src]),
              brw_imm_ud(stage_prog_data->binding_table.ssbo_start));
      return bld.emit_uniformize(surf_index);
   }
}

/**
 * The offsets we get from NIR act as if each SIMD channel has it's own blob
 * of contiguous space.  However, if we actually place each SIMD channel in
 * it's own space, we end up with terrible cache performance because each SIMD
 * channel accesses a different cache line even when they're all accessing the
 * same byte offset.  To deal with this problem, we swizzle the address using
 * a simple algorithm which ensures that any time a SIMD message reads or
 * writes the same address, it's all in the same cache line.  We have to keep
 * the bottom two bits fixed so that we can read/write up to a dword at a time
 * and the individual element is contiguous.  We do this by splitting the
 * address as follows:
 *
 *    31                             4-6           2          0
 *    +-------------------------------+------------+----------+
 *    |        Hi address bits        | chan index | addr low |
 *    +-------------------------------+------------+----------+
 *
 * In other words, the bottom two address bits stay, and the top 30 get
 * shifted up so that we can stick the SIMD channel index in the middle.  This
 * way, we can access 8, 16, or 32-bit elements and, when accessing a 32-bit
 * at the same logical offset, the scratch read/write instruction acts on
 * continuous elements and we get good cache locality.
 */
fs_reg
fs_visitor::swizzle_nir_scratch_addr(const brw::fs_builder &bld,
                                     const fs_reg &nir_addr,
                                     bool in_dwords)
{
   const fs_reg &chan_index =
      nir_system_values[SYSTEM_VALUE_SUBGROUP_INVOCATION];
   const unsigned chan_index_bits = ffs(dispatch_width) - 1;

   fs_reg addr = bld.vgrf(BRW_REGISTER_TYPE_UD);
   if (in_dwords) {
      /* In this case, we know the address is aligned to a DWORD and we want
       * the final address in DWORDs.
       */
      bld.SHL(addr, nir_addr, brw_imm_ud(chan_index_bits - 2));
      bld.OR(addr, addr, chan_index);
   } else {
      /* This case substantially more annoying because we have to pay
       * attention to those pesky two bottom bits.
       */
      fs_reg addr_hi = bld.vgrf(BRW_REGISTER_TYPE_UD);
      bld.AND(addr_hi, nir_addr, brw_imm_ud(~0x3u));
      bld.SHL(addr_hi, addr_hi, brw_imm_ud(chan_index_bits));
      fs_reg chan_addr = bld.vgrf(BRW_REGISTER_TYPE_UD);
      bld.SHL(chan_addr, chan_index, brw_imm_ud(2));
      bld.AND(addr, nir_addr, brw_imm_ud(0x3u));
      bld.OR(addr, addr, addr_hi);
      bld.OR(addr, addr, chan_addr);
   }
   return addr;
}

static unsigned
choose_oword_block_size_dwords(unsigned dwords)
{
   unsigned block;
   if (dwords >= 32) {
      block = 32;
   } else if (dwords >= 16) {
      block = 16;
   } else {
      block = 8;
   }
   assert(block <= dwords);
   return block;
}

static void
increment_a64_address(const fs_builder &bld, fs_reg address, uint32_t v)
{
   if (bld.shader->devinfo->has_64bit_int) {
      bld.ADD(address, address, brw_imm_ud(v));
   } else {
      fs_reg low = retype(address, BRW_REGISTER_TYPE_UD);
      fs_reg high = offset(low, bld, 1);

      /* Add low and if that overflows, add carry to high. */
      bld.ADD(low, low, brw_imm_ud(v))->conditional_mod = BRW_CONDITIONAL_O;
      bld.ADD(high, high, brw_imm_ud(0x1))->predicate = BRW_PREDICATE_NORMAL;
   }
}

void
fs_visitor::nir_emit_intrinsic(const fs_builder &bld, nir_intrinsic_instr *instr)
{
   fs_reg dest;
   if (nir_intrinsic_infos[instr->intrinsic].has_dest)
      dest = get_nir_dest(instr->dest);

   switch (instr->intrinsic) {
   case nir_intrinsic_image_load:
   case nir_intrinsic_image_store:
   case nir_intrinsic_image_atomic_add:
   case nir_intrinsic_image_atomic_imin:
   case nir_intrinsic_image_atomic_umin:
   case nir_intrinsic_image_atomic_imax:
   case nir_intrinsic_image_atomic_umax:
   case nir_intrinsic_image_atomic_and:
   case nir_intrinsic_image_atomic_or:
   case nir_intrinsic_image_atomic_xor:
   case nir_intrinsic_image_atomic_exchange:
   case nir_intrinsic_image_atomic_comp_swap:
   case nir_intrinsic_bindless_image_load:
   case nir_intrinsic_bindless_image_store:
   case nir_intrinsic_bindless_image_atomic_add:
   case nir_intrinsic_bindless_image_atomic_imin:
   case nir_intrinsic_bindless_image_atomic_umin:
   case nir_intrinsic_bindless_image_atomic_imax:
   case nir_intrinsic_bindless_image_atomic_umax:
   case nir_intrinsic_bindless_image_atomic_and:
   case nir_intrinsic_bindless_image_atomic_or:
   case nir_intrinsic_bindless_image_atomic_xor:
   case nir_intrinsic_bindless_image_atomic_exchange:
   case nir_intrinsic_bindless_image_atomic_comp_swap: {
      /* Get some metadata from the image intrinsic. */
      const nir_intrinsic_info *info = &nir_intrinsic_infos[instr->intrinsic];

      fs_reg srcs[SURFACE_LOGICAL_NUM_SRCS];

      switch (instr->intrinsic) {
      case nir_intrinsic_image_load:
      case nir_intrinsic_image_store:
      case nir_intrinsic_image_atomic_add:
      case nir_intrinsic_image_atomic_imin:
      case nir_intrinsic_image_atomic_umin:
      case nir_intrinsic_image_atomic_imax:
      case nir_intrinsic_image_atomic_umax:
      case nir_intrinsic_image_atomic_and:
      case nir_intrinsic_image_atomic_or:
      case nir_intrinsic_image_atomic_xor:
      case nir_intrinsic_image_atomic_exchange:
      case nir_intrinsic_image_atomic_comp_swap:
         srcs[SURFACE_LOGICAL_SRC_SURFACE] =
            get_nir_image_intrinsic_image(bld, instr);
         break;

      default:
         /* Bindless */
         srcs[SURFACE_LOGICAL_SRC_SURFACE_HANDLE] =
            bld.emit_uniformize(get_nir_src(instr->src[0]));
         break;
      }

      srcs[SURFACE_LOGICAL_SRC_ADDRESS] = get_nir_src(instr->src[1]);
      srcs[SURFACE_LOGICAL_SRC_IMM_DIMS] =
         brw_imm_ud(nir_image_intrinsic_coord_components(instr));

      /* Emit an image load, store or atomic op. */
      if (instr->intrinsic == nir_intrinsic_image_load ||
          instr->intrinsic == nir_intrinsic_bindless_image_load) {
         srcs[SURFACE_LOGICAL_SRC_IMM_ARG] = brw_imm_ud(instr->num_components);
         srcs[SURFACE_LOGICAL_SRC_ALLOW_SAMPLE_MASK] = brw_imm_ud(0);
         fs_inst *inst =
            bld.emit(SHADER_OPCODE_TYPED_SURFACE_READ_LOGICAL,
                     dest, srcs, SURFACE_LOGICAL_NUM_SRCS);
         inst->size_written = instr->num_components * dispatch_width * 4;
      } else if (instr->intrinsic == nir_intrinsic_image_store ||
                 instr->intrinsic == nir_intrinsic_bindless_image_store) {
         srcs[SURFACE_LOGICAL_SRC_IMM_ARG] = brw_imm_ud(instr->num_components);
         srcs[SURFACE_LOGICAL_SRC_DATA] = get_nir_src(instr->src[3]);
         srcs[SURFACE_LOGICAL_SRC_ALLOW_SAMPLE_MASK] = brw_imm_ud(1);
         bld.emit(SHADER_OPCODE_TYPED_SURFACE_WRITE_LOGICAL,
                  fs_reg(), srcs, SURFACE_LOGICAL_NUM_SRCS);
      } else {
         unsigned num_srcs = info->num_srcs;
         int op = brw_aop_for_nir_intrinsic(instr);
         if (op == BRW_AOP_INC || op == BRW_AOP_DEC) {
            assert(num_srcs == 4);
            num_srcs = 3;
         }

         srcs[SURFACE_LOGICAL_SRC_IMM_ARG] = brw_imm_ud(op);

         fs_reg data;
         if (num_srcs >= 4)
            data = get_nir_src(instr->src[3]);
         if (num_srcs >= 5) {
            fs_reg tmp = bld.vgrf(data.type, 2);
            fs_reg sources[2] = { data, get_nir_src(instr->src[4]) };
            bld.LOAD_PAYLOAD(tmp, sources, 2, 0);
            data = tmp;
         }
         srcs[SURFACE_LOGICAL_SRC_DATA] = data;
         srcs[SURFACE_LOGICAL_SRC_ALLOW_SAMPLE_MASK] = brw_imm_ud(1);

         bld.emit(SHADER_OPCODE_TYPED_ATOMIC_LOGICAL,
                  dest, srcs, SURFACE_LOGICAL_NUM_SRCS);
      }
      break;
   }

   case nir_intrinsic_image_size:
   case nir_intrinsic_bindless_image_size: {
      /* Unlike the [un]typed load and store opcodes, the TXS that this turns
       * into will handle the binding table index for us in the geneerator.
       * Incidentally, this means that we can handle bindless with exactly the
       * same code.
       */
      fs_reg image = retype(get_nir_src_imm(instr->src[0]),
                            BRW_REGISTER_TYPE_UD);
      image = bld.emit_uniformize(image);

      assert(nir_src_as_uint(instr->src[1]) == 0);

      fs_reg srcs[TEX_LOGICAL_NUM_SRCS];
      if (instr->intrinsic == nir_intrinsic_image_size)
         srcs[TEX_LOGICAL_SRC_SURFACE] = image;
      else
         srcs[TEX_LOGICAL_SRC_SURFACE_HANDLE] = image;
      srcs[TEX_LOGICAL_SRC_SAMPLER] = brw_imm_d(0);
      srcs[TEX_LOGICAL_SRC_COORD_COMPONENTS] = brw_imm_d(0);
      srcs[TEX_LOGICAL_SRC_GRAD_COMPONENTS] = brw_imm_d(0);

      /* Since the image size is always uniform, we can just emit a SIMD8
       * query instruction and splat the result out.
       */
      const fs_builder ubld = bld.exec_all().group(8, 0);

      fs_reg tmp = ubld.vgrf(BRW_REGISTER_TYPE_UD, 4);
      fs_inst *inst = ubld.emit(SHADER_OPCODE_IMAGE_SIZE_LOGICAL,
                                tmp, srcs, ARRAY_SIZE(srcs));
      inst->size_written = 4 * REG_SIZE;

      for (unsigned c = 0; c < instr->dest.ssa.num_components; ++c) {
         if (c == 2 && nir_intrinsic_image_dim(instr) == GLSL_SAMPLER_DIM_CUBE) {
            bld.emit(SHADER_OPCODE_INT_QUOTIENT,
                     offset(retype(dest, tmp.type), bld, c),
                     component(offset(tmp, ubld, c), 0), brw_imm_ud(6));
         } else {
            bld.MOV(offset(retype(dest, tmp.type), bld, c),
                    component(offset(tmp, ubld, c), 0));
         }
      }
      break;
   }

   case nir_intrinsic_image_load_raw_intel: {
      fs_reg srcs[SURFACE_LOGICAL_NUM_SRCS];
      srcs[SURFACE_LOGICAL_SRC_SURFACE] =
         get_nir_image_intrinsic_image(bld, instr);
      srcs[SURFACE_LOGICAL_SRC_ADDRESS] = get_nir_src(instr->src[1]);
      srcs[SURFACE_LOGICAL_SRC_IMM_DIMS] = brw_imm_ud(1);
      srcs[SURFACE_LOGICAL_SRC_IMM_ARG] = brw_imm_ud(instr->num_components);
      srcs[SURFACE_LOGICAL_SRC_ALLOW_SAMPLE_MASK] = brw_imm_ud(0);

      fs_inst *inst =
         bld.emit(SHADER_OPCODE_UNTYPED_SURFACE_READ_LOGICAL,
                  dest, srcs, SURFACE_LOGICAL_NUM_SRCS);
      inst->size_written = instr->num_components * dispatch_width * 4;
      break;
   }

   case nir_intrinsic_image_store_raw_intel: {
      fs_reg srcs[SURFACE_LOGICAL_NUM_SRCS];
      srcs[SURFACE_LOGICAL_SRC_SURFACE] =
         get_nir_image_intrinsic_image(bld, instr);
      srcs[SURFACE_LOGICAL_SRC_ADDRESS] = get_nir_src(instr->src[1]);
      srcs[SURFACE_LOGICAL_SRC_DATA] = get_nir_src(instr->src[2]);
      srcs[SURFACE_LOGICAL_SRC_IMM_DIMS] = brw_imm_ud(1);
      srcs[SURFACE_LOGICAL_SRC_IMM_ARG] = brw_imm_ud(instr->num_components);
      srcs[SURFACE_LOGICAL_SRC_ALLOW_SAMPLE_MASK] = brw_imm_ud(1);

      bld.emit(SHADER_OPCODE_UNTYPED_SURFACE_WRITE_LOGICAL,
               fs_reg(), srcs, SURFACE_LOGICAL_NUM_SRCS);
      break;
   }

   case nir_intrinsic_scoped_barrier:
      assert(nir_intrinsic_execution_scope(instr) == NIR_SCOPE_NONE);
      /* Fall through. */
   case nir_intrinsic_group_memory_barrier:
   case nir_intrinsic_memory_barrier_shared:
   case nir_intrinsic_memory_barrier_buffer:
   case nir_intrinsic_memory_barrier_image:
   case nir_intrinsic_memory_barrier:
   case nir_intrinsic_begin_invocation_interlock:
   case nir_intrinsic_end_invocation_interlock: {
      bool l3_fence, slm_fence;
      const enum opcode opcode =
         instr->intrinsic == nir_intrinsic_begin_invocation_interlock ?
         SHADER_OPCODE_INTERLOCK : SHADER_OPCODE_MEMORY_FENCE;

      switch (instr->intrinsic) {
      case nir_intrinsic_scoped_barrier: {
         nir_variable_mode modes = nir_intrinsic_memory_modes(instr);
         l3_fence = modes & (nir_var_shader_out |
                             nir_var_mem_ssbo |
                             nir_var_mem_global);
         slm_fence = modes & nir_var_mem_shared;
         break;
      }

      case nir_intrinsic_begin_invocation_interlock:
      case nir_intrinsic_end_invocation_interlock:
         /* For beginInvocationInterlockARB(), we will generate a memory fence
          * but with a different opcode so that generator can pick SENDC
          * instead of SEND.
          *
          * For endInvocationInterlockARB(), we need to insert a memory fence which
          * stalls in the shader until the memory transactions prior to that
          * fence are complete.  This ensures that the shader does not end before
          * any writes from its critical section have landed.  Otherwise, you can
          * end up with a case where the next invocation on that pixel properly
          * stalls for previous FS invocation on its pixel to complete but
          * doesn't actually wait for the dataport memory transactions from that
          * thread to land before submitting its own.
          *
          * Handling them here will allow the logic for IVB render cache (see
          * below) to be reused.
          */
         l3_fence = true;
         slm_fence = false;
         break;

      default:
         l3_fence = instr->intrinsic != nir_intrinsic_memory_barrier_shared;
         slm_fence = instr->intrinsic == nir_intrinsic_group_memory_barrier ||
                     instr->intrinsic == nir_intrinsic_memory_barrier ||
                     instr->intrinsic == nir_intrinsic_memory_barrier_shared;
         break;
      }

      if (stage != MESA_SHADER_COMPUTE && stage != MESA_SHADER_KERNEL)
         slm_fence = false;

      /* If the workgroup fits in a single HW thread, the messages for SLM are
       * processed in-order and the shader itself is already synchronized so
       * the memory fence is not necessary.
       *
       * TODO: Check if applies for many HW threads sharing same Data Port.
       */
      if (!nir->info.cs.local_size_variable &&
          slm_fence && workgroup_size() <= dispatch_width)
         slm_fence = false;

      /* Prior to Gen11, there's only L3 fence, so emit that instead. */
      if (slm_fence && devinfo->gen < 11) {
         slm_fence = false;
         l3_fence = true;
      }

      /* IVB does typed surface access through the render cache, so we need
       * to flush it too.
       */
      const bool needs_render_fence =
         devinfo->gen == 7 && !devinfo->is_haswell;

      /* Be conservative in Gen11+ and always stall in a fence.  Since there
       * are two different fences, and shader might want to synchronize
       * between them.
       *
       * TODO: Use scope and visibility information for the barriers from NIR
       * to make a better decision on whether we need to stall.
       */
      const bool stall = devinfo->gen >= 11 || needs_render_fence ||
         instr->intrinsic == nir_intrinsic_end_invocation_interlock;

      const bool commit_enable = stall ||
         devinfo->gen >= 10; /* HSD ES # 1404612949 */

      unsigned fence_regs_count = 0;
      fs_reg fence_regs[2] = {};

      const fs_builder ubld = bld.group(8, 0);

      if (l3_fence) {
         fs_inst *fence =
            ubld.emit(opcode,
                      ubld.vgrf(BRW_REGISTER_TYPE_UD),
                      brw_vec8_grf(0, 0),
                      brw_imm_ud(commit_enable),
                      brw_imm_ud(/* bti */ 0));
         fence->sfid = GEN7_SFID_DATAPORT_DATA_CACHE;

         fence_regs[fence_regs_count++] = fence->dst;

         if (needs_render_fence) {
            fs_inst *render_fence =
               ubld.emit(opcode,
                         ubld.vgrf(BRW_REGISTER_TYPE_UD),
                         brw_vec8_grf(0, 0),
                         brw_imm_ud(commit_enable),
                         brw_imm_ud(/* bti */ 0));
            render_fence->sfid = GEN6_SFID_DATAPORT_RENDER_CACHE;

            fence_regs[fence_regs_count++] = render_fence->dst;
         }
      }

      if (slm_fence) {
         assert(opcode == SHADER_OPCODE_MEMORY_FENCE);
         fs_inst *fence =
            ubld.emit(opcode,
                      ubld.vgrf(BRW_REGISTER_TYPE_UD),
                      brw_vec8_grf(0, 0),
                      brw_imm_ud(commit_enable),
                      brw_imm_ud(GEN7_BTI_SLM));
         fence->sfid = GEN7_SFID_DATAPORT_DATA_CACHE;

         fence_regs[fence_regs_count++] = fence->dst;
      }

      assert(fence_regs_count <= 2);

      if (stall || fence_regs_count == 0) {
         ubld.exec_all().group(1, 0).emit(
            FS_OPCODE_SCHEDULING_FENCE, ubld.null_reg_ud(),
            fence_regs, fence_regs_count);
      }

      break;
   }

   case nir_intrinsic_memory_barrier_tcs_patch:
      break;

   case nir_intrinsic_shader_clock: {
      /* We cannot do anything if there is an event, so ignore it for now */
      const fs_reg shader_clock = get_timestamp(bld);
      const fs_reg srcs[] = { component(shader_clock, 0),
                              component(shader_clock, 1) };
      bld.LOAD_PAYLOAD(dest, srcs, ARRAY_SIZE(srcs), 0);
      break;
   }

   case nir_intrinsic_image_samples:
      /* The driver does not support multi-sampled images. */
      bld.MOV(retype(dest, BRW_REGISTER_TYPE_D), brw_imm_d(1));
      break;

   case nir_intrinsic_load_reloc_const_intel: {
      uint32_t id = nir_intrinsic_param_idx(instr);
      bld.emit(SHADER_OPCODE_MOV_RELOC_IMM,
               dest, brw_imm_ud(id));
      break;
   }

   case nir_intrinsic_load_uniform: {
      /* Offsets are in bytes but they should always aligned to
       * the type size
       */
      assert(instr->const_index[0] % 4 == 0 ||
             instr->const_index[0] % type_sz(dest.type) == 0);

      fs_reg src(UNIFORM, instr->const_index[0] / 4, dest.type);

      if (nir_src_is_const(instr->src[0])) {
         unsigned load_offset = nir_src_as_uint(instr->src[0]);
         assert(load_offset % type_sz(dest.type) == 0);
         /* For 16-bit types we add the module of the const_index[0]
          * offset to access to not 32-bit aligned element
          */
         src.offset = load_offset + instr->const_index[0] % 4;

         for (unsigned j = 0; j < instr->num_components; j++) {
            bld.MOV(offset(dest, bld, j), offset(src, bld, j));
         }
      } else {
         fs_reg indirect = retype(get_nir_src(instr->src[0]),
                                  BRW_REGISTER_TYPE_UD);

         /* We need to pass a size to the MOV_INDIRECT but we don't want it to
          * go past the end of the uniform.  In order to keep the n'th
          * component from running past, we subtract off the size of all but
          * one component of the vector.
          */
         assert(instr->const_index[1] >=
                instr->num_components * (int) type_sz(dest.type));
         unsigned read_size = instr->const_index[1] -
            (instr->num_components - 1) * type_sz(dest.type);

         bool supports_64bit_indirects =
            !devinfo->is_cherryview && !gen_device_info_is_9lp(devinfo);

         if (type_sz(dest.type) != 8 || supports_64bit_indirects) {
            for (unsigned j = 0; j < instr->num_components; j++) {
               bld.emit(SHADER_OPCODE_MOV_INDIRECT,
                        offset(dest, bld, j), offset(src, bld, j),
                        indirect, brw_imm_ud(read_size));
            }
         } else {
            const unsigned num_mov_indirects =
               type_sz(dest.type) / type_sz(BRW_REGISTER_TYPE_UD);
            /* We read a little bit less per MOV INDIRECT, as they are now
             * 32-bits ones instead of 64-bit. Fix read_size then.
             */
            const unsigned read_size_32bit = read_size -
                (num_mov_indirects - 1) * type_sz(BRW_REGISTER_TYPE_UD);
            for (unsigned j = 0; j < instr->num_components; j++) {
               for (unsigned i = 0; i < num_mov_indirects; i++) {
                  bld.emit(SHADER_OPCODE_MOV_INDIRECT,
                           subscript(offset(dest, bld, j), BRW_REGISTER_TYPE_UD, i),
                           subscript(offset(src, bld, j), BRW_REGISTER_TYPE_UD, i),
                           indirect, brw_imm_ud(read_size_32bit));
               }
            }
         }
      }
      break;
   }

   case nir_intrinsic_load_ubo: {
      fs_reg surf_index;
      if (nir_src_is_const(instr->src[0])) {
         const unsigned index = stage_prog_data->binding_table.ubo_start +
                                nir_src_as_uint(instr->src[0]);
         surf_index = brw_imm_ud(index);
      } else {
         /* The block index is not a constant. Evaluate the index expression
          * per-channel and add the base UBO index; we have to select a value
          * from any live channel.
          */
         surf_index = vgrf(glsl_type::uint_type);
         bld.ADD(surf_index, get_nir_src(instr->src[0]),
                 brw_imm_ud(stage_prog_data->binding_table.ubo_start));
         surf_index = bld.emit_uniformize(surf_index);
      }

      if (!nir_src_is_const(instr->src[1])) {
         fs_reg base_offset = retype(get_nir_src(instr->src[1]),
                                     BRW_REGISTER_TYPE_UD);

         for (int i = 0; i < instr->num_components; i++)
            VARYING_PULL_CONSTANT_LOAD(bld, offset(dest, bld, i), surf_index,
                                       base_offset, i * type_sz(dest.type),
                                       nir_dest_bit_size(instr->dest) / 8);

         prog_data->has_ubo_pull = true;
      } else {
         /* Even if we are loading doubles, a pull constant load will load
          * a 32-bit vec4, so should only reserve vgrf space for that. If we
          * need to load a full dvec4 we will have to emit 2 loads. This is
          * similar to demote_pull_constants(), except that in that case we
          * see individual accesses to each component of the vector and then
          * we let CSE deal with duplicate loads. Here we see a vector access
          * and we have to split it if necessary.
          */
         const unsigned type_size = type_sz(dest.type);
         const unsigned load_offset = nir_src_as_uint(instr->src[1]);

         /* See if we've selected this as a push constant candidate */
         if (nir_src_is_const(instr->src[0])) {
            const unsigned ubo_block = nir_src_as_uint(instr->src[0]);
            const unsigned offset_256b = load_offset / 32;

            fs_reg push_reg;
            for (int i = 0; i < 4; i++) {
               const struct brw_ubo_range *range = &prog_data->ubo_ranges[i];
               if (range->block == ubo_block &&
                   offset_256b >= range->start &&
                   offset_256b < range->start + range->length) {

                  push_reg = fs_reg(UNIFORM, UBO_START + i, dest.type);
                  push_reg.offset = load_offset - 32 * range->start;
                  break;
               }
            }

            if (push_reg.file != BAD_FILE) {
               for (unsigned i = 0; i < instr->num_components; i++) {
                  bld.MOV(offset(dest, bld, i),
                          byte_offset(push_reg, i * type_size));
               }
               break;
            }
         }

         prog_data->has_ubo_pull = true;

         const unsigned block_sz = 64; /* Fetch one cacheline at a time. */
         const fs_builder ubld = bld.exec_all().group(block_sz / 4, 0);
         const fs_reg packed_consts = ubld.vgrf(BRW_REGISTER_TYPE_UD);

         for (unsigned c = 0; c < instr->num_components;) {
            const unsigned base = load_offset + c * type_size;
            /* Number of usable components in the next block-aligned load. */
            const unsigned count = MIN2(instr->num_components - c,
                                        (block_sz - base % block_sz) / type_size);

            ubld.emit(FS_OPCODE_UNIFORM_PULL_CONSTANT_LOAD,
                      packed_consts, surf_index,
                      brw_imm_ud(base & ~(block_sz - 1)));

            const fs_reg consts =
               retype(byte_offset(packed_consts, base & (block_sz - 1)),
                      dest.type);

            for (unsigned d = 0; d < count; d++)
               bld.MOV(offset(dest, bld, c + d), component(consts, d));

            c += count;
         }
      }
      break;
   }

   case nir_intrinsic_load_global:
   case nir_intrinsic_load_global_constant: {
      assert(devinfo->gen >= 8);

      assert(nir_dest_bit_size(instr->dest) <= 32);
      assert(nir_intrinsic_align(instr) > 0);
      if (nir_dest_bit_size(instr->dest) == 32 &&
          nir_intrinsic_align(instr) >= 4) {
         assert(nir_dest_num_components(instr->dest) <= 4);
         fs_inst *inst = bld.emit(SHADER_OPCODE_A64_UNTYPED_READ_LOGICAL,
                                  dest,
                                  get_nir_src(instr->src[0]), /* Address */
                                  fs_reg(), /* No source data */
                                  brw_imm_ud(instr->num_components));
         inst->size_written = instr->num_components *
                              inst->dst.component_size(inst->exec_size);
      } else {
         const unsigned bit_size = nir_dest_bit_size(instr->dest);
         assert(nir_dest_num_components(instr->dest) == 1);
         fs_reg tmp = bld.vgrf(BRW_REGISTER_TYPE_UD);
         bld.emit(SHADER_OPCODE_A64_BYTE_SCATTERED_READ_LOGICAL,
                  tmp,
                  get_nir_src(instr->src[0]), /* Address */
                  fs_reg(), /* No source data */
                  brw_imm_ud(bit_size));
         bld.MOV(dest, subscript(tmp, dest.type, 0));
      }
      break;
   }

   case nir_intrinsic_store_global:
      assert(devinfo->gen >= 8);

      assert(nir_src_bit_size(instr->src[0]) <= 32);
      assert(nir_intrinsic_write_mask(instr) ==
             (1u << instr->num_components) - 1);
      assert(nir_intrinsic_align(instr) > 0);
      if (nir_src_bit_size(instr->src[0]) == 32 &&
          nir_intrinsic_align(instr) >= 4) {
         assert(nir_src_num_components(instr->src[0]) <= 4);
         bld.emit(SHADER_OPCODE_A64_UNTYPED_WRITE_LOGICAL,
                  fs_reg(),
                  get_nir_src(instr->src[1]), /* Address */
                  get_nir_src(instr->src[0]), /* Data */
                  brw_imm_ud(instr->num_components));
      } else {
         assert(nir_src_num_components(instr->src[0]) == 1);
         const unsigned bit_size = nir_src_bit_size(instr->src[0]);
         brw_reg_type data_type =
            brw_reg_type_from_bit_size(bit_size, BRW_REGISTER_TYPE_UD);
         fs_reg tmp = bld.vgrf(BRW_REGISTER_TYPE_UD);
         bld.MOV(tmp, retype(get_nir_src(instr->src[0]), data_type));
         bld.emit(SHADER_OPCODE_A64_BYTE_SCATTERED_WRITE_LOGICAL,
                  fs_reg(),
                  get_nir_src(instr->src[1]), /* Address */
                  tmp, /* Data */
                  brw_imm_ud(nir_src_bit_size(instr->src[0])));
      }
      break;

   case nir_intrinsic_global_atomic_add:
   case nir_intrinsic_global_atomic_imin:
   case nir_intrinsic_global_atomic_umin:
   case nir_intrinsic_global_atomic_imax:
   case nir_intrinsic_global_atomic_umax:
   case nir_intrinsic_global_atomic_and:
   case nir_intrinsic_global_atomic_or:
   case nir_intrinsic_global_atomic_xor:
   case nir_intrinsic_global_atomic_exchange:
   case nir_intrinsic_global_atomic_comp_swap:
      nir_emit_global_atomic(bld, brw_aop_for_nir_intrinsic(instr), instr);
      break;
   case nir_intrinsic_global_atomic_fmin:
   case nir_intrinsic_global_atomic_fmax:
   case nir_intrinsic_global_atomic_fcomp_swap:
      nir_emit_global_atomic_float(bld, brw_aop_for_nir_intrinsic(instr), instr);
      break;

   case nir_intrinsic_load_ssbo: {
      assert(devinfo->gen >= 7);

      const unsigned bit_size = nir_dest_bit_size(instr->dest);
      fs_reg srcs[SURFACE_LOGICAL_NUM_SRCS];
      srcs[SURFACE_LOGICAL_SRC_SURFACE] =
         get_nir_ssbo_intrinsic_index(bld, instr);
      srcs[SURFACE_LOGICAL_SRC_ADDRESS] = get_nir_src(instr->src[1]);
      srcs[SURFACE_LOGICAL_SRC_IMM_DIMS] = brw_imm_ud(1);
      srcs[SURFACE_LOGICAL_SRC_ALLOW_SAMPLE_MASK] = brw_imm_ud(0);

      /* Make dest unsigned because that's what the temporary will be */
      dest.type = brw_reg_type_from_bit_size(bit_size, BRW_REGISTER_TYPE_UD);

      /* Read the vector */
      assert(nir_dest_bit_size(instr->dest) <= 32);
      assert(nir_intrinsic_align(instr) > 0);
      if (nir_dest_bit_size(instr->dest) == 32 &&
          nir_intrinsic_align(instr) >= 4) {
         assert(nir_dest_num_components(instr->dest) <= 4);
         srcs[SURFACE_LOGICAL_SRC_IMM_ARG] = brw_imm_ud(instr->num_components);
         fs_inst *inst =
            bld.emit(SHADER_OPCODE_UNTYPED_SURFACE_READ_LOGICAL,
                     dest, srcs, SURFACE_LOGICAL_NUM_SRCS);
         inst->size_written = instr->num_components * dispatch_width * 4;
      } else {
         assert(nir_dest_num_components(instr->dest) == 1);
         srcs[SURFACE_LOGICAL_SRC_IMM_ARG] = brw_imm_ud(bit_size);

         fs_reg read_result = bld.vgrf(BRW_REGISTER_TYPE_UD);
         bld.emit(SHADER_OPCODE_BYTE_SCATTERED_READ_LOGICAL,
                  read_result, srcs, SURFACE_LOGICAL_NUM_SRCS);
         bld.MOV(dest, subscript(read_result, dest.type, 0));
      }
      break;
   }

   case nir_intrinsic_store_ssbo: {
      assert(devinfo->gen >= 7);

      const unsigned bit_size = nir_src_bit_size(instr->src[0]);
      fs_reg srcs[SURFACE_LOGICAL_NUM_SRCS];
      srcs[SURFACE_LOGICAL_SRC_SURFACE] =
         get_nir_ssbo_intrinsic_index(bld, instr);
      srcs[SURFACE_LOGICAL_SRC_ADDRESS] = get_nir_src(instr->src[2]);
      srcs[SURFACE_LOGICAL_SRC_IMM_DIMS] = brw_imm_ud(1);
      srcs[SURFACE_LOGICAL_SRC_ALLOW_SAMPLE_MASK] = brw_imm_ud(1);

      fs_reg data = get_nir_src(instr->src[0]);
      data.type = brw_reg_type_from_bit_size(bit_size, BRW_REGISTER_TYPE_UD);

      assert(nir_src_bit_size(instr->src[0]) <= 32);
      assert(nir_intrinsic_write_mask(instr) ==
             (1u << instr->num_components) - 1);
      assert(nir_intrinsic_align(instr) > 0);
      if (nir_src_bit_size(instr->src[0]) == 32 &&
          nir_intrinsic_align(instr) >= 4) {
         assert(nir_src_num_components(instr->src[0]) <= 4);
         srcs[SURFACE_LOGICAL_SRC_DATA] = data;
         srcs[SURFACE_LOGICAL_SRC_IMM_ARG] = brw_imm_ud(instr->num_components);
         bld.emit(SHADER_OPCODE_UNTYPED_SURFACE_WRITE_LOGICAL,
                  fs_reg(), srcs, SURFACE_LOGICAL_NUM_SRCS);
      } else {
         assert(nir_src_num_components(instr->src[0]) == 1);
         srcs[SURFACE_LOGICAL_SRC_IMM_ARG] = brw_imm_ud(bit_size);

         srcs[SURFACE_LOGICAL_SRC_DATA] = bld.vgrf(BRW_REGISTER_TYPE_UD);
         bld.MOV(srcs[SURFACE_LOGICAL_SRC_DATA], data);

         bld.emit(SHADER_OPCODE_BYTE_SCATTERED_WRITE_LOGICAL,
                  fs_reg(), srcs, SURFACE_LOGICAL_NUM_SRCS);
      }
      break;
   }

   case nir_intrinsic_store_output: {
      assert(nir_src_bit_size(instr->src[0]) == 32);
      fs_reg src = get_nir_src(instr->src[0]);

      unsigned store_offset = nir_src_as_uint(instr->src[1]);
      unsigned num_components = instr->num_components;
      unsigned first_component = nir_intrinsic_component(instr);

      fs_reg new_dest = retype(offset(outputs[instr->const_index[0]], bld,
                                      4 * store_offset), src.type);
      for (unsigned j = 0; j < num_components; j++) {
         bld.MOV(offset(new_dest, bld, j + first_component),
                 offset(src, bld, j));
      }
      break;
   }

   case nir_intrinsic_ssbo_atomic_add:
   case nir_intrinsic_ssbo_atomic_imin:
   case nir_intrinsic_ssbo_atomic_umin:
   case nir_intrinsic_ssbo_atomic_imax:
   case nir_intrinsic_ssbo_atomic_umax:
   case nir_intrinsic_ssbo_atomic_and:
   case nir_intrinsic_ssbo_atomic_or:
   case nir_intrinsic_ssbo_atomic_xor:
   case nir_intrinsic_ssbo_atomic_exchange:
   case nir_intrinsic_ssbo_atomic_comp_swap:
      nir_emit_ssbo_atomic(bld, brw_aop_for_nir_intrinsic(instr), instr);
      break;
   case nir_intrinsic_ssbo_atomic_fmin:
   case nir_intrinsic_ssbo_atomic_fmax:
   case nir_intrinsic_ssbo_atomic_fcomp_swap:
      nir_emit_ssbo_atomic_float(bld, brw_aop_for_nir_intrinsic(instr), instr);
      break;

   case nir_intrinsic_get_ssbo_size: {
      assert(nir_src_num_components(instr->src[0]) == 1);
      unsigned ssbo_index = nir_src_is_const(instr->src[0]) ?
                            nir_src_as_uint(instr->src[0]) : 0;

      /* A resinfo's sampler message is used to get the buffer size.  The
       * SIMD8's writeback message consists of four registers and SIMD16's
       * writeback message consists of 8 destination registers (two per each
       * component).  Because we are only interested on the first channel of
       * the first returned component, where resinfo returns the buffer size
       * for SURFTYPE_BUFFER, we can just use the SIMD8 variant regardless of
       * the dispatch width.
       */
      const fs_builder ubld = bld.exec_all().group(8, 0);
      fs_reg src_payload = ubld.vgrf(BRW_REGISTER_TYPE_UD);
      fs_reg ret_payload = ubld.vgrf(BRW_REGISTER_TYPE_UD, 4);

      /* Set LOD = 0 */
      ubld.MOV(src_payload, brw_imm_d(0));

      const unsigned index = prog_data->binding_table.ssbo_start + ssbo_index;
      fs_inst *inst = ubld.emit(SHADER_OPCODE_GET_BUFFER_SIZE, ret_payload,
                                src_payload, brw_imm_ud(index));
      inst->header_size = 0;
      inst->mlen = 1;
      inst->size_written = 4 * REG_SIZE;

      /* SKL PRM, vol07, 3D Media GPGPU Engine, Bounds Checking and Faulting:
       *
       * "Out-of-bounds checking is always performed at a DWord granularity. If
       * any part of the DWord is out-of-bounds then the whole DWord is
       * considered out-of-bounds."
       *
       * This implies that types with size smaller than 4-bytes need to be
       * padded if they don't complete the last dword of the buffer. But as we
       * need to maintain the original size we need to reverse the padding
       * calculation to return the correct size to know the number of elements
       * of an unsized array. As we stored in the last two bits of the surface
       * size the needed padding for the buffer, we calculate here the
       * original buffer_size reversing the surface_size calculation:
       *
       * surface_size = isl_align(buffer_size, 4) +
       *                (isl_align(buffer_size) - buffer_size)
       *
       * buffer_size = surface_size & ~3 - surface_size & 3
       */

      fs_reg size_aligned4 = ubld.vgrf(BRW_REGISTER_TYPE_UD);
      fs_reg size_padding = ubld.vgrf(BRW_REGISTER_TYPE_UD);
      fs_reg buffer_size = ubld.vgrf(BRW_REGISTER_TYPE_UD);

      ubld.AND(size_padding, ret_payload, brw_imm_ud(3));
      ubld.AND(size_aligned4, ret_payload, brw_imm_ud(~3));
      ubld.ADD(buffer_size, size_aligned4, negate(size_padding));

      bld.MOV(retype(dest, ret_payload.type), component(buffer_size, 0));
      break;
   }

   case nir_intrinsic_load_scratch: {
      assert(devinfo->gen >= 7);

      assert(nir_dest_num_components(instr->dest) == 1);
      const unsigned bit_size = nir_dest_bit_size(instr->dest);
      fs_reg srcs[SURFACE_LOGICAL_NUM_SRCS];

      if (devinfo->gen >= 8) {
         srcs[SURFACE_LOGICAL_SRC_SURFACE] =
            brw_imm_ud(GEN8_BTI_STATELESS_NON_COHERENT);
      } else {
         srcs[SURFACE_LOGICAL_SRC_SURFACE] = brw_imm_ud(BRW_BTI_STATELESS);
      }

      srcs[SURFACE_LOGICAL_SRC_IMM_DIMS] = brw_imm_ud(1);
      srcs[SURFACE_LOGICAL_SRC_IMM_ARG] = brw_imm_ud(bit_size);
      srcs[SURFACE_LOGICAL_SRC_ALLOW_SAMPLE_MASK] = brw_imm_ud(0);
      const fs_reg nir_addr = get_nir_src(instr->src[0]);

      /* Make dest unsigned because that's what the temporary will be */
      dest.type = brw_reg_type_from_bit_size(bit_size, BRW_REGISTER_TYPE_UD);

      /* Read the vector */
      assert(nir_dest_num_components(instr->dest) == 1);
      assert(nir_dest_bit_size(instr->dest) <= 32);
      assert(nir_intrinsic_align(instr) > 0);
      if (nir_dest_bit_size(instr->dest) >= 4 &&
          nir_intrinsic_align(instr) >= 4) {
         /* The offset for a DWORD scattered message is in dwords. */
         srcs[SURFACE_LOGICAL_SRC_ADDRESS] =
            swizzle_nir_scratch_addr(bld, nir_addr, true);

         bld.emit(SHADER_OPCODE_DWORD_SCATTERED_READ_LOGICAL,
                  dest, srcs, SURFACE_LOGICAL_NUM_SRCS);
      } else {
         srcs[SURFACE_LOGICAL_SRC_ADDRESS] =
            swizzle_nir_scratch_addr(bld, nir_addr, false);

         fs_reg read_result = bld.vgrf(BRW_REGISTER_TYPE_UD);
         bld.emit(SHADER_OPCODE_BYTE_SCATTERED_READ_LOGICAL,
                  read_result, srcs, SURFACE_LOGICAL_NUM_SRCS);
         bld.MOV(dest, read_result);
      }
      break;
   }

   case nir_intrinsic_store_scratch: {
      assert(devinfo->gen >= 7);

      assert(nir_src_num_components(instr->src[0]) == 1);
      const unsigned bit_size = nir_src_bit_size(instr->src[0]);
      fs_reg srcs[SURFACE_LOGICAL_NUM_SRCS];

      if (devinfo->gen >= 8) {
         srcs[SURFACE_LOGICAL_SRC_SURFACE] =
            brw_imm_ud(GEN8_BTI_STATELESS_NON_COHERENT);
      } else {
         srcs[SURFACE_LOGICAL_SRC_SURFACE] = brw_imm_ud(BRW_BTI_STATELESS);
      }

      srcs[SURFACE_LOGICAL_SRC_IMM_DIMS] = brw_imm_ud(1);
      srcs[SURFACE_LOGICAL_SRC_IMM_ARG] = brw_imm_ud(bit_size);
      /**
       * While this instruction has side-effects, it should not be predicated
       * on sample mask, because otherwise fs helper invocations would
       * load undefined values from scratch memory. And scratch memory
       * load-stores are produced from operations without side-effects, thus
       * they should not have different behaviour in the helper invocations.
       */
      srcs[SURFACE_LOGICAL_SRC_ALLOW_SAMPLE_MASK] = brw_imm_ud(0);
      const fs_reg nir_addr = get_nir_src(instr->src[1]);

      fs_reg data = get_nir_src(instr->src[0]);
      data.type = brw_reg_type_from_bit_size(bit_size, BRW_REGISTER_TYPE_UD);

      assert(nir_src_num_components(instr->src[0]) == 1);
      assert(nir_src_bit_size(instr->src[0]) <= 32);
      assert(nir_intrinsic_write_mask(instr) == 1);
      assert(nir_intrinsic_align(instr) > 0);
      if (nir_src_bit_size(instr->src[0]) == 32 &&
          nir_intrinsic_align(instr) >= 4) {
         srcs[SURFACE_LOGICAL_SRC_DATA] = data;

         /* The offset for a DWORD scattered message is in dwords. */
         srcs[SURFACE_LOGICAL_SRC_ADDRESS] =
            swizzle_nir_scratch_addr(bld, nir_addr, true);

         bld.emit(SHADER_OPCODE_DWORD_SCATTERED_WRITE_LOGICAL,
                  fs_reg(), srcs, SURFACE_LOGICAL_NUM_SRCS);
      } else {
         srcs[SURFACE_LOGICAL_SRC_DATA] = bld.vgrf(BRW_REGISTER_TYPE_UD);
         bld.MOV(srcs[SURFACE_LOGICAL_SRC_DATA], data);

         srcs[SURFACE_LOGICAL_SRC_ADDRESS] =
            swizzle_nir_scratch_addr(bld, nir_addr, false);

         bld.emit(SHADER_OPCODE_BYTE_SCATTERED_WRITE_LOGICAL,
                  fs_reg(), srcs, SURFACE_LOGICAL_NUM_SRCS);
      }
      break;
   }

   case nir_intrinsic_load_subgroup_size:
      /* This should only happen for fragment shaders because every other case
       * is lowered in NIR so we can optimize on it.
       */
      assert(stage == MESA_SHADER_FRAGMENT);
      bld.MOV(retype(dest, BRW_REGISTER_TYPE_D), brw_imm_d(dispatch_width));
      break;

   case nir_intrinsic_load_subgroup_invocation:
      bld.MOV(retype(dest, BRW_REGISTER_TYPE_D),
              nir_system_values[SYSTEM_VALUE_SUBGROUP_INVOCATION]);
      break;

   case nir_intrinsic_load_subgroup_eq_mask:
   case nir_intrinsic_load_subgroup_ge_mask:
   case nir_intrinsic_load_subgroup_gt_mask:
   case nir_intrinsic_load_subgroup_le_mask:
   case nir_intrinsic_load_subgroup_lt_mask:
      unreachable("not reached");

   case nir_intrinsic_vote_any: {
      const fs_builder ubld = bld.exec_all().group(1, 0);

      /* The any/all predicates do not consider channel enables. To prevent
       * dead channels from affecting the result, we initialize the flag with
       * with the identity value for the logical operation.
       */
      if (dispatch_width == 32) {
         /* For SIMD32, we use a UD type so we fill both f0.0 and f0.1. */
         ubld.MOV(retype(brw_flag_reg(0, 0), BRW_REGISTER_TYPE_UD),
                         brw_imm_ud(0));
      } else {
         ubld.MOV(brw_flag_reg(0, 0), brw_imm_uw(0));
      }
      bld.CMP(bld.null_reg_d(), get_nir_src(instr->src[0]), brw_imm_d(0), BRW_CONDITIONAL_NZ);

      /* For some reason, the any/all predicates don't work properly with
       * SIMD32.  In particular, it appears that a SEL with a QtrCtrl of 2H
       * doesn't read the correct subset of the flag register and you end up
       * getting garbage in the second half.  Work around this by using a pair
       * of 1-wide MOVs and scattering the result.
       */
      fs_reg res1 = ubld.vgrf(BRW_REGISTER_TYPE_D);
      ubld.MOV(res1, brw_imm_d(0));
      set_predicate(dispatch_width == 8  ? BRW_PREDICATE_ALIGN1_ANY8H :
                    dispatch_width == 16 ? BRW_PREDICATE_ALIGN1_ANY16H :
                                           BRW_PREDICATE_ALIGN1_ANY32H,
                    ubld.MOV(res1, brw_imm_d(-1)));

      bld.MOV(retype(dest, BRW_REGISTER_TYPE_D), component(res1, 0));
      break;
   }
   case nir_intrinsic_vote_all: {
      const fs_builder ubld = bld.exec_all().group(1, 0);

      /* The any/all predicates do not consider channel enables. To prevent
       * dead channels from affecting the result, we initialize the flag with
       * with the identity value for the logical operation.
       */
      if (dispatch_width == 32) {
         /* For SIMD32, we use a UD type so we fill both f0.0 and f0.1. */
         ubld.MOV(retype(brw_flag_reg(0, 0), BRW_REGISTER_TYPE_UD),
                         brw_imm_ud(0xffffffff));
      } else {
         ubld.MOV(brw_flag_reg(0, 0), brw_imm_uw(0xffff));
      }
      bld.CMP(bld.null_reg_d(), get_nir_src(instr->src[0]), brw_imm_d(0), BRW_CONDITIONAL_NZ);

      /* For some reason, the any/all predicates don't work properly with
       * SIMD32.  In particular, it appears that a SEL with a QtrCtrl of 2H
       * doesn't read the correct subset of the flag register and you end up
       * getting garbage in the second half.  Work around this by using a pair
       * of 1-wide MOVs and scattering the result.
       */
      fs_reg res1 = ubld.vgrf(BRW_REGISTER_TYPE_D);
      ubld.MOV(res1, brw_imm_d(0));
      set_predicate(dispatch_width == 8  ? BRW_PREDICATE_ALIGN1_ALL8H :
                    dispatch_width == 16 ? BRW_PREDICATE_ALIGN1_ALL16H :
                                           BRW_PREDICATE_ALIGN1_ALL32H,
                    ubld.MOV(res1, brw_imm_d(-1)));

      bld.MOV(retype(dest, BRW_REGISTER_TYPE_D), component(res1, 0));
      break;
   }
   case nir_intrinsic_vote_feq:
   case nir_intrinsic_vote_ieq: {
      fs_reg value = get_nir_src(instr->src[0]);
      if (instr->intrinsic == nir_intrinsic_vote_feq) {
         const unsigned bit_size = nir_src_bit_size(instr->src[0]);
         value.type = bit_size == 8 ? BRW_REGISTER_TYPE_B :
            brw_reg_type_from_bit_size(bit_size, BRW_REGISTER_TYPE_F);
      }

      fs_reg uniformized = bld.emit_uniformize(value);
      const fs_builder ubld = bld.exec_all().group(1, 0);

      /* The any/all predicates do not consider channel enables. To prevent
       * dead channels from affecting the result, we initialize the flag with
       * with the identity value for the logical operation.
       */
      if (dispatch_width == 32) {
         /* For SIMD32, we use a UD type so we fill both f0.0 and f0.1. */
         ubld.MOV(retype(brw_flag_reg(0, 0), BRW_REGISTER_TYPE_UD),
                         brw_imm_ud(0xffffffff));
      } else {
         ubld.MOV(brw_flag_reg(0, 0), brw_imm_uw(0xffff));
      }
      bld.CMP(bld.null_reg_d(), value, uniformized, BRW_CONDITIONAL_Z);

      /* For some reason, the any/all predicates don't work properly with
       * SIMD32.  In particular, it appears that a SEL with a QtrCtrl of 2H
       * doesn't read the correct subset of the flag register and you end up
       * getting garbage in the second half.  Work around this by using a pair
       * of 1-wide MOVs and scattering the result.
       */
      fs_reg res1 = ubld.vgrf(BRW_REGISTER_TYPE_D);
      ubld.MOV(res1, brw_imm_d(0));
      set_predicate(dispatch_width == 8  ? BRW_PREDICATE_ALIGN1_ALL8H :
                    dispatch_width == 16 ? BRW_PREDICATE_ALIGN1_ALL16H :
                                           BRW_PREDICATE_ALIGN1_ALL32H,
                    ubld.MOV(res1, brw_imm_d(-1)));

      bld.MOV(retype(dest, BRW_REGISTER_TYPE_D), component(res1, 0));
      break;
   }

   case nir_intrinsic_ballot: {
      const fs_reg value = retype(get_nir_src(instr->src[0]),
                                  BRW_REGISTER_TYPE_UD);
      struct brw_reg flag = brw_flag_reg(0, 0);
      /* FIXME: For SIMD32 programs, this causes us to stomp on f0.1 as well
       * as f0.0.  This is a problem for fragment programs as we currently use
       * f0.1 for discards.  Fortunately, we don't support SIMD32 fragment
       * programs yet so this isn't a problem.  When we do, something will
       * have to change.
       */
      if (dispatch_width == 32)
         flag.type = BRW_REGISTER_TYPE_UD;

      bld.exec_all().group(1, 0).MOV(flag, brw_imm_ud(0u));
      bld.CMP(bld.null_reg_ud(), value, brw_imm_ud(0u), BRW_CONDITIONAL_NZ);

      if (instr->dest.ssa.bit_size > 32) {
         dest.type = BRW_REGISTER_TYPE_UQ;
      } else {
         dest.type = BRW_REGISTER_TYPE_UD;
      }
      bld.MOV(dest, flag);
      break;
   }

   case nir_intrinsic_read_invocation: {
      const fs_reg value = get_nir_src(instr->src[0]);
      const fs_reg invocation = get_nir_src(instr->src[1]);
      fs_reg tmp = bld.vgrf(value.type);

      bld.exec_all().emit(SHADER_OPCODE_BROADCAST, tmp, value,
                          bld.emit_uniformize(invocation));

      bld.MOV(retype(dest, value.type), fs_reg(component(tmp, 0)));
      break;
   }

   case nir_intrinsic_read_first_invocation: {
      const fs_reg value = get_nir_src(instr->src[0]);
      bld.MOV(retype(dest, value.type), bld.emit_uniformize(value));
      break;
   }

   case nir_intrinsic_shuffle: {
      const fs_reg value = get_nir_src(instr->src[0]);
      const fs_reg index = get_nir_src(instr->src[1]);

      bld.emit(SHADER_OPCODE_SHUFFLE, retype(dest, value.type), value, index);
      break;
   }

   case nir_intrinsic_first_invocation: {
      fs_reg tmp = bld.vgrf(BRW_REGISTER_TYPE_UD);
      bld.exec_all().emit(SHADER_OPCODE_FIND_LIVE_CHANNEL, tmp);
      bld.MOV(retype(dest, BRW_REGISTER_TYPE_UD),
              fs_reg(component(tmp, 0)));
      break;
   }

   case nir_intrinsic_quad_broadcast: {
      const fs_reg value = get_nir_src(instr->src[0]);
      const unsigned index = nir_src_as_uint(instr->src[1]);

      bld.emit(SHADER_OPCODE_CLUSTER_BROADCAST, retype(dest, value.type),
               value, brw_imm_ud(index), brw_imm_ud(4));
      break;
   }

   case nir_intrinsic_quad_swap_horizontal: {
      const fs_reg value = get_nir_src(instr->src[0]);
      const fs_reg tmp = bld.vgrf(value.type);
      if (devinfo->gen <= 7) {
         /* The hardware doesn't seem to support these crazy regions with
          * compressed instructions on gen7 and earlier so we fall back to
          * using quad swizzles.  Fortunately, we don't support 64-bit
          * anything in Vulkan on gen7.
          */
         assert(nir_src_bit_size(instr->src[0]) == 32);
         const fs_builder ubld = bld.exec_all();
         ubld.emit(SHADER_OPCODE_QUAD_SWIZZLE, tmp, value,
                   brw_imm_ud(BRW_SWIZZLE4(1,0,3,2)));
         bld.MOV(retype(dest, value.type), tmp);
      } else {
         const fs_builder ubld = bld.exec_all().group(dispatch_width / 2, 0);

         const fs_reg src_left = horiz_stride(value, 2);
         const fs_reg src_right = horiz_stride(horiz_offset(value, 1), 2);
         const fs_reg tmp_left = horiz_stride(tmp, 2);
         const fs_reg tmp_right = horiz_stride(horiz_offset(tmp, 1), 2);

         ubld.MOV(tmp_left, src_right);
         ubld.MOV(tmp_right, src_left);

      }
      bld.MOV(retype(dest, value.type), tmp);
      break;
   }

   case nir_intrinsic_quad_swap_vertical: {
      const fs_reg value = get_nir_src(instr->src[0]);
      if (nir_src_bit_size(instr->src[0]) == 32) {
         /* For 32-bit, we can use a SIMD4x2 instruction to do this easily */
         const fs_reg tmp = bld.vgrf(value.type);
         const fs_builder ubld = bld.exec_all();
         ubld.emit(SHADER_OPCODE_QUAD_SWIZZLE, tmp, value,
                   brw_imm_ud(BRW_SWIZZLE4(2,3,0,1)));
         bld.MOV(retype(dest, value.type), tmp);
      } else {
         /* For larger data types, we have to either emit dispatch_width many
          * MOVs or else fall back to doing indirects.
          */
         fs_reg idx = bld.vgrf(BRW_REGISTER_TYPE_W);
         bld.XOR(idx, nir_system_values[SYSTEM_VALUE_SUBGROUP_INVOCATION],
                      brw_imm_w(0x2));
         bld.emit(SHADER_OPCODE_SHUFFLE, retype(dest, value.type), value, idx);
      }
      break;
   }

   case nir_intrinsic_quad_swap_diagonal: {
      const fs_reg value = get_nir_src(instr->src[0]);
      if (nir_src_bit_size(instr->src[0]) == 32) {
         /* For 32-bit, we can use a SIMD4x2 instruction to do this easily */
         const fs_reg tmp = bld.vgrf(value.type);
         const fs_builder ubld = bld.exec_all();
         ubld.emit(SHADER_OPCODE_QUAD_SWIZZLE, tmp, value,
                   brw_imm_ud(BRW_SWIZZLE4(3,2,1,0)));
         bld.MOV(retype(dest, value.type), tmp);
      } else {
         /* For larger data types, we have to either emit dispatch_width many
          * MOVs or else fall back to doing indirects.
          */
         fs_reg idx = bld.vgrf(BRW_REGISTER_TYPE_W);
         bld.XOR(idx, nir_system_values[SYSTEM_VALUE_SUBGROUP_INVOCATION],
                      brw_imm_w(0x3));
         bld.emit(SHADER_OPCODE_SHUFFLE, retype(dest, value.type), value, idx);
      }
      break;
   }

   case nir_intrinsic_reduce: {
      fs_reg src = get_nir_src(instr->src[0]);
      nir_op redop = (nir_op)nir_intrinsic_reduction_op(instr);
      unsigned cluster_size = nir_intrinsic_cluster_size(instr);
      if (cluster_size == 0 || cluster_size > dispatch_width)
         cluster_size = dispatch_width;

      /* Figure out the source type */
      src.type = brw_type_for_nir_type(devinfo,
         (nir_alu_type)(nir_op_infos[redop].input_types[0] |
                        nir_src_bit_size(instr->src[0])));

      fs_reg identity = brw_nir_reduction_op_identity(bld, redop, src.type);
      opcode brw_op = brw_op_for_nir_reduction_op(redop);
      brw_conditional_mod cond_mod = brw_cond_mod_for_nir_reduction_op(redop);

      /* Set up a register for all of our scratching around and initialize it
       * to reduction operation's identity value.
       */
      fs_reg scan = bld.vgrf(src.type);
      bld.exec_all().emit(SHADER_OPCODE_SEL_EXEC, scan, src, identity);

      bld.emit_scan(brw_op, scan, cluster_size, cond_mod);

      dest.type = src.type;
      if (cluster_size * type_sz(src.type) >= REG_SIZE * 2) {
         /* In this case, CLUSTER_BROADCAST instruction isn't needed because
          * the distance between clusters is at least 2 GRFs.  In this case,
          * we don't need the weird striding of the CLUSTER_BROADCAST
          * instruction and can just do regular MOVs.
          */
         assert((cluster_size * type_sz(src.type)) % (REG_SIZE * 2) == 0);
         const unsigned groups =
            (dispatch_width * type_sz(src.type)) / (REG_SIZE * 2);
         const unsigned group_size = dispatch_width / groups;
         for (unsigned i = 0; i < groups; i++) {
            const unsigned cluster = (i * group_size) / cluster_size;
            const unsigned comp = cluster * cluster_size + (cluster_size - 1);
            bld.group(group_size, i).MOV(horiz_offset(dest, i * group_size),
                                         component(scan, comp));
         }
      } else {
         bld.emit(SHADER_OPCODE_CLUSTER_BROADCAST, dest, scan,
                  brw_imm_ud(cluster_size - 1), brw_imm_ud(cluster_size));
      }
      break;
   }

   case nir_intrinsic_inclusive_scan:
   case nir_intrinsic_exclusive_scan: {
      fs_reg src = get_nir_src(instr->src[0]);
      nir_op redop = (nir_op)nir_intrinsic_reduction_op(instr);

      /* Figure out the source type */
      src.type = brw_type_for_nir_type(devinfo,
         (nir_alu_type)(nir_op_infos[redop].input_types[0] |
                        nir_src_bit_size(instr->src[0])));

      fs_reg identity = brw_nir_reduction_op_identity(bld, redop, src.type);
      opcode brw_op = brw_op_for_nir_reduction_op(redop);
      brw_conditional_mod cond_mod = brw_cond_mod_for_nir_reduction_op(redop);

      /* Set up a register for all of our scratching around and initialize it
       * to reduction operation's identity value.
       */
      fs_reg scan = bld.vgrf(src.type);
      const fs_builder allbld = bld.exec_all();
      allbld.emit(SHADER_OPCODE_SEL_EXEC, scan, src, identity);

      if (instr->intrinsic == nir_intrinsic_exclusive_scan) {
         /* Exclusive scan is a bit harder because we have to do an annoying
          * shift of the contents before we can begin.  To make things worse,
          * we can't do this with a normal stride; we have to use indirects.
          */
         fs_reg shifted = bld.vgrf(src.type);
         fs_reg idx = bld.vgrf(BRW_REGISTER_TYPE_W);
         allbld.ADD(idx, nir_system_values[SYSTEM_VALUE_SUBGROUP_INVOCATION],
                         brw_imm_w(-1));
         allbld.emit(SHADER_OPCODE_SHUFFLE, shifted, scan, idx);
         allbld.group(1, 0).MOV(component(shifted, 0), identity);
         scan = shifted;
      }

      bld.emit_scan(brw_op, scan, dispatch_width, cond_mod);

      bld.MOV(retype(dest, src.type), scan);
      break;
   }

   case nir_intrinsic_load_global_block_intel: {
      assert(nir_dest_bit_size(instr->dest) == 32);

      fs_reg address = bld.emit_uniformize(get_nir_src(instr->src[0]));

      const fs_builder ubld1 = bld.exec_all().group(1, 0);
      const fs_builder ubld8 = bld.exec_all().group(8, 0);
      const fs_builder ubld16 = bld.exec_all().group(16, 0);

      const unsigned total = instr->num_components * dispatch_width;
      unsigned loaded = 0;

      while (loaded < total) {
         const unsigned block =
            choose_oword_block_size_dwords(total - loaded);
         const unsigned block_bytes = block * 4;

         const fs_builder &ubld = block == 8 ? ubld8 : ubld16;
         ubld.emit(SHADER_OPCODE_A64_UNALIGNED_OWORD_BLOCK_READ_LOGICAL,
                   retype(byte_offset(dest, loaded * 4), BRW_REGISTER_TYPE_UD),
                   address,
                   fs_reg(), /* No source data */
                   brw_imm_ud(block))->size_written = block_bytes;

         increment_a64_address(ubld1, address, block_bytes);
         loaded += block;
      }

      assert(loaded == total);
      break;
   }

   case nir_intrinsic_store_global_block_intel: {
      assert(nir_src_bit_size(instr->src[0]) == 32);

      fs_reg address = bld.emit_uniformize(get_nir_src(instr->src[1]));
      fs_reg src = get_nir_src(instr->src[0]);

      const fs_builder ubld1 = bld.exec_all().group(1, 0);
      const fs_builder ubld8 = bld.exec_all().group(8, 0);
      const fs_builder ubld16 = bld.exec_all().group(16, 0);

      const unsigned total = instr->num_components * dispatch_width;
      unsigned written = 0;

      while (written < total) {
         const unsigned block =
            choose_oword_block_size_dwords(total - written);

         const fs_builder &ubld = block == 8 ? ubld8 : ubld16;
         ubld.emit(SHADER_OPCODE_A64_OWORD_BLOCK_WRITE_LOGICAL,
                   fs_reg(),
                   address,
                   retype(byte_offset(src, written * 4), BRW_REGISTER_TYPE_UD),
                   brw_imm_ud(block));

         const unsigned block_bytes = block * 4;
         increment_a64_address(ubld1, address, block_bytes);
         written += block;
      }

      assert(written == total);
      break;
   }

   case nir_intrinsic_load_shared_block_intel:
   case nir_intrinsic_load_ssbo_block_intel: {
      assert(nir_dest_bit_size(instr->dest) == 32);

      const bool is_ssbo =
         instr->intrinsic == nir_intrinsic_load_ssbo_block_intel;
      fs_reg address = bld.emit_uniformize(get_nir_src(instr->src[is_ssbo ? 1 : 0]));

      fs_reg srcs[SURFACE_LOGICAL_NUM_SRCS];
      srcs[SURFACE_LOGICAL_SRC_SURFACE] = is_ssbo ?
         get_nir_ssbo_intrinsic_index(bld, instr) : fs_reg(brw_imm_ud(GEN7_BTI_SLM));
      srcs[SURFACE_LOGICAL_SRC_ADDRESS] = address;

      const fs_builder ubld1 = bld.exec_all().group(1, 0);
      const fs_builder ubld8 = bld.exec_all().group(8, 0);
      const fs_builder ubld16 = bld.exec_all().group(16, 0);

      const unsigned total = instr->num_components * dispatch_width;
      unsigned loaded = 0;

      while (loaded < total) {
         const unsigned block =
            choose_oword_block_size_dwords(total - loaded);
         const unsigned block_bytes = block * 4;

         srcs[SURFACE_LOGICAL_SRC_IMM_ARG] = brw_imm_ud(block);

         const fs_builder &ubld = block == 8 ? ubld8 : ubld16;
         ubld.emit(SHADER_OPCODE_UNALIGNED_OWORD_BLOCK_READ_LOGICAL,
                   retype(byte_offset(dest, loaded * 4), BRW_REGISTER_TYPE_UD),
                   srcs, SURFACE_LOGICAL_NUM_SRCS)->size_written = block_bytes;

         ubld1.ADD(address, address, brw_imm_ud(block_bytes));
         loaded += block;
      }

      assert(loaded == total);
      break;
   }

   case nir_intrinsic_store_shared_block_intel:
   case nir_intrinsic_store_ssbo_block_intel: {
      assert(nir_src_bit_size(instr->src[0]) == 32);

      const bool is_ssbo =
         instr->intrinsic == nir_intrinsic_store_ssbo_block_intel;

      fs_reg address = bld.emit_uniformize(get_nir_src(instr->src[is_ssbo ? 2 : 1]));
      fs_reg src = get_nir_src(instr->src[0]);

      fs_reg srcs[SURFACE_LOGICAL_NUM_SRCS];
      srcs[SURFACE_LOGICAL_SRC_SURFACE] = is_ssbo ?
         get_nir_ssbo_intrinsic_index(bld, instr) : fs_reg(brw_imm_ud(GEN7_BTI_SLM));
      srcs[SURFACE_LOGICAL_SRC_ADDRESS] = address;

      const fs_builder ubld1 = bld.exec_all().group(1, 0);
      const fs_builder ubld8 = bld.exec_all().group(8, 0);
      const fs_builder ubld16 = bld.exec_all().group(16, 0);

      const unsigned total = instr->num_components * dispatch_width;
      unsigned written = 0;

      while (written < total) {
         const unsigned block =
            choose_oword_block_size_dwords(total - written);

         srcs[SURFACE_LOGICAL_SRC_IMM_ARG] = brw_imm_ud(block);
         srcs[SURFACE_LOGICAL_SRC_DATA] =
            retype(byte_offset(src, written * 4), BRW_REGISTER_TYPE_UD);

         const fs_builder &ubld = block == 8 ? ubld8 : ubld16;
         ubld.emit(SHADER_OPCODE_OWORD_BLOCK_WRITE_LOGICAL,
                   fs_reg(), srcs, SURFACE_LOGICAL_NUM_SRCS);

         const unsigned block_bytes = block * 4;
         ubld1.ADD(address, address, brw_imm_ud(block_bytes));
         written += block;
      }

      assert(written == total);
      break;
   }

   default:
      unreachable("unknown intrinsic");
   }
}

void
fs_visitor::nir_emit_ssbo_atomic(const fs_builder &bld,
                                 int op, nir_intrinsic_instr *instr)
{
   /* The BTI untyped atomic messages only support 32-bit atomics.  If you
    * just look at the big table of messages in the Vol 7 of the SKL PRM, they
    * appear to exist.  However, if you look at Vol 2a, there are no message
    * descriptors provided for Qword atomic ops except for A64 messages.
    */
   assert(nir_dest_bit_size(instr->dest) == 32);

   fs_reg dest;
   if (nir_intrinsic_infos[instr->intrinsic].has_dest)
      dest = get_nir_dest(instr->dest);

   fs_reg srcs[SURFACE_LOGICAL_NUM_SRCS];
   srcs[SURFACE_LOGICAL_SRC_SURFACE] = get_nir_ssbo_intrinsic_index(bld, instr);
   srcs[SURFACE_LOGICAL_SRC_ADDRESS] = get_nir_src(instr->src[1]);
   srcs[SURFACE_LOGICAL_SRC_IMM_DIMS] = brw_imm_ud(1);
   srcs[SURFACE_LOGICAL_SRC_IMM_ARG] = brw_imm_ud(op);
   srcs[SURFACE_LOGICAL_SRC_ALLOW_SAMPLE_MASK] = brw_imm_ud(1);

   fs_reg data;
   if (op != BRW_AOP_INC && op != BRW_AOP_DEC && op != BRW_AOP_PREDEC)
      data = get_nir_src(instr->src[2]);

   if (op == BRW_AOP_CMPWR) {
      fs_reg tmp = bld.vgrf(data.type, 2);
      fs_reg sources[2] = { data, get_nir_src(instr->src[3]) };
      bld.LOAD_PAYLOAD(tmp, sources, 2, 0);
      data = tmp;
   }
   srcs[SURFACE_LOGICAL_SRC_DATA] = data;

   /* Emit the actual atomic operation */

   bld.emit(SHADER_OPCODE_UNTYPED_ATOMIC_LOGICAL,
            dest, srcs, SURFACE_LOGICAL_NUM_SRCS);
}

void
fs_visitor::nir_emit_ssbo_atomic_float(const fs_builder &bld,
                                       int op, nir_intrinsic_instr *instr)
{
   fs_reg dest;
   if (nir_intrinsic_infos[instr->intrinsic].has_dest)
      dest = get_nir_dest(instr->dest);

   fs_reg srcs[SURFACE_LOGICAL_NUM_SRCS];
   srcs[SURFACE_LOGICAL_SRC_SURFACE] = get_nir_ssbo_intrinsic_index(bld, instr);
   srcs[SURFACE_LOGICAL_SRC_ADDRESS] = get_nir_src(instr->src[1]);
   srcs[SURFACE_LOGICAL_SRC_IMM_DIMS] = brw_imm_ud(1);
   srcs[SURFACE_LOGICAL_SRC_IMM_ARG] = brw_imm_ud(op);
   srcs[SURFACE_LOGICAL_SRC_ALLOW_SAMPLE_MASK] = brw_imm_ud(1);

   fs_reg data = get_nir_src(instr->src[2]);
   if (op == BRW_AOP_FCMPWR) {
      fs_reg tmp = bld.vgrf(data.type, 2);
      fs_reg sources[2] = { data, get_nir_src(instr->src[3]) };
      bld.LOAD_PAYLOAD(tmp, sources, 2, 0);
      data = tmp;
   }
   srcs[SURFACE_LOGICAL_SRC_DATA] = data;

   /* Emit the actual atomic operation */

   bld.emit(SHADER_OPCODE_UNTYPED_ATOMIC_FLOAT_LOGICAL,
            dest, srcs, SURFACE_LOGICAL_NUM_SRCS);
}

void
fs_visitor::nir_emit_shared_atomic(const fs_builder &bld,
                                   int op, nir_intrinsic_instr *instr)
{
   fs_reg dest;
   if (nir_intrinsic_infos[instr->intrinsic].has_dest)
      dest = get_nir_dest(instr->dest);

   fs_reg srcs[SURFACE_LOGICAL_NUM_SRCS];
   srcs[SURFACE_LOGICAL_SRC_SURFACE] = brw_imm_ud(GEN7_BTI_SLM);
   srcs[SURFACE_LOGICAL_SRC_IMM_DIMS] = brw_imm_ud(1);
   srcs[SURFACE_LOGICAL_SRC_IMM_ARG] = brw_imm_ud(op);
   srcs[SURFACE_LOGICAL_SRC_ALLOW_SAMPLE_MASK] = brw_imm_ud(1);

   fs_reg data;
   if (op != BRW_AOP_INC && op != BRW_AOP_DEC && op != BRW_AOP_PREDEC)
      data = get_nir_src(instr->src[1]);
   if (op == BRW_AOP_CMPWR) {
      fs_reg tmp = bld.vgrf(data.type, 2);
      fs_reg sources[2] = { data, get_nir_src(instr->src[2]) };
      bld.LOAD_PAYLOAD(tmp, sources, 2, 0);
      data = tmp;
   }
   srcs[SURFACE_LOGICAL_SRC_DATA] = data;

   /* Get the offset */
   if (nir_src_is_const(instr->src[0])) {
      srcs[SURFACE_LOGICAL_SRC_ADDRESS] =
         brw_imm_ud(instr->const_index[0] + nir_src_as_uint(instr->src[0]));
   } else {
      srcs[SURFACE_LOGICAL_SRC_ADDRESS] = vgrf(glsl_type::uint_type);
      bld.ADD(srcs[SURFACE_LOGICAL_SRC_ADDRESS],
	      retype(get_nir_src(instr->src[0]), BRW_REGISTER_TYPE_UD),
	      brw_imm_ud(instr->const_index[0]));
   }

   /* Emit the actual atomic operation operation */

   bld.emit(SHADER_OPCODE_UNTYPED_ATOMIC_LOGICAL,
            dest, srcs, SURFACE_LOGICAL_NUM_SRCS);
}

void
fs_visitor::nir_emit_shared_atomic_float(const fs_builder &bld,
                                         int op, nir_intrinsic_instr *instr)
{
   fs_reg dest;
   if (nir_intrinsic_infos[instr->intrinsic].has_dest)
      dest = get_nir_dest(instr->dest);

   fs_reg srcs[SURFACE_LOGICAL_NUM_SRCS];
   srcs[SURFACE_LOGICAL_SRC_SURFACE] = brw_imm_ud(GEN7_BTI_SLM);
   srcs[SURFACE_LOGICAL_SRC_IMM_DIMS] = brw_imm_ud(1);
   srcs[SURFACE_LOGICAL_SRC_IMM_ARG] = brw_imm_ud(op);
   srcs[SURFACE_LOGICAL_SRC_ALLOW_SAMPLE_MASK] = brw_imm_ud(1);

   fs_reg data = get_nir_src(instr->src[1]);
   if (op == BRW_AOP_FCMPWR) {
      fs_reg tmp = bld.vgrf(data.type, 2);
      fs_reg sources[2] = { data, get_nir_src(instr->src[2]) };
      bld.LOAD_PAYLOAD(tmp, sources, 2, 0);
      data = tmp;
   }
   srcs[SURFACE_LOGICAL_SRC_DATA] = data;

   /* Get the offset */
   if (nir_src_is_const(instr->src[0])) {
      srcs[SURFACE_LOGICAL_SRC_ADDRESS] =
         brw_imm_ud(instr->const_index[0] + nir_src_as_uint(instr->src[0]));
   } else {
      srcs[SURFACE_LOGICAL_SRC_ADDRESS] = vgrf(glsl_type::uint_type);
      bld.ADD(srcs[SURFACE_LOGICAL_SRC_ADDRESS],
	      retype(get_nir_src(instr->src[0]), BRW_REGISTER_TYPE_UD),
	      brw_imm_ud(instr->const_index[0]));
   }

   /* Emit the actual atomic operation operation */

   bld.emit(SHADER_OPCODE_UNTYPED_ATOMIC_FLOAT_LOGICAL,
            dest, srcs, SURFACE_LOGICAL_NUM_SRCS);
}

void
fs_visitor::nir_emit_global_atomic(const fs_builder &bld,
                                   int op, nir_intrinsic_instr *instr)
{
   fs_reg dest;
   if (nir_intrinsic_infos[instr->intrinsic].has_dest)
      dest = get_nir_dest(instr->dest);

   fs_reg addr = get_nir_src(instr->src[0]);

   fs_reg data;
   if (op != BRW_AOP_INC && op != BRW_AOP_DEC && op != BRW_AOP_PREDEC)
      data = get_nir_src(instr->src[1]);

   if (op == BRW_AOP_CMPWR) {
      fs_reg tmp = bld.vgrf(data.type, 2);
      fs_reg sources[2] = { data, get_nir_src(instr->src[2]) };
      bld.LOAD_PAYLOAD(tmp, sources, 2, 0);
      data = tmp;
   }

   if (nir_dest_bit_size(instr->dest) == 64) {
      bld.emit(SHADER_OPCODE_A64_UNTYPED_ATOMIC_INT64_LOGICAL,
               dest, addr, data, brw_imm_ud(op));
   } else {
      assert(nir_dest_bit_size(instr->dest) == 32);
      bld.emit(SHADER_OPCODE_A64_UNTYPED_ATOMIC_LOGICAL,
               dest, addr, data, brw_imm_ud(op));
   }
}

void
fs_visitor::nir_emit_global_atomic_float(const fs_builder &bld,
                                         int op, nir_intrinsic_instr *instr)
{
   assert(nir_intrinsic_infos[instr->intrinsic].has_dest);
   fs_reg dest = get_nir_dest(instr->dest);

   fs_reg addr = get_nir_src(instr->src[0]);

   assert(op != BRW_AOP_INC && op != BRW_AOP_DEC && op != BRW_AOP_PREDEC);
   fs_reg data = get_nir_src(instr->src[1]);

   if (op == BRW_AOP_FCMPWR) {
      fs_reg tmp = bld.vgrf(data.type, 2);
      fs_reg sources[2] = { data, get_nir_src(instr->src[2]) };
      bld.LOAD_PAYLOAD(tmp, sources, 2, 0);
      data = tmp;
   }

   bld.emit(SHADER_OPCODE_A64_UNTYPED_ATOMIC_FLOAT_LOGICAL,
            dest, addr, data, brw_imm_ud(op));
}

void
fs_visitor::nir_emit_texture(const fs_builder &bld, nir_tex_instr *instr)
{
   unsigned texture = instr->texture_index;
   unsigned sampler = instr->sampler_index;

   fs_reg srcs[TEX_LOGICAL_NUM_SRCS];

   srcs[TEX_LOGICAL_SRC_SURFACE] = brw_imm_ud(texture);
   srcs[TEX_LOGICAL_SRC_SAMPLER] = brw_imm_ud(sampler);

   int lod_components = 0;

   /* The hardware requires a LOD for buffer textures */
   if (instr->sampler_dim == GLSL_SAMPLER_DIM_BUF)
      srcs[TEX_LOGICAL_SRC_LOD] = brw_imm_d(0);

   uint32_t header_bits = 0;
   for (unsigned i = 0; i < instr->num_srcs; i++) {
      fs_reg src = get_nir_src(instr->src[i].src);
      switch (instr->src[i].src_type) {
      case nir_tex_src_bias:
         srcs[TEX_LOGICAL_SRC_LOD] =
            retype(get_nir_src_imm(instr->src[i].src), BRW_REGISTER_TYPE_F);
         break;
      case nir_tex_src_comparator:
         srcs[TEX_LOGICAL_SRC_SHADOW_C] = retype(src, BRW_REGISTER_TYPE_F);
         break;
      case nir_tex_src_coord:
         switch (instr->op) {
         case nir_texop_txf:
         case nir_texop_txf_ms:
         case nir_texop_txf_ms_mcs:
         case nir_texop_samples_identical:
            srcs[TEX_LOGICAL_SRC_COORDINATE] = retype(src, BRW_REGISTER_TYPE_D);
            break;
         default:
            srcs[TEX_LOGICAL_SRC_COORDINATE] = retype(src, BRW_REGISTER_TYPE_F);
            break;
         }
         break;
      case nir_tex_src_ddx:
         srcs[TEX_LOGICAL_SRC_LOD] = retype(src, BRW_REGISTER_TYPE_F);
         lod_components = nir_tex_instr_src_size(instr, i);
         break;
      case nir_tex_src_ddy:
         srcs[TEX_LOGICAL_SRC_LOD2] = retype(src, BRW_REGISTER_TYPE_F);
         break;
      case nir_tex_src_lod:
         switch (instr->op) {
         case nir_texop_txs:
            srcs[TEX_LOGICAL_SRC_LOD] =
               retype(get_nir_src_imm(instr->src[i].src), BRW_REGISTER_TYPE_UD);
            break;
         case nir_texop_txf:
            srcs[TEX_LOGICAL_SRC_LOD] =
               retype(get_nir_src_imm(instr->src[i].src), BRW_REGISTER_TYPE_D);
            break;
         default:
            srcs[TEX_LOGICAL_SRC_LOD] =
               retype(get_nir_src_imm(instr->src[i].src), BRW_REGISTER_TYPE_F);
            break;
         }
         break;
      case nir_tex_src_min_lod:
         srcs[TEX_LOGICAL_SRC_MIN_LOD] =
            retype(get_nir_src_imm(instr->src[i].src), BRW_REGISTER_TYPE_F);
         break;
      case nir_tex_src_ms_index:
         srcs[TEX_LOGICAL_SRC_SAMPLE_INDEX] = retype(src, BRW_REGISTER_TYPE_UD);
         break;

      case nir_tex_src_offset: {
         uint32_t offset_bits = 0;
         if (brw_texture_offset(instr, i, &offset_bits)) {
            header_bits |= offset_bits;
         } else {
            srcs[TEX_LOGICAL_SRC_TG4_OFFSET] =
               retype(src, BRW_REGISTER_TYPE_D);
         }
         break;
      }

      case nir_tex_src_projector:
         unreachable("should be lowered");

      case nir_tex_src_texture_offset: {
         /* Emit code to evaluate the actual indexing expression */
         fs_reg tmp = vgrf(glsl_type::uint_type);
         bld.ADD(tmp, src, brw_imm_ud(texture));
         srcs[TEX_LOGICAL_SRC_SURFACE] = bld.emit_uniformize(tmp);
         break;
      }

      case nir_tex_src_sampler_offset: {
         /* Emit code to evaluate the actual indexing expression */
         fs_reg tmp = vgrf(glsl_type::uint_type);
         bld.ADD(tmp, src, brw_imm_ud(sampler));
         srcs[TEX_LOGICAL_SRC_SAMPLER] = bld.emit_uniformize(tmp);
         break;
      }

      case nir_tex_src_texture_handle:
         assert(nir_tex_instr_src_index(instr, nir_tex_src_texture_offset) == -1);
         srcs[TEX_LOGICAL_SRC_SURFACE] = fs_reg();
         srcs[TEX_LOGICAL_SRC_SURFACE_HANDLE] = bld.emit_uniformize(src);
         break;

      case nir_tex_src_sampler_handle:
         assert(nir_tex_instr_src_index(instr, nir_tex_src_sampler_offset) == -1);
         srcs[TEX_LOGICAL_SRC_SAMPLER] = fs_reg();
         srcs[TEX_LOGICAL_SRC_SAMPLER_HANDLE] = bld.emit_uniformize(src);
         break;

      case nir_tex_src_ms_mcs:
         assert(instr->op == nir_texop_txf_ms);
         srcs[TEX_LOGICAL_SRC_MCS] = retype(src, BRW_REGISTER_TYPE_D);
         break;

      case nir_tex_src_plane: {
         const uint32_t plane = nir_src_as_uint(instr->src[i].src);
         const uint32_t texture_index =
            instr->texture_index +
            stage_prog_data->binding_table.plane_start[plane] -
            stage_prog_data->binding_table.texture_start;

         srcs[TEX_LOGICAL_SRC_SURFACE] = brw_imm_ud(texture_index);
         break;
      }

      default:
         unreachable("unknown texture source");
      }
   }

   if (srcs[TEX_LOGICAL_SRC_MCS].file == BAD_FILE &&
       (instr->op == nir_texop_txf_ms ||
        instr->op == nir_texop_samples_identical)) {
      if (devinfo->gen >= 7 &&
          key_tex->compressed_multisample_layout_mask & (1 << texture)) {
         srcs[TEX_LOGICAL_SRC_MCS] =
            emit_mcs_fetch(srcs[TEX_LOGICAL_SRC_COORDINATE],
                           instr->coord_components,
                           srcs[TEX_LOGICAL_SRC_SURFACE],
                           srcs[TEX_LOGICAL_SRC_SURFACE_HANDLE]);
      } else {
         srcs[TEX_LOGICAL_SRC_MCS] = brw_imm_ud(0u);
      }
   }

   srcs[TEX_LOGICAL_SRC_COORD_COMPONENTS] = brw_imm_d(instr->coord_components);
   srcs[TEX_LOGICAL_SRC_GRAD_COMPONENTS] = brw_imm_d(lod_components);

   enum opcode opcode;
   switch (instr->op) {
   case nir_texop_tex:
      opcode = SHADER_OPCODE_TEX_LOGICAL;
      break;
   case nir_texop_txb:
      opcode = FS_OPCODE_TXB_LOGICAL;
      break;
   case nir_texop_txl:
      opcode = SHADER_OPCODE_TXL_LOGICAL;
      break;
   case nir_texop_txd:
      opcode = SHADER_OPCODE_TXD_LOGICAL;
      break;
   case nir_texop_txf:
      opcode = SHADER_OPCODE_TXF_LOGICAL;
      break;
   case nir_texop_txf_ms:
      if ((key_tex->msaa_16 & (1 << sampler)))
         opcode = SHADER_OPCODE_TXF_CMS_W_LOGICAL;
      else
         opcode = SHADER_OPCODE_TXF_CMS_LOGICAL;
      break;
   case nir_texop_txf_ms_mcs:
      opcode = SHADER_OPCODE_TXF_MCS_LOGICAL;
      break;
   case nir_texop_query_levels:
   case nir_texop_txs:
      opcode = SHADER_OPCODE_TXS_LOGICAL;
      break;
   case nir_texop_lod:
      opcode = SHADER_OPCODE_LOD_LOGICAL;
      break;
   case nir_texop_tg4:
      if (srcs[TEX_LOGICAL_SRC_TG4_OFFSET].file != BAD_FILE)
         opcode = SHADER_OPCODE_TG4_OFFSET_LOGICAL;
      else
         opcode = SHADER_OPCODE_TG4_LOGICAL;
      break;
   case nir_texop_texture_samples:
      opcode = SHADER_OPCODE_SAMPLEINFO_LOGICAL;
      break;
   case nir_texop_samples_identical: {
      fs_reg dst = retype(get_nir_dest(instr->dest), BRW_REGISTER_TYPE_D);

      /* If mcs is an immediate value, it means there is no MCS.  In that case
       * just return false.
       */
      if (srcs[TEX_LOGICAL_SRC_MCS].file == BRW_IMMEDIATE_VALUE) {
         bld.MOV(dst, brw_imm_ud(0u));
      } else if ((key_tex->msaa_16 & (1 << sampler))) {
         fs_reg tmp = vgrf(glsl_type::uint_type);
         bld.OR(tmp, srcs[TEX_LOGICAL_SRC_MCS],
                offset(srcs[TEX_LOGICAL_SRC_MCS], bld, 1));
         bld.CMP(dst, tmp, brw_imm_ud(0u), BRW_CONDITIONAL_EQ);
      } else {
         bld.CMP(dst, srcs[TEX_LOGICAL_SRC_MCS], brw_imm_ud(0u),
                 BRW_CONDITIONAL_EQ);
      }
      return;
   }
   default:
      unreachable("unknown texture opcode");
   }

   if (instr->op == nir_texop_tg4) {
      if (instr->component == 1 &&
          key_tex->gather_channel_quirk_mask & (1 << texture)) {
         /* gather4 sampler is broken for green channel on RG32F --
          * we must ask for blue instead.
          */
         header_bits |= 2 << 16;
      } else {
         header_bits |= instr->component << 16;
      }
   }

   fs_reg dst = bld.vgrf(brw_type_for_nir_type(devinfo, instr->dest_type), 4);
   fs_inst *inst = bld.emit(opcode, dst, srcs, ARRAY_SIZE(srcs));
   inst->offset = header_bits;

   const unsigned dest_size = nir_tex_instr_dest_size(instr);
   if (devinfo->gen >= 9 &&
       instr->op != nir_texop_tg4 && instr->op != nir_texop_query_levels) {
      unsigned write_mask = instr->dest.is_ssa ?
                            nir_ssa_def_components_read(&instr->dest.ssa):
                            (1 << dest_size) - 1;
      assert(write_mask != 0); /* dead code should have been eliminated */
      inst->size_written = util_last_bit(write_mask) *
                           inst->dst.component_size(inst->exec_size);
   } else {
      inst->size_written = 4 * inst->dst.component_size(inst->exec_size);
   }

   if (srcs[TEX_LOGICAL_SRC_SHADOW_C].file != BAD_FILE)
      inst->shadow_compare = true;

   if (instr->op == nir_texop_tg4 && devinfo->gen == 6)
      emit_gen6_gather_wa(key_tex->gen6_gather_wa[texture], dst);

   fs_reg nir_dest[4];
   for (unsigned i = 0; i < dest_size; i++)
      nir_dest[i] = offset(dst, bld, i);

   if (instr->op == nir_texop_query_levels) {
      /* # levels is in .w */
      nir_dest[0] = offset(dst, bld, 3);
   } else if (instr->op == nir_texop_txs &&
              dest_size >= 3 && devinfo->gen < 7) {
      /* Gen4-6 return 0 instead of 1 for single layer surfaces. */
      fs_reg depth = offset(dst, bld, 2);
      nir_dest[2] = vgrf(glsl_type::int_type);
      bld.emit_minmax(nir_dest[2], depth, brw_imm_d(1), BRW_CONDITIONAL_GE);
   }

   bld.LOAD_PAYLOAD(get_nir_dest(instr->dest), nir_dest, dest_size, 0);
}

void
fs_visitor::nir_emit_jump(const fs_builder &bld, nir_jump_instr *instr)
{
   switch (instr->type) {
   case nir_jump_break:
      bld.emit(BRW_OPCODE_BREAK);
      break;
   case nir_jump_continue:
      bld.emit(BRW_OPCODE_CONTINUE);
      break;
   case nir_jump_return:
   default:
      unreachable("unknown jump");
   }
}

/*
 * This helper takes a source register and un/shuffles it into the destination
 * register.
 *
 * If source type size is smaller than destination type size the operation
 * needed is a component shuffle. The opposite case would be an unshuffle. If
 * source/destination type size is equal a shuffle is done that would be
 * equivalent to a simple MOV.
 *
 * For example, if source is a 16-bit type and destination is 32-bit. A 3
 * components .xyz 16-bit vector on SIMD8 would be.
 *
 *    |x1|x2|x3|x4|x5|x6|x7|x8|y1|y2|y3|y4|y5|y6|y7|y8|
 *    |z1|z2|z3|z4|z5|z6|z7|z8|  |  |  |  |  |  |  |  |
 *
 * This helper will return the following 2 32-bit components with the 16-bit
 * values shuffled:
 *
 *    |x1 y1|x2 y2|x3 y3|x4 y4|x5 y5|x6 y6|x7 y7|x8 y8|
 *    |z1   |z2   |z3   |z4   |z5   |z6   |z7   |z8   |
 *
 * For unshuffle, the example would be the opposite, a 64-bit type source
 * and a 32-bit destination. A 2 component .xy 64-bit vector on SIMD8
 * would be:
 *
 *    | x1l   x1h | x2l   x2h | x3l   x3h | x4l   x4h |
 *    | x5l   x5h | x6l   x6h | x7l   x7h | x8l   x8h |
 *    | y1l   y1h | y2l   y2h | y3l   y3h | y4l   y4h |
 *    | y5l   y5h | y6l   y6h | y7l   y7h | y8l   y8h |
 *
 * The returned result would be the following 4 32-bit components unshuffled:
 *
 *    | x1l | x2l | x3l | x4l | x5l | x6l | x7l | x8l |
 *    | x1h | x2h | x3h | x4h | x5h | x6h | x7h | x8h |
 *    | y1l | y2l | y3l | y4l | y5l | y6l | y7l | y8l |
 *    | y1h | y2h | y3h | y4h | y5h | y6h | y7h | y8h |
 *
 * - Source and destination register must not be overlapped.
 * - components units are measured in terms of the smaller type between
 *   source and destination because we are un/shuffling the smaller
 *   components from/into the bigger ones.
 * - first_component parameter allows skipping source components.
 */
void
shuffle_src_to_dst(const fs_builder &bld,
                   const fs_reg &dst,
                   const fs_reg &src,
                   uint32_t first_component,
                   uint32_t components)
{
   if (type_sz(src.type) == type_sz(dst.type)) {
      assert(!regions_overlap(dst,
         type_sz(dst.type) * bld.dispatch_width() * components,
         offset(src, bld, first_component),
         type_sz(src.type) * bld.dispatch_width() * components));
      for (unsigned i = 0; i < components; i++) {
         bld.MOV(retype(offset(dst, bld, i), src.type),
                 offset(src, bld, i + first_component));
      }
   } else if (type_sz(src.type) < type_sz(dst.type)) {
      /* Source is shuffled into destination */
      unsigned size_ratio = type_sz(dst.type) / type_sz(src.type);
      assert(!regions_overlap(dst,
         type_sz(dst.type) * bld.dispatch_width() *
         DIV_ROUND_UP(components, size_ratio),
         offset(src, bld, first_component),
         type_sz(src.type) * bld.dispatch_width() * components));

      brw_reg_type shuffle_type =
         brw_reg_type_from_bit_size(8 * type_sz(src.type),
                                    BRW_REGISTER_TYPE_D);
      for (unsigned i = 0; i < components; i++) {
         fs_reg shuffle_component_i =
            subscript(offset(dst, bld, i / size_ratio),
                      shuffle_type, i % size_ratio);
         bld.MOV(shuffle_component_i,
                 retype(offset(src, bld, i + first_component), shuffle_type));
      }
   } else {
      /* Source is unshuffled into destination */
      unsigned size_ratio = type_sz(src.type) / type_sz(dst.type);
      assert(!regions_overlap(dst,
         type_sz(dst.type) * bld.dispatch_width() * components,
         offset(src, bld, first_component / size_ratio),
         type_sz(src.type) * bld.dispatch_width() *
         DIV_ROUND_UP(components + (first_component % size_ratio),
                      size_ratio)));

      brw_reg_type shuffle_type =
         brw_reg_type_from_bit_size(8 * type_sz(dst.type),
                                    BRW_REGISTER_TYPE_D);
      for (unsigned i = 0; i < components; i++) {
         fs_reg shuffle_component_i =
            subscript(offset(src, bld, (first_component + i) / size_ratio),
                      shuffle_type, (first_component + i) % size_ratio);
         bld.MOV(retype(offset(dst, bld, i), shuffle_type),
                 shuffle_component_i);
      }
   }
}

void
shuffle_from_32bit_read(const fs_builder &bld,
                        const fs_reg &dst,
                        const fs_reg &src,
                        uint32_t first_component,
                        uint32_t components)
{
   assert(type_sz(src.type) == 4);

   /* This function takes components in units of the destination type while
    * shuffle_src_to_dst takes components in units of the smallest type
    */
   if (type_sz(dst.type) > 4) {
      assert(type_sz(dst.type) == 8);
      first_component *= 2;
      components *= 2;
   }

   shuffle_src_to_dst(bld, dst, src, first_component, components);
}

fs_reg
setup_imm_df(const fs_builder &bld, double v)
{
   const struct gen_device_info *devinfo = bld.shader->devinfo;
   assert(devinfo->gen >= 7);

   if (devinfo->gen >= 8)
      return brw_imm_df(v);

   /* gen7.5 does not support DF immediates straighforward but the DIM
    * instruction allows to set the 64-bit immediate value.
    */
   if (devinfo->is_haswell) {
      const fs_builder ubld = bld.exec_all().group(1, 0);
      fs_reg dst = ubld.vgrf(BRW_REGISTER_TYPE_DF, 1);
      ubld.DIM(dst, brw_imm_df(v));
      return component(dst, 0);
   }

   /* gen7 does not support DF immediates, so we generate a 64-bit constant by
    * writing the low 32-bit of the constant to suboffset 0 of a VGRF and
    * the high 32-bit to suboffset 4 and then applying a stride of 0.
    *
    * Alternatively, we could also produce a normal VGRF (without stride 0)
    * by writing to all the channels in the VGRF, however, that would hit the
    * gen7 bug where we have to split writes that span more than 1 register
    * into instructions with a width of 4 (otherwise the write to the second
    * register written runs into an execmask hardware bug) which isn't very
    * nice.
    */
   union {
      double d;
      struct {
         uint32_t i1;
         uint32_t i2;
      };
   } di;

   di.d = v;

   const fs_builder ubld = bld.exec_all().group(1, 0);
   const fs_reg tmp = ubld.vgrf(BRW_REGISTER_TYPE_UD, 2);
   ubld.MOV(tmp, brw_imm_ud(di.i1));
   ubld.MOV(horiz_offset(tmp, 1), brw_imm_ud(di.i2));

   return component(retype(tmp, BRW_REGISTER_TYPE_DF), 0);
}

fs_reg
setup_imm_b(const fs_builder &bld, int8_t v)
{
   const fs_reg tmp = bld.vgrf(BRW_REGISTER_TYPE_B);
   bld.MOV(tmp, brw_imm_w(v));
   return tmp;
}

fs_reg
setup_imm_ub(const fs_builder &bld, uint8_t v)
{
   const fs_reg tmp = bld.vgrf(BRW_REGISTER_TYPE_UB);
   bld.MOV(tmp, brw_imm_uw(v));
   return tmp;
}<|MERGE_RESOLUTION|>--- conflicted
+++ resolved
@@ -888,21 +888,6 @@
       }
 
       op[0] = offset(op[0], bld, fsign_instr->src[0].swizzle[channel]);
-<<<<<<< HEAD
-
-      /* Resolve any source modifiers.  We could do slightly better on Gen8+
-       * if the only source modifier is negation, but *shrug*.
-       */
-      if (op[1].negate || op[1].abs) {
-         fs_reg tmp = bld.vgrf(op[1].type);
-
-         bld.MOV(tmp, op[1]);
-         op[1] = tmp;
-      }
-   } else {
-      assert(!instr->dest.saturate);
-=======
->>>>>>> 6d8c6860
    }
 
    if (type_sz(op[0].type) == 2) {
