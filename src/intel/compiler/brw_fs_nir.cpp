--- conflicted
+++ resolved
@@ -521,12 +521,7 @@
        src0->src[0].abs || src0->src[0].negate)
       return false;
 
-<<<<<<< HEAD
-   nir_const_value *element = nir_src_as_const_value(src0->src[1].src);
-   assert(element != NULL);
-=======
    unsigned element = nir_src_as_uint(src0->src[1].src);
->>>>>>> 3cf4df6a
 
    /* Element type to extract.*/
    const brw_reg_type type = brw_int_type(
@@ -1505,29 +1500,17 @@
             fs_reg w_temp = bld.vgrf(BRW_REGISTER_TYPE_W);
             bld.MOV(w_temp, subscript(op[0], type, byte));
             bld.MOV(result, w_temp);
-<<<<<<< HEAD
-         } else if (byte->u32[0] & 1) {
-=======
          } else if (byte & 1) {
->>>>>>> 3cf4df6a
             /* Extract the high byte from the word containing the desired byte
              * offset.
              */
             bld.SHR(result,
-<<<<<<< HEAD
-                    subscript(op[0], BRW_REGISTER_TYPE_UW, byte->u32[0] / 2),
-=======
                     subscript(op[0], BRW_REGISTER_TYPE_UW, byte / 2),
->>>>>>> 3cf4df6a
                     brw_imm_uw(8));
          } else {
             /* Otherwise use an AND with 0xff and a word type */
             bld.AND(result,
-<<<<<<< HEAD
-                    subscript(op[0], BRW_REGISTER_TYPE_UW, byte->u32[0] / 2),
-=======
                     subscript(op[0], BRW_REGISTER_TYPE_UW, byte / 2),
->>>>>>> 3cf4df6a
                     brw_imm_uw(0xff));
          }
       } else {
