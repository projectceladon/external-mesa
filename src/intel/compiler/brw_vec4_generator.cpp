--- conflicted
+++ resolved
@@ -1911,12 +1911,8 @@
          break;
 
       case SHADER_OPCODE_MEMORY_FENCE:
-<<<<<<< HEAD
-         brw_memory_fence(p, dst, src[0], BRW_OPCODE_SEND, false);
-=======
          brw_memory_fence(p, dst, src[0], BRW_OPCODE_SEND, false, /* bti */ 0);
          send_count++;
->>>>>>> 4392cf2d
          break;
 
       case SHADER_OPCODE_FIND_LIVE_CHANNEL: {
