/*
 Copyright (C) Intel Corp.  2006.  All Rights Reserved.
 Intel funded Tungsten Graphics to
 develop this 3D driver.

 Permission is hereby granted, free of charge, to any person obtaining
 a copy of this software and associated documentation files (the
 "Software"), to deal in the Software without restriction, including
 without limitation the rights to use, copy, modify, merge, publish,
 distribute, sublicense, and/or sell copies of the Software, and to
 permit persons to whom the Software is furnished to do so, subject to
 the following conditions:

 The above copyright notice and this permission notice (including the
 next paragraph) shall be included in all copies or substantial
 portions of the Software.

 THE SOFTWARE IS PROVIDED "AS IS", WITHOUT WARRANTY OF ANY KIND,
 EXPRESS OR IMPLIED, INCLUDING BUT NOT LIMITED TO THE WARRANTIES OF
 MERCHANTABILITY, FITNESS FOR A PARTICULAR PURPOSE AND NONINFRINGEMENT.
 IN NO EVENT SHALL THE COPYRIGHT OWNER(S) AND/OR ITS SUPPLIERS BE
 LIABLE FOR ANY CLAIM, DAMAGES OR OTHER LIABILITY, WHETHER IN AN ACTION
 OF CONTRACT, TORT OR OTHERWISE, ARISING FROM, OUT OF OR IN CONNECTION
 WITH THE SOFTWARE OR THE USE OR OTHER DEALINGS IN THE SOFTWARE.

 **********************************************************************/
 /*
  * Authors:
  *   Keith Whitwell <keithw@vmware.com>
  */


#include "brw_eu_defines.h"
#include "brw_eu.h"

#include "util/ralloc.h"

/**
 * Prior to Sandybridge, the SEND instruction accepted non-MRF source
 * registers, implicitly moving the operand to a message register.
 *
 * On Sandybridge, this is no longer the case.  This function performs the
 * explicit move; it should be called before emitting a SEND instruction.
 */
void
gen6_resolve_implied_move(struct brw_codegen *p,
			  struct brw_reg *src,
			  unsigned msg_reg_nr)
{
   const struct gen_device_info *devinfo = p->devinfo;
   if (devinfo->gen < 6)
      return;

   if (src->file == BRW_MESSAGE_REGISTER_FILE)
      return;

   if (src->file != BRW_ARCHITECTURE_REGISTER_FILE || src->nr != BRW_ARF_NULL) {
      assert(devinfo->gen < 12);
      brw_push_insn_state(p);
      brw_set_default_exec_size(p, BRW_EXECUTE_8);
      brw_set_default_mask_control(p, BRW_MASK_DISABLE);
      brw_set_default_compression_control(p, BRW_COMPRESSION_NONE);
      brw_MOV(p, retype(brw_message_reg(msg_reg_nr), BRW_REGISTER_TYPE_UD),
	      retype(*src, BRW_REGISTER_TYPE_UD));
      brw_pop_insn_state(p);
   }
   *src = brw_message_reg(msg_reg_nr);
}

static void
gen7_convert_mrf_to_grf(struct brw_codegen *p, struct brw_reg *reg)
{
   /* From the Ivybridge PRM, Volume 4 Part 3, page 218 ("send"):
    * "The send with EOT should use register space R112-R127 for <src>. This is
    *  to enable loading of a new thread into the same slot while the message
    *  with EOT for current thread is pending dispatch."
    *
    * Since we're pretending to have 16 MRFs anyway, we may as well use the
    * registers required for messages with EOT.
    */
   const struct gen_device_info *devinfo = p->devinfo;
   if (devinfo->gen >= 7 && reg->file == BRW_MESSAGE_REGISTER_FILE) {
      reg->file = BRW_GENERAL_REGISTER_FILE;
      reg->nr += GEN7_MRF_HACK_START;
   }
}

void
brw_set_dest(struct brw_codegen *p, brw_inst *inst, struct brw_reg dest)
{
   const struct gen_device_info *devinfo = p->devinfo;

   if (dest.file == BRW_MESSAGE_REGISTER_FILE)
      assert((dest.nr & ~BRW_MRF_COMPR4) < BRW_MAX_MRF(devinfo->gen));
   else if (dest.file == BRW_GENERAL_REGISTER_FILE)
      assert(dest.nr < 128);

   /* The hardware has a restriction where a destination of size Byte with
    * a stride of 1 is only allowed for a packed byte MOV. For any other
    * instruction, the stride must be at least 2, even when the destination
    * is the NULL register.
    */
   if (dest.file == BRW_ARCHITECTURE_REGISTER_FILE &&
       dest.nr == BRW_ARF_NULL &&
       type_sz(dest.type) == 1 &&
       dest.hstride == BRW_HORIZONTAL_STRIDE_1) {
      dest.hstride = BRW_HORIZONTAL_STRIDE_2;
   }

   gen7_convert_mrf_to_grf(p, &dest);

   if (devinfo->gen >= 12 &&
       (brw_inst_opcode(devinfo, inst) == BRW_OPCODE_SEND ||
        brw_inst_opcode(devinfo, inst) == BRW_OPCODE_SENDC)) {
      assert(dest.file == BRW_GENERAL_REGISTER_FILE ||
             dest.file == BRW_ARCHITECTURE_REGISTER_FILE);
      assert(dest.address_mode == BRW_ADDRESS_DIRECT);
      assert(dest.subnr == 0);
      assert(brw_inst_exec_size(devinfo, inst) == BRW_EXECUTE_1 ||
             (dest.hstride == BRW_HORIZONTAL_STRIDE_1 &&
              dest.vstride == dest.width + 1));
      assert(!dest.negate && !dest.abs);
      brw_inst_set_dst_reg_file(devinfo, inst, dest.file);
      brw_inst_set_dst_da_reg_nr(devinfo, inst, dest.nr);

   } else if (brw_inst_opcode(devinfo, inst) == BRW_OPCODE_SENDS ||
              brw_inst_opcode(devinfo, inst) == BRW_OPCODE_SENDSC) {
      assert(devinfo->gen < 12);
      assert(dest.file == BRW_GENERAL_REGISTER_FILE ||
             dest.file == BRW_ARCHITECTURE_REGISTER_FILE);
      assert(dest.address_mode == BRW_ADDRESS_DIRECT);
      assert(dest.subnr % 16 == 0);
      assert(dest.hstride == BRW_HORIZONTAL_STRIDE_1 &&
             dest.vstride == dest.width + 1);
      assert(!dest.negate && !dest.abs);
      brw_inst_set_dst_da_reg_nr(devinfo, inst, dest.nr);
      brw_inst_set_dst_da16_subreg_nr(devinfo, inst, dest.subnr / 16);
      brw_inst_set_send_dst_reg_file(devinfo, inst, dest.file);
   } else {
      brw_inst_set_dst_file_type(devinfo, inst, dest.file, dest.type);
      brw_inst_set_dst_address_mode(devinfo, inst, dest.address_mode);

      if (dest.address_mode == BRW_ADDRESS_DIRECT) {
         brw_inst_set_dst_da_reg_nr(devinfo, inst, dest.nr);

         if (brw_inst_access_mode(devinfo, inst) == BRW_ALIGN_1) {
            brw_inst_set_dst_da1_subreg_nr(devinfo, inst, dest.subnr);
            if (dest.hstride == BRW_HORIZONTAL_STRIDE_0)
               dest.hstride = BRW_HORIZONTAL_STRIDE_1;
            brw_inst_set_dst_hstride(devinfo, inst, dest.hstride);
         } else {
            brw_inst_set_dst_da16_subreg_nr(devinfo, inst, dest.subnr / 16);
            brw_inst_set_da16_writemask(devinfo, inst, dest.writemask);
            if (dest.file == BRW_GENERAL_REGISTER_FILE ||
                dest.file == BRW_MESSAGE_REGISTER_FILE) {
               assert(dest.writemask != 0);
            }
            /* From the Ivybridge PRM, Vol 4, Part 3, Section 5.2.4.1:
             *    Although Dst.HorzStride is a don't care for Align16, HW needs
             *    this to be programmed as "01".
             */
            brw_inst_set_dst_hstride(devinfo, inst, 1);
         }
      } else {
         brw_inst_set_dst_ia_subreg_nr(devinfo, inst, dest.subnr);

         /* These are different sizes in align1 vs align16:
          */
         if (brw_inst_access_mode(devinfo, inst) == BRW_ALIGN_1) {
            brw_inst_set_dst_ia1_addr_imm(devinfo, inst,
                                          dest.indirect_offset);
            if (dest.hstride == BRW_HORIZONTAL_STRIDE_0)
               dest.hstride = BRW_HORIZONTAL_STRIDE_1;
            brw_inst_set_dst_hstride(devinfo, inst, dest.hstride);
         } else {
            brw_inst_set_dst_ia16_addr_imm(devinfo, inst,
                                           dest.indirect_offset);
            /* even ignored in da16, still need to set as '01' */
            brw_inst_set_dst_hstride(devinfo, inst, 1);
         }
      }
   }

   /* Generators should set a default exec_size of either 8 (SIMD4x2 or SIMD8)
    * or 16 (SIMD16), as that's normally correct.  However, when dealing with
    * small registers, it can be useful for us to automatically reduce it to
    * match the register size.
    */
   if (p->automatic_exec_sizes) {
      /*
       * In platforms that support fp64 we can emit instructions with a width
       * of 4 that need two SIMD8 registers and an exec_size of 8 or 16. In
       * these cases we need to make sure that these instructions have their
       * exec sizes set properly when they are emitted and we can't rely on
       * this code to fix it.
       */
      bool fix_exec_size;
      if (devinfo->gen >= 6)
         fix_exec_size = dest.width < BRW_EXECUTE_4;
      else
         fix_exec_size = dest.width < BRW_EXECUTE_8;

      if (fix_exec_size)
         brw_inst_set_exec_size(devinfo, inst, dest.width);
   }
}

void
brw_set_src0(struct brw_codegen *p, brw_inst *inst, struct brw_reg reg)
{
   const struct gen_device_info *devinfo = p->devinfo;

   if (reg.file == BRW_MESSAGE_REGISTER_FILE)
      assert((reg.nr & ~BRW_MRF_COMPR4) < BRW_MAX_MRF(devinfo->gen));
   else if (reg.file == BRW_GENERAL_REGISTER_FILE)
      assert(reg.nr < 128);

   gen7_convert_mrf_to_grf(p, &reg);

   if (devinfo->gen >= 6 &&
       (brw_inst_opcode(devinfo, inst) == BRW_OPCODE_SEND ||
        brw_inst_opcode(devinfo, inst) == BRW_OPCODE_SENDC ||
        brw_inst_opcode(devinfo, inst) == BRW_OPCODE_SENDS ||
        brw_inst_opcode(devinfo, inst) == BRW_OPCODE_SENDSC)) {
      /* Any source modifiers or regions will be ignored, since this just
       * identifies the MRF/GRF to start reading the message contents from.
       * Check for some likely failures.
       */
      assert(!reg.negate);
      assert(!reg.abs);
      assert(reg.address_mode == BRW_ADDRESS_DIRECT);
   }

   if (devinfo->gen >= 12 &&
       (brw_inst_opcode(devinfo, inst) == BRW_OPCODE_SEND ||
        brw_inst_opcode(devinfo, inst) == BRW_OPCODE_SENDC)) {
      assert(reg.file != BRW_IMMEDIATE_VALUE);
      assert(reg.address_mode == BRW_ADDRESS_DIRECT);
      assert(reg.subnr == 0);
      assert(brw_inst_exec_size(devinfo, inst) == BRW_EXECUTE_1 ||
             (reg.hstride == BRW_HORIZONTAL_STRIDE_1 &&
              reg.vstride == reg.width + 1));
      assert(!reg.negate && !reg.abs);
      brw_inst_set_send_src0_reg_file(devinfo, inst, reg.file);
      brw_inst_set_src0_da_reg_nr(devinfo, inst, reg.nr);

   } else if (brw_inst_opcode(devinfo, inst) == BRW_OPCODE_SENDS ||
              brw_inst_opcode(devinfo, inst) == BRW_OPCODE_SENDSC) {
      assert(reg.file == BRW_GENERAL_REGISTER_FILE);
      assert(reg.address_mode == BRW_ADDRESS_DIRECT);
      assert(reg.subnr % 16 == 0);
      assert(reg.hstride == BRW_HORIZONTAL_STRIDE_1 &&
             reg.vstride == reg.width + 1);
      assert(!reg.negate && !reg.abs);
      brw_inst_set_src0_da_reg_nr(devinfo, inst, reg.nr);
      brw_inst_set_src0_da16_subreg_nr(devinfo, inst, reg.subnr / 16);
   } else {
      brw_inst_set_src0_file_type(devinfo, inst, reg.file, reg.type);
      brw_inst_set_src0_abs(devinfo, inst, reg.abs);
      brw_inst_set_src0_negate(devinfo, inst, reg.negate);
      brw_inst_set_src0_address_mode(devinfo, inst, reg.address_mode);

      if (reg.file == BRW_IMMEDIATE_VALUE) {
         if (reg.type == BRW_REGISTER_TYPE_DF ||
             brw_inst_opcode(devinfo, inst) == BRW_OPCODE_DIM)
            brw_inst_set_imm_df(devinfo, inst, reg.df);
         else if (reg.type == BRW_REGISTER_TYPE_UQ ||
                  reg.type == BRW_REGISTER_TYPE_Q)
            brw_inst_set_imm_uq(devinfo, inst, reg.u64);
         else
            brw_inst_set_imm_ud(devinfo, inst, reg.ud);

         if (devinfo->gen < 12 && type_sz(reg.type) < 8) {
            brw_inst_set_src1_reg_file(devinfo, inst,
                                       BRW_ARCHITECTURE_REGISTER_FILE);
            brw_inst_set_src1_reg_hw_type(devinfo, inst,
                                          brw_inst_src0_reg_hw_type(devinfo, inst));
         }
      } else {
         if (reg.address_mode == BRW_ADDRESS_DIRECT) {
            brw_inst_set_src0_da_reg_nr(devinfo, inst, reg.nr);
            if (brw_inst_access_mode(devinfo, inst) == BRW_ALIGN_1) {
                brw_inst_set_src0_da1_subreg_nr(devinfo, inst, reg.subnr);
            } else {
               brw_inst_set_src0_da16_subreg_nr(devinfo, inst, reg.subnr / 16);
            }
         } else {
            brw_inst_set_src0_ia_subreg_nr(devinfo, inst, reg.subnr);

            if (brw_inst_access_mode(devinfo, inst) == BRW_ALIGN_1) {
               brw_inst_set_src0_ia1_addr_imm(devinfo, inst, reg.indirect_offset);
            } else {
               brw_inst_set_src0_ia16_addr_imm(devinfo, inst, reg.indirect_offset);
            }
         }

         if (brw_inst_access_mode(devinfo, inst) == BRW_ALIGN_1) {
            if (reg.width == BRW_WIDTH_1 &&
                brw_inst_exec_size(devinfo, inst) == BRW_EXECUTE_1) {
               brw_inst_set_src0_hstride(devinfo, inst, BRW_HORIZONTAL_STRIDE_0);
               brw_inst_set_src0_width(devinfo, inst, BRW_WIDTH_1);
               brw_inst_set_src0_vstride(devinfo, inst, BRW_VERTICAL_STRIDE_0);
            } else {
               brw_inst_set_src0_hstride(devinfo, inst, reg.hstride);
               brw_inst_set_src0_width(devinfo, inst, reg.width);
               brw_inst_set_src0_vstride(devinfo, inst, reg.vstride);
            }
         } else {
            brw_inst_set_src0_da16_swiz_x(devinfo, inst,
               BRW_GET_SWZ(reg.swizzle, BRW_CHANNEL_X));
            brw_inst_set_src0_da16_swiz_y(devinfo, inst,
               BRW_GET_SWZ(reg.swizzle, BRW_CHANNEL_Y));
            brw_inst_set_src0_da16_swiz_z(devinfo, inst,
               BRW_GET_SWZ(reg.swizzle, BRW_CHANNEL_Z));
            brw_inst_set_src0_da16_swiz_w(devinfo, inst,
               BRW_GET_SWZ(reg.swizzle, BRW_CHANNEL_W));

            if (reg.vstride == BRW_VERTICAL_STRIDE_8) {
               /* This is an oddity of the fact we're using the same
                * descriptions for registers in align_16 as align_1:
                */
               brw_inst_set_src0_vstride(devinfo, inst, BRW_VERTICAL_STRIDE_4);
            } else if (devinfo->gen == 7 && !devinfo->is_haswell &&
                       reg.type == BRW_REGISTER_TYPE_DF &&
                       reg.vstride == BRW_VERTICAL_STRIDE_2) {
               /* From SNB PRM:
                *
                * "For Align16 access mode, only encodings of 0000 and 0011
                *  are allowed. Other codes are reserved."
                *
                * Presumably the DevSNB behavior applies to IVB as well.
                */
               brw_inst_set_src0_vstride(devinfo, inst, BRW_VERTICAL_STRIDE_4);
            } else {
               brw_inst_set_src0_vstride(devinfo, inst, reg.vstride);
            }
         }
      }
   }
}


void
brw_set_src1(struct brw_codegen *p, brw_inst *inst, struct brw_reg reg)
{
   const struct gen_device_info *devinfo = p->devinfo;

   if (reg.file == BRW_GENERAL_REGISTER_FILE)
      assert(reg.nr < 128);

   if (brw_inst_opcode(devinfo, inst) == BRW_OPCODE_SENDS ||
       brw_inst_opcode(devinfo, inst) == BRW_OPCODE_SENDSC ||
       (devinfo->gen >= 12 &&
        (brw_inst_opcode(devinfo, inst) == BRW_OPCODE_SEND ||
         brw_inst_opcode(devinfo, inst) == BRW_OPCODE_SENDC))) {
      assert(reg.file == BRW_GENERAL_REGISTER_FILE ||
             reg.file == BRW_ARCHITECTURE_REGISTER_FILE);
      assert(reg.address_mode == BRW_ADDRESS_DIRECT);
      assert(reg.subnr == 0);
      assert(brw_inst_exec_size(devinfo, inst) == BRW_EXECUTE_1 ||
             (reg.hstride == BRW_HORIZONTAL_STRIDE_1 &&
              reg.vstride == reg.width + 1));
      assert(!reg.negate && !reg.abs);
      brw_inst_set_send_src1_reg_nr(devinfo, inst, reg.nr);
      brw_inst_set_send_src1_reg_file(devinfo, inst, reg.file);
   } else {
      /* From the IVB PRM Vol. 4, Pt. 3, Section 3.3.3.5:
       *
       *    "Accumulator registers may be accessed explicitly as src0
       *    operands only."
       */
      assert(reg.file != BRW_ARCHITECTURE_REGISTER_FILE ||
             reg.nr != BRW_ARF_ACCUMULATOR);

      gen7_convert_mrf_to_grf(p, &reg);
      assert(reg.file != BRW_MESSAGE_REGISTER_FILE);

      brw_inst_set_src1_file_type(devinfo, inst, reg.file, reg.type);
      brw_inst_set_src1_abs(devinfo, inst, reg.abs);
      brw_inst_set_src1_negate(devinfo, inst, reg.negate);

      /* Only src1 can be immediate in two-argument instructions.
       */
      assert(brw_inst_src0_reg_file(devinfo, inst) != BRW_IMMEDIATE_VALUE);

      if (reg.file == BRW_IMMEDIATE_VALUE) {
         /* two-argument instructions can only use 32-bit immediates */
         assert(type_sz(reg.type) < 8);
         brw_inst_set_imm_ud(devinfo, inst, reg.ud);
      } else {
         /* This is a hardware restriction, which may or may not be lifted
          * in the future:
          */
         assert (reg.address_mode == BRW_ADDRESS_DIRECT);
         /* assert (reg.file == BRW_GENERAL_REGISTER_FILE); */

         brw_inst_set_src1_da_reg_nr(devinfo, inst, reg.nr);
         if (brw_inst_access_mode(devinfo, inst) == BRW_ALIGN_1) {
            brw_inst_set_src1_da1_subreg_nr(devinfo, inst, reg.subnr);
         } else {
            brw_inst_set_src1_da16_subreg_nr(devinfo, inst, reg.subnr / 16);
         }

         if (brw_inst_access_mode(devinfo, inst) == BRW_ALIGN_1) {
            if (reg.width == BRW_WIDTH_1 &&
                brw_inst_exec_size(devinfo, inst) == BRW_EXECUTE_1) {
               brw_inst_set_src1_hstride(devinfo, inst, BRW_HORIZONTAL_STRIDE_0);
               brw_inst_set_src1_width(devinfo, inst, BRW_WIDTH_1);
               brw_inst_set_src1_vstride(devinfo, inst, BRW_VERTICAL_STRIDE_0);
            } else {
               brw_inst_set_src1_hstride(devinfo, inst, reg.hstride);
               brw_inst_set_src1_width(devinfo, inst, reg.width);
               brw_inst_set_src1_vstride(devinfo, inst, reg.vstride);
            }
         } else {
            brw_inst_set_src1_da16_swiz_x(devinfo, inst,
               BRW_GET_SWZ(reg.swizzle, BRW_CHANNEL_X));
            brw_inst_set_src1_da16_swiz_y(devinfo, inst,
               BRW_GET_SWZ(reg.swizzle, BRW_CHANNEL_Y));
            brw_inst_set_src1_da16_swiz_z(devinfo, inst,
               BRW_GET_SWZ(reg.swizzle, BRW_CHANNEL_Z));
            brw_inst_set_src1_da16_swiz_w(devinfo, inst,
               BRW_GET_SWZ(reg.swizzle, BRW_CHANNEL_W));

            if (reg.vstride == BRW_VERTICAL_STRIDE_8) {
               /* This is an oddity of the fact we're using the same
                * descriptions for registers in align_16 as align_1:
                */
               brw_inst_set_src1_vstride(devinfo, inst, BRW_VERTICAL_STRIDE_4);
            } else if (devinfo->gen == 7 && !devinfo->is_haswell &&
                       reg.type == BRW_REGISTER_TYPE_DF &&
                       reg.vstride == BRW_VERTICAL_STRIDE_2) {
               /* From SNB PRM:
                *
                * "For Align16 access mode, only encodings of 0000 and 0011
                *  are allowed. Other codes are reserved."
                *
                * Presumably the DevSNB behavior applies to IVB as well.
                */
               brw_inst_set_src1_vstride(devinfo, inst, BRW_VERTICAL_STRIDE_4);
            } else {
               brw_inst_set_src1_vstride(devinfo, inst, reg.vstride);
            }
         }
      }
   }
}

/**
 * Specify the descriptor and extended descriptor immediate for a SEND(C)
 * message instruction.
 */
void
brw_set_desc_ex(struct brw_codegen *p, brw_inst *inst,
                unsigned desc, unsigned ex_desc)
{
   const struct gen_device_info *devinfo = p->devinfo;
   assert(brw_inst_opcode(devinfo, inst) == BRW_OPCODE_SEND ||
          brw_inst_opcode(devinfo, inst) == BRW_OPCODE_SENDC);
   if (devinfo->gen < 12)
      brw_inst_set_src1_file_type(devinfo, inst,
                                  BRW_IMMEDIATE_VALUE, BRW_REGISTER_TYPE_UD);
   brw_inst_set_send_desc(devinfo, inst, desc);
   if (devinfo->gen >= 9)
      brw_inst_set_send_ex_desc(devinfo, inst, ex_desc);
}

static void brw_set_math_message( struct brw_codegen *p,
				  brw_inst *inst,
				  unsigned function,
				  unsigned integer_type,
				  bool low_precision,
				  unsigned dataType )
{
   const struct gen_device_info *devinfo = p->devinfo;
   unsigned msg_length;
   unsigned response_length;

   /* Infer message length from the function */
   switch (function) {
   case BRW_MATH_FUNCTION_POW:
   case BRW_MATH_FUNCTION_INT_DIV_QUOTIENT:
   case BRW_MATH_FUNCTION_INT_DIV_REMAINDER:
   case BRW_MATH_FUNCTION_INT_DIV_QUOTIENT_AND_REMAINDER:
      msg_length = 2;
      break;
   default:
      msg_length = 1;
      break;
   }

   /* Infer response length from the function */
   switch (function) {
   case BRW_MATH_FUNCTION_SINCOS:
   case BRW_MATH_FUNCTION_INT_DIV_QUOTIENT_AND_REMAINDER:
      response_length = 2;
      break;
   default:
      response_length = 1;
      break;
   }

   brw_set_desc(p, inst, brw_message_desc(
                   devinfo, msg_length, response_length, false));

   brw_inst_set_sfid(devinfo, inst, BRW_SFID_MATH);
   brw_inst_set_math_msg_function(devinfo, inst, function);
   brw_inst_set_math_msg_signed_int(devinfo, inst, integer_type);
   brw_inst_set_math_msg_precision(devinfo, inst, low_precision);
   brw_inst_set_math_msg_saturate(devinfo, inst, brw_inst_saturate(devinfo, inst));
   brw_inst_set_math_msg_data_type(devinfo, inst, dataType);
   brw_inst_set_saturate(devinfo, inst, 0);
}


static void brw_set_ff_sync_message(struct brw_codegen *p,
				    brw_inst *insn,
				    bool allocate,
				    unsigned response_length,
				    bool end_of_thread)
{
   const struct gen_device_info *devinfo = p->devinfo;

   brw_set_desc(p, insn, brw_message_desc(
                   devinfo, 1, response_length, true));

   brw_inst_set_sfid(devinfo, insn, BRW_SFID_URB);
   brw_inst_set_eot(devinfo, insn, end_of_thread);
   brw_inst_set_urb_opcode(devinfo, insn, 1); /* FF_SYNC */
   brw_inst_set_urb_allocate(devinfo, insn, allocate);
   /* The following fields are not used by FF_SYNC: */
   brw_inst_set_urb_global_offset(devinfo, insn, 0);
   brw_inst_set_urb_swizzle_control(devinfo, insn, 0);
   brw_inst_set_urb_used(devinfo, insn, 0);
   brw_inst_set_urb_complete(devinfo, insn, 0);
}

static void brw_set_urb_message( struct brw_codegen *p,
				 brw_inst *insn,
                                 enum brw_urb_write_flags flags,
				 unsigned msg_length,
				 unsigned response_length,
				 unsigned offset,
				 unsigned swizzle_control )
{
   const struct gen_device_info *devinfo = p->devinfo;

   assert(devinfo->gen < 7 || swizzle_control != BRW_URB_SWIZZLE_TRANSPOSE);
   assert(devinfo->gen < 7 || !(flags & BRW_URB_WRITE_ALLOCATE));
   assert(devinfo->gen >= 7 || !(flags & BRW_URB_WRITE_PER_SLOT_OFFSET));

   brw_set_desc(p, insn, brw_message_desc(
                   devinfo, msg_length, response_length, true));

   brw_inst_set_sfid(devinfo, insn, BRW_SFID_URB);
   brw_inst_set_eot(devinfo, insn, !!(flags & BRW_URB_WRITE_EOT));

   if (flags & BRW_URB_WRITE_OWORD) {
      assert(msg_length == 2); /* header + one OWORD of data */
      brw_inst_set_urb_opcode(devinfo, insn, BRW_URB_OPCODE_WRITE_OWORD);
   } else {
      brw_inst_set_urb_opcode(devinfo, insn, BRW_URB_OPCODE_WRITE_HWORD);
   }

   brw_inst_set_urb_global_offset(devinfo, insn, offset);
   brw_inst_set_urb_swizzle_control(devinfo, insn, swizzle_control);

   if (devinfo->gen < 8) {
      brw_inst_set_urb_complete(devinfo, insn, !!(flags & BRW_URB_WRITE_COMPLETE));
   }

   if (devinfo->gen < 7) {
      brw_inst_set_urb_allocate(devinfo, insn, !!(flags & BRW_URB_WRITE_ALLOCATE));
      brw_inst_set_urb_used(devinfo, insn, !(flags & BRW_URB_WRITE_UNUSED));
   } else {
      brw_inst_set_urb_per_slot_offset(devinfo, insn,
         !!(flags & BRW_URB_WRITE_PER_SLOT_OFFSET));
   }
}

static void
gen7_set_dp_scratch_message(struct brw_codegen *p,
                            brw_inst *inst,
                            bool write,
                            bool dword,
                            bool invalidate_after_read,
                            unsigned num_regs,
                            unsigned addr_offset,
                            unsigned mlen,
                            unsigned rlen,
                            bool header_present)
{
   const struct gen_device_info *devinfo = p->devinfo;
   assert(num_regs == 1 || num_regs == 2 || num_regs == 4 ||
          (devinfo->gen >= 8 && num_regs == 8));
   const unsigned block_size = (devinfo->gen >= 8 ? _mesa_logbase2(num_regs) :
                                num_regs - 1);

   brw_set_desc(p, inst, brw_message_desc(
                   devinfo, mlen, rlen, header_present));

   brw_inst_set_sfid(devinfo, inst, GEN7_SFID_DATAPORT_DATA_CACHE);
   brw_inst_set_dp_category(devinfo, inst, 1); /* Scratch Block Read/Write msgs */
   brw_inst_set_scratch_read_write(devinfo, inst, write);
   brw_inst_set_scratch_type(devinfo, inst, dword);
   brw_inst_set_scratch_invalidate_after_read(devinfo, inst, invalidate_after_read);
   brw_inst_set_scratch_block_size(devinfo, inst, block_size);
   brw_inst_set_scratch_addr_offset(devinfo, inst, addr_offset);
}

static void
brw_inst_set_state(const struct gen_device_info *devinfo,
                   brw_inst *insn,
                   const struct brw_insn_state *state)
{
   brw_inst_set_exec_size(devinfo, insn, state->exec_size);
   brw_inst_set_group(devinfo, insn, state->group);
   brw_inst_set_compression(devinfo, insn, state->compressed);
   brw_inst_set_access_mode(devinfo, insn, state->access_mode);
   brw_inst_set_mask_control(devinfo, insn, state->mask_control);
   if (devinfo->gen >= 12)
      brw_inst_set_swsb(devinfo, insn, tgl_swsb_encode(state->swsb));
   brw_inst_set_saturate(devinfo, insn, state->saturate);
   brw_inst_set_pred_control(devinfo, insn, state->predicate);
   brw_inst_set_pred_inv(devinfo, insn, state->pred_inv);

   if (is_3src(devinfo, brw_inst_opcode(devinfo, insn)) &&
       state->access_mode == BRW_ALIGN_16) {
      brw_inst_set_3src_a16_flag_subreg_nr(devinfo, insn, state->flag_subreg % 2);
      if (devinfo->gen >= 7)
         brw_inst_set_3src_a16_flag_reg_nr(devinfo, insn, state->flag_subreg / 2);
   } else {
      brw_inst_set_flag_subreg_nr(devinfo, insn, state->flag_subreg % 2);
      if (devinfo->gen >= 7)
         brw_inst_set_flag_reg_nr(devinfo, insn, state->flag_subreg / 2);
   }

   if (devinfo->gen >= 6)
      brw_inst_set_acc_wr_control(devinfo, insn, state->acc_wr_control);
}

#define next_insn brw_next_insn
brw_inst *
brw_next_insn(struct brw_codegen *p, unsigned opcode)
{
   const struct gen_device_info *devinfo = p->devinfo;
   brw_inst *insn;

   if (p->nr_insn + 1 > p->store_size) {
      p->store_size <<= 1;
      p->store = reralloc(p->mem_ctx, p->store, brw_inst, p->store_size);
   }

   p->next_insn_offset += 16;
   insn = &p->store[p->nr_insn++];

   memset(insn, 0, sizeof(*insn));
   brw_inst_set_opcode(devinfo, insn, opcode);

   /* Apply the default instruction state */
   brw_inst_set_state(devinfo, insn, p->current);

   return insn;
}

static brw_inst *
brw_alu1(struct brw_codegen *p, unsigned opcode,
         struct brw_reg dest, struct brw_reg src)
{
   brw_inst *insn = next_insn(p, opcode);
   brw_set_dest(p, insn, dest);
   brw_set_src0(p, insn, src);
   return insn;
}

static brw_inst *
brw_alu2(struct brw_codegen *p, unsigned opcode,
         struct brw_reg dest, struct brw_reg src0, struct brw_reg src1)
{
   /* 64-bit immediates are only supported on 1-src instructions */
   assert(src0.file != BRW_IMMEDIATE_VALUE || type_sz(src0.type) <= 4);
   assert(src1.file != BRW_IMMEDIATE_VALUE || type_sz(src1.type) <= 4);

   brw_inst *insn = next_insn(p, opcode);
   brw_set_dest(p, insn, dest);
   brw_set_src0(p, insn, src0);
   brw_set_src1(p, insn, src1);
   return insn;
}

static int
get_3src_subreg_nr(struct brw_reg reg)
{
   /* Normally, SubRegNum is in bytes (0..31).  However, 3-src instructions
    * use 32-bit units (components 0..7).  Since they only support F/D/UD
    * types, this doesn't lose any flexibility, but uses fewer bits.
    */
   return reg.subnr / 4;
}

static enum gen10_align1_3src_vertical_stride
to_3src_align1_vstride(const struct gen_device_info *devinfo,
                       enum brw_vertical_stride vstride)
{
   switch (vstride) {
   case BRW_VERTICAL_STRIDE_0:
      return BRW_ALIGN1_3SRC_VERTICAL_STRIDE_0;
   case BRW_VERTICAL_STRIDE_1:
      assert(devinfo->gen >= 12);
      return BRW_ALIGN1_3SRC_VERTICAL_STRIDE_1;
   case BRW_VERTICAL_STRIDE_2:
      assert(devinfo->gen < 12);
      return BRW_ALIGN1_3SRC_VERTICAL_STRIDE_2;
   case BRW_VERTICAL_STRIDE_4:
      return BRW_ALIGN1_3SRC_VERTICAL_STRIDE_4;
   case BRW_VERTICAL_STRIDE_8:
   case BRW_VERTICAL_STRIDE_16:
      return BRW_ALIGN1_3SRC_VERTICAL_STRIDE_8;
   default:
      unreachable("invalid vstride");
   }
}


static enum gen10_align1_3src_src_horizontal_stride
to_3src_align1_hstride(enum brw_horizontal_stride hstride)
{
   switch (hstride) {
   case BRW_HORIZONTAL_STRIDE_0:
      return BRW_ALIGN1_3SRC_SRC_HORIZONTAL_STRIDE_0;
   case BRW_HORIZONTAL_STRIDE_1:
      return BRW_ALIGN1_3SRC_SRC_HORIZONTAL_STRIDE_1;
   case BRW_HORIZONTAL_STRIDE_2:
      return BRW_ALIGN1_3SRC_SRC_HORIZONTAL_STRIDE_2;
   case BRW_HORIZONTAL_STRIDE_4:
      return BRW_ALIGN1_3SRC_SRC_HORIZONTAL_STRIDE_4;
   default:
      unreachable("invalid hstride");
   }
}

static brw_inst *
brw_alu3(struct brw_codegen *p, unsigned opcode, struct brw_reg dest,
         struct brw_reg src0, struct brw_reg src1, struct brw_reg src2)
{
   const struct gen_device_info *devinfo = p->devinfo;
   brw_inst *inst = next_insn(p, opcode);

   gen7_convert_mrf_to_grf(p, &dest);

   assert(dest.nr < 128);
<<<<<<< HEAD
=======

   if (devinfo->gen >= 10)
      assert(!(src0.file == BRW_IMMEDIATE_VALUE &&
               src2.file == BRW_IMMEDIATE_VALUE));

>>>>>>> 4392cf2d
   assert(src0.file == BRW_IMMEDIATE_VALUE || src0.nr < 128);
   assert(src1.file != BRW_IMMEDIATE_VALUE && src1.nr < 128);
   assert(src2.file == BRW_IMMEDIATE_VALUE || src2.nr < 128);
   assert(dest.address_mode == BRW_ADDRESS_DIRECT);
   assert(src0.address_mode == BRW_ADDRESS_DIRECT);
   assert(src1.address_mode == BRW_ADDRESS_DIRECT);
   assert(src2.address_mode == BRW_ADDRESS_DIRECT);

   if (brw_inst_access_mode(devinfo, inst) == BRW_ALIGN_1) {
      assert(dest.file == BRW_GENERAL_REGISTER_FILE ||
             dest.file == BRW_ARCHITECTURE_REGISTER_FILE);

      if (devinfo->gen >= 12) {
         brw_inst_set_3src_a1_dst_reg_file(devinfo, inst, dest.file);
         brw_inst_set_3src_dst_reg_nr(devinfo, inst, dest.nr);
      } else {
         if (dest.file == BRW_ARCHITECTURE_REGISTER_FILE) {
            brw_inst_set_3src_a1_dst_reg_file(devinfo, inst,
                                              BRW_ALIGN1_3SRC_ACCUMULATOR);
            brw_inst_set_3src_dst_reg_nr(devinfo, inst, BRW_ARF_ACCUMULATOR);
         } else {
            brw_inst_set_3src_a1_dst_reg_file(devinfo, inst,
                                              BRW_ALIGN1_3SRC_GENERAL_REGISTER_FILE);
            brw_inst_set_3src_dst_reg_nr(devinfo, inst, dest.nr);
         }
      }
      brw_inst_set_3src_a1_dst_subreg_nr(devinfo, inst, dest.subnr / 8);

      brw_inst_set_3src_a1_dst_hstride(devinfo, inst, BRW_ALIGN1_3SRC_DST_HORIZONTAL_STRIDE_1);

      if (brw_reg_type_is_floating_point(dest.type)) {
         brw_inst_set_3src_a1_exec_type(devinfo, inst,
                                        BRW_ALIGN1_3SRC_EXEC_TYPE_FLOAT);
      } else {
         brw_inst_set_3src_a1_exec_type(devinfo, inst,
                                        BRW_ALIGN1_3SRC_EXEC_TYPE_INT);
      }

      brw_inst_set_3src_a1_dst_type(devinfo, inst, dest.type);
      brw_inst_set_3src_a1_src0_type(devinfo, inst, src0.type);
      brw_inst_set_3src_a1_src1_type(devinfo, inst, src1.type);
      brw_inst_set_3src_a1_src2_type(devinfo, inst, src2.type);

      if (src0.file == BRW_IMMEDIATE_VALUE) {
         brw_inst_set_3src_a1_src0_imm(devinfo, inst, src0.ud);
      } else {
         brw_inst_set_3src_a1_src0_vstride(
            devinfo, inst, to_3src_align1_vstride(devinfo, src0.vstride));
         brw_inst_set_3src_a1_src0_hstride(devinfo, inst,
                                           to_3src_align1_hstride(src0.hstride));
         brw_inst_set_3src_a1_src0_subreg_nr(devinfo, inst, src0.subnr);
         if (src0.type == BRW_REGISTER_TYPE_NF) {
            brw_inst_set_3src_src0_reg_nr(devinfo, inst, BRW_ARF_ACCUMULATOR);
         } else {
            brw_inst_set_3src_src0_reg_nr(devinfo, inst, src0.nr);
         }
         brw_inst_set_3src_src0_abs(devinfo, inst, src0.abs);
         brw_inst_set_3src_src0_negate(devinfo, inst, src0.negate);
      }
      brw_inst_set_3src_a1_src1_vstride(
         devinfo, inst, to_3src_align1_vstride(devinfo, src1.vstride));
      brw_inst_set_3src_a1_src1_hstride(devinfo, inst,
                                        to_3src_align1_hstride(src1.hstride));

      brw_inst_set_3src_a1_src1_subreg_nr(devinfo, inst, src1.subnr);
      if (src1.file == BRW_ARCHITECTURE_REGISTER_FILE) {
         brw_inst_set_3src_src1_reg_nr(devinfo, inst, BRW_ARF_ACCUMULATOR);
      } else {
         brw_inst_set_3src_src1_reg_nr(devinfo, inst, src1.nr);
      }
      brw_inst_set_3src_src1_abs(devinfo, inst, src1.abs);
      brw_inst_set_3src_src1_negate(devinfo, inst, src1.negate);

      if (src2.file == BRW_IMMEDIATE_VALUE) {
         brw_inst_set_3src_a1_src2_imm(devinfo, inst, src2.ud);
      } else {
         brw_inst_set_3src_a1_src2_hstride(devinfo, inst,
                                           to_3src_align1_hstride(src2.hstride));
         /* no vstride on src2 */
         brw_inst_set_3src_a1_src2_subreg_nr(devinfo, inst, src2.subnr);
         brw_inst_set_3src_src2_reg_nr(devinfo, inst, src2.nr);
         brw_inst_set_3src_src2_abs(devinfo, inst, src2.abs);
         brw_inst_set_3src_src2_negate(devinfo, inst, src2.negate);
      }

      assert(src0.file == BRW_GENERAL_REGISTER_FILE ||
             src0.file == BRW_IMMEDIATE_VALUE ||
             (src0.file == BRW_ARCHITECTURE_REGISTER_FILE &&
              src0.type == BRW_REGISTER_TYPE_NF));
      assert(src1.file == BRW_GENERAL_REGISTER_FILE ||
             src1.file == BRW_ARCHITECTURE_REGISTER_FILE);
      assert(src2.file == BRW_GENERAL_REGISTER_FILE ||
             src2.file == BRW_IMMEDIATE_VALUE);

      if (devinfo->gen >= 12) {
         if (src0.file == BRW_IMMEDIATE_VALUE) {
            brw_inst_set_3src_a1_src0_is_imm(devinfo, inst, 1);
         } else {
            brw_inst_set_3src_a1_src0_reg_file(devinfo, inst, src0.file);
         }

         brw_inst_set_3src_a1_src1_reg_file(devinfo, inst, src1.file);

         if (src2.file == BRW_IMMEDIATE_VALUE) {
            brw_inst_set_3src_a1_src2_is_imm(devinfo, inst, 1);
         } else {
            brw_inst_set_3src_a1_src2_reg_file(devinfo, inst, src2.file);
         }
      } else {
         brw_inst_set_3src_a1_src0_reg_file(devinfo, inst,
                                            src0.file == BRW_GENERAL_REGISTER_FILE ?
                                            BRW_ALIGN1_3SRC_GENERAL_REGISTER_FILE :
                                            BRW_ALIGN1_3SRC_IMMEDIATE_VALUE);
         brw_inst_set_3src_a1_src1_reg_file(devinfo, inst,
                                            src1.file == BRW_GENERAL_REGISTER_FILE ?
                                            BRW_ALIGN1_3SRC_GENERAL_REGISTER_FILE :
                                            BRW_ALIGN1_3SRC_ACCUMULATOR);
         brw_inst_set_3src_a1_src2_reg_file(devinfo, inst,
                                            src2.file == BRW_GENERAL_REGISTER_FILE ?
                                            BRW_ALIGN1_3SRC_GENERAL_REGISTER_FILE :
                                            BRW_ALIGN1_3SRC_IMMEDIATE_VALUE);
      }

   } else {
      assert(dest.file == BRW_GENERAL_REGISTER_FILE ||
             dest.file == BRW_MESSAGE_REGISTER_FILE);
      assert(dest.type == BRW_REGISTER_TYPE_F  ||
             dest.type == BRW_REGISTER_TYPE_DF ||
             dest.type == BRW_REGISTER_TYPE_D  ||
             dest.type == BRW_REGISTER_TYPE_UD ||
             (dest.type == BRW_REGISTER_TYPE_HF && devinfo->gen >= 8));
      if (devinfo->gen == 6) {
         brw_inst_set_3src_a16_dst_reg_file(devinfo, inst,
                                            dest.file == BRW_MESSAGE_REGISTER_FILE);
      }
      brw_inst_set_3src_dst_reg_nr(devinfo, inst, dest.nr);
      brw_inst_set_3src_a16_dst_subreg_nr(devinfo, inst, dest.subnr / 16);
      brw_inst_set_3src_a16_dst_writemask(devinfo, inst, dest.writemask);

      assert(src0.file == BRW_GENERAL_REGISTER_FILE);
      brw_inst_set_3src_a16_src0_swizzle(devinfo, inst, src0.swizzle);
      brw_inst_set_3src_a16_src0_subreg_nr(devinfo, inst, get_3src_subreg_nr(src0));
      brw_inst_set_3src_src0_reg_nr(devinfo, inst, src0.nr);
      brw_inst_set_3src_src0_abs(devinfo, inst, src0.abs);
      brw_inst_set_3src_src0_negate(devinfo, inst, src0.negate);
      brw_inst_set_3src_a16_src0_rep_ctrl(devinfo, inst,
                                          src0.vstride == BRW_VERTICAL_STRIDE_0);

      assert(src1.file == BRW_GENERAL_REGISTER_FILE);
      brw_inst_set_3src_a16_src1_swizzle(devinfo, inst, src1.swizzle);
      brw_inst_set_3src_a16_src1_subreg_nr(devinfo, inst, get_3src_subreg_nr(src1));
      brw_inst_set_3src_src1_reg_nr(devinfo, inst, src1.nr);
      brw_inst_set_3src_src1_abs(devinfo, inst, src1.abs);
      brw_inst_set_3src_src1_negate(devinfo, inst, src1.negate);
      brw_inst_set_3src_a16_src1_rep_ctrl(devinfo, inst,
                                          src1.vstride == BRW_VERTICAL_STRIDE_0);

      assert(src2.file == BRW_GENERAL_REGISTER_FILE);
      brw_inst_set_3src_a16_src2_swizzle(devinfo, inst, src2.swizzle);
      brw_inst_set_3src_a16_src2_subreg_nr(devinfo, inst, get_3src_subreg_nr(src2));
      brw_inst_set_3src_src2_reg_nr(devinfo, inst, src2.nr);
      brw_inst_set_3src_src2_abs(devinfo, inst, src2.abs);
      brw_inst_set_3src_src2_negate(devinfo, inst, src2.negate);
      brw_inst_set_3src_a16_src2_rep_ctrl(devinfo, inst,
                                          src2.vstride == BRW_VERTICAL_STRIDE_0);

      if (devinfo->gen >= 7) {
         /* Set both the source and destination types based on dest.type,
          * ignoring the source register types.  The MAD and LRP emitters ensure
          * that all four types are float.  The BFE and BFI2 emitters, however,
          * may send us mixed D and UD types and want us to ignore that and use
          * the destination type.
          */
         brw_inst_set_3src_a16_src_type(devinfo, inst, dest.type);
         brw_inst_set_3src_a16_dst_type(devinfo, inst, dest.type);

         /* From the Bspec, 3D Media GPGPU, Instruction fields, srcType:
          *
          *    "Three source instructions can use operands with mixed-mode
          *     precision. When SrcType field is set to :f or :hf it defines
          *     precision for source 0 only, and fields Src1Type and Src2Type
          *     define precision for other source operands:
          *
          *     0b = :f. Single precision Float (32-bit).
          *     1b = :hf. Half precision Float (16-bit)."
          */
         if (src1.type == BRW_REGISTER_TYPE_HF)
            brw_inst_set_3src_a16_src1_type(devinfo, inst, 1);

         if (src2.type == BRW_REGISTER_TYPE_HF)
            brw_inst_set_3src_a16_src2_type(devinfo, inst, 1);
      }
   }

   return inst;
}


/***********************************************************************
 * Convenience routines.
 */
#define ALU1(OP)					\
brw_inst *brw_##OP(struct brw_codegen *p,		\
	      struct brw_reg dest,			\
	      struct brw_reg src0)   			\
{							\
   return brw_alu1(p, BRW_OPCODE_##OP, dest, src0);    	\
}

#define ALU2(OP)					\
brw_inst *brw_##OP(struct brw_codegen *p,		\
	      struct brw_reg dest,			\
	      struct brw_reg src0,			\
	      struct brw_reg src1)   			\
{							\
   return brw_alu2(p, BRW_OPCODE_##OP, dest, src0, src1);	\
}

#define ALU3(OP)					\
brw_inst *brw_##OP(struct brw_codegen *p,		\
	      struct brw_reg dest,			\
	      struct brw_reg src0,			\
	      struct brw_reg src1,			\
	      struct brw_reg src2)   			\
{                                                       \
   if (p->current->access_mode == BRW_ALIGN_16) {       \
      if (src0.vstride == BRW_VERTICAL_STRIDE_0)        \
         src0.swizzle = BRW_SWIZZLE_XXXX;               \
      if (src1.vstride == BRW_VERTICAL_STRIDE_0)        \
         src1.swizzle = BRW_SWIZZLE_XXXX;               \
      if (src2.vstride == BRW_VERTICAL_STRIDE_0)        \
         src2.swizzle = BRW_SWIZZLE_XXXX;               \
   }                                                    \
   return brw_alu3(p, BRW_OPCODE_##OP, dest, src0, src1, src2);	\
}

#define ALU3F(OP)                                               \
brw_inst *brw_##OP(struct brw_codegen *p,         \
                                 struct brw_reg dest,           \
                                 struct brw_reg src0,           \
                                 struct brw_reg src1,           \
                                 struct brw_reg src2)           \
{                                                               \
   assert(dest.type == BRW_REGISTER_TYPE_F ||                   \
          dest.type == BRW_REGISTER_TYPE_DF);                   \
   if (dest.type == BRW_REGISTER_TYPE_F) {                      \
      assert(src0.type == BRW_REGISTER_TYPE_F);                 \
      assert(src1.type == BRW_REGISTER_TYPE_F);                 \
      assert(src2.type == BRW_REGISTER_TYPE_F);                 \
   } else if (dest.type == BRW_REGISTER_TYPE_DF) {              \
      assert(src0.type == BRW_REGISTER_TYPE_DF);                \
      assert(src1.type == BRW_REGISTER_TYPE_DF);                \
      assert(src2.type == BRW_REGISTER_TYPE_DF);                \
   }                                                            \
                                                                \
   if (p->current->access_mode == BRW_ALIGN_16) {               \
      if (src0.vstride == BRW_VERTICAL_STRIDE_0)                \
         src0.swizzle = BRW_SWIZZLE_XXXX;                       \
      if (src1.vstride == BRW_VERTICAL_STRIDE_0)                \
         src1.swizzle = BRW_SWIZZLE_XXXX;                       \
      if (src2.vstride == BRW_VERTICAL_STRIDE_0)                \
         src2.swizzle = BRW_SWIZZLE_XXXX;                       \
   }                                                            \
   return brw_alu3(p, BRW_OPCODE_##OP, dest, src0, src1, src2); \
}

ALU2(SEL)
ALU1(NOT)
ALU2(AND)
ALU2(OR)
ALU2(XOR)
ALU2(SHR)
ALU2(SHL)
ALU1(DIM)
ALU2(ASR)
ALU2(ROL)
ALU2(ROR)
ALU3(CSEL)
ALU1(FRC)
ALU1(RNDD)
ALU1(RNDE)
ALU1(RNDZ)
ALU2(MAC)
ALU2(MACH)
ALU1(LZD)
ALU2(DP4)
ALU2(DPH)
ALU2(DP3)
ALU2(DP2)
ALU3(MAD)
ALU3F(LRP)
ALU1(BFREV)
ALU3(BFE)
ALU2(BFI1)
ALU3(BFI2)
ALU1(FBH)
ALU1(FBL)
ALU1(CBIT)
ALU2(ADDC)
ALU2(SUBB)

brw_inst *
brw_MOV(struct brw_codegen *p, struct brw_reg dest, struct brw_reg src0)
{
   const struct gen_device_info *devinfo = p->devinfo;

   /* When converting F->DF on IVB/BYT, every odd source channel is ignored.
    * To avoid the problems that causes, we use an <X,2,0> source region to
    * read each element twice.
    */
   if (devinfo->gen == 7 && !devinfo->is_haswell &&
       brw_get_default_access_mode(p) == BRW_ALIGN_1 &&
       dest.type == BRW_REGISTER_TYPE_DF &&
       (src0.type == BRW_REGISTER_TYPE_F ||
        src0.type == BRW_REGISTER_TYPE_D ||
        src0.type == BRW_REGISTER_TYPE_UD) &&
       !has_scalar_region(src0)) {
      assert(src0.vstride == src0.width + src0.hstride);
      src0.vstride = src0.hstride;
      src0.width = BRW_WIDTH_2;
      src0.hstride = BRW_HORIZONTAL_STRIDE_0;
   }

   return brw_alu1(p, BRW_OPCODE_MOV, dest, src0);
}

brw_inst *
brw_ADD(struct brw_codegen *p, struct brw_reg dest,
        struct brw_reg src0, struct brw_reg src1)
{
   /* 6.2.2: add */
   if (src0.type == BRW_REGISTER_TYPE_F ||
       (src0.file == BRW_IMMEDIATE_VALUE &&
	src0.type == BRW_REGISTER_TYPE_VF)) {
      assert(src1.type != BRW_REGISTER_TYPE_UD);
      assert(src1.type != BRW_REGISTER_TYPE_D);
   }

   if (src1.type == BRW_REGISTER_TYPE_F ||
       (src1.file == BRW_IMMEDIATE_VALUE &&
	src1.type == BRW_REGISTER_TYPE_VF)) {
      assert(src0.type != BRW_REGISTER_TYPE_UD);
      assert(src0.type != BRW_REGISTER_TYPE_D);
   }

   return brw_alu2(p, BRW_OPCODE_ADD, dest, src0, src1);
}

brw_inst *
brw_AVG(struct brw_codegen *p, struct brw_reg dest,
        struct brw_reg src0, struct brw_reg src1)
{
   assert(dest.type == src0.type);
   assert(src0.type == src1.type);
   switch (src0.type) {
   case BRW_REGISTER_TYPE_B:
   case BRW_REGISTER_TYPE_UB:
   case BRW_REGISTER_TYPE_W:
   case BRW_REGISTER_TYPE_UW:
   case BRW_REGISTER_TYPE_D:
   case BRW_REGISTER_TYPE_UD:
      break;
   default:
      unreachable("Bad type for brw_AVG");
   }

   return brw_alu2(p, BRW_OPCODE_AVG, dest, src0, src1);
}

brw_inst *
brw_MUL(struct brw_codegen *p, struct brw_reg dest,
        struct brw_reg src0, struct brw_reg src1)
{
   /* 6.32.38: mul */
   if (src0.type == BRW_REGISTER_TYPE_D ||
       src0.type == BRW_REGISTER_TYPE_UD ||
       src1.type == BRW_REGISTER_TYPE_D ||
       src1.type == BRW_REGISTER_TYPE_UD) {
      assert(dest.type != BRW_REGISTER_TYPE_F);
   }

   if (src0.type == BRW_REGISTER_TYPE_F ||
       (src0.file == BRW_IMMEDIATE_VALUE &&
	src0.type == BRW_REGISTER_TYPE_VF)) {
      assert(src1.type != BRW_REGISTER_TYPE_UD);
      assert(src1.type != BRW_REGISTER_TYPE_D);
   }

   if (src1.type == BRW_REGISTER_TYPE_F ||
       (src1.file == BRW_IMMEDIATE_VALUE &&
	src1.type == BRW_REGISTER_TYPE_VF)) {
      assert(src0.type != BRW_REGISTER_TYPE_UD);
      assert(src0.type != BRW_REGISTER_TYPE_D);
   }

   assert(src0.file != BRW_ARCHITECTURE_REGISTER_FILE ||
	  src0.nr != BRW_ARF_ACCUMULATOR);
   assert(src1.file != BRW_ARCHITECTURE_REGISTER_FILE ||
	  src1.nr != BRW_ARF_ACCUMULATOR);

   return brw_alu2(p, BRW_OPCODE_MUL, dest, src0, src1);
}

brw_inst *
brw_LINE(struct brw_codegen *p, struct brw_reg dest,
         struct brw_reg src0, struct brw_reg src1)
{
   src0.vstride = BRW_VERTICAL_STRIDE_0;
   src0.width = BRW_WIDTH_1;
   src0.hstride = BRW_HORIZONTAL_STRIDE_0;
   return brw_alu2(p, BRW_OPCODE_LINE, dest, src0, src1);
}

brw_inst *
brw_PLN(struct brw_codegen *p, struct brw_reg dest,
        struct brw_reg src0, struct brw_reg src1)
{
   src0.vstride = BRW_VERTICAL_STRIDE_0;
   src0.width = BRW_WIDTH_1;
   src0.hstride = BRW_HORIZONTAL_STRIDE_0;
   src1.vstride = BRW_VERTICAL_STRIDE_8;
   src1.width = BRW_WIDTH_8;
   src1.hstride = BRW_HORIZONTAL_STRIDE_1;
   return brw_alu2(p, BRW_OPCODE_PLN, dest, src0, src1);
}

brw_inst *
brw_F32TO16(struct brw_codegen *p, struct brw_reg dst, struct brw_reg src)
{
   const struct gen_device_info *devinfo = p->devinfo;
   const bool align16 = brw_get_default_access_mode(p) == BRW_ALIGN_16;
   /* The F32TO16 instruction doesn't support 32-bit destination types in
    * Align1 mode, and neither does the Gen8 implementation in terms of a
    * converting MOV.  Gen7 does zero out the high 16 bits in Align16 mode as
    * an undocumented feature.
    */
   const bool needs_zero_fill = (dst.type == BRW_REGISTER_TYPE_UD &&
                                 (!align16 || devinfo->gen >= 8));
   brw_inst *inst;

   if (align16) {
      assert(dst.type == BRW_REGISTER_TYPE_UD);
   } else {
      assert(dst.type == BRW_REGISTER_TYPE_UD ||
             dst.type == BRW_REGISTER_TYPE_W ||
             dst.type == BRW_REGISTER_TYPE_UW ||
             dst.type == BRW_REGISTER_TYPE_HF);
   }

   brw_push_insn_state(p);

   if (needs_zero_fill) {
      brw_set_default_access_mode(p, BRW_ALIGN_1);
      dst = spread(retype(dst, BRW_REGISTER_TYPE_W), 2);
   }

   if (devinfo->gen >= 8) {
      inst = brw_MOV(p, retype(dst, BRW_REGISTER_TYPE_HF), src);
   } else {
      assert(devinfo->gen == 7);
      inst = brw_alu1(p, BRW_OPCODE_F32TO16, dst, src);
   }

   if (needs_zero_fill) {
      if (devinfo->gen < 12)
         brw_inst_set_no_dd_clear(devinfo, inst, true);
      brw_set_default_swsb(p, tgl_swsb_null());
      inst = brw_MOV(p, suboffset(dst, 1), brw_imm_w(0));
      if (devinfo->gen < 12)
         brw_inst_set_no_dd_check(devinfo, inst, true);
   }

   brw_pop_insn_state(p);
   return inst;
}

brw_inst *
brw_F16TO32(struct brw_codegen *p, struct brw_reg dst, struct brw_reg src)
{
   const struct gen_device_info *devinfo = p->devinfo;
   bool align16 = brw_get_default_access_mode(p) == BRW_ALIGN_16;

   if (align16) {
      assert(src.type == BRW_REGISTER_TYPE_UD);
   } else {
      /* From the Ivybridge PRM, Vol4, Part3, Section 6.26 f16to32:
       *
       *   Because this instruction does not have a 16-bit floating-point
       *   type, the source data type must be Word (W). The destination type
       *   must be F (Float).
       */
      if (src.type == BRW_REGISTER_TYPE_UD)
         src = spread(retype(src, BRW_REGISTER_TYPE_W), 2);

      assert(src.type == BRW_REGISTER_TYPE_W ||
             src.type == BRW_REGISTER_TYPE_UW ||
             src.type == BRW_REGISTER_TYPE_HF);
   }

   if (devinfo->gen >= 8) {
      return brw_MOV(p, dst, retype(src, BRW_REGISTER_TYPE_HF));
   } else {
      assert(devinfo->gen == 7);
      return brw_alu1(p, BRW_OPCODE_F16TO32, dst, src);
   }
}


void brw_NOP(struct brw_codegen *p)
{
   brw_inst *insn = next_insn(p, BRW_OPCODE_NOP);
   memset(insn, 0, sizeof(*insn));
   brw_inst_set_opcode(p->devinfo, insn, BRW_OPCODE_NOP);
}

void brw_SYNC(struct brw_codegen *p, enum tgl_sync_function func)
{
   brw_inst *insn = next_insn(p, BRW_OPCODE_SYNC);
   brw_inst_set_cond_modifier(p->devinfo, insn, func);
}

/***********************************************************************
 * Comparisons, if/else/endif
 */

brw_inst *
brw_JMPI(struct brw_codegen *p, struct brw_reg index,
         unsigned predicate_control)
{
   const struct gen_device_info *devinfo = p->devinfo;
   struct brw_reg ip = brw_ip_reg();
   brw_inst *inst = brw_alu2(p, BRW_OPCODE_JMPI, ip, ip, index);

   brw_inst_set_exec_size(devinfo, inst, BRW_EXECUTE_1);
   brw_inst_set_qtr_control(devinfo, inst, BRW_COMPRESSION_NONE);
   brw_inst_set_mask_control(devinfo, inst, BRW_MASK_DISABLE);
   brw_inst_set_pred_control(devinfo, inst, predicate_control);

   return inst;
}

static void
push_if_stack(struct brw_codegen *p, brw_inst *inst)
{
   p->if_stack[p->if_stack_depth] = inst - p->store;

   p->if_stack_depth++;
   if (p->if_stack_array_size <= p->if_stack_depth) {
      p->if_stack_array_size *= 2;
      p->if_stack = reralloc(p->mem_ctx, p->if_stack, int,
			     p->if_stack_array_size);
   }
}

static brw_inst *
pop_if_stack(struct brw_codegen *p)
{
   p->if_stack_depth--;
   return &p->store[p->if_stack[p->if_stack_depth]];
}

static void
push_loop_stack(struct brw_codegen *p, brw_inst *inst)
{
   if (p->loop_stack_array_size <= (p->loop_stack_depth + 1)) {
      p->loop_stack_array_size *= 2;
      p->loop_stack = reralloc(p->mem_ctx, p->loop_stack, int,
			       p->loop_stack_array_size);
      p->if_depth_in_loop = reralloc(p->mem_ctx, p->if_depth_in_loop, int,
				     p->loop_stack_array_size);
   }

   p->loop_stack[p->loop_stack_depth] = inst - p->store;
   p->loop_stack_depth++;
   p->if_depth_in_loop[p->loop_stack_depth] = 0;
}

static brw_inst *
get_inner_do_insn(struct brw_codegen *p)
{
   return &p->store[p->loop_stack[p->loop_stack_depth - 1]];
}

/* EU takes the value from the flag register and pushes it onto some
 * sort of a stack (presumably merging with any flag value already on
 * the stack).  Within an if block, the flags at the top of the stack
 * control execution on each channel of the unit, eg. on each of the
 * 16 pixel values in our wm programs.
 *
 * When the matching 'else' instruction is reached (presumably by
 * countdown of the instruction count patched in by our ELSE/ENDIF
 * functions), the relevant flags are inverted.
 *
 * When the matching 'endif' instruction is reached, the flags are
 * popped off.  If the stack is now empty, normal execution resumes.
 */
brw_inst *
brw_IF(struct brw_codegen *p, unsigned execute_size)
{
   const struct gen_device_info *devinfo = p->devinfo;
   brw_inst *insn;

   insn = next_insn(p, BRW_OPCODE_IF);

   /* Override the defaults for this instruction:
    */
   if (devinfo->gen < 6) {
      brw_set_dest(p, insn, brw_ip_reg());
      brw_set_src0(p, insn, brw_ip_reg());
      brw_set_src1(p, insn, brw_imm_d(0x0));
   } else if (devinfo->gen == 6) {
      brw_set_dest(p, insn, brw_imm_w(0));
      brw_inst_set_gen6_jump_count(devinfo, insn, 0);
      brw_set_src0(p, insn, vec1(retype(brw_null_reg(), BRW_REGISTER_TYPE_D)));
      brw_set_src1(p, insn, vec1(retype(brw_null_reg(), BRW_REGISTER_TYPE_D)));
   } else if (devinfo->gen == 7) {
      brw_set_dest(p, insn, vec1(retype(brw_null_reg(), BRW_REGISTER_TYPE_D)));
      brw_set_src0(p, insn, vec1(retype(brw_null_reg(), BRW_REGISTER_TYPE_D)));
      brw_set_src1(p, insn, brw_imm_w(0));
      brw_inst_set_jip(devinfo, insn, 0);
      brw_inst_set_uip(devinfo, insn, 0);
   } else {
      brw_set_dest(p, insn, vec1(retype(brw_null_reg(), BRW_REGISTER_TYPE_D)));
      if (devinfo->gen < 12)
         brw_set_src0(p, insn, brw_imm_d(0));
      brw_inst_set_jip(devinfo, insn, 0);
      brw_inst_set_uip(devinfo, insn, 0);
   }

   brw_inst_set_exec_size(devinfo, insn, execute_size);
   brw_inst_set_qtr_control(devinfo, insn, BRW_COMPRESSION_NONE);
   brw_inst_set_pred_control(devinfo, insn, BRW_PREDICATE_NORMAL);
   brw_inst_set_mask_control(devinfo, insn, BRW_MASK_ENABLE);
   if (!p->single_program_flow && devinfo->gen < 6)
      brw_inst_set_thread_control(devinfo, insn, BRW_THREAD_SWITCH);

   push_if_stack(p, insn);
   p->if_depth_in_loop[p->loop_stack_depth]++;
   return insn;
}

/* This function is only used for gen6-style IF instructions with an
 * embedded comparison (conditional modifier).  It is not used on gen7.
 */
brw_inst *
gen6_IF(struct brw_codegen *p, enum brw_conditional_mod conditional,
	struct brw_reg src0, struct brw_reg src1)
{
   const struct gen_device_info *devinfo = p->devinfo;
   brw_inst *insn;

   insn = next_insn(p, BRW_OPCODE_IF);

   brw_set_dest(p, insn, brw_imm_w(0));
   brw_inst_set_exec_size(devinfo, insn, brw_get_default_exec_size(p));
   brw_inst_set_gen6_jump_count(devinfo, insn, 0);
   brw_set_src0(p, insn, src0);
   brw_set_src1(p, insn, src1);

   assert(brw_inst_qtr_control(devinfo, insn) == BRW_COMPRESSION_NONE);
   assert(brw_inst_pred_control(devinfo, insn) == BRW_PREDICATE_NONE);
   brw_inst_set_cond_modifier(devinfo, insn, conditional);

   push_if_stack(p, insn);
   return insn;
}

/**
 * In single-program-flow (SPF) mode, convert IF and ELSE into ADDs.
 */
static void
convert_IF_ELSE_to_ADD(struct brw_codegen *p,
                       brw_inst *if_inst, brw_inst *else_inst)
{
   const struct gen_device_info *devinfo = p->devinfo;

   /* The next instruction (where the ENDIF would be, if it existed) */
   brw_inst *next_inst = &p->store[p->nr_insn];

   assert(p->single_program_flow);
   assert(if_inst != NULL && brw_inst_opcode(devinfo, if_inst) == BRW_OPCODE_IF);
   assert(else_inst == NULL || brw_inst_opcode(devinfo, else_inst) == BRW_OPCODE_ELSE);
   assert(brw_inst_exec_size(devinfo, if_inst) == BRW_EXECUTE_1);

   /* Convert IF to an ADD instruction that moves the instruction pointer
    * to the first instruction of the ELSE block.  If there is no ELSE
    * block, point to where ENDIF would be.  Reverse the predicate.
    *
    * There's no need to execute an ENDIF since we don't need to do any
    * stack operations, and if we're currently executing, we just want to
    * continue normally.
    */
   brw_inst_set_opcode(devinfo, if_inst, BRW_OPCODE_ADD);
   brw_inst_set_pred_inv(devinfo, if_inst, true);

   if (else_inst != NULL) {
      /* Convert ELSE to an ADD instruction that points where the ENDIF
       * would be.
       */
      brw_inst_set_opcode(devinfo, else_inst, BRW_OPCODE_ADD);

      brw_inst_set_imm_ud(devinfo, if_inst, (else_inst - if_inst + 1) * 16);
      brw_inst_set_imm_ud(devinfo, else_inst, (next_inst - else_inst) * 16);
   } else {
      brw_inst_set_imm_ud(devinfo, if_inst, (next_inst - if_inst) * 16);
   }
}

/**
 * Patch IF and ELSE instructions with appropriate jump targets.
 */
static void
patch_IF_ELSE(struct brw_codegen *p,
              brw_inst *if_inst, brw_inst *else_inst, brw_inst *endif_inst)
{
   const struct gen_device_info *devinfo = p->devinfo;

   /* We shouldn't be patching IF and ELSE instructions in single program flow
    * mode when gen < 6, because in single program flow mode on those
    * platforms, we convert flow control instructions to conditional ADDs that
    * operate on IP (see brw_ENDIF).
    *
    * However, on Gen6, writing to IP doesn't work in single program flow mode
    * (see the SandyBridge PRM, Volume 4 part 2, p79: "When SPF is ON, IP may
    * not be updated by non-flow control instructions.").  And on later
    * platforms, there is no significant benefit to converting control flow
    * instructions to conditional ADDs.  So we do patch IF and ELSE
    * instructions in single program flow mode on those platforms.
    */
   if (devinfo->gen < 6)
      assert(!p->single_program_flow);

   assert(if_inst != NULL && brw_inst_opcode(devinfo, if_inst) == BRW_OPCODE_IF);
   assert(endif_inst != NULL);
   assert(else_inst == NULL || brw_inst_opcode(devinfo, else_inst) == BRW_OPCODE_ELSE);

   unsigned br = brw_jump_scale(devinfo);

   assert(brw_inst_opcode(devinfo, endif_inst) == BRW_OPCODE_ENDIF);
   brw_inst_set_exec_size(devinfo, endif_inst, brw_inst_exec_size(devinfo, if_inst));

   if (else_inst == NULL) {
      /* Patch IF -> ENDIF */
      if (devinfo->gen < 6) {
	 /* Turn it into an IFF, which means no mask stack operations for
	  * all-false and jumping past the ENDIF.
	  */
         brw_inst_set_opcode(devinfo, if_inst, BRW_OPCODE_IFF);
         brw_inst_set_gen4_jump_count(devinfo, if_inst,
                                      br * (endif_inst - if_inst + 1));
         brw_inst_set_gen4_pop_count(devinfo, if_inst, 0);
      } else if (devinfo->gen == 6) {
	 /* As of gen6, there is no IFF and IF must point to the ENDIF. */
         brw_inst_set_gen6_jump_count(devinfo, if_inst, br*(endif_inst - if_inst));
      } else {
         brw_inst_set_uip(devinfo, if_inst, br * (endif_inst - if_inst));
         brw_inst_set_jip(devinfo, if_inst, br * (endif_inst - if_inst));
      }
   } else {
      brw_inst_set_exec_size(devinfo, else_inst, brw_inst_exec_size(devinfo, if_inst));

      /* Patch IF -> ELSE */
      if (devinfo->gen < 6) {
         brw_inst_set_gen4_jump_count(devinfo, if_inst,
                                      br * (else_inst - if_inst));
         brw_inst_set_gen4_pop_count(devinfo, if_inst, 0);
      } else if (devinfo->gen == 6) {
         brw_inst_set_gen6_jump_count(devinfo, if_inst,
                                      br * (else_inst - if_inst + 1));
      }

      /* Patch ELSE -> ENDIF */
      if (devinfo->gen < 6) {
	 /* BRW_OPCODE_ELSE pre-gen6 should point just past the
	  * matching ENDIF.
	  */
         brw_inst_set_gen4_jump_count(devinfo, else_inst,
                                      br * (endif_inst - else_inst + 1));
         brw_inst_set_gen4_pop_count(devinfo, else_inst, 1);
      } else if (devinfo->gen == 6) {
	 /* BRW_OPCODE_ELSE on gen6 should point to the matching ENDIF. */
         brw_inst_set_gen6_jump_count(devinfo, else_inst,
                                      br * (endif_inst - else_inst));
      } else {
	 /* The IF instruction's JIP should point just past the ELSE */
         brw_inst_set_jip(devinfo, if_inst, br * (else_inst - if_inst + 1));
	 /* The IF instruction's UIP and ELSE's JIP should point to ENDIF */
         brw_inst_set_uip(devinfo, if_inst, br * (endif_inst - if_inst));
         brw_inst_set_jip(devinfo, else_inst, br * (endif_inst - else_inst));
         if (devinfo->gen >= 8) {
            /* Since we don't set branch_ctrl, the ELSE's JIP and UIP both
             * should point to ENDIF.
             */
            brw_inst_set_uip(devinfo, else_inst, br * (endif_inst - else_inst));
         }
      }
   }
}

void
brw_ELSE(struct brw_codegen *p)
{
   const struct gen_device_info *devinfo = p->devinfo;
   brw_inst *insn;

   insn = next_insn(p, BRW_OPCODE_ELSE);

   if (devinfo->gen < 6) {
      brw_set_dest(p, insn, brw_ip_reg());
      brw_set_src0(p, insn, brw_ip_reg());
      brw_set_src1(p, insn, brw_imm_d(0x0));
   } else if (devinfo->gen == 6) {
      brw_set_dest(p, insn, brw_imm_w(0));
      brw_inst_set_gen6_jump_count(devinfo, insn, 0);
      brw_set_src0(p, insn, retype(brw_null_reg(), BRW_REGISTER_TYPE_D));
      brw_set_src1(p, insn, retype(brw_null_reg(), BRW_REGISTER_TYPE_D));
   } else if (devinfo->gen == 7) {
      brw_set_dest(p, insn, retype(brw_null_reg(), BRW_REGISTER_TYPE_D));
      brw_set_src0(p, insn, retype(brw_null_reg(), BRW_REGISTER_TYPE_D));
      brw_set_src1(p, insn, brw_imm_w(0));
      brw_inst_set_jip(devinfo, insn, 0);
      brw_inst_set_uip(devinfo, insn, 0);
   } else {
      brw_set_dest(p, insn, retype(brw_null_reg(), BRW_REGISTER_TYPE_D));
      if (devinfo->gen < 12)
         brw_set_src0(p, insn, brw_imm_d(0));
      brw_inst_set_jip(devinfo, insn, 0);
      brw_inst_set_uip(devinfo, insn, 0);
   }

   brw_inst_set_qtr_control(devinfo, insn, BRW_COMPRESSION_NONE);
   brw_inst_set_mask_control(devinfo, insn, BRW_MASK_ENABLE);
   if (!p->single_program_flow && devinfo->gen < 6)
      brw_inst_set_thread_control(devinfo, insn, BRW_THREAD_SWITCH);

   push_if_stack(p, insn);
}

void
brw_ENDIF(struct brw_codegen *p)
{
   const struct gen_device_info *devinfo = p->devinfo;
   brw_inst *insn = NULL;
   brw_inst *else_inst = NULL;
   brw_inst *if_inst = NULL;
   brw_inst *tmp;
   bool emit_endif = true;

   /* In single program flow mode, we can express IF and ELSE instructions
    * equivalently as ADD instructions that operate on IP.  On platforms prior
    * to Gen6, flow control instructions cause an implied thread switch, so
    * this is a significant savings.
    *
    * However, on Gen6, writing to IP doesn't work in single program flow mode
    * (see the SandyBridge PRM, Volume 4 part 2, p79: "When SPF is ON, IP may
    * not be updated by non-flow control instructions.").  And on later
    * platforms, there is no significant benefit to converting control flow
    * instructions to conditional ADDs.  So we only do this trick on Gen4 and
    * Gen5.
    */
   if (devinfo->gen < 6 && p->single_program_flow)
      emit_endif = false;

   /*
    * A single next_insn() may change the base address of instruction store
    * memory(p->store), so call it first before referencing the instruction
    * store pointer from an index
    */
   if (emit_endif)
      insn = next_insn(p, BRW_OPCODE_ENDIF);

   /* Pop the IF and (optional) ELSE instructions from the stack */
   p->if_depth_in_loop[p->loop_stack_depth]--;
   tmp = pop_if_stack(p);
   if (brw_inst_opcode(devinfo, tmp) == BRW_OPCODE_ELSE) {
      else_inst = tmp;
      tmp = pop_if_stack(p);
   }
   if_inst = tmp;

   if (!emit_endif) {
      /* ENDIF is useless; don't bother emitting it. */
      convert_IF_ELSE_to_ADD(p, if_inst, else_inst);
      return;
   }

   if (devinfo->gen < 6) {
      brw_set_dest(p, insn, retype(brw_null_reg(), BRW_REGISTER_TYPE_D));
      brw_set_src0(p, insn, retype(brw_null_reg(), BRW_REGISTER_TYPE_D));
      brw_set_src1(p, insn, brw_imm_d(0x0));
   } else if (devinfo->gen == 6) {
      brw_set_dest(p, insn, brw_imm_w(0));
      brw_set_src0(p, insn, retype(brw_null_reg(), BRW_REGISTER_TYPE_D));
      brw_set_src1(p, insn, retype(brw_null_reg(), BRW_REGISTER_TYPE_D));
   } else if (devinfo->gen == 7) {
      brw_set_dest(p, insn, retype(brw_null_reg(), BRW_REGISTER_TYPE_D));
      brw_set_src0(p, insn, retype(brw_null_reg(), BRW_REGISTER_TYPE_D));
      brw_set_src1(p, insn, brw_imm_w(0));
   } else {
      brw_set_src0(p, insn, brw_imm_d(0));
   }

   brw_inst_set_qtr_control(devinfo, insn, BRW_COMPRESSION_NONE);
   brw_inst_set_mask_control(devinfo, insn, BRW_MASK_ENABLE);
   if (devinfo->gen < 6)
      brw_inst_set_thread_control(devinfo, insn, BRW_THREAD_SWITCH);

   /* Also pop item off the stack in the endif instruction: */
   if (devinfo->gen < 6) {
      brw_inst_set_gen4_jump_count(devinfo, insn, 0);
      brw_inst_set_gen4_pop_count(devinfo, insn, 1);
   } else if (devinfo->gen == 6) {
      brw_inst_set_gen6_jump_count(devinfo, insn, 2);
   } else {
      brw_inst_set_jip(devinfo, insn, 2);
   }
   patch_IF_ELSE(p, if_inst, else_inst, insn);
}

brw_inst *
brw_BREAK(struct brw_codegen *p)
{
   const struct gen_device_info *devinfo = p->devinfo;
   brw_inst *insn;

   insn = next_insn(p, BRW_OPCODE_BREAK);
   if (devinfo->gen >= 8) {
      brw_set_dest(p, insn, retype(brw_null_reg(), BRW_REGISTER_TYPE_D));
      brw_set_src0(p, insn, brw_imm_d(0x0));
   } else if (devinfo->gen >= 6) {
      brw_set_dest(p, insn, retype(brw_null_reg(), BRW_REGISTER_TYPE_D));
      brw_set_src0(p, insn, retype(brw_null_reg(), BRW_REGISTER_TYPE_D));
      brw_set_src1(p, insn, brw_imm_d(0x0));
   } else {
      brw_set_dest(p, insn, brw_ip_reg());
      brw_set_src0(p, insn, brw_ip_reg());
      brw_set_src1(p, insn, brw_imm_d(0x0));
      brw_inst_set_gen4_pop_count(devinfo, insn,
                                  p->if_depth_in_loop[p->loop_stack_depth]);
   }
   brw_inst_set_qtr_control(devinfo, insn, BRW_COMPRESSION_NONE);
   brw_inst_set_exec_size(devinfo, insn, brw_get_default_exec_size(p));

   return insn;
}

brw_inst *
brw_CONT(struct brw_codegen *p)
{
   const struct gen_device_info *devinfo = p->devinfo;
   brw_inst *insn;

   insn = next_insn(p, BRW_OPCODE_CONTINUE);
   brw_set_dest(p, insn, brw_ip_reg());
   if (devinfo->gen >= 8) {
      brw_set_src0(p, insn, brw_imm_d(0x0));
   } else {
      brw_set_src0(p, insn, brw_ip_reg());
      brw_set_src1(p, insn, brw_imm_d(0x0));
   }

   if (devinfo->gen < 6) {
      brw_inst_set_gen4_pop_count(devinfo, insn,
                                  p->if_depth_in_loop[p->loop_stack_depth]);
   }
   brw_inst_set_qtr_control(devinfo, insn, BRW_COMPRESSION_NONE);
   brw_inst_set_exec_size(devinfo, insn, brw_get_default_exec_size(p));
   return insn;
}

brw_inst *
gen6_HALT(struct brw_codegen *p)
{
   const struct gen_device_info *devinfo = p->devinfo;
   brw_inst *insn;

   insn = next_insn(p, BRW_OPCODE_HALT);
   brw_set_dest(p, insn, retype(brw_null_reg(), BRW_REGISTER_TYPE_D));
   if (devinfo->gen < 8) {
      brw_set_src0(p, insn, retype(brw_null_reg(), BRW_REGISTER_TYPE_D));
      brw_set_src1(p, insn, brw_imm_d(0x0)); /* UIP and JIP, updated later. */
   } else if (devinfo->gen < 12) {
      brw_set_src0(p, insn, brw_imm_d(0x0));
   }

   brw_inst_set_qtr_control(devinfo, insn, BRW_COMPRESSION_NONE);
   brw_inst_set_exec_size(devinfo, insn, brw_get_default_exec_size(p));
   return insn;
}

/* DO/WHILE loop:
 *
 * The DO/WHILE is just an unterminated loop -- break or continue are
 * used for control within the loop.  We have a few ways they can be
 * done.
 *
 * For uniform control flow, the WHILE is just a jump, so ADD ip, ip,
 * jip and no DO instruction.
 *
 * For non-uniform control flow pre-gen6, there's a DO instruction to
 * push the mask, and a WHILE to jump back, and BREAK to get out and
 * pop the mask.
 *
 * For gen6, there's no more mask stack, so no need for DO.  WHILE
 * just points back to the first instruction of the loop.
 */
brw_inst *
brw_DO(struct brw_codegen *p, unsigned execute_size)
{
   const struct gen_device_info *devinfo = p->devinfo;

   if (devinfo->gen >= 6 || p->single_program_flow) {
      push_loop_stack(p, &p->store[p->nr_insn]);
      return &p->store[p->nr_insn];
   } else {
      brw_inst *insn = next_insn(p, BRW_OPCODE_DO);

      push_loop_stack(p, insn);

      /* Override the defaults for this instruction:
       */
      brw_set_dest(p, insn, brw_null_reg());
      brw_set_src0(p, insn, brw_null_reg());
      brw_set_src1(p, insn, brw_null_reg());

      brw_inst_set_qtr_control(devinfo, insn, BRW_COMPRESSION_NONE);
      brw_inst_set_exec_size(devinfo, insn, execute_size);
      brw_inst_set_pred_control(devinfo, insn, BRW_PREDICATE_NONE);

      return insn;
   }
}

/**
 * For pre-gen6, we patch BREAK/CONT instructions to point at the WHILE
 * instruction here.
 *
 * For gen6+, see brw_set_uip_jip(), which doesn't care so much about the loop
 * nesting, since it can always just point to the end of the block/current loop.
 */
static void
brw_patch_break_cont(struct brw_codegen *p, brw_inst *while_inst)
{
   const struct gen_device_info *devinfo = p->devinfo;
   brw_inst *do_inst = get_inner_do_insn(p);
   brw_inst *inst;
   unsigned br = brw_jump_scale(devinfo);

   assert(devinfo->gen < 6);

   for (inst = while_inst - 1; inst != do_inst; inst--) {
      /* If the jump count is != 0, that means that this instruction has already
       * been patched because it's part of a loop inside of the one we're
       * patching.
       */
      if (brw_inst_opcode(devinfo, inst) == BRW_OPCODE_BREAK &&
          brw_inst_gen4_jump_count(devinfo, inst) == 0) {
         brw_inst_set_gen4_jump_count(devinfo, inst, br*((while_inst - inst) + 1));
      } else if (brw_inst_opcode(devinfo, inst) == BRW_OPCODE_CONTINUE &&
                 brw_inst_gen4_jump_count(devinfo, inst) == 0) {
         brw_inst_set_gen4_jump_count(devinfo, inst, br * (while_inst - inst));
      }
   }
}

brw_inst *
brw_WHILE(struct brw_codegen *p)
{
   const struct gen_device_info *devinfo = p->devinfo;
   brw_inst *insn, *do_insn;
   unsigned br = brw_jump_scale(devinfo);

   if (devinfo->gen >= 6) {
      insn = next_insn(p, BRW_OPCODE_WHILE);
      do_insn = get_inner_do_insn(p);

      if (devinfo->gen >= 8) {
         brw_set_dest(p, insn, retype(brw_null_reg(), BRW_REGISTER_TYPE_D));
         if (devinfo->gen < 12)
            brw_set_src0(p, insn, brw_imm_d(0));
         brw_inst_set_jip(devinfo, insn, br * (do_insn - insn));
      } else if (devinfo->gen == 7) {
         brw_set_dest(p, insn, retype(brw_null_reg(), BRW_REGISTER_TYPE_D));
         brw_set_src0(p, insn, retype(brw_null_reg(), BRW_REGISTER_TYPE_D));
         brw_set_src1(p, insn, brw_imm_w(0));
         brw_inst_set_jip(devinfo, insn, br * (do_insn - insn));
      } else {
         brw_set_dest(p, insn, brw_imm_w(0));
         brw_inst_set_gen6_jump_count(devinfo, insn, br * (do_insn - insn));
         brw_set_src0(p, insn, retype(brw_null_reg(), BRW_REGISTER_TYPE_D));
         brw_set_src1(p, insn, retype(brw_null_reg(), BRW_REGISTER_TYPE_D));
      }

      brw_inst_set_exec_size(devinfo, insn, brw_get_default_exec_size(p));

   } else {
      if (p->single_program_flow) {
	 insn = next_insn(p, BRW_OPCODE_ADD);
         do_insn = get_inner_do_insn(p);

	 brw_set_dest(p, insn, brw_ip_reg());
	 brw_set_src0(p, insn, brw_ip_reg());
	 brw_set_src1(p, insn, brw_imm_d((do_insn - insn) * 16));
         brw_inst_set_exec_size(devinfo, insn, BRW_EXECUTE_1);
      } else {
	 insn = next_insn(p, BRW_OPCODE_WHILE);
         do_insn = get_inner_do_insn(p);

         assert(brw_inst_opcode(devinfo, do_insn) == BRW_OPCODE_DO);

	 brw_set_dest(p, insn, brw_ip_reg());
	 brw_set_src0(p, insn, brw_ip_reg());
	 brw_set_src1(p, insn, brw_imm_d(0));

         brw_inst_set_exec_size(devinfo, insn, brw_inst_exec_size(devinfo, do_insn));
         brw_inst_set_gen4_jump_count(devinfo, insn, br * (do_insn - insn + 1));
         brw_inst_set_gen4_pop_count(devinfo, insn, 0);

	 brw_patch_break_cont(p, insn);
      }
   }
   brw_inst_set_qtr_control(devinfo, insn, BRW_COMPRESSION_NONE);

   p->loop_stack_depth--;

   return insn;
}

/* FORWARD JUMPS:
 */
void brw_land_fwd_jump(struct brw_codegen *p, int jmp_insn_idx)
{
   const struct gen_device_info *devinfo = p->devinfo;
   brw_inst *jmp_insn = &p->store[jmp_insn_idx];
   unsigned jmpi = 1;

   if (devinfo->gen >= 5)
      jmpi = 2;

   assert(brw_inst_opcode(devinfo, jmp_insn) == BRW_OPCODE_JMPI);
   assert(brw_inst_src1_reg_file(devinfo, jmp_insn) == BRW_IMMEDIATE_VALUE);

   brw_inst_set_gen4_jump_count(devinfo, jmp_insn,
                                jmpi * (p->nr_insn - jmp_insn_idx - 1));
}

/* To integrate with the above, it makes sense that the comparison
 * instruction should populate the flag register.  It might be simpler
 * just to use the flag reg for most WM tasks?
 */
void brw_CMP(struct brw_codegen *p,
	     struct brw_reg dest,
	     unsigned conditional,
	     struct brw_reg src0,
	     struct brw_reg src1)
{
   const struct gen_device_info *devinfo = p->devinfo;
   brw_inst *insn = next_insn(p, BRW_OPCODE_CMP);

   brw_inst_set_cond_modifier(devinfo, insn, conditional);
   brw_set_dest(p, insn, dest);
   brw_set_src0(p, insn, src0);
   brw_set_src1(p, insn, src1);

   /* Item WaCMPInstNullDstForcesThreadSwitch in the Haswell Bspec workarounds
    * page says:
    *    "Any CMP instruction with a null destination must use a {switch}."
    *
    * It also applies to other Gen7 platforms (IVB, BYT) even though it isn't
    * mentioned on their work-arounds pages.
    */
   if (devinfo->gen == 7) {
      if (dest.file == BRW_ARCHITECTURE_REGISTER_FILE &&
          dest.nr == BRW_ARF_NULL) {
         brw_inst_set_thread_control(devinfo, insn, BRW_THREAD_SWITCH);
      }
   }
}

/***********************************************************************
 * Helpers for the various SEND message types:
 */

/** Extended math function, float[8].
 */
void gen4_math(struct brw_codegen *p,
	       struct brw_reg dest,
	       unsigned function,
	       unsigned msg_reg_nr,
	       struct brw_reg src,
	       unsigned precision )
{
   const struct gen_device_info *devinfo = p->devinfo;
   brw_inst *insn = next_insn(p, BRW_OPCODE_SEND);
   unsigned data_type;
   if (has_scalar_region(src)) {
      data_type = BRW_MATH_DATA_SCALAR;
   } else {
      data_type = BRW_MATH_DATA_VECTOR;
   }

   assert(devinfo->gen < 6);

   /* Example code doesn't set predicate_control for send
    * instructions.
    */
   brw_inst_set_pred_control(devinfo, insn, 0);
   brw_inst_set_base_mrf(devinfo, insn, msg_reg_nr);

   brw_set_dest(p, insn, dest);
   brw_set_src0(p, insn, src);
   brw_set_math_message(p,
                        insn,
                        function,
                        src.type == BRW_REGISTER_TYPE_D,
                        precision,
                        data_type);
}

void gen6_math(struct brw_codegen *p,
	       struct brw_reg dest,
	       unsigned function,
	       struct brw_reg src0,
	       struct brw_reg src1)
{
   const struct gen_device_info *devinfo = p->devinfo;
   brw_inst *insn = next_insn(p, BRW_OPCODE_MATH);

   assert(devinfo->gen >= 6);

   assert(dest.file == BRW_GENERAL_REGISTER_FILE ||
          (devinfo->gen >= 7 && dest.file == BRW_MESSAGE_REGISTER_FILE));

   assert(dest.hstride == BRW_HORIZONTAL_STRIDE_1);
   if (devinfo->gen == 6) {
      assert(src0.hstride == BRW_HORIZONTAL_STRIDE_1);
      assert(src1.hstride == BRW_HORIZONTAL_STRIDE_1);
   }

   if (function == BRW_MATH_FUNCTION_INT_DIV_QUOTIENT ||
       function == BRW_MATH_FUNCTION_INT_DIV_REMAINDER ||
       function == BRW_MATH_FUNCTION_INT_DIV_QUOTIENT_AND_REMAINDER) {
      assert(src0.type != BRW_REGISTER_TYPE_F);
      assert(src1.type != BRW_REGISTER_TYPE_F);
      assert(src1.file == BRW_GENERAL_REGISTER_FILE ||
             (devinfo->gen >= 8 && src1.file == BRW_IMMEDIATE_VALUE));
   } else {
      assert(src0.type == BRW_REGISTER_TYPE_F ||
             (src0.type == BRW_REGISTER_TYPE_HF && devinfo->gen >= 9));
      assert(src1.type == BRW_REGISTER_TYPE_F ||
             (src1.type == BRW_REGISTER_TYPE_HF && devinfo->gen >= 9));
   }

   /* Source modifiers are ignored for extended math instructions on Gen6. */
   if (devinfo->gen == 6) {
      assert(!src0.negate);
      assert(!src0.abs);
      assert(!src1.negate);
      assert(!src1.abs);
   }

   brw_inst_set_math_function(devinfo, insn, function);

   brw_set_dest(p, insn, dest);
   brw_set_src0(p, insn, src0);
   brw_set_src1(p, insn, src1);
}

/**
 * Return the right surface index to access the thread scratch space using
 * stateless dataport messages.
 */
unsigned
brw_scratch_surface_idx(const struct brw_codegen *p)
{
   /* The scratch space is thread-local so IA coherency is unnecessary. */
   if (p->devinfo->gen >= 8)
      return GEN8_BTI_STATELESS_NON_COHERENT;
   else
      return BRW_BTI_STATELESS;
}

/**
 * Write a block of OWORDs (half a GRF each) from the scratch buffer,
 * using a constant offset per channel.
 *
 * The offset must be aligned to oword size (16 bytes).  Used for
 * register spilling.
 */
void brw_oword_block_write_scratch(struct brw_codegen *p,
				   struct brw_reg mrf,
				   int num_regs,
				   unsigned offset)
{
   const struct gen_device_info *devinfo = p->devinfo;
   const unsigned target_cache =
      (devinfo->gen >= 7 ? GEN7_SFID_DATAPORT_DATA_CACHE :
       devinfo->gen >= 6 ? GEN6_SFID_DATAPORT_RENDER_CACHE :
       BRW_SFID_DATAPORT_WRITE);
   const struct tgl_swsb swsb = brw_get_default_swsb(p);
   uint32_t msg_type;

   if (devinfo->gen >= 6)
      offset /= 16;

   mrf = retype(mrf, BRW_REGISTER_TYPE_UD);

   const unsigned mlen = 1 + num_regs;

   /* Set up the message header.  This is g0, with g0.2 filled with
    * the offset.  We don't want to leave our offset around in g0 or
    * it'll screw up texture samples, so set it up inside the message
    * reg.
    */
   {
      brw_push_insn_state(p);
      brw_set_default_exec_size(p, BRW_EXECUTE_8);
      brw_set_default_mask_control(p, BRW_MASK_DISABLE);
      brw_set_default_compression_control(p, BRW_COMPRESSION_NONE);
      brw_set_default_swsb(p, tgl_swsb_src_dep(swsb));

      brw_MOV(p, mrf, retype(brw_vec8_grf(0, 0), BRW_REGISTER_TYPE_UD));

      /* set message header global offset field (reg 0, element 2) */
      brw_set_default_exec_size(p, BRW_EXECUTE_1);
      brw_set_default_swsb(p, tgl_swsb_null());
      brw_MOV(p,
	      retype(brw_vec1_reg(BRW_MESSAGE_REGISTER_FILE,
				  mrf.nr,
				  2), BRW_REGISTER_TYPE_UD),
	      brw_imm_ud(offset));

      brw_pop_insn_state(p);
      brw_set_default_swsb(p, tgl_swsb_dst_dep(swsb, 1));
   }

   {
      struct brw_reg dest;
      brw_inst *insn = next_insn(p, BRW_OPCODE_SEND);
      int send_commit_msg;
      struct brw_reg src_header = retype(brw_vec8_grf(0, 0),
					 BRW_REGISTER_TYPE_UW);

      brw_inst_set_sfid(devinfo, insn, target_cache);
      brw_inst_set_compression(devinfo, insn, false);

      if (brw_inst_exec_size(devinfo, insn) >= 16)
	 src_header = vec16(src_header);

      assert(brw_inst_pred_control(devinfo, insn) == BRW_PREDICATE_NONE);
      if (devinfo->gen < 6)
         brw_inst_set_base_mrf(devinfo, insn, mrf.nr);

      /* Until gen6, writes followed by reads from the same location
       * are not guaranteed to be ordered unless write_commit is set.
       * If set, then a no-op write is issued to the destination
       * register to set a dependency, and a read from the destination
       * can be used to ensure the ordering.
       *
       * For gen6, only writes between different threads need ordering
       * protection.  Our use of DP writes is all about register
       * spilling within a thread.
       */
      if (devinfo->gen >= 6) {
	 dest = retype(vec16(brw_null_reg()), BRW_REGISTER_TYPE_UW);
	 send_commit_msg = 0;
      } else {
	 dest = src_header;
	 send_commit_msg = 1;
      }

      brw_set_dest(p, insn, dest);
      if (devinfo->gen >= 6) {
	 brw_set_src0(p, insn, mrf);
      } else {
	 brw_set_src0(p, insn, brw_null_reg());
      }

      if (devinfo->gen >= 6)
	 msg_type = GEN6_DATAPORT_WRITE_MESSAGE_OWORD_BLOCK_WRITE;
      else
	 msg_type = BRW_DATAPORT_WRITE_MESSAGE_OWORD_BLOCK_WRITE;

      brw_set_desc(p, insn,
                   brw_message_desc(devinfo, mlen, send_commit_msg, true) |
                   brw_dp_write_desc(devinfo, brw_scratch_surface_idx(p),
                                     BRW_DATAPORT_OWORD_BLOCK_DWORDS(num_regs * 8),
                                     msg_type, 0, /* not a render target */
                                     send_commit_msg));
   }
}


/**
 * Read a block of owords (half a GRF each) from the scratch buffer
 * using a constant index per channel.
 *
 * Offset must be aligned to oword size (16 bytes).  Used for register
 * spilling.
 */
void
brw_oword_block_read_scratch(struct brw_codegen *p,
			     struct brw_reg dest,
			     struct brw_reg mrf,
			     int num_regs,
			     unsigned offset)
{
   const struct gen_device_info *devinfo = p->devinfo;
   const struct tgl_swsb swsb = brw_get_default_swsb(p);

   if (devinfo->gen >= 6)
      offset /= 16;

   if (p->devinfo->gen >= 7) {
      /* On gen 7 and above, we no longer have message registers and we can
       * send from any register we want.  By using the destination register
       * for the message, we guarantee that the implied message write won't
       * accidentally overwrite anything.  This has been a problem because
       * the MRF registers and source for the final FB write are both fixed
       * and may overlap.
       */
      mrf = retype(dest, BRW_REGISTER_TYPE_UD);
   } else {
      mrf = retype(mrf, BRW_REGISTER_TYPE_UD);
   }
   dest = retype(dest, BRW_REGISTER_TYPE_UW);

   const unsigned rlen = num_regs;
   const unsigned target_cache =
      (devinfo->gen >= 7 ? GEN7_SFID_DATAPORT_DATA_CACHE :
       devinfo->gen >= 6 ? GEN6_SFID_DATAPORT_RENDER_CACHE :
       BRW_SFID_DATAPORT_READ);

   {
      brw_push_insn_state(p);
      brw_set_default_swsb(p, tgl_swsb_src_dep(swsb));
      brw_set_default_exec_size(p, BRW_EXECUTE_8);
      brw_set_default_compression_control(p, BRW_COMPRESSION_NONE);
      brw_set_default_mask_control(p, BRW_MASK_DISABLE);

      brw_MOV(p, mrf, retype(brw_vec8_grf(0, 0), BRW_REGISTER_TYPE_UD));

      /* set message header global offset field (reg 0, element 2) */
      brw_set_default_exec_size(p, BRW_EXECUTE_1);
      brw_set_default_swsb(p, tgl_swsb_null());
      brw_MOV(p, get_element_ud(mrf, 2), brw_imm_ud(offset));

      brw_pop_insn_state(p);
      brw_set_default_swsb(p, tgl_swsb_dst_dep(swsb, 1));
   }

   {
      brw_inst *insn = next_insn(p, BRW_OPCODE_SEND);

      brw_inst_set_sfid(devinfo, insn, target_cache);
      assert(brw_inst_pred_control(devinfo, insn) == 0);
      brw_inst_set_compression(devinfo, insn, false);

      brw_set_dest(p, insn, dest);	/* UW? */
      if (devinfo->gen >= 6) {
	 brw_set_src0(p, insn, mrf);
      } else {
	 brw_set_src0(p, insn, brw_null_reg());
         brw_inst_set_base_mrf(devinfo, insn, mrf.nr);
      }

      brw_set_desc(p, insn,
                   brw_message_desc(devinfo, 1, rlen, true) |
                   brw_dp_read_desc(devinfo, brw_scratch_surface_idx(p),
                                    BRW_DATAPORT_OWORD_BLOCK_DWORDS(num_regs * 8),
                                    BRW_DATAPORT_READ_MESSAGE_OWORD_BLOCK_READ,
                                    BRW_DATAPORT_READ_TARGET_RENDER_CACHE));
   }
}

void
gen7_block_read_scratch(struct brw_codegen *p,
                        struct brw_reg dest,
                        int num_regs,
                        unsigned offset)
{
   brw_inst *insn = next_insn(p, BRW_OPCODE_SEND);
   assert(brw_inst_pred_control(p->devinfo, insn) == BRW_PREDICATE_NONE);

   brw_set_dest(p, insn, retype(dest, BRW_REGISTER_TYPE_UW));

   /* The HW requires that the header is present; this is to get the g0.5
    * scratch offset.
    */
   brw_set_src0(p, insn, brw_vec8_grf(0, 0));

   /* According to the docs, offset is "A 12-bit HWord offset into the memory
    * Immediate Memory buffer as specified by binding table 0xFF."  An HWORD
    * is 32 bytes, which happens to be the size of a register.
    */
   offset /= REG_SIZE;
   assert(offset < (1 << 12));

   gen7_set_dp_scratch_message(p, insn,
                               false, /* scratch read */
                               false, /* OWords */
                               false, /* invalidate after read */
                               num_regs,
                               offset,
                               1,        /* mlen: just g0 */
                               num_regs, /* rlen */
                               true);    /* header present */
}

/**
 * Read float[4] vectors from the data port constant cache.
 * Location (in buffer) should be a multiple of 16.
 * Used for fetching shader constants.
 */
void brw_oword_block_read(struct brw_codegen *p,
			  struct brw_reg dest,
			  struct brw_reg mrf,
			  uint32_t offset,
			  uint32_t bind_table_index)
{
   const struct gen_device_info *devinfo = p->devinfo;
   const unsigned target_cache =
      (devinfo->gen >= 6 ? GEN6_SFID_DATAPORT_CONSTANT_CACHE :
       BRW_SFID_DATAPORT_READ);
   const unsigned exec_size = 1 << brw_get_default_exec_size(p);
   const struct tgl_swsb swsb = brw_get_default_swsb(p);

   /* On newer hardware, offset is in units of owords. */
   if (devinfo->gen >= 6)
      offset /= 16;

   mrf = retype(mrf, BRW_REGISTER_TYPE_UD);

   brw_push_insn_state(p);
   brw_set_default_predicate_control(p, BRW_PREDICATE_NONE);
   brw_set_default_compression_control(p, BRW_COMPRESSION_NONE);
   brw_set_default_mask_control(p, BRW_MASK_DISABLE);

   brw_push_insn_state(p);
   brw_set_default_exec_size(p, BRW_EXECUTE_8);
   brw_set_default_swsb(p, tgl_swsb_src_dep(swsb));
   brw_MOV(p, mrf, retype(brw_vec8_grf(0, 0), BRW_REGISTER_TYPE_UD));

   /* set message header global offset field (reg 0, element 2) */
   brw_set_default_exec_size(p, BRW_EXECUTE_1);
   brw_set_default_swsb(p, tgl_swsb_null());
   brw_MOV(p,
	   retype(brw_vec1_reg(BRW_MESSAGE_REGISTER_FILE,
			       mrf.nr,
			       2), BRW_REGISTER_TYPE_UD),
	   brw_imm_ud(offset));
   brw_pop_insn_state(p);

   brw_set_default_swsb(p, tgl_swsb_dst_dep(swsb, 1));

   brw_inst *insn = next_insn(p, BRW_OPCODE_SEND);

   brw_inst_set_sfid(devinfo, insn, target_cache);

   /* cast dest to a uword[8] vector */
   dest = retype(vec8(dest), BRW_REGISTER_TYPE_UW);

   brw_set_dest(p, insn, dest);
   if (devinfo->gen >= 6) {
      brw_set_src0(p, insn, mrf);
   } else {
      brw_set_src0(p, insn, brw_null_reg());
      brw_inst_set_base_mrf(devinfo, insn, mrf.nr);
   }

   brw_set_desc(p, insn,
                brw_message_desc(devinfo, 1, DIV_ROUND_UP(exec_size, 8), true) |
                brw_dp_read_desc(devinfo, bind_table_index,
                                 BRW_DATAPORT_OWORD_BLOCK_DWORDS(exec_size),
                                 BRW_DATAPORT_READ_MESSAGE_OWORD_BLOCK_READ,
                                 BRW_DATAPORT_READ_TARGET_DATA_CACHE));

   brw_pop_insn_state(p);
}

brw_inst *
brw_fb_WRITE(struct brw_codegen *p,
             struct brw_reg payload,
             struct brw_reg implied_header,
             unsigned msg_control,
             unsigned binding_table_index,
             unsigned msg_length,
             unsigned response_length,
             bool eot,
             bool last_render_target,
             bool header_present)
{
   const struct gen_device_info *devinfo = p->devinfo;
   const unsigned target_cache =
      (devinfo->gen >= 6 ? GEN6_SFID_DATAPORT_RENDER_CACHE :
       BRW_SFID_DATAPORT_WRITE);
   brw_inst *insn;
   unsigned msg_type;
   struct brw_reg dest, src0;

   if (brw_get_default_exec_size(p) >= BRW_EXECUTE_16)
      dest = retype(vec16(brw_null_reg()), BRW_REGISTER_TYPE_UW);
   else
      dest = retype(vec8(brw_null_reg()), BRW_REGISTER_TYPE_UW);

   if (devinfo->gen >= 6) {
      insn = next_insn(p, BRW_OPCODE_SENDC);
   } else {
      insn = next_insn(p, BRW_OPCODE_SEND);
   }
   brw_inst_set_sfid(devinfo, insn, target_cache);
   brw_inst_set_compression(devinfo, insn, false);

   if (devinfo->gen >= 6) {
      /* headerless version, just submit color payload */
      src0 = payload;

      msg_type = GEN6_DATAPORT_WRITE_MESSAGE_RENDER_TARGET_WRITE;
   } else {
      assert(payload.file == BRW_MESSAGE_REGISTER_FILE);
      brw_inst_set_base_mrf(devinfo, insn, payload.nr);
      src0 = implied_header;

      msg_type = BRW_DATAPORT_WRITE_MESSAGE_RENDER_TARGET_WRITE;
   }

   brw_set_dest(p, insn, dest);
   brw_set_src0(p, insn, src0);
   brw_set_desc(p, insn,
                brw_message_desc(devinfo, msg_length, response_length,
                                 header_present) |
                brw_dp_write_desc(devinfo, binding_table_index, msg_control,
                                  msg_type, last_render_target,
                                  0 /* send_commit_msg */));
   brw_inst_set_eot(devinfo, insn, eot);

   return insn;
}

brw_inst *
gen9_fb_READ(struct brw_codegen *p,
             struct brw_reg dst,
             struct brw_reg payload,
             unsigned binding_table_index,
             unsigned msg_length,
             unsigned response_length,
             bool per_sample)
{
   const struct gen_device_info *devinfo = p->devinfo;
   assert(devinfo->gen >= 9);
   const unsigned msg_subtype =
      brw_get_default_exec_size(p) == BRW_EXECUTE_16 ? 0 : 1;
   brw_inst *insn = next_insn(p, BRW_OPCODE_SENDC);

   brw_inst_set_sfid(devinfo, insn, GEN6_SFID_DATAPORT_RENDER_CACHE);
   brw_set_dest(p, insn, dst);
   brw_set_src0(p, insn, payload);
   brw_set_desc(
      p, insn,
      brw_message_desc(devinfo, msg_length, response_length, true) |
      brw_dp_read_desc(devinfo, binding_table_index,
                       per_sample << 5 | msg_subtype,
                       GEN9_DATAPORT_RC_RENDER_TARGET_READ,
                       BRW_DATAPORT_READ_TARGET_RENDER_CACHE));
   brw_inst_set_rt_slot_group(devinfo, insn, brw_get_default_group(p) / 16);

   return insn;
}

/**
 * Texture sample instruction.
 * Note: the msg_type plus msg_length values determine exactly what kind
 * of sampling operation is performed.  See volume 4, page 161 of docs.
 */
void brw_SAMPLE(struct brw_codegen *p,
		struct brw_reg dest,
		unsigned msg_reg_nr,
		struct brw_reg src0,
		unsigned binding_table_index,
		unsigned sampler,
		unsigned msg_type,
		unsigned response_length,
		unsigned msg_length,
		unsigned header_present,
		unsigned simd_mode,
		unsigned return_format)
{
   const struct gen_device_info *devinfo = p->devinfo;
   brw_inst *insn;

   if (msg_reg_nr != -1)
      gen6_resolve_implied_move(p, &src0, msg_reg_nr);

   insn = next_insn(p, BRW_OPCODE_SEND);
   brw_inst_set_sfid(devinfo, insn, BRW_SFID_SAMPLER);
   brw_inst_set_pred_control(devinfo, insn, BRW_PREDICATE_NONE); /* XXX */

   /* From the 965 PRM (volume 4, part 1, section 14.2.41):
    *
    *    "Instruction compression is not allowed for this instruction (that
    *     is, send). The hardware behavior is undefined if this instruction is
    *     set as compressed. However, compress control can be set to "SecHalf"
    *     to affect the EMask generation."
    *
    * No similar wording is found in later PRMs, but there are examples
    * utilizing send with SecHalf.  More importantly, SIMD8 sampler messages
    * are allowed in SIMD16 mode and they could not work without SecHalf.  For
    * these reasons, we allow BRW_COMPRESSION_2NDHALF here.
    */
   brw_inst_set_compression(devinfo, insn, false);

   if (devinfo->gen < 6)
      brw_inst_set_base_mrf(devinfo, insn, msg_reg_nr);

   brw_set_dest(p, insn, dest);
   brw_set_src0(p, insn, src0);
   brw_set_desc(p, insn,
                brw_message_desc(devinfo, msg_length, response_length,
                                 header_present) |
                brw_sampler_desc(devinfo, binding_table_index, sampler,
                                 msg_type, simd_mode, return_format));
}

/* Adjust the message header's sampler state pointer to
 * select the correct group of 16 samplers.
 */
void brw_adjust_sampler_state_pointer(struct brw_codegen *p,
                                      struct brw_reg header,
                                      struct brw_reg sampler_index)
{
   /* The "Sampler Index" field can only store values between 0 and 15.
    * However, we can add an offset to the "Sampler State Pointer"
    * field, effectively selecting a different set of 16 samplers.
    *
    * The "Sampler State Pointer" needs to be aligned to a 32-byte
    * offset, and each sampler state is only 16-bytes, so we can't
    * exclusively use the offset - we have to use both.
    */

   const struct gen_device_info *devinfo = p->devinfo;

   if (sampler_index.file == BRW_IMMEDIATE_VALUE) {
      const int sampler_state_size = 16; /* 16 bytes */
      uint32_t sampler = sampler_index.ud;

      if (sampler >= 16) {
         assert(devinfo->is_haswell || devinfo->gen >= 8);
         brw_ADD(p,
                 get_element_ud(header, 3),
                 get_element_ud(brw_vec8_grf(0, 0), 3),
                 brw_imm_ud(16 * (sampler / 16) * sampler_state_size));
      }
   } else {
      /* Non-const sampler array indexing case */
      if (devinfo->gen < 8 && !devinfo->is_haswell) {
         return;
      }

      struct brw_reg temp = get_element_ud(header, 3);

      brw_push_insn_state(p);
      brw_AND(p, temp, get_element_ud(sampler_index, 0), brw_imm_ud(0x0f0));
      brw_set_default_swsb(p, tgl_swsb_regdist(1));
      brw_SHL(p, temp, temp, brw_imm_ud(4));
      brw_ADD(p,
              get_element_ud(header, 3),
              get_element_ud(brw_vec8_grf(0, 0), 3),
              temp);
      brw_pop_insn_state(p);
   }
}

/* All these variables are pretty confusing - we might be better off
 * using bitmasks and macros for this, in the old style.  Or perhaps
 * just having the caller instantiate the fields in dword3 itself.
 */
void brw_urb_WRITE(struct brw_codegen *p,
		   struct brw_reg dest,
		   unsigned msg_reg_nr,
		   struct brw_reg src0,
                   enum brw_urb_write_flags flags,
		   unsigned msg_length,
		   unsigned response_length,
		   unsigned offset,
		   unsigned swizzle)
{
   const struct gen_device_info *devinfo = p->devinfo;
   brw_inst *insn;

   gen6_resolve_implied_move(p, &src0, msg_reg_nr);

   if (devinfo->gen >= 7 && !(flags & BRW_URB_WRITE_USE_CHANNEL_MASKS)) {
      /* Enable Channel Masks in the URB_WRITE_HWORD message header */
      brw_push_insn_state(p);
      brw_set_default_access_mode(p, BRW_ALIGN_1);
      brw_set_default_mask_control(p, BRW_MASK_DISABLE);
      brw_set_default_exec_size(p, BRW_EXECUTE_1);
      brw_OR(p, retype(brw_vec1_reg(BRW_MESSAGE_REGISTER_FILE, msg_reg_nr, 5),
		       BRW_REGISTER_TYPE_UD),
	        retype(brw_vec1_grf(0, 5), BRW_REGISTER_TYPE_UD),
		brw_imm_ud(0xff00));
      brw_pop_insn_state(p);
   }

   insn = next_insn(p, BRW_OPCODE_SEND);

   assert(msg_length < BRW_MAX_MRF(devinfo->gen));

   brw_set_dest(p, insn, dest);
   brw_set_src0(p, insn, src0);
   brw_set_src1(p, insn, brw_imm_d(0));

   if (devinfo->gen < 6)
      brw_inst_set_base_mrf(devinfo, insn, msg_reg_nr);

   brw_set_urb_message(p,
		       insn,
		       flags,
		       msg_length,
		       response_length,
		       offset,
		       swizzle);
}

void
brw_send_indirect_message(struct brw_codegen *p,
                          unsigned sfid,
                          struct brw_reg dst,
                          struct brw_reg payload,
                          struct brw_reg desc,
                          unsigned desc_imm,
                          bool eot)
{
   const struct gen_device_info *devinfo = p->devinfo;
   struct brw_inst *send;

   dst = retype(dst, BRW_REGISTER_TYPE_UW);

   assert(desc.type == BRW_REGISTER_TYPE_UD);

   if (desc.file == BRW_IMMEDIATE_VALUE) {
      send = next_insn(p, BRW_OPCODE_SEND);
      brw_set_src0(p, send, retype(payload, BRW_REGISTER_TYPE_UD));
      brw_set_desc(p, send, desc.ud | desc_imm);
   } else {
      const struct tgl_swsb swsb = brw_get_default_swsb(p);
      struct brw_reg addr = retype(brw_address_reg(0), BRW_REGISTER_TYPE_UD);

      brw_push_insn_state(p);
      brw_set_default_access_mode(p, BRW_ALIGN_1);
      brw_set_default_mask_control(p, BRW_MASK_DISABLE);
      brw_set_default_exec_size(p, BRW_EXECUTE_1);
      brw_set_default_predicate_control(p, BRW_PREDICATE_NONE);
      brw_set_default_swsb(p, tgl_swsb_src_dep(swsb));

      /* Load the indirect descriptor to an address register using OR so the
       * caller can specify additional descriptor bits with the desc_imm
       * immediate.
       */
      brw_OR(p, addr, desc, brw_imm_ud(desc_imm));

      brw_pop_insn_state(p);

      brw_set_default_swsb(p, tgl_swsb_dst_dep(swsb, 1));
      send = next_insn(p, BRW_OPCODE_SEND);
      brw_set_src0(p, send, retype(payload, BRW_REGISTER_TYPE_UD));

      if (devinfo->gen >= 12)
         brw_inst_set_send_sel_reg32_desc(devinfo, send, true);
      else
         brw_set_src1(p, send, addr);
   }

   brw_set_dest(p, send, dst);
   brw_inst_set_sfid(devinfo, send, sfid);
   brw_inst_set_eot(devinfo, send, eot);
}

void
brw_send_indirect_split_message(struct brw_codegen *p,
                                unsigned sfid,
                                struct brw_reg dst,
                                struct brw_reg payload0,
                                struct brw_reg payload1,
                                struct brw_reg desc,
                                unsigned desc_imm,
                                struct brw_reg ex_desc,
                                unsigned ex_desc_imm,
                                bool eot)
{
   const struct gen_device_info *devinfo = p->devinfo;
   struct brw_inst *send;

   dst = retype(dst, BRW_REGISTER_TYPE_UW);

   assert(desc.type == BRW_REGISTER_TYPE_UD);

   if (desc.file == BRW_IMMEDIATE_VALUE) {
      desc.ud |= desc_imm;
   } else {
      const struct tgl_swsb swsb = brw_get_default_swsb(p);
      struct brw_reg addr = retype(brw_address_reg(0), BRW_REGISTER_TYPE_UD);

      brw_push_insn_state(p);
      brw_set_default_access_mode(p, BRW_ALIGN_1);
      brw_set_default_mask_control(p, BRW_MASK_DISABLE);
      brw_set_default_exec_size(p, BRW_EXECUTE_1);
      brw_set_default_predicate_control(p, BRW_PREDICATE_NONE);
      brw_set_default_swsb(p, tgl_swsb_src_dep(swsb));

      /* Load the indirect descriptor to an address register using OR so the
       * caller can specify additional descriptor bits with the desc_imm
       * immediate.
       */
      brw_OR(p, addr, desc, brw_imm_ud(desc_imm));

      brw_pop_insn_state(p);
      desc = addr;

      brw_set_default_swsb(p, tgl_swsb_dst_dep(swsb, 1));
   }

   if (ex_desc.file == BRW_IMMEDIATE_VALUE &&
       (devinfo->gen >= 12 || (ex_desc.ud & INTEL_MASK(15, 12)) == 0)) {
      ex_desc.ud |= ex_desc_imm;
   } else {
      const struct tgl_swsb swsb = brw_get_default_swsb(p);
      struct brw_reg addr = retype(brw_address_reg(2), BRW_REGISTER_TYPE_UD);

      brw_push_insn_state(p);
      brw_set_default_access_mode(p, BRW_ALIGN_1);
      brw_set_default_mask_control(p, BRW_MASK_DISABLE);
      brw_set_default_exec_size(p, BRW_EXECUTE_1);
      brw_set_default_predicate_control(p, BRW_PREDICATE_NONE);
      brw_set_default_swsb(p, tgl_swsb_src_dep(swsb));

      /* Load the indirect extended descriptor to an address register using OR
       * so the caller can specify additional descriptor bits with the
       * desc_imm immediate.
       *
       * Even though the instruction dispatcher always pulls the SFID and EOT
       * fields from the instruction itself, actual external unit which
       * processes the message gets the SFID and EOT from the extended
       * descriptor which comes from the address register.  If we don't OR
       * those two bits in, the external unit may get confused and hang.
       */
      unsigned imm_part = ex_desc_imm | sfid | eot << 5;

      if (ex_desc.file == BRW_IMMEDIATE_VALUE) {
         /* ex_desc bits 15:12 don't exist in the instruction encoding prior
          * to Gen12, so we may have fallen back to an indirect extended
          * descriptor.
          */
         brw_MOV(p, addr, brw_imm_ud(ex_desc.ud | imm_part));
      } else {
         brw_OR(p, addr, ex_desc, brw_imm_ud(imm_part));
      }

      brw_pop_insn_state(p);
      ex_desc = addr;

      brw_set_default_swsb(p, tgl_swsb_dst_dep(swsb, 1));
   }

   send = next_insn(p, devinfo->gen >= 12 ? BRW_OPCODE_SEND : BRW_OPCODE_SENDS);
   brw_set_dest(p, send, dst);
   brw_set_src0(p, send, retype(payload0, BRW_REGISTER_TYPE_UD));
   brw_set_src1(p, send, retype(payload1, BRW_REGISTER_TYPE_UD));

   if (desc.file == BRW_IMMEDIATE_VALUE) {
      brw_inst_set_send_sel_reg32_desc(devinfo, send, 0);
      brw_inst_set_send_desc(devinfo, send, desc.ud);
   } else {
      assert(desc.file == BRW_ARCHITECTURE_REGISTER_FILE);
      assert(desc.nr == BRW_ARF_ADDRESS);
      assert(desc.subnr == 0);
      brw_inst_set_send_sel_reg32_desc(devinfo, send, 1);
   }

   if (ex_desc.file == BRW_IMMEDIATE_VALUE) {
      brw_inst_set_send_sel_reg32_ex_desc(devinfo, send, 0);
      brw_inst_set_sends_ex_desc(devinfo, send, ex_desc.ud);
   } else {
      assert(ex_desc.file == BRW_ARCHITECTURE_REGISTER_FILE);
      assert(ex_desc.nr == BRW_ARF_ADDRESS);
      assert((ex_desc.subnr & 0x3) == 0);
      brw_inst_set_send_sel_reg32_ex_desc(devinfo, send, 1);
      brw_inst_set_send_ex_desc_ia_subreg_nr(devinfo, send, ex_desc.subnr >> 2);
   }

   brw_inst_set_sfid(devinfo, send, sfid);
   brw_inst_set_eot(devinfo, send, eot);
}

static void
brw_send_indirect_surface_message(struct brw_codegen *p,
                                  unsigned sfid,
                                  struct brw_reg dst,
                                  struct brw_reg payload,
                                  struct brw_reg surface,
                                  unsigned desc_imm)
{
   if (surface.file != BRW_IMMEDIATE_VALUE) {
      const struct tgl_swsb swsb = brw_get_default_swsb(p);
      struct brw_reg addr = retype(brw_address_reg(0), BRW_REGISTER_TYPE_UD);

      brw_push_insn_state(p);
      brw_set_default_access_mode(p, BRW_ALIGN_1);
      brw_set_default_mask_control(p, BRW_MASK_DISABLE);
      brw_set_default_exec_size(p, BRW_EXECUTE_1);
      brw_set_default_predicate_control(p, BRW_PREDICATE_NONE);
      brw_set_default_swsb(p, tgl_swsb_src_dep(swsb));

      /* Mask out invalid bits from the surface index to avoid hangs e.g. when
       * some surface array is accessed out of bounds.
       */
      brw_AND(p, addr,
              suboffset(vec1(retype(surface, BRW_REGISTER_TYPE_UD)),
                        BRW_GET_SWZ(surface.swizzle, 0)),
              brw_imm_ud(0xff));

      brw_pop_insn_state(p);

      surface = addr;
      brw_set_default_swsb(p, tgl_swsb_dst_dep(swsb, 1));
   }

   brw_send_indirect_message(p, sfid, dst, payload, surface, desc_imm, false);
}

static bool
while_jumps_before_offset(const struct gen_device_info *devinfo,
                          brw_inst *insn, int while_offset, int start_offset)
{
   int scale = 16 / brw_jump_scale(devinfo);
   int jip = devinfo->gen == 6 ? brw_inst_gen6_jump_count(devinfo, insn)
                               : brw_inst_jip(devinfo, insn);
   assert(jip < 0);
   return while_offset + jip * scale <= start_offset;
}


static int
brw_find_next_block_end(struct brw_codegen *p, int start_offset)
{
   int offset;
   void *store = p->store;
   const struct gen_device_info *devinfo = p->devinfo;

   int depth = 0;

   for (offset = next_offset(devinfo, store, start_offset);
        offset < p->next_insn_offset;
        offset = next_offset(devinfo, store, offset)) {
      brw_inst *insn = store + offset;

      switch (brw_inst_opcode(devinfo, insn)) {
      case BRW_OPCODE_IF:
         depth++;
         break;
      case BRW_OPCODE_ENDIF:
         if (depth == 0)
            return offset;
         depth--;
         break;
      case BRW_OPCODE_WHILE:
         /* If the while doesn't jump before our instruction, it's the end
          * of a sibling do...while loop.  Ignore it.
          */
         if (!while_jumps_before_offset(devinfo, insn, offset, start_offset))
            continue;
         /* fallthrough */
      case BRW_OPCODE_ELSE:
      case BRW_OPCODE_HALT:
         if (depth == 0)
            return offset;
      default:
         break;
      }
   }

   return 0;
}

/* There is no DO instruction on gen6, so to find the end of the loop
 * we have to see if the loop is jumping back before our start
 * instruction.
 */
static int
brw_find_loop_end(struct brw_codegen *p, int start_offset)
{
   const struct gen_device_info *devinfo = p->devinfo;
   int offset;
   void *store = p->store;

   assert(devinfo->gen >= 6);

   /* Always start after the instruction (such as a WHILE) we're trying to fix
    * up.
    */
   for (offset = next_offset(devinfo, store, start_offset);
        offset < p->next_insn_offset;
        offset = next_offset(devinfo, store, offset)) {
      brw_inst *insn = store + offset;

      if (brw_inst_opcode(devinfo, insn) == BRW_OPCODE_WHILE) {
	 if (while_jumps_before_offset(devinfo, insn, offset, start_offset))
	    return offset;
      }
   }
   assert(!"not reached");
   return start_offset;
}

/* After program generation, go back and update the UIP and JIP of
 * BREAK, CONT, and HALT instructions to their correct locations.
 */
void
brw_set_uip_jip(struct brw_codegen *p, int start_offset)
{
   const struct gen_device_info *devinfo = p->devinfo;
   int offset;
   int br = brw_jump_scale(devinfo);
   int scale = 16 / br;
   void *store = p->store;

   if (devinfo->gen < 6)
      return;

   for (offset = start_offset; offset < p->next_insn_offset; offset += 16) {
      brw_inst *insn = store + offset;
      assert(brw_inst_cmpt_control(devinfo, insn) == 0);

      int block_end_offset = brw_find_next_block_end(p, offset);
      switch (brw_inst_opcode(devinfo, insn)) {
      case BRW_OPCODE_BREAK:
         assert(block_end_offset != 0);
         brw_inst_set_jip(devinfo, insn, (block_end_offset - offset) / scale);
	 /* Gen7 UIP points to WHILE; Gen6 points just after it */
         brw_inst_set_uip(devinfo, insn,
	    (brw_find_loop_end(p, offset) - offset +
             (devinfo->gen == 6 ? 16 : 0)) / scale);
	 break;
      case BRW_OPCODE_CONTINUE:
         assert(block_end_offset != 0);
         brw_inst_set_jip(devinfo, insn, (block_end_offset - offset) / scale);
         brw_inst_set_uip(devinfo, insn,
            (brw_find_loop_end(p, offset) - offset) / scale);

         assert(brw_inst_uip(devinfo, insn) != 0);
         assert(brw_inst_jip(devinfo, insn) != 0);
	 break;

      case BRW_OPCODE_ENDIF: {
         int32_t jump = (block_end_offset == 0) ?
                        1 * br : (block_end_offset - offset) / scale;
         if (devinfo->gen >= 7)
            brw_inst_set_jip(devinfo, insn, jump);
         else
            brw_inst_set_gen6_jump_count(devinfo, insn, jump);
	 break;
      }

      case BRW_OPCODE_HALT:
	 /* From the Sandy Bridge PRM (volume 4, part 2, section 8.3.19):
	  *
	  *    "In case of the halt instruction not inside any conditional
	  *     code block, the value of <JIP> and <UIP> should be the
	  *     same. In case of the halt instruction inside conditional code
	  *     block, the <UIP> should be the end of the program, and the
	  *     <JIP> should be end of the most inner conditional code block."
	  *
	  * The uip will have already been set by whoever set up the
	  * instruction.
	  */
	 if (block_end_offset == 0) {
            brw_inst_set_jip(devinfo, insn, brw_inst_uip(devinfo, insn));
	 } else {
            brw_inst_set_jip(devinfo, insn, (block_end_offset - offset) / scale);
	 }
         assert(brw_inst_uip(devinfo, insn) != 0);
         assert(brw_inst_jip(devinfo, insn) != 0);
	 break;

      default:
         break;
      }
   }
}

void brw_ff_sync(struct brw_codegen *p,
		   struct brw_reg dest,
		   unsigned msg_reg_nr,
		   struct brw_reg src0,
		   bool allocate,
		   unsigned response_length,
		   bool eot)
{
   const struct gen_device_info *devinfo = p->devinfo;
   brw_inst *insn;

   gen6_resolve_implied_move(p, &src0, msg_reg_nr);

   insn = next_insn(p, BRW_OPCODE_SEND);
   brw_set_dest(p, insn, dest);
   brw_set_src0(p, insn, src0);
   brw_set_src1(p, insn, brw_imm_d(0));

   if (devinfo->gen < 6)
      brw_inst_set_base_mrf(devinfo, insn, msg_reg_nr);

   brw_set_ff_sync_message(p,
			   insn,
			   allocate,
			   response_length,
			   eot);
}

/**
 * Emit the SEND instruction necessary to generate stream output data on Gen6
 * (for transform feedback).
 *
 * If send_commit_msg is true, this is the last piece of stream output data
 * from this thread, so send the data as a committed write.  According to the
 * Sandy Bridge PRM (volume 2 part 1, section 4.5.1):
 *
 *   "Prior to End of Thread with a URB_WRITE, the kernel must ensure all
 *   writes are complete by sending the final write as a committed write."
 */
void
brw_svb_write(struct brw_codegen *p,
              struct brw_reg dest,
              unsigned msg_reg_nr,
              struct brw_reg src0,
              unsigned binding_table_index,
              bool   send_commit_msg)
{
   const struct gen_device_info *devinfo = p->devinfo;
   const unsigned target_cache =
      (devinfo->gen >= 7 ? GEN7_SFID_DATAPORT_DATA_CACHE :
       devinfo->gen >= 6 ? GEN6_SFID_DATAPORT_RENDER_CACHE :
       BRW_SFID_DATAPORT_WRITE);
   brw_inst *insn;

   gen6_resolve_implied_move(p, &src0, msg_reg_nr);

   insn = next_insn(p, BRW_OPCODE_SEND);
   brw_inst_set_sfid(devinfo, insn, target_cache);
   brw_set_dest(p, insn, dest);
   brw_set_src0(p, insn, src0);
   brw_set_desc(p, insn,
                brw_message_desc(devinfo, 1, send_commit_msg, true) |
                brw_dp_write_desc(devinfo, binding_table_index,
                                  0, /* msg_control: ignored */
                                  GEN6_DATAPORT_WRITE_MESSAGE_STREAMED_VB_WRITE,
                                  0, /* last_render_target: ignored */
                                  send_commit_msg)); /* send_commit_msg */
}

static unsigned
brw_surface_payload_size(struct brw_codegen *p,
                         unsigned num_channels,
                         unsigned exec_size /**< 0 for SIMD4x2 */)
{
   if (exec_size == 0)
      return 1; /* SIMD4x2 */
   else if (exec_size <= 8)
      return num_channels;
   else
      return 2 * num_channels;
}

void
brw_untyped_atomic(struct brw_codegen *p,
                   struct brw_reg dst,
                   struct brw_reg payload,
                   struct brw_reg surface,
                   unsigned atomic_op,
                   unsigned msg_length,
                   bool response_expected,
                   bool header_present)
{
   const struct gen_device_info *devinfo = p->devinfo;
   const unsigned sfid = (devinfo->gen >= 8 || devinfo->is_haswell ?
                          HSW_SFID_DATAPORT_DATA_CACHE_1 :
                          GEN7_SFID_DATAPORT_DATA_CACHE);
   const bool align1 = brw_get_default_access_mode(p) == BRW_ALIGN_1;
   /* SIMD4x2 untyped atomic instructions only exist on HSW+ */
   const bool has_simd4x2 = devinfo->gen >= 8 || devinfo->is_haswell;
   const unsigned exec_size = align1 ? 1 << brw_get_default_exec_size(p) :
                              has_simd4x2 ? 0 : 8;
   const unsigned response_length =
      brw_surface_payload_size(p, response_expected, exec_size);
   const unsigned desc =
      brw_message_desc(devinfo, msg_length, response_length, header_present) |
      brw_dp_untyped_atomic_desc(devinfo, exec_size, atomic_op,
                                 response_expected);
   /* Mask out unused components -- This is especially important in Align16
    * mode on generations that don't have native support for SIMD4x2 atomics,
    * because unused but enabled components will cause the dataport to perform
    * additional atomic operations on the addresses that happen to be in the
    * uninitialized Y, Z and W coordinates of the payload.
    */
   const unsigned mask = align1 ? WRITEMASK_XYZW : WRITEMASK_X;

   brw_send_indirect_surface_message(p, sfid, brw_writemask(dst, mask),
                                     payload, surface, desc);
}

void
brw_untyped_surface_read(struct brw_codegen *p,
                         struct brw_reg dst,
                         struct brw_reg payload,
                         struct brw_reg surface,
                         unsigned msg_length,
                         unsigned num_channels)
{
   const struct gen_device_info *devinfo = p->devinfo;
   const unsigned sfid = (devinfo->gen >= 8 || devinfo->is_haswell ?
                          HSW_SFID_DATAPORT_DATA_CACHE_1 :
                          GEN7_SFID_DATAPORT_DATA_CACHE);
   const bool align1 = brw_get_default_access_mode(p) == BRW_ALIGN_1;
   const unsigned exec_size = align1 ? 1 << brw_get_default_exec_size(p) : 0;
   const unsigned response_length =
      brw_surface_payload_size(p, num_channels, exec_size);
   const unsigned desc =
      brw_message_desc(devinfo, msg_length, response_length, false) |
      brw_dp_untyped_surface_rw_desc(devinfo, exec_size, num_channels, false);

   brw_send_indirect_surface_message(p, sfid, dst, payload, surface, desc);
}

void
brw_untyped_surface_write(struct brw_codegen *p,
                          struct brw_reg payload,
                          struct brw_reg surface,
                          unsigned msg_length,
                          unsigned num_channels,
                          bool header_present)
{
   const struct gen_device_info *devinfo = p->devinfo;
   const unsigned sfid = (devinfo->gen >= 8 || devinfo->is_haswell ?
                          HSW_SFID_DATAPORT_DATA_CACHE_1 :
                          GEN7_SFID_DATAPORT_DATA_CACHE);
   const bool align1 = brw_get_default_access_mode(p) == BRW_ALIGN_1;
   /* SIMD4x2 untyped surface write instructions only exist on HSW+ */
   const bool has_simd4x2 = devinfo->gen >= 8 || devinfo->is_haswell;
   const unsigned exec_size = align1 ? 1 << brw_get_default_exec_size(p) :
                              has_simd4x2 ? 0 : 8;
   const unsigned desc =
      brw_message_desc(devinfo, msg_length, 0, header_present) |
      brw_dp_untyped_surface_rw_desc(devinfo, exec_size, num_channels, true);
   /* Mask out unused components -- See comment in brw_untyped_atomic(). */
   const unsigned mask = !has_simd4x2 && !align1 ? WRITEMASK_X : WRITEMASK_XYZW;

   brw_send_indirect_surface_message(p, sfid, brw_writemask(brw_null_reg(), mask),
                                     payload, surface, desc);
}

static void
brw_set_memory_fence_message(struct brw_codegen *p,
                             struct brw_inst *insn,
                             enum brw_message_target sfid,
                             bool commit_enable,
                             unsigned bti)
{
   const struct gen_device_info *devinfo = p->devinfo;

   brw_set_desc(p, insn, brw_message_desc(
                   devinfo, 1, (commit_enable ? 1 : 0), true));

   brw_inst_set_sfid(devinfo, insn, sfid);

   switch (sfid) {
   case GEN6_SFID_DATAPORT_RENDER_CACHE:
      brw_inst_set_dp_msg_type(devinfo, insn, GEN7_DATAPORT_RC_MEMORY_FENCE);
      break;
   case GEN7_SFID_DATAPORT_DATA_CACHE:
      brw_inst_set_dp_msg_type(devinfo, insn, GEN7_DATAPORT_DC_MEMORY_FENCE);
      break;
   default:
      unreachable("Not reached");
   }

   if (commit_enable)
      brw_inst_set_dp_msg_control(devinfo, insn, 1 << 5);

   assert(devinfo->gen >= 11 || bti == 0);
   brw_inst_set_binding_table_index(devinfo, insn, bti);
}

void
brw_memory_fence(struct brw_codegen *p,
                 struct brw_reg dst,
                 struct brw_reg src,
                 enum opcode send_op,
<<<<<<< HEAD
                 bool stall)
=======
                 bool stall,
                 unsigned bti)
>>>>>>> 4392cf2d
{
   const struct gen_device_info *devinfo = p->devinfo;
   const bool commit_enable = stall ||
      devinfo->gen >= 10 || /* HSD ES # 1404612949 */
      (devinfo->gen == 7 && !devinfo->is_haswell);
   struct brw_inst *insn;

   brw_push_insn_state(p);
   brw_set_default_mask_control(p, BRW_MASK_DISABLE);
   brw_set_default_exec_size(p, BRW_EXECUTE_1);
   dst = retype(vec1(dst), BRW_REGISTER_TYPE_UW);
   src = retype(vec1(src), BRW_REGISTER_TYPE_UD);

   /* Set dst as destination for dependency tracking, the MEMORY_FENCE
    * message doesn't write anything back.
    */
   insn = next_insn(p, send_op);
   brw_set_dest(p, insn, dst);
   brw_set_src0(p, insn, src);
   brw_set_memory_fence_message(p, insn, GEN7_SFID_DATAPORT_DATA_CACHE,
                                commit_enable, bti);

   if (devinfo->gen == 7 && !devinfo->is_haswell) {
      /* IVB does typed surface access through the render cache, so we need to
       * flush it too.  Use a different register so both flushes can be
       * pipelined by the hardware.
       */
      insn = next_insn(p, send_op);
      brw_set_dest(p, insn, offset(dst, 1));
      brw_set_src0(p, insn, src);
      brw_set_memory_fence_message(p, insn, GEN6_SFID_DATAPORT_RENDER_CACHE,
                                   commit_enable, bti);

      /* Now write the response of the second message into the response of the
       * first to trigger a pipeline stall -- This way future render and data
       * cache messages will be properly ordered with respect to past data and
       * render cache messages.
       */
      brw_MOV(p, dst, offset(dst, 1));
   }

<<<<<<< HEAD
   if (stall)
      brw_MOV(p, retype(brw_null_reg(), BRW_REGISTER_TYPE_UW), dst);
=======
   if (stall) {
      brw_set_default_swsb(p, tgl_swsb_sbid(TGL_SBID_DST,
                                            brw_get_default_swsb(p).sbid));

      brw_MOV(p, retype(brw_null_reg(), BRW_REGISTER_TYPE_UW), dst);
   }
>>>>>>> 4392cf2d

   brw_pop_insn_state(p);
}

void
brw_pixel_interpolator_query(struct brw_codegen *p,
                             struct brw_reg dest,
                             struct brw_reg mrf,
                             bool noperspective,
                             unsigned mode,
                             struct brw_reg data,
                             unsigned msg_length,
                             unsigned response_length)
{
   const struct gen_device_info *devinfo = p->devinfo;
   const uint16_t exec_size = brw_get_default_exec_size(p);
   const unsigned slot_group = brw_get_default_group(p) / 16;
   const unsigned simd_mode = (exec_size == BRW_EXECUTE_16);
   const unsigned desc =
      brw_message_desc(devinfo, msg_length, response_length, false) |
      brw_pixel_interp_desc(devinfo, mode, noperspective, simd_mode,
                            slot_group);

   /* brw_send_indirect_message will automatically use a direct send message
    * if data is actually immediate.
    */
   brw_send_indirect_message(p,
                             GEN7_SFID_PIXEL_INTERPOLATOR,
                             dest,
                             mrf,
                             vec1(data),
                             desc,
                             false);
}

void
brw_find_live_channel(struct brw_codegen *p, struct brw_reg dst,
                      struct brw_reg mask)
{
   const struct gen_device_info *devinfo = p->devinfo;
   const unsigned exec_size = 1 << brw_get_default_exec_size(p);
   const unsigned qtr_control = brw_get_default_group(p) / 8;
   brw_inst *inst;

   assert(devinfo->gen >= 7);
   assert(mask.type == BRW_REGISTER_TYPE_UD);

   brw_push_insn_state(p);

   /* The flag register is only used on Gen7 in align1 mode, so avoid setting
    * unnecessary bits in the instruction words, get the information we need
    * and reset the default flag register. This allows more instructions to be
    * compacted.
    */
   const unsigned flag_subreg = p->current->flag_subreg;
   brw_set_default_flag_reg(p, 0, 0);

   if (brw_get_default_access_mode(p) == BRW_ALIGN_1) {
      brw_set_default_mask_control(p, BRW_MASK_DISABLE);

      if (devinfo->gen >= 8) {
         /* Getting the first active channel index is easy on Gen8: Just find
          * the first bit set in the execution mask.  The register exists on
          * HSW already but it reads back as all ones when the current
          * instruction has execution masking disabled, so it's kind of
          * useless.
          */
         struct brw_reg exec_mask =
            retype(brw_mask_reg(0), BRW_REGISTER_TYPE_UD);

         brw_set_default_exec_size(p, BRW_EXECUTE_1);
         if (mask.file != BRW_IMMEDIATE_VALUE || mask.ud != 0xffffffff) {
            /* Unfortunately, ce0 does not take into account the thread
             * dispatch mask, which may be a problem in cases where it's not
             * tightly packed (i.e. it doesn't have the form '2^n - 1' for
             * some n).  Combine ce0 with the given dispatch (or vector) mask
             * to mask off those channels which were never dispatched by the
             * hardware.
             */
            brw_SHR(p, vec1(dst), mask, brw_imm_ud(qtr_control * 8));
            brw_set_default_swsb(p, tgl_swsb_regdist(1));
            brw_AND(p, vec1(dst), exec_mask, vec1(dst));
            exec_mask = vec1(dst);
         }

         /* Quarter control has the effect of magically shifting the value of
          * ce0 so you'll get the first active channel relative to the
          * specified quarter control as result.
          */
         inst = brw_FBL(p, vec1(dst), exec_mask);
      } else {
         const struct brw_reg flag = brw_flag_subreg(flag_subreg);

         brw_set_default_exec_size(p, BRW_EXECUTE_1);
         brw_MOV(p, retype(flag, BRW_REGISTER_TYPE_UD), brw_imm_ud(0));

         /* Run enough instructions returning zero with execution masking and
          * a conditional modifier enabled in order to get the full execution
          * mask in f1.0.  We could use a single 32-wide move here if it
          * weren't because of the hardware bug that causes channel enables to
          * be applied incorrectly to the second half of 32-wide instructions
          * on Gen7.
          */
         const unsigned lower_size = MIN2(16, exec_size);
         for (unsigned i = 0; i < exec_size / lower_size; i++) {
            inst = brw_MOV(p, retype(brw_null_reg(), BRW_REGISTER_TYPE_UW),
                           brw_imm_uw(0));
            brw_inst_set_mask_control(devinfo, inst, BRW_MASK_ENABLE);
            brw_inst_set_group(devinfo, inst, lower_size * i + 8 * qtr_control);
            brw_inst_set_cond_modifier(devinfo, inst, BRW_CONDITIONAL_Z);
            brw_inst_set_exec_size(devinfo, inst, cvt(lower_size) - 1);
            brw_inst_set_flag_reg_nr(devinfo, inst, flag_subreg / 2);
            brw_inst_set_flag_subreg_nr(devinfo, inst, flag_subreg % 2);
         }

         /* Find the first bit set in the exec_size-wide portion of the flag
          * register that was updated by the last sequence of MOV
          * instructions.
          */
         const enum brw_reg_type type = brw_int_type(exec_size / 8, false);
         brw_set_default_exec_size(p, BRW_EXECUTE_1);
         brw_FBL(p, vec1(dst), byte_offset(retype(flag, type), qtr_control));
      }
   } else {
      brw_set_default_mask_control(p, BRW_MASK_DISABLE);

      if (devinfo->gen >= 8 &&
          mask.file == BRW_IMMEDIATE_VALUE && mask.ud == 0xffffffff) {
         /* In SIMD4x2 mode the first active channel index is just the
          * negation of the first bit of the mask register.  Note that ce0
          * doesn't take into account the dispatch mask, so the Gen7 path
          * should be used instead unless you have the guarantee that the
          * dispatch mask is tightly packed (i.e. it has the form '2^n - 1'
          * for some n).
          */
         inst = brw_AND(p, brw_writemask(dst, WRITEMASK_X),
                        negate(retype(brw_mask_reg(0), BRW_REGISTER_TYPE_UD)),
                        brw_imm_ud(1));

      } else {
         /* Overwrite the destination without and with execution masking to
          * find out which of the channels is active.
          */
         brw_push_insn_state(p);
         brw_set_default_exec_size(p, BRW_EXECUTE_4);
         brw_MOV(p, brw_writemask(vec4(dst), WRITEMASK_X),
                 brw_imm_ud(1));

         inst = brw_MOV(p, brw_writemask(vec4(dst), WRITEMASK_X),
                        brw_imm_ud(0));
         brw_pop_insn_state(p);
         brw_inst_set_mask_control(devinfo, inst, BRW_MASK_ENABLE);
      }
   }

   brw_pop_insn_state(p);
}

void
brw_broadcast(struct brw_codegen *p,
              struct brw_reg dst,
              struct brw_reg src,
              struct brw_reg idx)
{
   const struct gen_device_info *devinfo = p->devinfo;
   const bool align1 = brw_get_default_access_mode(p) == BRW_ALIGN_1;
   brw_inst *inst;

   brw_push_insn_state(p);
   brw_set_default_mask_control(p, BRW_MASK_DISABLE);
   brw_set_default_exec_size(p, align1 ? BRW_EXECUTE_1 : BRW_EXECUTE_4);

   assert(src.file == BRW_GENERAL_REGISTER_FILE &&
          src.address_mode == BRW_ADDRESS_DIRECT);
   assert(!src.abs && !src.negate);
   assert(src.type == dst.type);

   if ((src.vstride == 0 && (src.hstride == 0 || !align1)) ||
       idx.file == BRW_IMMEDIATE_VALUE) {
      /* Trivial, the source is already uniform or the index is a constant.
       * We will typically not get here if the optimizer is doing its job, but
       * asserting would be mean.
       */
      const unsigned i = idx.file == BRW_IMMEDIATE_VALUE ? idx.ud : 0;
      brw_MOV(p, dst,
              (align1 ? stride(suboffset(src, i), 0, 1, 0) :
               stride(suboffset(src, 4 * i), 0, 4, 1)));
   } else {
      /* From the Haswell PRM section "Register Region Restrictions":
       *
       *    "The lower bits of the AddressImmediate must not overflow to
       *    change the register address.  The lower 5 bits of Address
       *    Immediate when added to lower 5 bits of address register gives
       *    the sub-register offset. The upper bits of Address Immediate
       *    when added to upper bits of address register gives the register
       *    address. Any overflow from sub-register offset is dropped."
       *
       * Fortunately, for broadcast, we never have a sub-register offset so
       * this isn't an issue.
       */
      assert(src.subnr == 0);

      if (align1) {
         const struct brw_reg addr =
            retype(brw_address_reg(0), BRW_REGISTER_TYPE_UD);
         unsigned offset = src.nr * REG_SIZE + src.subnr;
         /* Limit in bytes of the signed indirect addressing immediate. */
         const unsigned limit = 512;

         brw_push_insn_state(p);
         brw_set_default_mask_control(p, BRW_MASK_DISABLE);
         brw_set_default_predicate_control(p, BRW_PREDICATE_NONE);

         /* Take into account the component size and horizontal stride. */
         assert(src.vstride == src.hstride + src.width);
         brw_SHL(p, addr, vec1(idx),
                 brw_imm_ud(_mesa_logbase2(type_sz(src.type)) +
                            src.hstride - 1));

         /* We can only address up to limit bytes using the indirect
          * addressing immediate, account for the difference if the source
          * register is above this limit.
          */
         if (offset >= limit) {
            brw_set_default_swsb(p, tgl_swsb_regdist(1));
            brw_ADD(p, addr, addr, brw_imm_ud(offset - offset % limit));
            offset = offset % limit;
         }

         brw_pop_insn_state(p);

         brw_set_default_swsb(p, tgl_swsb_regdist(1));

         /* Use indirect addressing to fetch the specified component. */
         if (type_sz(src.type) > 4 &&
             (devinfo->is_cherryview || gen_device_info_is_9lp(devinfo))) {
            /* From the Cherryview PRM Vol 7. "Register Region Restrictions":
             *
             *    "When source or destination datatype is 64b or operation is
             *    integer DWord multiply, indirect addressing must not be
             *    used."
             *
             * To work around both of this issue, we do two integer MOVs
             * insead of one 64-bit MOV.  Because no double value should ever
             * cross a register boundary, it's safe to use the immediate
             * offset in the indirect here to handle adding 4 bytes to the
             * offset and avoid the extra ADD to the register file.
             */
            brw_MOV(p, subscript(dst, BRW_REGISTER_TYPE_D, 0),
                       retype(brw_vec1_indirect(addr.subnr, offset),
                              BRW_REGISTER_TYPE_D));
            brw_set_default_swsb(p, tgl_swsb_null());
            brw_MOV(p, subscript(dst, BRW_REGISTER_TYPE_D, 1),
                       retype(brw_vec1_indirect(addr.subnr, offset + 4),
                              BRW_REGISTER_TYPE_D));
         } else {
            brw_MOV(p, dst,
                    retype(brw_vec1_indirect(addr.subnr, offset), src.type));
         }
      } else {
         /* In SIMD4x2 mode the index can be either zero or one, replicate it
          * to all bits of a flag register,
          */
         inst = brw_MOV(p,
                        brw_null_reg(),
                        stride(brw_swizzle(idx, BRW_SWIZZLE_XXXX), 4, 4, 1));
         brw_inst_set_pred_control(devinfo, inst, BRW_PREDICATE_NONE);
         brw_inst_set_cond_modifier(devinfo, inst, BRW_CONDITIONAL_NZ);
         brw_inst_set_flag_reg_nr(devinfo, inst, 1);

         /* and use predicated SEL to pick the right channel. */
         inst = brw_SEL(p, dst,
                        stride(suboffset(src, 4), 4, 4, 1),
                        stride(src, 4, 4, 1));
         brw_inst_set_pred_control(devinfo, inst, BRW_PREDICATE_NORMAL);
         brw_inst_set_flag_reg_nr(devinfo, inst, 1);
      }
   }

   brw_pop_insn_state(p);
}

/**
 * This instruction is generated as a single-channel align1 instruction by
 * both the VS and FS stages when using INTEL_DEBUG=shader_time.
 *
 * We can't use the typed atomic op in the FS because that has the execution
 * mask ANDed with the pixel mask, but we just want to write the one dword for
 * all the pixels.
 *
 * We don't use the SIMD4x2 atomic ops in the VS because want to just write
 * one u32.  So we use the same untyped atomic write message as the pixel
 * shader.
 *
 * The untyped atomic operation requires a BUFFER surface type with RAW
 * format, and is only accessible through the legacy DATA_CACHE dataport
 * messages.
 */
void brw_shader_time_add(struct brw_codegen *p,
                         struct brw_reg payload,
                         uint32_t surf_index)
{
   const struct gen_device_info *devinfo = p->devinfo;
   const unsigned sfid = (devinfo->gen >= 8 || devinfo->is_haswell ?
                          HSW_SFID_DATAPORT_DATA_CACHE_1 :
                          GEN7_SFID_DATAPORT_DATA_CACHE);
   assert(devinfo->gen >= 7);

   brw_push_insn_state(p);
   brw_set_default_access_mode(p, BRW_ALIGN_1);
   brw_set_default_mask_control(p, BRW_MASK_DISABLE);
   brw_set_default_compression_control(p, BRW_COMPRESSION_NONE);
   brw_inst *send = brw_next_insn(p, BRW_OPCODE_SEND);

   /* We use brw_vec1_reg and unmasked because we want to increment the given
    * offset only once.
    */
   brw_set_dest(p, send, brw_vec1_reg(BRW_ARCHITECTURE_REGISTER_FILE,
                                      BRW_ARF_NULL, 0));
   brw_set_src0(p, send, brw_vec1_reg(payload.file,
                                      payload.nr, 0));
   brw_set_desc(p, send, (brw_message_desc(devinfo, 2, 0, false) |
                          brw_dp_untyped_atomic_desc(devinfo, 1, BRW_AOP_ADD,
                                                     false)));

   brw_inst_set_sfid(devinfo, send, sfid);
   brw_inst_set_binding_table_index(devinfo, send, surf_index);

   brw_pop_insn_state(p);
}


/**
 * Emit the SEND message for a barrier
 */
void
brw_barrier(struct brw_codegen *p, struct brw_reg src)
{
   const struct gen_device_info *devinfo = p->devinfo;
   struct brw_inst *inst;

   assert(devinfo->gen >= 7);

   brw_push_insn_state(p);
   brw_set_default_access_mode(p, BRW_ALIGN_1);
   inst = next_insn(p, BRW_OPCODE_SEND);
   brw_set_dest(p, inst, retype(brw_null_reg(), BRW_REGISTER_TYPE_UW));
   brw_set_src0(p, inst, src);
   brw_set_src1(p, inst, brw_null_reg());
   brw_set_desc(p, inst, brw_message_desc(devinfo, 1, 0, false));

   brw_inst_set_sfid(devinfo, inst, BRW_SFID_MESSAGE_GATEWAY);
   brw_inst_set_gateway_subfuncid(devinfo, inst,
                                  BRW_MESSAGE_GATEWAY_SFID_BARRIER_MSG);

   brw_inst_set_mask_control(devinfo, inst, BRW_MASK_DISABLE);
   brw_pop_insn_state(p);
}


/**
 * Emit the wait instruction for a barrier
 */
void
brw_WAIT(struct brw_codegen *p)
{
   const struct gen_device_info *devinfo = p->devinfo;
   struct brw_inst *insn;

   struct brw_reg src = brw_notification_reg();

   insn = next_insn(p, BRW_OPCODE_WAIT);
   brw_set_dest(p, insn, src);
   brw_set_src0(p, insn, src);
   brw_set_src1(p, insn, brw_null_reg());

   brw_inst_set_exec_size(devinfo, insn, BRW_EXECUTE_1);
   brw_inst_set_mask_control(devinfo, insn, BRW_MASK_DISABLE);
}

void
brw_float_controls_mode(struct brw_codegen *p,
                        unsigned mode, unsigned mask)
{
   /* From the Skylake PRM, Volume 7, page 760:
    *  "Implementation Restriction on Register Access: When the control
    *   register is used as an explicit source and/or destination, hardware
    *   does not ensure execution pipeline coherency. Software must set the
    *   thread control field to ‘switch’ for an instruction that uses
    *   control register as an explicit operand."
    *
    * On Gen12+ this is implemented in terms of SWSB annotations instead.
    */
   brw_set_default_swsb(p, tgl_swsb_regdist(1));

   brw_inst *inst = brw_AND(p, brw_cr0_reg(0), brw_cr0_reg(0),
                            brw_imm_ud(~mask));
   brw_inst_set_exec_size(p->devinfo, inst, BRW_EXECUTE_1);
   if (p->devinfo->gen < 12)
      brw_inst_set_thread_control(p->devinfo, inst, BRW_THREAD_SWITCH);

   if (mode) {
      brw_inst *inst_or = brw_OR(p, brw_cr0_reg(0), brw_cr0_reg(0),
                                 brw_imm_ud(mode));
      brw_inst_set_exec_size(p->devinfo, inst_or, BRW_EXECUTE_1);
      if (p->devinfo->gen < 12)
         brw_inst_set_thread_control(p->devinfo, inst_or, BRW_THREAD_SWITCH);
   }

   if (p->devinfo->gen >= 12)
      brw_SYNC(p, TGL_SYNC_NOP);
}<|MERGE_RESOLUTION|>--- conflicted
+++ resolved
@@ -749,14 +749,11 @@
    gen7_convert_mrf_to_grf(p, &dest);
 
    assert(dest.nr < 128);
-<<<<<<< HEAD
-=======
 
    if (devinfo->gen >= 10)
       assert(!(src0.file == BRW_IMMEDIATE_VALUE &&
                src2.file == BRW_IMMEDIATE_VALUE));
 
->>>>>>> 4392cf2d
    assert(src0.file == BRW_IMMEDIATE_VALUE || src0.nr < 128);
    assert(src1.file != BRW_IMMEDIATE_VALUE && src1.nr < 128);
    assert(src2.file == BRW_IMMEDIATE_VALUE || src2.nr < 128);
@@ -3153,12 +3150,8 @@
                  struct brw_reg dst,
                  struct brw_reg src,
                  enum opcode send_op,
-<<<<<<< HEAD
-                 bool stall)
-=======
                  bool stall,
                  unsigned bti)
->>>>>>> 4392cf2d
 {
    const struct gen_device_info *devinfo = p->devinfo;
    const bool commit_enable = stall ||
@@ -3200,17 +3193,12 @@
       brw_MOV(p, dst, offset(dst, 1));
    }
 
-<<<<<<< HEAD
-   if (stall)
-      brw_MOV(p, retype(brw_null_reg(), BRW_REGISTER_TYPE_UW), dst);
-=======
    if (stall) {
       brw_set_default_swsb(p, tgl_swsb_sbid(TGL_SBID_DST,
                                             brw_get_default_swsb(p).sbid));
 
       brw_MOV(p, retype(brw_null_reg(), BRW_REGISTER_TYPE_UW), dst);
    }
->>>>>>> 4392cf2d
 
    brw_pop_insn_state(p);
 }
