--- conflicted
+++ resolved
@@ -937,15 +937,9 @@
    case SHADER_OPCODE_TYPED_ATOMIC:
    case SHADER_OPCODE_TYPED_SURFACE_READ:
    case SHADER_OPCODE_TYPED_SURFACE_WRITE:
-<<<<<<< HEAD
-   case FS_OPCODE_INTERPOLATE_AT_SAMPLE:
-   case FS_OPCODE_INTERPOLATE_AT_SHARED_OFFSET:
-   case FS_OPCODE_INTERPOLATE_AT_PER_SLOT_OFFSET:
-=======
    case SHADER_OPCODE_IMAGE_SIZE:
    case FS_OPCODE_INTERPOLATE_AT_SAMPLE:
    case FS_OPCODE_INTERPOLATE_AT_SHARED_OFFSET:
->>>>>>> f163900f
    case SHADER_OPCODE_BYTE_SCATTERED_WRITE:
    case SHADER_OPCODE_BYTE_SCATTERED_READ:
       if (arg == 0)
