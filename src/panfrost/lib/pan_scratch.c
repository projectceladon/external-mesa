/*
 * Copyright (C) 2019 Collabora, Ltd.
 *
 * Permission is hereby granted, free of charge, to any person obtaining a
 * copy of this software and associated documentation files (the "Software"),
 * to deal in the Software without restriction, including without limitation
 * the rights to use, copy, modify, merge, publish, distribute, sublicense,
 * and/or sell copies of the Software, and to permit persons to whom the
 * Software is furnished to do so, subject to the following conditions:
 *
 * The above copyright notice and this permission notice (including the next
 * paragraph) shall be included in all copies or substantial portions of the
 * Software.
 *
 * THE SOFTWARE IS PROVIDED "AS IS", WITHOUT WARRANTY OF ANY KIND, EXPRESS OR
 * IMPLIED, INCLUDING BUT NOT LIMITED TO THE WARRANTIES OF MERCHANTABILITY,
 * FITNESS FOR A PARTICULAR PURPOSE AND NONINFRINGEMENT.  IN NO EVENT SHALL
 * THE AUTHORS OR COPYRIGHT HOLDERS BE LIABLE FOR ANY CLAIM, DAMAGES OR OTHER
 * LIABILITY, WHETHER IN AN ACTION OF CONTRACT, TORT OR OTHERWISE, ARISING FROM,
 * OUT OF OR IN CONNECTION WITH THE SOFTWARE OR THE USE OR OTHER DEALINGS IN THE
 * SOFTWARE.
 *
 * Authors:
 *   Alyssa Rosenzweig <alyssa.rosenzweig@collabora.com>
 */

#include "util/macros.h"
#include "util/u_math.h"
#include "pan_encoder.h"

/* Midgard has a small register file, so shaders with high register pressure
 * need to spill from the register file onto the stack. In addition to
 * spilling, it is desireable to allocate temporary arrays on the stack (for
 * instance because the register file does not support indirect access but the
 * stack does).
 *
 * The stack is located in "Thread Local Storage", sometimes abbreviated TLS in
 * the kernel source code. Thread local storage is allocated per-thread,
 * per-core, so threads executing concurrently do not interfere with each
 * other's stacks. On modern kernels, we may query
 * DRM_PANFROST_PARAM_THREAD_TLS_ALLOC for the number of threads per core we
 * must allocate for, and DRM_PANFROST_PARAM_SHADER_PRESENT for a bitmask of
 * shader cores (so take a popcount of that mask for the number of shader
 * cores). On older kernels that do not support querying these values,
 * following kbase, we may use the worst-case value of 256 threads for
 * THREAD_TLS_ALLOC, and the worst-case value of 16 cores for Midgard per the
 * "shader core count" column of the implementations table in
 * https://en.wikipedia.org/wiki/Mali_%28GPU% [citation needed]
 *
 * Within a particular thread, there is stack allocated. If it is present, its
 * size is a power-of-two, and it is at least 16 bytes. Stack is allocated
 * with the shared memory descriptor used for all shaders within a frame (note
 * that they don't execute concurrently so it's fine). So, consider the maximum
 * stack size used by any shader within a job, and then compute (where npot
 * denotes the next power of two):
 *
 *      bytes/thread = npot(max(size, 16))
 *      allocated = (# of bytes/thread) * (# of threads/core) * (# of cores)
 *
 * The size of Thread Local Storage is signaled to the GPU in the tls_size
 * field, which has a log2 modifier and is in units of 16 bytes.
 */

/* Computes log_stack_size = log2(ceil(s / 16)) */

unsigned
panfrost_get_stack_shift(unsigned stack_size)
{
<<<<<<< HEAD
        if (stack_size)
                return util_logbase2_ceil(DIV_ROUND_UP(stack_size, 16));
        else
                return 0;
=======
   if (stack_size)
      return util_logbase2_ceil(DIV_ROUND_UP(stack_size, 16));
   else
      return 0;
>>>>>>> be466399
}

/* Computes the aligned stack size given the shift and thread count. */

unsigned
panfrost_get_total_stack_size(unsigned thread_size, unsigned threads_per_core,
                              unsigned core_id_range)
{
   unsigned size_per_thread =
      (thread_size == 0) ? 0
                         : util_next_power_of_two(ALIGN_POT(thread_size, 16));

   return size_per_thread * threads_per_core * core_id_range;
}<|MERGE_RESOLUTION|>--- conflicted
+++ resolved
@@ -66,17 +66,10 @@
 unsigned
 panfrost_get_stack_shift(unsigned stack_size)
 {
-<<<<<<< HEAD
-        if (stack_size)
-                return util_logbase2_ceil(DIV_ROUND_UP(stack_size, 16));
-        else
-                return 0;
-=======
    if (stack_size)
       return util_logbase2_ceil(DIV_ROUND_UP(stack_size, 16));
    else
       return 0;
->>>>>>> be466399
 }
 
 /* Computes the aligned stack size given the shift and thread count. */
