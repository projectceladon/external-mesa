# Copyright © 2019 Intel Corporation

# Permission is hereby granted, free of charge, to any person obtaining a copy
# of this software and associated documentation files (the "Software"), to deal
# in the Software without restriction, including without limitation the rights
# to use, copy, modify, merge, publish, distribute, sublicense, and/or sell
# copies of the Software, and to permit persons to whom the Software is
# furnished to do so, subject to the following conditions:

# The above copyright notice and this permission notice shall be included in
# all copies or substantial portions of the Software.

# THE SOFTWARE IS PROVIDED "AS IS", WITHOUT WARRANTY OF ANY KIND, EXPRESS OR
# IMPLIED, INCLUDING BUT NOT LIMITED TO THE WARRANTIES OF MERCHANTABILITY,
# FITNESS FOR A PARTICULAR PURPOSE AND NONINFRINGEMENT. IN NO EVENT SHALL THE
# AUTHORS OR COPYRIGHT HOLDERS BE LIABLE FOR ANY CLAIM, DAMAGES OR OTHER
# LIABILITY, WHETHER IN AN ACTION OF CONTRACT, TORT OR OTHERWISE, ARISING FROM,
# OUT OF OR IN CONNECTION WITH THE SOFTWARE OR THE USE OR OTHER DEALINGS IN THE
# SOFTWARE.

glslang = find_program('glslangValidator')

overlay_shaders = [
  'overlay.frag',
  'overlay.vert',
]
overlay_spv = []
foreach s : ['overlay.frag', 'overlay.vert']
  overlay_spv += custom_target(
    s + '.spv.h', input : s, output : s + '.spv.h',
    command : [glslang, '-V', '-x', '-o', '@OUTPUT@', '@INPUT@'])
endforeach

vklayer_files = files(
  'overlay.cpp',
  'overlay_params.c',
)

vklayer_mesa_overlay = shared_library(
  'VkLayer_MESA_overlay',
  vklayer_files, overlay_spv,
  c_args : [c_vis_args, no_override_init_args, vulkan_wsi_args],
  cpp_args : [cpp_vis_args, vulkan_wsi_args],
<<<<<<< HEAD
  dependencies : [idep_vulkan_util, vulkan_wsi_deps, libimgui_core_dep, dep_dl],
  include_directories : inc_common,
  link_args : cc.get_supported_link_arguments(['-Wl,-Bsymbolic-functions', '-Wl,-z,relro']),
  link_with : libmesa_util,
=======
  dependencies : [idep_vulkan_util, idep_mesautil, vulkan_wsi_deps, libimgui_core_dep, dep_dl],
  include_directories : inc_common,
  link_args : cc.get_supported_link_arguments(['-Wl,-Bsymbolic-functions', '-Wl,-z,relro']),
>>>>>>> 4392cf2d
  install : true
)

install_data(
  files('VkLayer_MESA_overlay.json'),
  install_dir : join_paths(get_option('datadir'), 'vulkan', 'explicit_layer.d'),
)

configure_file(
  input : files('mesa-overlay-control.py'),
  output : '@PLAINNAME@',
  configuration : configuration_data(), # only copy the file
  install_dir: get_option('bindir'),
)<|MERGE_RESOLUTION|>--- conflicted
+++ resolved
@@ -41,16 +41,9 @@
   vklayer_files, overlay_spv,
   c_args : [c_vis_args, no_override_init_args, vulkan_wsi_args],
   cpp_args : [cpp_vis_args, vulkan_wsi_args],
-<<<<<<< HEAD
-  dependencies : [idep_vulkan_util, vulkan_wsi_deps, libimgui_core_dep, dep_dl],
-  include_directories : inc_common,
-  link_args : cc.get_supported_link_arguments(['-Wl,-Bsymbolic-functions', '-Wl,-z,relro']),
-  link_with : libmesa_util,
-=======
   dependencies : [idep_vulkan_util, idep_mesautil, vulkan_wsi_deps, libimgui_core_dep, dep_dl],
   include_directories : inc_common,
   link_args : cc.get_supported_link_arguments(['-Wl,-Bsymbolic-functions', '-Wl,-z,relro']),
->>>>>>> 4392cf2d
   install : true
 )
 
