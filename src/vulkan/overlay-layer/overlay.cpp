--- conflicted
+++ resolved
@@ -2547,28 +2547,6 @@
 
    VkPhysicalDeviceFeatures device_features = {};
    VkPhysicalDeviceFeatures *device_features_ptr = NULL;
-<<<<<<< HEAD
-
-   VkDeviceCreateInfo *device_info = (VkDeviceCreateInfo *)
-      clone_chain((const struct VkBaseInStructure *)pCreateInfo);
-
-   VkPhysicalDeviceFeatures2 *device_features2 = (VkPhysicalDeviceFeatures2 *)
-      vk_find_struct(device_info, PHYSICAL_DEVICE_FEATURES_2);
-   if (device_features2) {
-      /* Can't use device_info->pEnabledFeatures when VkPhysicalDeviceFeatures2 is present */
-      device_features_ptr = &device_features2->features;
-   } else {
-      if (device_info->pEnabledFeatures)
-         device_features = *(device_info->pEnabledFeatures);
-      device_features_ptr = &device_features;
-      device_info->pEnabledFeatures = &device_features;
-   }
-
-   if (instance_data->pipeline_statistics_enabled) {
-      device_features_ptr->inheritedQueries = true;
-      device_features_ptr->pipelineStatisticsQuery = true;
-   }
-=======
 
    VkDeviceCreateInfo create_info = *pCreateInfo;
 
@@ -2576,7 +2554,6 @@
       clone_chain((const struct VkBaseInStructure *) pCreateInfo->pNext);
    if (new_pnext != NULL) {
       create_info.pNext = new_pnext;
->>>>>>> be466399
 
       VkPhysicalDeviceFeatures2 *device_features2 = (VkPhysicalDeviceFeatures2 *)
          vk_find_struct(new_pnext, PHYSICAL_DEVICE_FEATURES_2);
@@ -2590,10 +2567,6 @@
          create_info.pEnabledFeatures = &device_features;
       }
 
-<<<<<<< HEAD
-   VkResult result = fpCreateDevice(physicalDevice, device_info, pAllocator, pDevice);
-   free_chain((struct VkBaseOutStructure *)device_info);
-=======
       if (instance_data->pipeline_statistics_enabled) {
          device_features_ptr->inheritedQueries = true;
          device_features_ptr->pipelineStatisticsQuery = true;
@@ -2602,7 +2575,6 @@
 
    VkResult result = fpCreateDevice(physicalDevice, &create_info, pAllocator, pDevice);
    free_chain(new_pnext);
->>>>>>> be466399
    if (result != VK_SUCCESS) return result;
 
    struct device_data *device_data = new_device_data(*pDevice, instance_data);
