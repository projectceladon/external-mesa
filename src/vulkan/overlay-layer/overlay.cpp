/*
 * Copyright © 2019 Intel Corporation
 *
 * Permission is hereby granted, free of charge, to any person obtaining a
 * copy of this software and associated documentation files (the "Software"),
 * to deal in the Software without restriction, including without limitation
 * the rights to use, copy, modify, merge, publish, distribute, sublicense,
 * and/or sell copies of the Software, and to permit persons to whom the
 * Software is furnished to do so, subject to the following conditions:
 *
 * The above copyright notice and this permission notice (including the next
 * paragraph) shall be included in all copies or substantial portions of the
 * Software.
 *
 * THE SOFTWARE IS PROVIDED "AS IS", WITHOUT WARRANTY OF ANY KIND, EXPRESS OR
 * IMPLIED, INCLUDING BUT NOT LIMITED TO THE WARRANTIES OF MERCHANTABILITY,
 * FITNESS FOR A PARTICULAR PURPOSE AND NONINFRINGEMENT.  IN NO EVENT SHALL
 * THE AUTHORS OR COPYRIGHT HOLDERS BE LIABLE FOR ANY CLAIM, DAMAGES OR OTHER
 * LIABILITY, WHETHER IN AN ACTION OF CONTRACT, TORT OR OTHERWISE, ARISING
 * FROM, OUT OF OR IN CONNECTION WITH THE SOFTWARE OR THE USE OR OTHER DEALINGS
 * IN THE SOFTWARE.
 */

#include <string.h>
#include <stdlib.h>
#include <assert.h>

#include <vulkan/vulkan.h>
#include <vulkan/vk_layer.h>

#include "git_sha1.h"

#include "imgui.h"

#include "overlay_params.h"

#include "util/debug.h"
#include "util/hash_table.h"
#include "util/list.h"
#include "util/ralloc.h"
#include "util/os_time.h"
#include "util/os_socket.h"
#include "util/simple_mtx.h"

#include "vk_enum_to_str.h"
#include "vk_util.h"

/* Mapped from VkInstace/VkPhysicalDevice */
struct instance_data {
   struct vk_instance_dispatch_table vtable;
   VkInstance instance;

   struct overlay_params params;
   bool pipeline_statistics_enabled;

   bool first_line_printed;

   int control_client;

   /* Dumping of frame stats to a file has been enabled. */
   bool capture_enabled;

   /* Dumping of frame stats to a file has been enabled and started. */
   bool capture_started;
};

struct frame_stat {
   uint64_t stats[OVERLAY_PARAM_ENABLED_MAX];
};

/* Mapped from VkDevice */
struct queue_data;
struct device_data {
   struct instance_data *instance;

   PFN_vkSetDeviceLoaderData set_device_loader_data;

   struct vk_device_dispatch_table vtable;
   VkPhysicalDevice physical_device;
   VkDevice device;

   VkPhysicalDeviceProperties properties;

   struct queue_data *graphic_queue;

   struct queue_data **queues;
   uint32_t n_queues;

   /* For a single frame */
   struct frame_stat frame_stats;
};

/* Mapped from VkCommandBuffer */
struct command_buffer_data {
   struct device_data *device;

   VkCommandBufferLevel level;

   VkCommandBuffer cmd_buffer;
   VkQueryPool pipeline_query_pool;
   VkQueryPool timestamp_query_pool;
   uint32_t query_index;

   struct frame_stat stats;

   struct list_head link; /* link into queue_data::running_command_buffer */
};

/* Mapped from VkQueue */
struct queue_data {
   struct device_data *device;

   VkQueue queue;
   VkQueueFlags flags;
   uint32_t family_index;
   uint64_t timestamp_mask;

   VkFence queries_fence;

   struct list_head running_command_buffer;
};

struct overlay_draw {
   struct list_head link;

   VkCommandBuffer command_buffer;

   VkSemaphore semaphore;
   VkFence fence;

   VkBuffer vertex_buffer;
   VkDeviceMemory vertex_buffer_mem;
   VkDeviceSize vertex_buffer_size;

   VkBuffer index_buffer;
   VkDeviceMemory index_buffer_mem;
   VkDeviceSize index_buffer_size;
};

/* Mapped from VkSwapchainKHR */
struct swapchain_data {
   struct device_data *device;

   VkSwapchainKHR swapchain;
   unsigned width, height;
   VkFormat format;

   uint32_t n_images;
   VkImage *images;
   VkImageView *image_views;
   VkFramebuffer *framebuffers;

   VkRenderPass render_pass;

   VkDescriptorPool descriptor_pool;
   VkDescriptorSetLayout descriptor_layout;
   VkDescriptorSet descriptor_set;

   VkSampler font_sampler;

   VkPipelineLayout pipeline_layout;
   VkPipeline pipeline;

   VkCommandPool command_pool;

   struct list_head draws; /* List of struct overlay_draw */

   bool font_uploaded;
   VkImage font_image;
   VkImageView font_image_view;
   VkDeviceMemory font_mem;
   VkBuffer upload_font_buffer;
   VkDeviceMemory upload_font_buffer_mem;

   /**/
   ImGuiContext* imgui_context;
   ImVec2 window_size;

   /**/
   uint64_t n_frames;
   uint64_t last_present_time;

   unsigned n_frames_since_update;
   uint64_t last_fps_update;
   double fps;

   enum overlay_param_enabled stat_selector;
   double time_dividor;
   struct frame_stat stats_min, stats_max;
   struct frame_stat frames_stats[200];

   /* Over a single frame */
   struct frame_stat frame_stats;

   /* Over fps_sampling_period */
   struct frame_stat accumulated_stats;
};

static const VkQueryPipelineStatisticFlags overlay_query_flags =
   VK_QUERY_PIPELINE_STATISTIC_INPUT_ASSEMBLY_VERTICES_BIT |
   VK_QUERY_PIPELINE_STATISTIC_INPUT_ASSEMBLY_PRIMITIVES_BIT |
   VK_QUERY_PIPELINE_STATISTIC_VERTEX_SHADER_INVOCATIONS_BIT |
   VK_QUERY_PIPELINE_STATISTIC_GEOMETRY_SHADER_INVOCATIONS_BIT |
   VK_QUERY_PIPELINE_STATISTIC_GEOMETRY_SHADER_PRIMITIVES_BIT |
   VK_QUERY_PIPELINE_STATISTIC_CLIPPING_INVOCATIONS_BIT |
   VK_QUERY_PIPELINE_STATISTIC_CLIPPING_PRIMITIVES_BIT |
   VK_QUERY_PIPELINE_STATISTIC_FRAGMENT_SHADER_INVOCATIONS_BIT |
   VK_QUERY_PIPELINE_STATISTIC_TESSELLATION_CONTROL_SHADER_PATCHES_BIT |
   VK_QUERY_PIPELINE_STATISTIC_TESSELLATION_EVALUATION_SHADER_INVOCATIONS_BIT |
   VK_QUERY_PIPELINE_STATISTIC_COMPUTE_SHADER_INVOCATIONS_BIT;
#define OVERLAY_QUERY_COUNT (11)

static struct hash_table_u64 *vk_object_to_data = NULL;
static simple_mtx_t vk_object_to_data_mutex = _SIMPLE_MTX_INITIALIZER_NP;

thread_local ImGuiContext* __MesaImGui;

static inline void ensure_vk_object_map(void)
{
   if (!vk_object_to_data)
      vk_object_to_data = _mesa_hash_table_u64_create(NULL);
}

#define HKEY(obj) ((uint64_t)(obj))
<<<<<<< HEAD
#define FIND_SWAPCHAIN_DATA(obj) ((struct swapchain_data *)find_object_data(HKEY(obj)))
#define FIND_CMD_BUFFER_DATA(obj) ((struct command_buffer_data *)find_object_data(HKEY(obj)))
#define FIND_DEVICE_DATA(obj) ((struct device_data *)find_object_data(HKEY(obj)))
#define FIND_QUEUE_DATA(obj) ((struct queue_data *)find_object_data(HKEY(obj)))
#define FIND_PHYSICAL_DEVICE_DATA(obj) ((struct instance_data *)find_object_data(HKEY(obj)))
#define FIND_INSTANCE_DATA(obj) ((struct instance_data *)find_object_data(HKEY(obj)))
=======
#define FIND(type, obj) ((type *)find_object_data(HKEY(obj)))

>>>>>>> 4392cf2d
static void *find_object_data(uint64_t obj)
{
   simple_mtx_lock(&vk_object_to_data_mutex);
   ensure_vk_object_map();
   void *data = _mesa_hash_table_u64_search(vk_object_to_data, obj);
   simple_mtx_unlock(&vk_object_to_data_mutex);
   return data;
}

static void map_object(uint64_t obj, void *data)
{
   simple_mtx_lock(&vk_object_to_data_mutex);
   ensure_vk_object_map();
   _mesa_hash_table_u64_insert(vk_object_to_data, obj, data);
   simple_mtx_unlock(&vk_object_to_data_mutex);
}

static void unmap_object(uint64_t obj)
{
   simple_mtx_lock(&vk_object_to_data_mutex);
   _mesa_hash_table_u64_remove(vk_object_to_data, obj);
   simple_mtx_unlock(&vk_object_to_data_mutex);
}

/**/

#define VK_CHECK(expr) \
   do { \
      VkResult __result = (expr); \
      if (__result != VK_SUCCESS) { \
         fprintf(stderr, "'%s' line %i failed with %s\n", \
                 #expr, __LINE__, vk_Result_to_str(__result)); \
      } \
   } while (0)

/**/

static VkLayerInstanceCreateInfo *get_instance_chain_info(const VkInstanceCreateInfo *pCreateInfo,
                                                          VkLayerFunction func)
{
   vk_foreach_struct(item, pCreateInfo->pNext) {
      if (item->sType == VK_STRUCTURE_TYPE_LOADER_INSTANCE_CREATE_INFO &&
          ((VkLayerInstanceCreateInfo *) item)->function == func)
         return (VkLayerInstanceCreateInfo *) item;
   }
   unreachable("instance chain info not found");
   return NULL;
}

static VkLayerDeviceCreateInfo *get_device_chain_info(const VkDeviceCreateInfo *pCreateInfo,
                                                      VkLayerFunction func)
{
   vk_foreach_struct(item, pCreateInfo->pNext) {
      if (item->sType == VK_STRUCTURE_TYPE_LOADER_DEVICE_CREATE_INFO &&
          ((VkLayerDeviceCreateInfo *) item)->function == func)
         return (VkLayerDeviceCreateInfo *)item;
   }
   unreachable("device chain info not found");
   return NULL;
}

static struct VkBaseOutStructure *
clone_chain(const struct VkBaseInStructure *chain)
{
   struct VkBaseOutStructure *head = NULL, *tail = NULL;

   vk_foreach_struct_const(item, chain) {
      size_t item_size = vk_structure_type_size(item);
      struct VkBaseOutStructure *new_item =
         (struct VkBaseOutStructure *)malloc(item_size);;

      memcpy(new_item, item, item_size);

      if (!head)
         head = new_item;
      if (tail)
         tail->pNext = new_item;
      tail = new_item;
   }

   return head;
}

static void
free_chain(struct VkBaseOutStructure *chain)
{
   while (chain) {
      void *node = chain;
      chain = chain->pNext;
      free(node);
   }
}

/**/

static struct instance_data *new_instance_data(VkInstance instance)
{
   struct instance_data *data = rzalloc(NULL, struct instance_data);
   data->instance = instance;
<<<<<<< HEAD
=======
   data->control_client = -1;
>>>>>>> 4392cf2d
   map_object(HKEY(data->instance), data);
   return data;
}

static void destroy_instance_data(struct instance_data *data)
{
   if (data->params.output_file)
      fclose(data->params.output_file);
<<<<<<< HEAD
=======
   if (data->params.control >= 0)
      os_socket_close(data->params.control);
>>>>>>> 4392cf2d
   unmap_object(HKEY(data->instance));
   ralloc_free(data);
}

static void instance_data_map_physical_devices(struct instance_data *instance_data,
                                               bool map)
{
   uint32_t physicalDeviceCount = 0;
   instance_data->vtable.EnumeratePhysicalDevices(instance_data->instance,
                                                  &physicalDeviceCount,
                                                  NULL);

   VkPhysicalDevice *physicalDevices = (VkPhysicalDevice *) malloc(sizeof(VkPhysicalDevice) * physicalDeviceCount);
   instance_data->vtable.EnumeratePhysicalDevices(instance_data->instance,
                                                  &physicalDeviceCount,
                                                  physicalDevices);

   for (uint32_t i = 0; i < physicalDeviceCount; i++) {
      if (map)
         map_object(HKEY(physicalDevices[i]), instance_data);
      else
         unmap_object(HKEY(physicalDevices[i]));
   }

   free(physicalDevices);
}

/**/
static struct device_data *new_device_data(VkDevice device, struct instance_data *instance)
{
   struct device_data *data = rzalloc(NULL, struct device_data);
   data->instance = instance;
   data->device = device;
   map_object(HKEY(data->device), data);
   return data;
}

static struct queue_data *new_queue_data(VkQueue queue,
                                         const VkQueueFamilyProperties *family_props,
                                         uint32_t family_index,
                                         struct device_data *device_data)
{
   struct queue_data *data = rzalloc(device_data, struct queue_data);
   data->device = device_data;
   data->queue = queue;
   data->flags = family_props->queueFlags;
   data->timestamp_mask = (1ull << family_props->timestampValidBits) - 1;
   data->family_index = family_index;
<<<<<<< HEAD
   LIST_INITHEAD(&data->running_command_buffer);
=======
   list_inithead(&data->running_command_buffer);
>>>>>>> 4392cf2d
   map_object(HKEY(data->queue), data);

   /* Fence synchronizing access to queries on that queue. */
   VkFenceCreateInfo fence_info = {};
   fence_info.sType = VK_STRUCTURE_TYPE_FENCE_CREATE_INFO;
   fence_info.flags = VK_FENCE_CREATE_SIGNALED_BIT;
   VK_CHECK(device_data->vtable.CreateFence(device_data->device,
                                            &fence_info,
                                            NULL,
                                            &data->queries_fence));

   if (data->flags & VK_QUEUE_GRAPHICS_BIT)
      device_data->graphic_queue = data;

   return data;
}

static void destroy_queue(struct queue_data *data)
{
   struct device_data *device_data = data->device;
   device_data->vtable.DestroyFence(device_data->device, data->queries_fence, NULL);
   unmap_object(HKEY(data->queue));
   ralloc_free(data);
}

static void device_map_queues(struct device_data *data,
                              const VkDeviceCreateInfo *pCreateInfo)
{
   for (uint32_t i = 0; i < pCreateInfo->queueCreateInfoCount; i++)
      data->n_queues += pCreateInfo->pQueueCreateInfos[i].queueCount;
   data->queues = ralloc_array(data, struct queue_data *, data->n_queues);

   struct instance_data *instance_data = data->instance;
   uint32_t n_family_props;
   instance_data->vtable.GetPhysicalDeviceQueueFamilyProperties(data->physical_device,
                                                                &n_family_props,
                                                                NULL);
   VkQueueFamilyProperties *family_props =
      (VkQueueFamilyProperties *)malloc(sizeof(VkQueueFamilyProperties) * n_family_props);
   instance_data->vtable.GetPhysicalDeviceQueueFamilyProperties(data->physical_device,
                                                                &n_family_props,
                                                                family_props);

   uint32_t queue_index = 0;
   for (uint32_t i = 0; i < pCreateInfo->queueCreateInfoCount; i++) {
      for (uint32_t j = 0; j < pCreateInfo->pQueueCreateInfos[i].queueCount; j++) {
         VkQueue queue;
         data->vtable.GetDeviceQueue(data->device,
                                     pCreateInfo->pQueueCreateInfos[i].queueFamilyIndex,
                                     j, &queue);

         VK_CHECK(data->set_device_loader_data(data->device, queue));

         data->queues[queue_index++] =
            new_queue_data(queue, &family_props[pCreateInfo->pQueueCreateInfos[i].queueFamilyIndex],
                           pCreateInfo->pQueueCreateInfos[i].queueFamilyIndex, data);
      }
   }

   free(family_props);
}

static void device_unmap_queues(struct device_data *data)
{
   for (uint32_t i = 0; i < data->n_queues; i++)
      destroy_queue(data->queues[i]);
}

static void destroy_device_data(struct device_data *data)
{
   unmap_object(HKEY(data->device));
   ralloc_free(data);
}

/**/
static struct command_buffer_data *new_command_buffer_data(VkCommandBuffer cmd_buffer,
                                                           VkCommandBufferLevel level,
                                                           VkQueryPool pipeline_query_pool,
                                                           VkQueryPool timestamp_query_pool,
                                                           uint32_t query_index,
                                                           struct device_data *device_data)
{
   struct command_buffer_data *data = rzalloc(NULL, struct command_buffer_data);
   data->device = device_data;
   data->cmd_buffer = cmd_buffer;
   data->level = level;
   data->pipeline_query_pool = pipeline_query_pool;
   data->timestamp_query_pool = timestamp_query_pool;
   data->query_index = query_index;
   list_inithead(&data->link);
   map_object(HKEY(data->cmd_buffer), data);
   return data;
}

static void destroy_command_buffer_data(struct command_buffer_data *data)
{
   unmap_object(HKEY(data->cmd_buffer));
   list_delinit(&data->link);
   ralloc_free(data);
}

/**/
static struct swapchain_data *new_swapchain_data(VkSwapchainKHR swapchain,
                                                 struct device_data *device_data)
{
   struct instance_data *instance_data = device_data->instance;
   struct swapchain_data *data = rzalloc(NULL, struct swapchain_data);
   data->device = device_data;
   data->swapchain = swapchain;
   data->window_size = ImVec2(instance_data->params.width, instance_data->params.height);
   list_inithead(&data->draws);
   map_object(HKEY(data->swapchain), data);
   return data;
}

static void destroy_swapchain_data(struct swapchain_data *data)
{
   unmap_object(HKEY(data->swapchain));
   ralloc_free(data);
}

struct overlay_draw *get_overlay_draw(struct swapchain_data *data)
{
   struct device_data *device_data = data->device;
<<<<<<< HEAD
   struct overlay_draw *draw = list_empty(&data->draws) ?
=======
   struct overlay_draw *draw = list_is_empty(&data->draws) ?
>>>>>>> 4392cf2d
      NULL : list_first_entry(&data->draws, struct overlay_draw, link);

   VkSemaphoreCreateInfo sem_info = {};
   sem_info.sType = VK_STRUCTURE_TYPE_SEMAPHORE_CREATE_INFO;

   if (draw && device_data->vtable.GetFenceStatus(device_data->device, draw->fence) == VK_SUCCESS) {
      list_del(&draw->link);
      VK_CHECK(device_data->vtable.ResetFences(device_data->device,
                                               1, &draw->fence));
      list_addtail(&draw->link, &data->draws);
      return draw;
   }

   draw = rzalloc(data, struct overlay_draw);

   VkCommandBufferAllocateInfo cmd_buffer_info = {};
   cmd_buffer_info.sType = VK_STRUCTURE_TYPE_COMMAND_BUFFER_ALLOCATE_INFO;
   cmd_buffer_info.commandPool = data->command_pool;
   cmd_buffer_info.level = VK_COMMAND_BUFFER_LEVEL_PRIMARY;
   cmd_buffer_info.commandBufferCount = 1;
   VK_CHECK(device_data->vtable.AllocateCommandBuffers(device_data->device,
                                                       &cmd_buffer_info,
                                                       &draw->command_buffer));
   VK_CHECK(device_data->set_device_loader_data(device_data->device,
                                                draw->command_buffer));


   VkFenceCreateInfo fence_info = {};
   fence_info.sType = VK_STRUCTURE_TYPE_FENCE_CREATE_INFO;
   VK_CHECK(device_data->vtable.CreateFence(device_data->device,
                                            &fence_info,
                                            NULL,
                                            &draw->fence));

   VK_CHECK(device_data->vtable.CreateSemaphore(device_data->device, &sem_info,
                                                NULL, &draw->semaphore));

   list_addtail(&draw->link, &data->draws);

   return draw;
}

static const char *param_unit(enum overlay_param_enabled param)
{
   switch (param) {
   case OVERLAY_PARAM_ENABLED_frame_timing:
   case OVERLAY_PARAM_ENABLED_acquire_timing:
   case OVERLAY_PARAM_ENABLED_present_timing:
      return "(us)";
   case OVERLAY_PARAM_ENABLED_gpu_timing:
      return "(ns)";
   default:
      return "";
   }
}

static void parse_command(struct instance_data *instance_data,
                          const char *cmd, unsigned cmdlen,
                          const char *param, unsigned paramlen)
{
   if (!strncmp(cmd, "capture", cmdlen)) {
      int value = atoi(param);
      bool enabled = value > 0;

      if (enabled) {
         instance_data->capture_enabled = true;
      } else {
         instance_data->capture_enabled = false;
         instance_data->capture_started = false;
      }
   }
}

#define BUFSIZE 4096

/**
 * This function will process commands through the control file.
 *
 * A command starts with a colon, followed by the command, and followed by an
 * option '=' and a parameter.  It has to end with a semi-colon. A full command
 * + parameter looks like:
 *
 *    :cmd=param;
 */
static void process_char(struct instance_data *instance_data, char c)
{
   static char cmd[BUFSIZE];
   static char param[BUFSIZE];

   static unsigned cmdpos = 0;
   static unsigned parampos = 0;
   static bool reading_cmd = false;
   static bool reading_param = false;

   switch (c) {
   case ':':
      cmdpos = 0;
      parampos = 0;
      reading_cmd = true;
      reading_param = false;
      break;
   case ';':
      if (!reading_cmd)
         break;
      cmd[cmdpos++] = '\0';
      param[parampos++] = '\0';
      parse_command(instance_data, cmd, cmdpos, param, parampos);
      reading_cmd = false;
      reading_param = false;
      break;
   case '=':
      if (!reading_cmd)
         break;
      reading_param = true;
      break;
   default:
      if (!reading_cmd)
         break;

      if (reading_param) {
         /* overflow means an invalid parameter */
         if (parampos >= BUFSIZE - 1) {
            reading_cmd = false;
            reading_param = false;
            break;
         }

         param[parampos++] = c;
      } else {
         /* overflow means an invalid command */
         if (cmdpos >= BUFSIZE - 1) {
            reading_cmd = false;
            break;
         }

         cmd[cmdpos++] = c;
      }
   }
}

static void control_send(struct instance_data *instance_data,
                         const char *cmd, unsigned cmdlen,
                         const char *param, unsigned paramlen)
{
   unsigned msglen = 0;
   char buffer[BUFSIZE];

   assert(cmdlen + paramlen + 3 < BUFSIZE);

   buffer[msglen++] = ':';

   memcpy(&buffer[msglen], cmd, cmdlen);
   msglen += cmdlen;

   if (paramlen > 0) {
      buffer[msglen++] = '=';
      memcpy(&buffer[msglen], param, paramlen);
      msglen += paramlen;
      buffer[msglen++] = ';';
   }

   os_socket_send(instance_data->control_client, buffer, msglen, 0);
}

static void control_send_connection_string(struct device_data *device_data)
{
   struct instance_data *instance_data = device_data->instance;

   const char *controlVersionCmd = "MesaOverlayControlVersion";
   const char *controlVersionString = "1";

   control_send(instance_data, controlVersionCmd, strlen(controlVersionCmd),
                controlVersionString, strlen(controlVersionString));

   const char *deviceCmd = "DeviceName";
   const char *deviceName = device_data->properties.deviceName;

   control_send(instance_data, deviceCmd, strlen(deviceCmd),
                deviceName, strlen(deviceName));

   const char *mesaVersionCmd = "MesaVersion";
   const char *mesaVersionString = "Mesa " PACKAGE_VERSION MESA_GIT_SHA1;

   control_send(instance_data, mesaVersionCmd, strlen(mesaVersionCmd),
                mesaVersionString, strlen(mesaVersionString));
}

static void control_client_check(struct device_data *device_data)
{
   struct instance_data *instance_data = device_data->instance;

   /* Already connected, just return. */
   if (instance_data->control_client >= 0)
      return;

   int socket = os_socket_accept(instance_data->params.control);
   if (socket == -1) {
      if (errno != EAGAIN && errno != EWOULDBLOCK && errno != ECONNABORTED)
         fprintf(stderr, "ERROR on socket: %s\n", strerror(errno));
      return;
   }

   if (socket >= 0) {
      os_socket_block(socket, false);
      instance_data->control_client = socket;
      control_send_connection_string(device_data);
   }
}

static void control_client_disconnected(struct instance_data *instance_data)
{
   os_socket_close(instance_data->control_client);
   instance_data->control_client = -1;
}

static void process_control_socket(struct instance_data *instance_data)
{
   const int client = instance_data->control_client;
   if (client >= 0) {
      char buf[BUFSIZE];

      while (true) {
         ssize_t n = os_socket_recv(client, buf, BUFSIZE, 0);

         if (n == -1) {
            if (errno == EAGAIN || errno == EWOULDBLOCK) {
               /* nothing to read, try again later */
               break;
            }

            if (errno != ECONNRESET)
               fprintf(stderr, "ERROR on connection: %s\n", strerror(errno));

            control_client_disconnected(instance_data);
         } else if (n == 0) {
            /* recv() returns 0 when the client disconnects */
            control_client_disconnected(instance_data);
         }

         for (ssize_t i = 0; i < n; i++) {
            process_char(instance_data, buf[i]);
         }

         /* If we try to read BUFSIZE and receive BUFSIZE bytes from the
          * socket, there's a good chance that there's still more data to be
          * read, so we will try again. Otherwise, simply be done for this
          * iteration and try again on the next frame.
          */
         if (n < BUFSIZE)
            break;
      }
   }
}

static void snapshot_swapchain_frame(struct swapchain_data *data)
{
   struct device_data *device_data = data->device;
   struct instance_data *instance_data = device_data->instance;
   uint32_t f_idx = data->n_frames % ARRAY_SIZE(data->frames_stats);
   uint64_t now = os_time_get(); /* us */

   if (instance_data->params.control >= 0) {
      control_client_check(device_data);
      process_control_socket(instance_data);
   }

   if (data->last_present_time) {
      data->frame_stats.stats[OVERLAY_PARAM_ENABLED_frame_timing] =
         now - data->last_present_time;
   }

   memset(&data->frames_stats[f_idx], 0, sizeof(data->frames_stats[f_idx]));
   for (int s = 0; s < OVERLAY_PARAM_ENABLED_MAX; s++) {
      data->frames_stats[f_idx].stats[s] += device_data->frame_stats.stats[s] + data->frame_stats.stats[s];
      data->accumulated_stats.stats[s] += device_data->frame_stats.stats[s] + data->frame_stats.stats[s];
   }

   /* If capture has been enabled but it hasn't started yet, it means we are on
    * the first snapshot after it has been enabled. At this point we want to
    * use the stats captured so far to update the display, but we don't want
    * this data to cause noise to the stats that we want to capture from now
    * on.
    *
    * capture_begin == true will trigger an update of the fps on display, and a
    * flush of the data, but no stats will be written to the output file. This
    * way, we will have only stats from after the capture has been enabled
    * written to the output_file.
    */
   const bool capture_begin =
      instance_data->capture_enabled && !instance_data->capture_started;

   if (data->last_fps_update) {
      double elapsed = (double)(now - data->last_fps_update); /* us */
      if (capture_begin ||
          elapsed >= instance_data->params.fps_sampling_period) {
         data->fps = 1000000.0f * data->n_frames_since_update / elapsed;
         if (instance_data->capture_started) {
            if (!instance_data->first_line_printed) {
               bool first_column = true;

               instance_data->first_line_printed = true;

#define OVERLAY_PARAM_BOOL(name) \
               if (instance_data->params.enabled[OVERLAY_PARAM_ENABLED_##name]) { \
                  fprintf(instance_data->params.output_file, \
                          "%s%s%s", first_column ? "" : ", ", #name, \
                          param_unit(OVERLAY_PARAM_ENABLED_##name)); \
                  first_column = false; \
               }
#define OVERLAY_PARAM_CUSTOM(name)
               OVERLAY_PARAMS
#undef OVERLAY_PARAM_BOOL
#undef OVERLAY_PARAM_CUSTOM
               fprintf(instance_data->params.output_file, "\n");
            }

            for (int s = 0; s < OVERLAY_PARAM_ENABLED_MAX; s++) {
               if (!instance_data->params.enabled[s])
                  continue;
               if (s == OVERLAY_PARAM_ENABLED_fps) {
                  fprintf(instance_data->params.output_file,
                          "%s%.2f", s == 0 ? "" : ", ", data->fps);
               } else {
                  fprintf(instance_data->params.output_file,
                          "%s%" PRIu64, s == 0 ? "" : ", ",
                          data->accumulated_stats.stats[s]);
               }
            }
            fprintf(instance_data->params.output_file, "\n");
            fflush(instance_data->params.output_file);
         }

         memset(&data->accumulated_stats, 0, sizeof(data->accumulated_stats));
         data->n_frames_since_update = 0;
         data->last_fps_update = now;

         if (capture_begin)
            instance_data->capture_started = true;
      }
   } else {
      data->last_fps_update = now;
   }

   memset(&device_data->frame_stats, 0, sizeof(device_data->frame_stats));
   memset(&data->frame_stats, 0, sizeof(device_data->frame_stats));

   data->last_present_time = now;
   data->n_frames++;
   data->n_frames_since_update++;
}

static float get_time_stat(void *_data, int _idx)
{
   struct swapchain_data *data = (struct swapchain_data *) _data;
   if ((ARRAY_SIZE(data->frames_stats) - _idx) > data->n_frames)
      return 0.0f;
   int idx = ARRAY_SIZE(data->frames_stats) +
      data->n_frames < ARRAY_SIZE(data->frames_stats) ?
      _idx - data->n_frames :
      _idx + data->n_frames;
   idx %= ARRAY_SIZE(data->frames_stats);
   /* Time stats are in us. */
   return data->frames_stats[idx].stats[data->stat_selector] / data->time_dividor;
}

static float get_stat(void *_data, int _idx)
{
   struct swapchain_data *data = (struct swapchain_data *) _data;
   if ((ARRAY_SIZE(data->frames_stats) - _idx) > data->n_frames)
      return 0.0f;
   int idx = ARRAY_SIZE(data->frames_stats) +
      data->n_frames < ARRAY_SIZE(data->frames_stats) ?
      _idx - data->n_frames :
      _idx + data->n_frames;
   idx %= ARRAY_SIZE(data->frames_stats);
   return data->frames_stats[idx].stats[data->stat_selector];
}

static void position_layer(struct swapchain_data *data)

{
   struct device_data *device_data = data->device;
   struct instance_data *instance_data = device_data->instance;
   const float margin = 10.0f;

   ImGui::SetNextWindowBgAlpha(0.5);
   ImGui::SetNextWindowSize(data->window_size, ImGuiCond_Always);
   switch (instance_data->params.position) {
   case LAYER_POSITION_TOP_LEFT:
      ImGui::SetNextWindowPos(ImVec2(margin, margin), ImGuiCond_Always);
      break;
   case LAYER_POSITION_TOP_RIGHT:
      ImGui::SetNextWindowPos(ImVec2(data->width - data->window_size.x - margin, margin),
                              ImGuiCond_Always);
      break;
   case LAYER_POSITION_BOTTOM_LEFT:
      ImGui::SetNextWindowPos(ImVec2(margin, data->height - data->window_size.y - margin),
                              ImGuiCond_Always);
      break;
   case LAYER_POSITION_BOTTOM_RIGHT:
      ImGui::SetNextWindowPos(ImVec2(data->width - data->window_size.x - margin,
                                     data->height - data->window_size.y - margin),
                              ImGuiCond_Always);
      break;
   }
}

static void compute_swapchain_display(struct swapchain_data *data)
{
   struct device_data *device_data = data->device;
   struct instance_data *instance_data = device_data->instance;

   ImGui::SetCurrentContext(data->imgui_context);
   ImGui::NewFrame();
   position_layer(data);
   ImGui::Begin("Mesa overlay");
   ImGui::Text("Device: %s", device_data->properties.deviceName);

   const char *format_name = vk_Format_to_str(data->format);
   format_name = format_name ? (format_name + strlen("VK_FORMAT_")) : "unknown";
   ImGui::Text("Swapchain format: %s", format_name);
   ImGui::Text("Frames: %" PRIu64, data->n_frames);
   if (instance_data->params.enabled[OVERLAY_PARAM_ENABLED_fps])
      ImGui::Text("FPS: %.2f" , data->fps);

   /* Recompute min/max */
   for (uint32_t s = 0; s < OVERLAY_PARAM_ENABLED_MAX; s++) {
      data->stats_min.stats[s] = UINT64_MAX;
      data->stats_max.stats[s] = 0;
   }
   for (uint32_t f = 0; f < MIN2(data->n_frames, ARRAY_SIZE(data->frames_stats)); f++) {
      for (uint32_t s = 0; s < OVERLAY_PARAM_ENABLED_MAX; s++) {
         data->stats_min.stats[s] = MIN2(data->frames_stats[f].stats[s],
                                         data->stats_min.stats[s]);
         data->stats_max.stats[s] = MAX2(data->frames_stats[f].stats[s],
                                         data->stats_max.stats[s]);
      }
   }
   for (uint32_t s = 0; s < OVERLAY_PARAM_ENABLED_MAX; s++) {
      assert(data->stats_min.stats[s] != UINT64_MAX);
   }

   for (uint32_t s = 0; s < OVERLAY_PARAM_ENABLED_MAX; s++) {
      if (!instance_data->params.enabled[s] ||
          s == OVERLAY_PARAM_ENABLED_fps ||
          s == OVERLAY_PARAM_ENABLED_frame)
         continue;

      char hash[40];
      snprintf(hash, sizeof(hash), "##%s", overlay_param_names[s]);
      data->stat_selector = (enum overlay_param_enabled) s;
      data->time_dividor = 1000.0f;
      if (s == OVERLAY_PARAM_ENABLED_gpu_timing)
         data->time_dividor = 1000000.0f;

      if (s == OVERLAY_PARAM_ENABLED_frame_timing ||
          s == OVERLAY_PARAM_ENABLED_acquire_timing ||
          s == OVERLAY_PARAM_ENABLED_present_timing ||
          s == OVERLAY_PARAM_ENABLED_gpu_timing) {
         double min_time = data->stats_min.stats[s] / data->time_dividor;
         double max_time = data->stats_max.stats[s] / data->time_dividor;
         ImGui::PlotHistogram(hash, get_time_stat, data,
                              ARRAY_SIZE(data->frames_stats), 0,
                              NULL, min_time, max_time,
                              ImVec2(ImGui::GetContentRegionAvailWidth(), 30));
         ImGui::Text("%s: %.3fms [%.3f, %.3f]", overlay_param_names[s],
                     get_time_stat(data, ARRAY_SIZE(data->frames_stats) - 1),
                     min_time, max_time);
      } else {
         ImGui::PlotHistogram(hash, get_stat, data,
                              ARRAY_SIZE(data->frames_stats), 0,
                              NULL,
                              data->stats_min.stats[s],
                              data->stats_max.stats[s],
                              ImVec2(ImGui::GetContentRegionAvailWidth(), 30));
         ImGui::Text("%s: %.0f [%" PRIu64 ", %" PRIu64 "]", overlay_param_names[s],
                     get_stat(data, ARRAY_SIZE(data->frames_stats) - 1),
                     data->stats_min.stats[s], data->stats_max.stats[s]);
      }
   }
   data->window_size = ImVec2(data->window_size.x, ImGui::GetCursorPosY() + 10.0f);
   ImGui::End();
   ImGui::EndFrame();
   ImGui::Render();
}

static uint32_t vk_memory_type(struct device_data *data,
                               VkMemoryPropertyFlags properties,
                               uint32_t type_bits)
{
    VkPhysicalDeviceMemoryProperties prop;
    data->instance->vtable.GetPhysicalDeviceMemoryProperties(data->physical_device, &prop);
    for (uint32_t i = 0; i < prop.memoryTypeCount; i++)
        if ((prop.memoryTypes[i].propertyFlags & properties) == properties && type_bits & (1<<i))
            return i;
    return 0xFFFFFFFF; // Unable to find memoryType
}

static void ensure_swapchain_fonts(struct swapchain_data *data,
                                   VkCommandBuffer command_buffer)
{
   if (data->font_uploaded)
      return;

   data->font_uploaded = true;

   struct device_data *device_data = data->device;
   ImGuiIO& io = ImGui::GetIO();
   unsigned char* pixels;
   int width, height;
   io.Fonts->GetTexDataAsRGBA32(&pixels, &width, &height);
   size_t upload_size = width * height * 4 * sizeof(char);

   /* Upload buffer */
   VkBufferCreateInfo buffer_info = {};
   buffer_info.sType = VK_STRUCTURE_TYPE_BUFFER_CREATE_INFO;
   buffer_info.size = upload_size;
   buffer_info.usage = VK_BUFFER_USAGE_TRANSFER_SRC_BIT;
   buffer_info.sharingMode = VK_SHARING_MODE_EXCLUSIVE;
   VK_CHECK(device_data->vtable.CreateBuffer(device_data->device, &buffer_info,
                                             NULL, &data->upload_font_buffer));
   VkMemoryRequirements upload_buffer_req;
   device_data->vtable.GetBufferMemoryRequirements(device_data->device,
                                                   data->upload_font_buffer,
                                                   &upload_buffer_req);
   VkMemoryAllocateInfo upload_alloc_info = {};
   upload_alloc_info.sType = VK_STRUCTURE_TYPE_MEMORY_ALLOCATE_INFO;
   upload_alloc_info.allocationSize = upload_buffer_req.size;
   upload_alloc_info.memoryTypeIndex = vk_memory_type(device_data,
                                                      VK_MEMORY_PROPERTY_HOST_VISIBLE_BIT,
                                                      upload_buffer_req.memoryTypeBits);
   VK_CHECK(device_data->vtable.AllocateMemory(device_data->device,
                                               &upload_alloc_info,
                                               NULL,
                                               &data->upload_font_buffer_mem));
   VK_CHECK(device_data->vtable.BindBufferMemory(device_data->device,
                                                 data->upload_font_buffer,
                                                 data->upload_font_buffer_mem, 0));

   /* Upload to Buffer */
   char* map = NULL;
   VK_CHECK(device_data->vtable.MapMemory(device_data->device,
                                          data->upload_font_buffer_mem,
                                          0, upload_size, 0, (void**)(&map)));
   memcpy(map, pixels, upload_size);
   VkMappedMemoryRange range[1] = {};
   range[0].sType = VK_STRUCTURE_TYPE_MAPPED_MEMORY_RANGE;
   range[0].memory = data->upload_font_buffer_mem;
   range[0].size = upload_size;
   VK_CHECK(device_data->vtable.FlushMappedMemoryRanges(device_data->device, 1, range));
   device_data->vtable.UnmapMemory(device_data->device,
                                   data->upload_font_buffer_mem);

   /* Copy buffer to image */
   VkImageMemoryBarrier copy_barrier[1] = {};
   copy_barrier[0].sType = VK_STRUCTURE_TYPE_IMAGE_MEMORY_BARRIER;
   copy_barrier[0].dstAccessMask = VK_ACCESS_TRANSFER_WRITE_BIT;
   copy_barrier[0].oldLayout = VK_IMAGE_LAYOUT_UNDEFINED;
   copy_barrier[0].newLayout = VK_IMAGE_LAYOUT_TRANSFER_DST_OPTIMAL;
   copy_barrier[0].srcQueueFamilyIndex = VK_QUEUE_FAMILY_IGNORED;
   copy_barrier[0].dstQueueFamilyIndex = VK_QUEUE_FAMILY_IGNORED;
   copy_barrier[0].image = data->font_image;
   copy_barrier[0].subresourceRange.aspectMask = VK_IMAGE_ASPECT_COLOR_BIT;
   copy_barrier[0].subresourceRange.levelCount = 1;
   copy_barrier[0].subresourceRange.layerCount = 1;
   device_data->vtable.CmdPipelineBarrier(command_buffer,
                                          VK_PIPELINE_STAGE_HOST_BIT,
                                          VK_PIPELINE_STAGE_TRANSFER_BIT,
                                          0, 0, NULL, 0, NULL,
                                          1, copy_barrier);

   VkBufferImageCopy region = {};
   region.imageSubresource.aspectMask = VK_IMAGE_ASPECT_COLOR_BIT;
   region.imageSubresource.layerCount = 1;
   region.imageExtent.width = width;
   region.imageExtent.height = height;
   region.imageExtent.depth = 1;
   device_data->vtable.CmdCopyBufferToImage(command_buffer,
                                            data->upload_font_buffer,
                                            data->font_image,
                                            VK_IMAGE_LAYOUT_TRANSFER_DST_OPTIMAL,
                                            1, &region);

   VkImageMemoryBarrier use_barrier[1] = {};
   use_barrier[0].sType = VK_STRUCTURE_TYPE_IMAGE_MEMORY_BARRIER;
   use_barrier[0].srcAccessMask = VK_ACCESS_TRANSFER_WRITE_BIT;
   use_barrier[0].dstAccessMask = VK_ACCESS_SHADER_READ_BIT;
   use_barrier[0].oldLayout = VK_IMAGE_LAYOUT_TRANSFER_DST_OPTIMAL;
   use_barrier[0].newLayout = VK_IMAGE_LAYOUT_SHADER_READ_ONLY_OPTIMAL;
   use_barrier[0].srcQueueFamilyIndex = VK_QUEUE_FAMILY_IGNORED;
   use_barrier[0].dstQueueFamilyIndex = VK_QUEUE_FAMILY_IGNORED;
   use_barrier[0].image = data->font_image;
   use_barrier[0].subresourceRange.aspectMask = VK_IMAGE_ASPECT_COLOR_BIT;
   use_barrier[0].subresourceRange.levelCount = 1;
   use_barrier[0].subresourceRange.layerCount = 1;
   device_data->vtable.CmdPipelineBarrier(command_buffer,
                                          VK_PIPELINE_STAGE_TRANSFER_BIT,
                                          VK_PIPELINE_STAGE_FRAGMENT_SHADER_BIT,
                                          0,
                                          0, NULL,
                                          0, NULL,
                                          1, use_barrier);

   /* Store our identifier */
   io.Fonts->TexID = (ImTextureID)(intptr_t)data->font_image;
}

static void CreateOrResizeBuffer(struct device_data *data,
                                 VkBuffer *buffer,
                                 VkDeviceMemory *buffer_memory,
                                 VkDeviceSize *buffer_size,
                                 size_t new_size, VkBufferUsageFlagBits usage)
{
    if (*buffer != VK_NULL_HANDLE)
        data->vtable.DestroyBuffer(data->device, *buffer, NULL);
    if (*buffer_memory)
        data->vtable.FreeMemory(data->device, *buffer_memory, NULL);

    VkBufferCreateInfo buffer_info = {};
    buffer_info.sType = VK_STRUCTURE_TYPE_BUFFER_CREATE_INFO;
    buffer_info.size = new_size;
    buffer_info.usage = usage;
    buffer_info.sharingMode = VK_SHARING_MODE_EXCLUSIVE;
    VK_CHECK(data->vtable.CreateBuffer(data->device, &buffer_info, NULL, buffer));

    VkMemoryRequirements req;
    data->vtable.GetBufferMemoryRequirements(data->device, *buffer, &req);
    VkMemoryAllocateInfo alloc_info = {};
    alloc_info.sType = VK_STRUCTURE_TYPE_MEMORY_ALLOCATE_INFO;
    alloc_info.allocationSize = req.size;
    alloc_info.memoryTypeIndex =
       vk_memory_type(data, VK_MEMORY_PROPERTY_HOST_VISIBLE_BIT, req.memoryTypeBits);
    VK_CHECK(data->vtable.AllocateMemory(data->device, &alloc_info, NULL, buffer_memory));

    VK_CHECK(data->vtable.BindBufferMemory(data->device, *buffer, *buffer_memory, 0));
    *buffer_size = new_size;
}

static struct overlay_draw *render_swapchain_display(struct swapchain_data *data,
<<<<<<< HEAD
=======
                                                     struct queue_data *present_queue,
>>>>>>> 4392cf2d
                                                     const VkSemaphore *wait_semaphores,
                                                     unsigned n_wait_semaphores,
                                                     unsigned image_index)
{
   ImDrawData* draw_data = ImGui::GetDrawData();
   if (draw_data->TotalVtxCount == 0)
      return NULL;

   struct device_data *device_data = data->device;
   struct overlay_draw *draw = get_overlay_draw(data);

   device_data->vtable.ResetCommandBuffer(draw->command_buffer, 0);

   VkRenderPassBeginInfo render_pass_info = {};
   render_pass_info.sType = VK_STRUCTURE_TYPE_RENDER_PASS_BEGIN_INFO;
   render_pass_info.renderPass = data->render_pass;
   render_pass_info.framebuffer = data->framebuffers[image_index];
   render_pass_info.renderArea.extent.width = data->width;
   render_pass_info.renderArea.extent.height = data->height;

   VkCommandBufferBeginInfo buffer_begin_info = {};
   buffer_begin_info.sType = VK_STRUCTURE_TYPE_COMMAND_BUFFER_BEGIN_INFO;

   device_data->vtable.BeginCommandBuffer(draw->command_buffer, &buffer_begin_info);

   ensure_swapchain_fonts(data, draw->command_buffer);

   /* Bounce the image to display back to color attachment layout for
    * rendering on top of it.
    */
   VkImageMemoryBarrier imb;
   imb.sType = VK_STRUCTURE_TYPE_IMAGE_MEMORY_BARRIER;
   imb.pNext = nullptr;
   imb.srcAccessMask = VK_ACCESS_COLOR_ATTACHMENT_WRITE_BIT;
   imb.dstAccessMask = VK_ACCESS_COLOR_ATTACHMENT_WRITE_BIT;
   imb.oldLayout = VK_IMAGE_LAYOUT_PRESENT_SRC_KHR;
   imb.newLayout = VK_IMAGE_LAYOUT_COLOR_ATTACHMENT_OPTIMAL;
   imb.image = data->images[image_index];
   imb.subresourceRange.aspectMask = VK_IMAGE_ASPECT_COLOR_BIT;
   imb.subresourceRange.baseMipLevel = 0;
   imb.subresourceRange.levelCount = 1;
   imb.subresourceRange.baseArrayLayer = 0;
   imb.subresourceRange.layerCount = 1;
   imb.srcQueueFamilyIndex = present_queue->family_index;
   imb.dstQueueFamilyIndex = device_data->graphic_queue->family_index;
   device_data->vtable.CmdPipelineBarrier(draw->command_buffer,
                                          VK_PIPELINE_STAGE_ALL_GRAPHICS_BIT,
                                          VK_PIPELINE_STAGE_ALL_GRAPHICS_BIT,
                                          0,          /* dependency flags */
                                          0, nullptr, /* memory barriers */
                                          0, nullptr, /* buffer memory barriers */
                                          1, &imb);   /* image memory barriers */

   device_data->vtable.CmdBeginRenderPass(draw->command_buffer, &render_pass_info,
                                          VK_SUBPASS_CONTENTS_INLINE);

   /* Create/Resize vertex & index buffers */
   size_t vertex_size = draw_data->TotalVtxCount * sizeof(ImDrawVert);
   size_t index_size = draw_data->TotalIdxCount * sizeof(ImDrawIdx);
   if (draw->vertex_buffer_size < vertex_size) {
      CreateOrResizeBuffer(device_data,
                           &draw->vertex_buffer,
                           &draw->vertex_buffer_mem,
                           &draw->vertex_buffer_size,
                           vertex_size, VK_BUFFER_USAGE_VERTEX_BUFFER_BIT);
   }
   if (draw->index_buffer_size < index_size) {
      CreateOrResizeBuffer(device_data,
                           &draw->index_buffer,
                           &draw->index_buffer_mem,
                           &draw->index_buffer_size,
                           index_size, VK_BUFFER_USAGE_INDEX_BUFFER_BIT);
   }

    /* Upload vertex & index data */
    ImDrawVert* vtx_dst = NULL;
    ImDrawIdx* idx_dst = NULL;
    VK_CHECK(device_data->vtable.MapMemory(device_data->device, draw->vertex_buffer_mem,
                                           0, vertex_size, 0, (void**)(&vtx_dst)));
    VK_CHECK(device_data->vtable.MapMemory(device_data->device, draw->index_buffer_mem,
                                           0, index_size, 0, (void**)(&idx_dst)));
    for (int n = 0; n < draw_data->CmdListsCount; n++)
        {
           const ImDrawList* cmd_list = draw_data->CmdLists[n];
           memcpy(vtx_dst, cmd_list->VtxBuffer.Data, cmd_list->VtxBuffer.Size * sizeof(ImDrawVert));
           memcpy(idx_dst, cmd_list->IdxBuffer.Data, cmd_list->IdxBuffer.Size * sizeof(ImDrawIdx));
           vtx_dst += cmd_list->VtxBuffer.Size;
           idx_dst += cmd_list->IdxBuffer.Size;
        }
    VkMappedMemoryRange range[2] = {};
    range[0].sType = VK_STRUCTURE_TYPE_MAPPED_MEMORY_RANGE;
    range[0].memory = draw->vertex_buffer_mem;
    range[0].size = VK_WHOLE_SIZE;
    range[1].sType = VK_STRUCTURE_TYPE_MAPPED_MEMORY_RANGE;
    range[1].memory = draw->index_buffer_mem;
    range[1].size = VK_WHOLE_SIZE;
    VK_CHECK(device_data->vtable.FlushMappedMemoryRanges(device_data->device, 2, range));
    device_data->vtable.UnmapMemory(device_data->device, draw->vertex_buffer_mem);
    device_data->vtable.UnmapMemory(device_data->device, draw->index_buffer_mem);

    /* Bind pipeline and descriptor sets */
    device_data->vtable.CmdBindPipeline(draw->command_buffer, VK_PIPELINE_BIND_POINT_GRAPHICS, data->pipeline);
    VkDescriptorSet desc_set[1] = { data->descriptor_set };
    device_data->vtable.CmdBindDescriptorSets(draw->command_buffer, VK_PIPELINE_BIND_POINT_GRAPHICS,
                                              data->pipeline_layout, 0, 1, desc_set, 0, NULL);

    /* Bind vertex & index buffers */
    VkBuffer vertex_buffers[1] = { draw->vertex_buffer };
    VkDeviceSize vertex_offset[1] = { 0 };
    device_data->vtable.CmdBindVertexBuffers(draw->command_buffer, 0, 1, vertex_buffers, vertex_offset);
    device_data->vtable.CmdBindIndexBuffer(draw->command_buffer, draw->index_buffer, 0, VK_INDEX_TYPE_UINT16);

    /* Setup viewport */
    VkViewport viewport;
    viewport.x = 0;
    viewport.y = 0;
    viewport.width = draw_data->DisplaySize.x;
    viewport.height = draw_data->DisplaySize.y;
    viewport.minDepth = 0.0f;
    viewport.maxDepth = 1.0f;
    device_data->vtable.CmdSetViewport(draw->command_buffer, 0, 1, &viewport);


    /* Setup scale and translation through push constants :
     *
     * Our visible imgui space lies from draw_data->DisplayPos (top left) to
     * draw_data->DisplayPos+data_data->DisplaySize (bottom right). DisplayMin
     * is typically (0,0) for single viewport apps.
     */
    float scale[2];
    scale[0] = 2.0f / draw_data->DisplaySize.x;
    scale[1] = 2.0f / draw_data->DisplaySize.y;
    float translate[2];
    translate[0] = -1.0f - draw_data->DisplayPos.x * scale[0];
    translate[1] = -1.0f - draw_data->DisplayPos.y * scale[1];
    device_data->vtable.CmdPushConstants(draw->command_buffer, data->pipeline_layout,
                                         VK_SHADER_STAGE_VERTEX_BIT,
                                         sizeof(float) * 0, sizeof(float) * 2, scale);
    device_data->vtable.CmdPushConstants(draw->command_buffer, data->pipeline_layout,
                                         VK_SHADER_STAGE_VERTEX_BIT,
                                         sizeof(float) * 2, sizeof(float) * 2, translate);

    // Render the command lists:
    int vtx_offset = 0;
    int idx_offset = 0;
    ImVec2 display_pos = draw_data->DisplayPos;
    for (int n = 0; n < draw_data->CmdListsCount; n++)
    {
        const ImDrawList* cmd_list = draw_data->CmdLists[n];
        for (int cmd_i = 0; cmd_i < cmd_list->CmdBuffer.Size; cmd_i++)
        {
            const ImDrawCmd* pcmd = &cmd_list->CmdBuffer[cmd_i];
            // Apply scissor/clipping rectangle
            // FIXME: We could clamp width/height based on clamped min/max values.
            VkRect2D scissor;
            scissor.offset.x = (int32_t)(pcmd->ClipRect.x - display_pos.x) > 0 ? (int32_t)(pcmd->ClipRect.x - display_pos.x) : 0;
            scissor.offset.y = (int32_t)(pcmd->ClipRect.y - display_pos.y) > 0 ? (int32_t)(pcmd->ClipRect.y - display_pos.y) : 0;
            scissor.extent.width = (uint32_t)(pcmd->ClipRect.z - pcmd->ClipRect.x);
            scissor.extent.height = (uint32_t)(pcmd->ClipRect.w - pcmd->ClipRect.y + 1); // FIXME: Why +1 here?
            device_data->vtable.CmdSetScissor(draw->command_buffer, 0, 1, &scissor);

            // Draw
            device_data->vtable.CmdDrawIndexed(draw->command_buffer, pcmd->ElemCount, 1, idx_offset, vtx_offset, 0);

            idx_offset += pcmd->ElemCount;
        }
        vtx_offset += cmd_list->VtxBuffer.Size;
    }

   device_data->vtable.CmdEndRenderPass(draw->command_buffer);
<<<<<<< HEAD
   device_data->vtable.EndCommandBuffer(draw->command_buffer);
=======

   if (device_data->graphic_queue->family_index != present_queue->family_index)
   {
      /* Transfer the image back to the present queue family
       * image layout was already changed to present by the render pass 
       */
      imb.sType = VK_STRUCTURE_TYPE_IMAGE_MEMORY_BARRIER;
      imb.pNext = nullptr;
      imb.srcAccessMask = VK_ACCESS_COLOR_ATTACHMENT_WRITE_BIT;
      imb.dstAccessMask = VK_ACCESS_COLOR_ATTACHMENT_WRITE_BIT;
      imb.oldLayout = VK_IMAGE_LAYOUT_PRESENT_SRC_KHR;
      imb.newLayout = VK_IMAGE_LAYOUT_PRESENT_SRC_KHR;
      imb.image = data->images[image_index];
      imb.subresourceRange.aspectMask = VK_IMAGE_ASPECT_COLOR_BIT;
      imb.subresourceRange.baseMipLevel = 0;
      imb.subresourceRange.levelCount = 1;
      imb.subresourceRange.baseArrayLayer = 0;
      imb.subresourceRange.layerCount = 1;
      imb.srcQueueFamilyIndex = device_data->graphic_queue->family_index;
      imb.dstQueueFamilyIndex = present_queue->family_index;
      device_data->vtable.CmdPipelineBarrier(draw->command_buffer,
                                             VK_PIPELINE_STAGE_ALL_GRAPHICS_BIT,
                                             VK_PIPELINE_STAGE_ALL_GRAPHICS_BIT,
                                             0,          /* dependency flags */
                                             0, nullptr, /* memory barriers */
                                             0, nullptr, /* buffer memory barriers */
                                             1, &imb);   /* image memory barriers */
   }
>>>>>>> 4392cf2d

   device_data->vtable.EndCommandBuffer(draw->command_buffer);

   VkPipelineStageFlags *stages_wait = (VkPipelineStageFlags*) malloc(sizeof(VkPipelineStageFlags) * n_wait_semaphores);
   for (unsigned i = 0; i < n_wait_semaphores; i++)
   {
      // wait in the fragment stage until the swapchain image is ready
      stages_wait[i] = VK_PIPELINE_STAGE_FRAGMENT_SHADER_BIT;
   }
   
   VkSubmitInfo submit_info = {};
   submit_info.sType = VK_STRUCTURE_TYPE_SUBMIT_INFO;
   submit_info.commandBufferCount = 1;
   submit_info.pCommandBuffers = &draw->command_buffer;
<<<<<<< HEAD
   submit_info.pWaitDstStageMask = &stage_wait;
=======
   submit_info.pWaitDstStageMask = stages_wait;
>>>>>>> 4392cf2d
   submit_info.waitSemaphoreCount = n_wait_semaphores;
   submit_info.pWaitSemaphores = wait_semaphores;
   submit_info.signalSemaphoreCount = 1;
   submit_info.pSignalSemaphores = &draw->semaphore;

   device_data->vtable.QueueSubmit(device_data->graphic_queue->queue, 1, &submit_info, draw->fence);
<<<<<<< HEAD
=======
   
   free(stages_wait);
>>>>>>> 4392cf2d

   return draw;
}

static const uint32_t overlay_vert_spv[] = {
#include "overlay.vert.spv.h"
};
static const uint32_t overlay_frag_spv[] = {
#include "overlay.frag.spv.h"
};

static void setup_swapchain_data_pipeline(struct swapchain_data *data)
{
   struct device_data *device_data = data->device;
   VkShaderModule vert_module, frag_module;

   /* Create shader modules */
   VkShaderModuleCreateInfo vert_info = {};
   vert_info.sType = VK_STRUCTURE_TYPE_SHADER_MODULE_CREATE_INFO;
   vert_info.codeSize = sizeof(overlay_vert_spv);
   vert_info.pCode = overlay_vert_spv;
   VK_CHECK(device_data->vtable.CreateShaderModule(device_data->device,
                                                   &vert_info, NULL, &vert_module));
   VkShaderModuleCreateInfo frag_info = {};
   frag_info.sType = VK_STRUCTURE_TYPE_SHADER_MODULE_CREATE_INFO;
   frag_info.codeSize = sizeof(overlay_frag_spv);
   frag_info.pCode = (uint32_t*)overlay_frag_spv;
   VK_CHECK(device_data->vtable.CreateShaderModule(device_data->device,
                                                   &frag_info, NULL, &frag_module));

   /* Font sampler */
   VkSamplerCreateInfo sampler_info = {};
   sampler_info.sType = VK_STRUCTURE_TYPE_SAMPLER_CREATE_INFO;
   sampler_info.magFilter = VK_FILTER_LINEAR;
   sampler_info.minFilter = VK_FILTER_LINEAR;
   sampler_info.mipmapMode = VK_SAMPLER_MIPMAP_MODE_LINEAR;
   sampler_info.addressModeU = VK_SAMPLER_ADDRESS_MODE_REPEAT;
   sampler_info.addressModeV = VK_SAMPLER_ADDRESS_MODE_REPEAT;
   sampler_info.addressModeW = VK_SAMPLER_ADDRESS_MODE_REPEAT;
   sampler_info.minLod = -1000;
   sampler_info.maxLod = 1000;
   sampler_info.maxAnisotropy = 1.0f;
   VK_CHECK(device_data->vtable.CreateSampler(device_data->device, &sampler_info,
                                              NULL, &data->font_sampler));

   /* Descriptor pool */
   VkDescriptorPoolSize sampler_pool_size = {};
   sampler_pool_size.type = VK_DESCRIPTOR_TYPE_COMBINED_IMAGE_SAMPLER;
   sampler_pool_size.descriptorCount = 1;
   VkDescriptorPoolCreateInfo desc_pool_info = {};
   desc_pool_info.sType = VK_STRUCTURE_TYPE_DESCRIPTOR_POOL_CREATE_INFO;
   desc_pool_info.maxSets = 1;
   desc_pool_info.poolSizeCount = 1;
   desc_pool_info.pPoolSizes = &sampler_pool_size;
   VK_CHECK(device_data->vtable.CreateDescriptorPool(device_data->device,
                                                     &desc_pool_info,
                                                     NULL, &data->descriptor_pool));

   /* Descriptor layout */
   VkSampler sampler[1] = { data->font_sampler };
   VkDescriptorSetLayoutBinding binding[1] = {};
   binding[0].descriptorType = VK_DESCRIPTOR_TYPE_COMBINED_IMAGE_SAMPLER;
   binding[0].descriptorCount = 1;
   binding[0].stageFlags = VK_SHADER_STAGE_FRAGMENT_BIT;
   binding[0].pImmutableSamplers = sampler;
   VkDescriptorSetLayoutCreateInfo set_layout_info = {};
   set_layout_info.sType = VK_STRUCTURE_TYPE_DESCRIPTOR_SET_LAYOUT_CREATE_INFO;
   set_layout_info.bindingCount = 1;
   set_layout_info.pBindings = binding;
   VK_CHECK(device_data->vtable.CreateDescriptorSetLayout(device_data->device,
                                                          &set_layout_info,
                                                          NULL, &data->descriptor_layout));

   /* Descriptor set */
   VkDescriptorSetAllocateInfo alloc_info = {};
   alloc_info.sType = VK_STRUCTURE_TYPE_DESCRIPTOR_SET_ALLOCATE_INFO;
   alloc_info.descriptorPool = data->descriptor_pool;
   alloc_info.descriptorSetCount = 1;
   alloc_info.pSetLayouts = &data->descriptor_layout;
   VK_CHECK(device_data->vtable.AllocateDescriptorSets(device_data->device,
                                                       &alloc_info,
                                                       &data->descriptor_set));

   /* Constants: we are using 'vec2 offset' and 'vec2 scale' instead of a full
    * 3d projection matrix
    */
   VkPushConstantRange push_constants[1] = {};
   push_constants[0].stageFlags = VK_SHADER_STAGE_VERTEX_BIT;
   push_constants[0].offset = sizeof(float) * 0;
   push_constants[0].size = sizeof(float) * 4;
   VkPipelineLayoutCreateInfo layout_info = {};
   layout_info.sType = VK_STRUCTURE_TYPE_PIPELINE_LAYOUT_CREATE_INFO;
   layout_info.setLayoutCount = 1;
   layout_info.pSetLayouts = &data->descriptor_layout;
   layout_info.pushConstantRangeCount = 1;
   layout_info.pPushConstantRanges = push_constants;
   VK_CHECK(device_data->vtable.CreatePipelineLayout(device_data->device,
                                                     &layout_info,
                                                     NULL, &data->pipeline_layout));

   VkPipelineShaderStageCreateInfo stage[2] = {};
   stage[0].sType = VK_STRUCTURE_TYPE_PIPELINE_SHADER_STAGE_CREATE_INFO;
   stage[0].stage = VK_SHADER_STAGE_VERTEX_BIT;
   stage[0].module = vert_module;
   stage[0].pName = "main";
   stage[1].sType = VK_STRUCTURE_TYPE_PIPELINE_SHADER_STAGE_CREATE_INFO;
   stage[1].stage = VK_SHADER_STAGE_FRAGMENT_BIT;
   stage[1].module = frag_module;
   stage[1].pName = "main";

   VkVertexInputBindingDescription binding_desc[1] = {};
   binding_desc[0].stride = sizeof(ImDrawVert);
   binding_desc[0].inputRate = VK_VERTEX_INPUT_RATE_VERTEX;

   VkVertexInputAttributeDescription attribute_desc[3] = {};
   attribute_desc[0].location = 0;
   attribute_desc[0].binding = binding_desc[0].binding;
   attribute_desc[0].format = VK_FORMAT_R32G32_SFLOAT;
   attribute_desc[0].offset = IM_OFFSETOF(ImDrawVert, pos);
   attribute_desc[1].location = 1;
   attribute_desc[1].binding = binding_desc[0].binding;
   attribute_desc[1].format = VK_FORMAT_R32G32_SFLOAT;
   attribute_desc[1].offset = IM_OFFSETOF(ImDrawVert, uv);
   attribute_desc[2].location = 2;
   attribute_desc[2].binding = binding_desc[0].binding;
   attribute_desc[2].format = VK_FORMAT_R8G8B8A8_UNORM;
   attribute_desc[2].offset = IM_OFFSETOF(ImDrawVert, col);

   VkPipelineVertexInputStateCreateInfo vertex_info = {};
   vertex_info.sType = VK_STRUCTURE_TYPE_PIPELINE_VERTEX_INPUT_STATE_CREATE_INFO;
   vertex_info.vertexBindingDescriptionCount = 1;
   vertex_info.pVertexBindingDescriptions = binding_desc;
   vertex_info.vertexAttributeDescriptionCount = 3;
   vertex_info.pVertexAttributeDescriptions = attribute_desc;

   VkPipelineInputAssemblyStateCreateInfo ia_info = {};
   ia_info.sType = VK_STRUCTURE_TYPE_PIPELINE_INPUT_ASSEMBLY_STATE_CREATE_INFO;
   ia_info.topology = VK_PRIMITIVE_TOPOLOGY_TRIANGLE_LIST;

   VkPipelineViewportStateCreateInfo viewport_info = {};
   viewport_info.sType = VK_STRUCTURE_TYPE_PIPELINE_VIEWPORT_STATE_CREATE_INFO;
   viewport_info.viewportCount = 1;
   viewport_info.scissorCount = 1;

   VkPipelineRasterizationStateCreateInfo raster_info = {};
   raster_info.sType = VK_STRUCTURE_TYPE_PIPELINE_RASTERIZATION_STATE_CREATE_INFO;
   raster_info.polygonMode = VK_POLYGON_MODE_FILL;
   raster_info.cullMode = VK_CULL_MODE_NONE;
   raster_info.frontFace = VK_FRONT_FACE_COUNTER_CLOCKWISE;
   raster_info.lineWidth = 1.0f;

   VkPipelineMultisampleStateCreateInfo ms_info = {};
   ms_info.sType = VK_STRUCTURE_TYPE_PIPELINE_MULTISAMPLE_STATE_CREATE_INFO;
   ms_info.rasterizationSamples = VK_SAMPLE_COUNT_1_BIT;

   VkPipelineColorBlendAttachmentState color_attachment[1] = {};
   color_attachment[0].blendEnable = VK_TRUE;
   color_attachment[0].srcColorBlendFactor = VK_BLEND_FACTOR_SRC_ALPHA;
   color_attachment[0].dstColorBlendFactor = VK_BLEND_FACTOR_ONE_MINUS_SRC_ALPHA;
   color_attachment[0].colorBlendOp = VK_BLEND_OP_ADD;
   color_attachment[0].srcAlphaBlendFactor = VK_BLEND_FACTOR_ONE_MINUS_SRC_ALPHA;
   color_attachment[0].dstAlphaBlendFactor = VK_BLEND_FACTOR_ZERO;
   color_attachment[0].alphaBlendOp = VK_BLEND_OP_ADD;
   color_attachment[0].colorWriteMask = VK_COLOR_COMPONENT_R_BIT |
      VK_COLOR_COMPONENT_G_BIT | VK_COLOR_COMPONENT_B_BIT | VK_COLOR_COMPONENT_A_BIT;

   VkPipelineDepthStencilStateCreateInfo depth_info = {};
   depth_info.sType = VK_STRUCTURE_TYPE_PIPELINE_DEPTH_STENCIL_STATE_CREATE_INFO;

   VkPipelineColorBlendStateCreateInfo blend_info = {};
   blend_info.sType = VK_STRUCTURE_TYPE_PIPELINE_COLOR_BLEND_STATE_CREATE_INFO;
   blend_info.attachmentCount = 1;
   blend_info.pAttachments = color_attachment;

   VkDynamicState dynamic_states[2] = { VK_DYNAMIC_STATE_VIEWPORT, VK_DYNAMIC_STATE_SCISSOR };
   VkPipelineDynamicStateCreateInfo dynamic_state = {};
   dynamic_state.sType = VK_STRUCTURE_TYPE_PIPELINE_DYNAMIC_STATE_CREATE_INFO;
   dynamic_state.dynamicStateCount = (uint32_t)IM_ARRAYSIZE(dynamic_states);
   dynamic_state.pDynamicStates = dynamic_states;

   VkGraphicsPipelineCreateInfo info = {};
   info.sType = VK_STRUCTURE_TYPE_GRAPHICS_PIPELINE_CREATE_INFO;
   info.flags = 0;
   info.stageCount = 2;
   info.pStages = stage;
   info.pVertexInputState = &vertex_info;
   info.pInputAssemblyState = &ia_info;
   info.pViewportState = &viewport_info;
   info.pRasterizationState = &raster_info;
   info.pMultisampleState = &ms_info;
   info.pDepthStencilState = &depth_info;
   info.pColorBlendState = &blend_info;
   info.pDynamicState = &dynamic_state;
   info.layout = data->pipeline_layout;
   info.renderPass = data->render_pass;
   VK_CHECK(
      device_data->vtable.CreateGraphicsPipelines(device_data->device, VK_NULL_HANDLE,
                                                  1, &info,
                                                  NULL, &data->pipeline));

   device_data->vtable.DestroyShaderModule(device_data->device, vert_module, NULL);
   device_data->vtable.DestroyShaderModule(device_data->device, frag_module, NULL);

   ImGuiIO& io = ImGui::GetIO();
   unsigned char* pixels;
   int width, height;
   io.Fonts->GetTexDataAsRGBA32(&pixels, &width, &height);

   /* Font image */
   VkImageCreateInfo image_info = {};
   image_info.sType = VK_STRUCTURE_TYPE_IMAGE_CREATE_INFO;
   image_info.imageType = VK_IMAGE_TYPE_2D;
   image_info.format = VK_FORMAT_R8G8B8A8_UNORM;
   image_info.extent.width = width;
   image_info.extent.height = height;
   image_info.extent.depth = 1;
   image_info.mipLevels = 1;
   image_info.arrayLayers = 1;
   image_info.samples = VK_SAMPLE_COUNT_1_BIT;
   image_info.tiling = VK_IMAGE_TILING_OPTIMAL;
   image_info.usage = VK_IMAGE_USAGE_SAMPLED_BIT | VK_IMAGE_USAGE_TRANSFER_DST_BIT;
   image_info.sharingMode = VK_SHARING_MODE_EXCLUSIVE;
   image_info.initialLayout = VK_IMAGE_LAYOUT_UNDEFINED;
   VK_CHECK(device_data->vtable.CreateImage(device_data->device, &image_info,
                                            NULL, &data->font_image));
   VkMemoryRequirements font_image_req;
   device_data->vtable.GetImageMemoryRequirements(device_data->device,
                                                  data->font_image, &font_image_req);
   VkMemoryAllocateInfo image_alloc_info = {};
   image_alloc_info.sType = VK_STRUCTURE_TYPE_MEMORY_ALLOCATE_INFO;
   image_alloc_info.allocationSize = font_image_req.size;
   image_alloc_info.memoryTypeIndex = vk_memory_type(device_data,
                                                     VK_MEMORY_PROPERTY_DEVICE_LOCAL_BIT,
                                                     font_image_req.memoryTypeBits);
   VK_CHECK(device_data->vtable.AllocateMemory(device_data->device, &image_alloc_info,
                                               NULL, &data->font_mem));
   VK_CHECK(device_data->vtable.BindImageMemory(device_data->device,
                                                data->font_image,
                                                data->font_mem, 0));

   /* Font image view */
   VkImageViewCreateInfo view_info = {};
   view_info.sType = VK_STRUCTURE_TYPE_IMAGE_VIEW_CREATE_INFO;
   view_info.image = data->font_image;
   view_info.viewType = VK_IMAGE_VIEW_TYPE_2D;
   view_info.format = VK_FORMAT_R8G8B8A8_UNORM;
   view_info.subresourceRange.aspectMask = VK_IMAGE_ASPECT_COLOR_BIT;
   view_info.subresourceRange.levelCount = 1;
   view_info.subresourceRange.layerCount = 1;
   VK_CHECK(device_data->vtable.CreateImageView(device_data->device, &view_info,
                                                NULL, &data->font_image_view));

   /* Descriptor set */
   VkDescriptorImageInfo desc_image[1] = {};
   desc_image[0].sampler = data->font_sampler;
   desc_image[0].imageView = data->font_image_view;
   desc_image[0].imageLayout = VK_IMAGE_LAYOUT_SHADER_READ_ONLY_OPTIMAL;
   VkWriteDescriptorSet write_desc[1] = {};
   write_desc[0].sType = VK_STRUCTURE_TYPE_WRITE_DESCRIPTOR_SET;
   write_desc[0].dstSet = data->descriptor_set;
   write_desc[0].descriptorCount = 1;
   write_desc[0].descriptorType = VK_DESCRIPTOR_TYPE_COMBINED_IMAGE_SAMPLER;
   write_desc[0].pImageInfo = desc_image;
   device_data->vtable.UpdateDescriptorSets(device_data->device, 1, write_desc, 0, NULL);
}

static void setup_swapchain_data(struct swapchain_data *data,
                                 const VkSwapchainCreateInfoKHR *pCreateInfo)
{
   data->width = pCreateInfo->imageExtent.width;
   data->height = pCreateInfo->imageExtent.height;
   data->format = pCreateInfo->imageFormat;

   data->imgui_context = ImGui::CreateContext();
   ImGui::SetCurrentContext(data->imgui_context);

   ImGui::GetIO().IniFilename = NULL;
   ImGui::GetIO().DisplaySize = ImVec2((float)data->width, (float)data->height);

   struct device_data *device_data = data->device;

   /* Render pass */
   VkAttachmentDescription attachment_desc = {};
   attachment_desc.format = pCreateInfo->imageFormat;
   attachment_desc.samples = VK_SAMPLE_COUNT_1_BIT;
   attachment_desc.loadOp = VK_ATTACHMENT_LOAD_OP_LOAD;
   attachment_desc.storeOp = VK_ATTACHMENT_STORE_OP_STORE;
   attachment_desc.stencilLoadOp = VK_ATTACHMENT_LOAD_OP_DONT_CARE;
   attachment_desc.stencilStoreOp = VK_ATTACHMENT_STORE_OP_DONT_CARE;
   attachment_desc.initialLayout = VK_IMAGE_LAYOUT_COLOR_ATTACHMENT_OPTIMAL;
   attachment_desc.finalLayout = VK_IMAGE_LAYOUT_PRESENT_SRC_KHR;
   VkAttachmentReference color_attachment = {};
   color_attachment.attachment = 0;
   color_attachment.layout = VK_IMAGE_LAYOUT_COLOR_ATTACHMENT_OPTIMAL;
   VkSubpassDescription subpass = {};
   subpass.pipelineBindPoint = VK_PIPELINE_BIND_POINT_GRAPHICS;
   subpass.colorAttachmentCount = 1;
   subpass.pColorAttachments = &color_attachment;
   VkSubpassDependency dependency = {};
   dependency.srcSubpass = VK_SUBPASS_EXTERNAL;
   dependency.dstSubpass = 0;
   dependency.srcStageMask = VK_PIPELINE_STAGE_COLOR_ATTACHMENT_OUTPUT_BIT;
   dependency.dstStageMask = VK_PIPELINE_STAGE_COLOR_ATTACHMENT_OUTPUT_BIT;
   dependency.srcAccessMask = 0;
   dependency.dstAccessMask = VK_ACCESS_COLOR_ATTACHMENT_WRITE_BIT;
   VkRenderPassCreateInfo render_pass_info = {};
   render_pass_info.sType = VK_STRUCTURE_TYPE_RENDER_PASS_CREATE_INFO;
   render_pass_info.attachmentCount = 1;
   render_pass_info.pAttachments = &attachment_desc;
   render_pass_info.subpassCount = 1;
   render_pass_info.pSubpasses = &subpass;
   render_pass_info.dependencyCount = 1;
   render_pass_info.pDependencies = &dependency;
   VK_CHECK(device_data->vtable.CreateRenderPass(device_data->device,
                                                 &render_pass_info,
                                                 NULL, &data->render_pass));

   setup_swapchain_data_pipeline(data);

   VK_CHECK(device_data->vtable.GetSwapchainImagesKHR(device_data->device,
                                                      data->swapchain,
                                                      &data->n_images,
                                                      NULL));

   data->images = ralloc_array(data, VkImage, data->n_images);
   data->image_views = ralloc_array(data, VkImageView, data->n_images);
   data->framebuffers = ralloc_array(data, VkFramebuffer, data->n_images);

   VK_CHECK(device_data->vtable.GetSwapchainImagesKHR(device_data->device,
                                                      data->swapchain,
                                                      &data->n_images,
                                                      data->images));

   /* Image views */
   VkImageViewCreateInfo view_info = {};
   view_info.sType = VK_STRUCTURE_TYPE_IMAGE_VIEW_CREATE_INFO;
   view_info.viewType = VK_IMAGE_VIEW_TYPE_2D;
   view_info.format = pCreateInfo->imageFormat;
   view_info.components.r = VK_COMPONENT_SWIZZLE_R;
   view_info.components.g = VK_COMPONENT_SWIZZLE_G;
   view_info.components.b = VK_COMPONENT_SWIZZLE_B;
   view_info.components.a = VK_COMPONENT_SWIZZLE_A;
   view_info.subresourceRange = { VK_IMAGE_ASPECT_COLOR_BIT, 0, 1, 0, 1 };
   for (uint32_t i = 0; i < data->n_images; i++) {
      view_info.image = data->images[i];
      VK_CHECK(device_data->vtable.CreateImageView(device_data->device,
                                                   &view_info, NULL,
                                                   &data->image_views[i]));
   }

   /* Framebuffers */
   VkImageView attachment[1];
   VkFramebufferCreateInfo fb_info = {};
   fb_info.sType = VK_STRUCTURE_TYPE_FRAMEBUFFER_CREATE_INFO;
   fb_info.renderPass = data->render_pass;
   fb_info.attachmentCount = 1;
   fb_info.pAttachments = attachment;
   fb_info.width = data->width;
   fb_info.height = data->height;
   fb_info.layers = 1;
   for (uint32_t i = 0; i < data->n_images; i++) {
      attachment[0] = data->image_views[i];
      VK_CHECK(device_data->vtable.CreateFramebuffer(device_data->device, &fb_info,
                                                     NULL, &data->framebuffers[i]));
   }

   /* Command buffer pool */
   VkCommandPoolCreateInfo cmd_buffer_pool_info = {};
   cmd_buffer_pool_info.sType = VK_STRUCTURE_TYPE_COMMAND_POOL_CREATE_INFO;
   cmd_buffer_pool_info.flags = VK_COMMAND_POOL_CREATE_RESET_COMMAND_BUFFER_BIT;
   cmd_buffer_pool_info.queueFamilyIndex = device_data->graphic_queue->family_index;
   VK_CHECK(device_data->vtable.CreateCommandPool(device_data->device,
                                                  &cmd_buffer_pool_info,
                                                  NULL, &data->command_pool));
}

static void shutdown_swapchain_data(struct swapchain_data *data)
{
   struct device_data *device_data = data->device;

   list_for_each_entry_safe(struct overlay_draw, draw, &data->draws, link) {
      device_data->vtable.DestroySemaphore(device_data->device, draw->semaphore, NULL);
      device_data->vtable.DestroyFence(device_data->device, draw->fence, NULL);
      device_data->vtable.DestroyBuffer(device_data->device, draw->vertex_buffer, NULL);
      device_data->vtable.DestroyBuffer(device_data->device, draw->index_buffer, NULL);
      device_data->vtable.FreeMemory(device_data->device, draw->vertex_buffer_mem, NULL);
      device_data->vtable.FreeMemory(device_data->device, draw->index_buffer_mem, NULL);
   }

   for (uint32_t i = 0; i < data->n_images; i++) {
      device_data->vtable.DestroyImageView(device_data->device, data->image_views[i], NULL);
      device_data->vtable.DestroyFramebuffer(device_data->device, data->framebuffers[i], NULL);
   }

   device_data->vtable.DestroyRenderPass(device_data->device, data->render_pass, NULL);

   device_data->vtable.DestroyCommandPool(device_data->device, data->command_pool, NULL);

   device_data->vtable.DestroyPipeline(device_data->device, data->pipeline, NULL);
   device_data->vtable.DestroyPipelineLayout(device_data->device, data->pipeline_layout, NULL);

   device_data->vtable.DestroyDescriptorPool(device_data->device,
                                             data->descriptor_pool, NULL);
   device_data->vtable.DestroyDescriptorSetLayout(device_data->device,
                                                  data->descriptor_layout, NULL);

   device_data->vtable.DestroySampler(device_data->device, data->font_sampler, NULL);
   device_data->vtable.DestroyImageView(device_data->device, data->font_image_view, NULL);
   device_data->vtable.DestroyImage(device_data->device, data->font_image, NULL);
   device_data->vtable.FreeMemory(device_data->device, data->font_mem, NULL);

   device_data->vtable.DestroyBuffer(device_data->device, data->upload_font_buffer, NULL);
   device_data->vtable.FreeMemory(device_data->device, data->upload_font_buffer_mem, NULL);

   ImGui::DestroyContext(data->imgui_context);
}

static struct overlay_draw *before_present(struct swapchain_data *swapchain_data,
<<<<<<< HEAD
=======
                                           struct queue_data *present_queue,
>>>>>>> 4392cf2d
                                           const VkSemaphore *wait_semaphores,
                                           unsigned n_wait_semaphores,
                                           unsigned imageIndex)
{
   struct instance_data *instance_data = swapchain_data->device->instance;
   struct overlay_draw *draw = NULL;

   snapshot_swapchain_frame(swapchain_data);

   if (!instance_data->params.no_display && swapchain_data->n_frames > 0) {
      compute_swapchain_display(swapchain_data);
<<<<<<< HEAD
      draw = render_swapchain_display(swapchain_data,
=======
      draw = render_swapchain_display(swapchain_data, present_queue,
>>>>>>> 4392cf2d
                                      wait_semaphores, n_wait_semaphores,
                                      imageIndex);
   }

   return draw;
}

static VkResult overlay_CreateSwapchainKHR(
    VkDevice                                    device,
    const VkSwapchainCreateInfoKHR*             pCreateInfo,
    const VkAllocationCallbacks*                pAllocator,
    VkSwapchainKHR*                             pSwapchain)
{
   struct device_data *device_data = FIND(struct device_data, device);
   VkResult result = device_data->vtable.CreateSwapchainKHR(device, pCreateInfo, pAllocator, pSwapchain);
   if (result != VK_SUCCESS) return result;

   struct swapchain_data *swapchain_data = new_swapchain_data(*pSwapchain, device_data);
   setup_swapchain_data(swapchain_data, pCreateInfo);
   return result;
}

static void overlay_DestroySwapchainKHR(
    VkDevice                                    device,
    VkSwapchainKHR                              swapchain,
    const VkAllocationCallbacks*                pAllocator)
{
   struct swapchain_data *swapchain_data =
      FIND(struct swapchain_data, swapchain);

   shutdown_swapchain_data(swapchain_data);
   swapchain_data->device->vtable.DestroySwapchainKHR(device, swapchain, pAllocator);
   destroy_swapchain_data(swapchain_data);
}

static VkResult overlay_QueuePresentKHR(
    VkQueue                                     queue,
    const VkPresentInfoKHR*                     pPresentInfo)
{
   struct queue_data *queue_data = FIND(struct queue_data, queue);
   struct device_data *device_data = queue_data->device;
   struct instance_data *instance_data = device_data->instance;
   uint32_t query_results[OVERLAY_QUERY_COUNT];

   device_data->frame_stats.stats[OVERLAY_PARAM_ENABLED_frame]++;

   if (list_length(&queue_data->running_command_buffer) > 0) {
      /* Before getting the query results, make sure the operations have
       * completed.
       */
      VK_CHECK(device_data->vtable.ResetFences(device_data->device,
                                               1, &queue_data->queries_fence));
      VK_CHECK(device_data->vtable.QueueSubmit(queue, 0, NULL, queue_data->queries_fence));
      VK_CHECK(device_data->vtable.WaitForFences(device_data->device,
                                                 1, &queue_data->queries_fence,
                                                 VK_FALSE, UINT64_MAX));

      /* Now get the results. */
      list_for_each_entry_safe(struct command_buffer_data, cmd_buffer_data,
                               &queue_data->running_command_buffer, link) {
         list_delinit(&cmd_buffer_data->link);

         if (cmd_buffer_data->pipeline_query_pool) {
            memset(query_results, 0, sizeof(query_results));
            VK_CHECK(device_data->vtable.GetQueryPoolResults(device_data->device,
                                                             cmd_buffer_data->pipeline_query_pool,
                                                             cmd_buffer_data->query_index, 1,
                                                             sizeof(uint32_t) * OVERLAY_QUERY_COUNT,
                                                             query_results, 0, VK_QUERY_RESULT_WAIT_BIT));

            for (uint32_t i = OVERLAY_PARAM_ENABLED_vertices;
                 i <= OVERLAY_PARAM_ENABLED_compute_invocations; i++) {
               device_data->frame_stats.stats[i] += query_results[i - OVERLAY_PARAM_ENABLED_vertices];
            }
         }
         if (cmd_buffer_data->timestamp_query_pool) {
            uint64_t gpu_timestamps[2] = { 0 };
            VK_CHECK(device_data->vtable.GetQueryPoolResults(device_data->device,
                                                             cmd_buffer_data->timestamp_query_pool,
                                                             cmd_buffer_data->query_index * 2, 2,
                                                             2 * sizeof(uint64_t), gpu_timestamps, sizeof(uint64_t),
                                                             VK_QUERY_RESULT_WAIT_BIT | VK_QUERY_RESULT_64_BIT));

            gpu_timestamps[0] &= queue_data->timestamp_mask;
            gpu_timestamps[1] &= queue_data->timestamp_mask;
            device_data->frame_stats.stats[OVERLAY_PARAM_ENABLED_gpu_timing] +=
               (gpu_timestamps[1] - gpu_timestamps[0]) *
               device_data->properties.limits.timestampPeriod;
         }
      }
   }

   /* Otherwise we need to add our overlay drawing semaphore to the list of
    * semaphores to wait on. If we don't do that the presented picture might
    * be have incomplete overlay drawings.
    */
   VkResult result = VK_SUCCESS;
   if (instance_data->params.no_display) {
      for (uint32_t i = 0; i < pPresentInfo->swapchainCount; i++) {
         VkSwapchainKHR swapchain = pPresentInfo->pSwapchains[i];
         struct swapchain_data *swapchain_data =
            FIND(struct swapchain_data, swapchain);

         uint32_t image_index = pPresentInfo->pImageIndices[i];

         before_present(swapchain_data,
                        queue_data,
                        pPresentInfo->pWaitSemaphores,
                        pPresentInfo->waitSemaphoreCount,
                        image_index);

         VkPresentInfoKHR present_info = *pPresentInfo;
         present_info.swapchainCount = 1;
         present_info.pSwapchains = &swapchain;
         present_info.pImageIndices = &image_index;

         uint64_t ts0 = os_time_get();
         result = queue_data->device->vtable.QueuePresentKHR(queue, &present_info);
         uint64_t ts1 = os_time_get();
         swapchain_data->frame_stats.stats[OVERLAY_PARAM_ENABLED_present_timing] += ts1 - ts0;
      }
   } else {
      for (uint32_t i = 0; i < pPresentInfo->swapchainCount; i++) {
         VkSwapchainKHR swapchain = pPresentInfo->pSwapchains[i];
         struct swapchain_data *swapchain_data =
            FIND(struct swapchain_data, swapchain);

         uint32_t image_index = pPresentInfo->pImageIndices[i];

         VkPresentInfoKHR present_info = *pPresentInfo;
         present_info.swapchainCount = 1;
         present_info.pSwapchains = &swapchain;
         present_info.pImageIndices = &image_index;

         struct overlay_draw *draw = before_present(swapchain_data,
                                                    queue_data,
                                                    pPresentInfo->pWaitSemaphores,
                                                    pPresentInfo->waitSemaphoreCount,
                                                    image_index);

<<<<<<< HEAD
         uint32_t image_index = pPresentInfo->pImageIndices[i];

         struct overlay_draw *draw = before_present(swapchain_data,
                                                    pPresentInfo->pWaitSemaphores,
                                                    pPresentInfo->waitSemaphoreCount,
                                                    image_index);

=======
>>>>>>> 4392cf2d
         /* Because the submission of the overlay draw waits on the semaphores
          * handed for present, we don't need to have this present operation
          * wait on them as well, we can just wait on the overlay submission
          * semaphore.
          */
         present_info.pWaitSemaphores = &draw->semaphore;
         present_info.waitSemaphoreCount = 1;

         uint64_t ts0 = os_time_get();
         VkResult chain_result = queue_data->device->vtable.QueuePresentKHR(queue, &present_info);
         uint64_t ts1 = os_time_get();
         swapchain_data->frame_stats.stats[OVERLAY_PARAM_ENABLED_present_timing] += ts1 - ts0;
         if (pPresentInfo->pResults)
            pPresentInfo->pResults[i] = chain_result;
         if (chain_result != VK_SUCCESS && result == VK_SUCCESS)
            result = chain_result;
      }
   }
   return result;
}

static VkResult overlay_AcquireNextImageKHR(
    VkDevice                                    device,
    VkSwapchainKHR                              swapchain,
    uint64_t                                    timeout,
    VkSemaphore                                 semaphore,
    VkFence                                     fence,
    uint32_t*                                   pImageIndex)
{
   struct swapchain_data *swapchain_data =
      FIND(struct swapchain_data, swapchain);
   struct device_data *device_data = swapchain_data->device;

   uint64_t ts0 = os_time_get();
   VkResult result = device_data->vtable.AcquireNextImageKHR(device, swapchain, timeout,
                                                             semaphore, fence, pImageIndex);
   uint64_t ts1 = os_time_get();

   swapchain_data->frame_stats.stats[OVERLAY_PARAM_ENABLED_acquire_timing] += ts1 - ts0;
   swapchain_data->frame_stats.stats[OVERLAY_PARAM_ENABLED_acquire]++;

   return result;
}

static VkResult overlay_AcquireNextImage2KHR(
    VkDevice                                    device,
    const VkAcquireNextImageInfoKHR*            pAcquireInfo,
    uint32_t*                                   pImageIndex)
{
   struct swapchain_data *swapchain_data =
      FIND(struct swapchain_data, pAcquireInfo->swapchain);
   struct device_data *device_data = swapchain_data->device;

   uint64_t ts0 = os_time_get();
   VkResult result = device_data->vtable.AcquireNextImage2KHR(device, pAcquireInfo, pImageIndex);
   uint64_t ts1 = os_time_get();

   swapchain_data->frame_stats.stats[OVERLAY_PARAM_ENABLED_acquire_timing] += ts1 - ts0;
   swapchain_data->frame_stats.stats[OVERLAY_PARAM_ENABLED_acquire]++;

   return result;
}

static void overlay_CmdDraw(
    VkCommandBuffer                             commandBuffer,
    uint32_t                                    vertexCount,
    uint32_t                                    instanceCount,
    uint32_t                                    firstVertex,
    uint32_t                                    firstInstance)
{
   struct command_buffer_data *cmd_buffer_data =
      FIND(struct command_buffer_data, commandBuffer);
   cmd_buffer_data->stats.stats[OVERLAY_PARAM_ENABLED_draw]++;
   struct device_data *device_data = cmd_buffer_data->device;
   device_data->vtable.CmdDraw(commandBuffer, vertexCount, instanceCount,
                               firstVertex, firstInstance);
}

static void overlay_CmdDrawIndexed(
    VkCommandBuffer                             commandBuffer,
    uint32_t                                    indexCount,
    uint32_t                                    instanceCount,
    uint32_t                                    firstIndex,
    int32_t                                     vertexOffset,
    uint32_t                                    firstInstance)
{
   struct command_buffer_data *cmd_buffer_data =
      FIND(struct command_buffer_data, commandBuffer);
   cmd_buffer_data->stats.stats[OVERLAY_PARAM_ENABLED_draw_indexed]++;
   struct device_data *device_data = cmd_buffer_data->device;
   device_data->vtable.CmdDrawIndexed(commandBuffer, indexCount, instanceCount,
                                      firstIndex, vertexOffset, firstInstance);
}

static void overlay_CmdDrawIndirect(
    VkCommandBuffer                             commandBuffer,
    VkBuffer                                    buffer,
    VkDeviceSize                                offset,
    uint32_t                                    drawCount,
    uint32_t                                    stride)
{
   struct command_buffer_data *cmd_buffer_data =
      FIND(struct command_buffer_data, commandBuffer);
   cmd_buffer_data->stats.stats[OVERLAY_PARAM_ENABLED_draw_indirect]++;
   struct device_data *device_data = cmd_buffer_data->device;
   device_data->vtable.CmdDrawIndirect(commandBuffer, buffer, offset, drawCount, stride);
}

static void overlay_CmdDrawIndexedIndirect(
    VkCommandBuffer                             commandBuffer,
    VkBuffer                                    buffer,
    VkDeviceSize                                offset,
    uint32_t                                    drawCount,
    uint32_t                                    stride)
{
   struct command_buffer_data *cmd_buffer_data =
      FIND(struct command_buffer_data, commandBuffer);
   cmd_buffer_data->stats.stats[OVERLAY_PARAM_ENABLED_draw_indexed_indirect]++;
   struct device_data *device_data = cmd_buffer_data->device;
   device_data->vtable.CmdDrawIndexedIndirect(commandBuffer, buffer, offset, drawCount, stride);
}

static void overlay_CmdDrawIndirectCount(
    VkCommandBuffer                             commandBuffer,
    VkBuffer                                    buffer,
    VkDeviceSize                                offset,
    VkBuffer                                    countBuffer,
    VkDeviceSize                                countBufferOffset,
    uint32_t                                    maxDrawCount,
    uint32_t                                    stride)
{
   struct command_buffer_data *cmd_buffer_data =
      FIND(struct command_buffer_data, commandBuffer);
   cmd_buffer_data->stats.stats[OVERLAY_PARAM_ENABLED_draw_indirect_count]++;
   struct device_data *device_data = cmd_buffer_data->device;
   device_data->vtable.CmdDrawIndirectCount(commandBuffer, buffer, offset,
                                            countBuffer, countBufferOffset,
                                            maxDrawCount, stride);
}

static void overlay_CmdDrawIndexedIndirectCount(
    VkCommandBuffer                             commandBuffer,
    VkBuffer                                    buffer,
    VkDeviceSize                                offset,
    VkBuffer                                    countBuffer,
    VkDeviceSize                                countBufferOffset,
    uint32_t                                    maxDrawCount,
    uint32_t                                    stride)
{
   struct command_buffer_data *cmd_buffer_data =
      FIND(struct command_buffer_data, commandBuffer);
   cmd_buffer_data->stats.stats[OVERLAY_PARAM_ENABLED_draw_indexed_indirect_count]++;
   struct device_data *device_data = cmd_buffer_data->device;
   device_data->vtable.CmdDrawIndexedIndirectCount(commandBuffer, buffer, offset,
                                                   countBuffer, countBufferOffset,
                                                   maxDrawCount, stride);
}

static void overlay_CmdDispatch(
    VkCommandBuffer                             commandBuffer,
    uint32_t                                    groupCountX,
    uint32_t                                    groupCountY,
    uint32_t                                    groupCountZ)
{
   struct command_buffer_data *cmd_buffer_data =
      FIND(struct command_buffer_data, commandBuffer);
   cmd_buffer_data->stats.stats[OVERLAY_PARAM_ENABLED_dispatch]++;
   struct device_data *device_data = cmd_buffer_data->device;
   device_data->vtable.CmdDispatch(commandBuffer, groupCountX, groupCountY, groupCountZ);
}

static void overlay_CmdDispatchIndirect(
    VkCommandBuffer                             commandBuffer,
    VkBuffer                                    buffer,
    VkDeviceSize                                offset)
{
   struct command_buffer_data *cmd_buffer_data =
      FIND(struct command_buffer_data, commandBuffer);
   cmd_buffer_data->stats.stats[OVERLAY_PARAM_ENABLED_dispatch_indirect]++;
   struct device_data *device_data = cmd_buffer_data->device;
   device_data->vtable.CmdDispatchIndirect(commandBuffer, buffer, offset);
}

static void overlay_CmdBindPipeline(
    VkCommandBuffer                             commandBuffer,
    VkPipelineBindPoint                         pipelineBindPoint,
    VkPipeline                                  pipeline)
{
   struct command_buffer_data *cmd_buffer_data =
      FIND(struct command_buffer_data, commandBuffer);
   switch (pipelineBindPoint) {
   case VK_PIPELINE_BIND_POINT_GRAPHICS: cmd_buffer_data->stats.stats[OVERLAY_PARAM_ENABLED_pipeline_graphics]++; break;
   case VK_PIPELINE_BIND_POINT_COMPUTE: cmd_buffer_data->stats.stats[OVERLAY_PARAM_ENABLED_pipeline_compute]++; break;
   case VK_PIPELINE_BIND_POINT_RAY_TRACING_NV: cmd_buffer_data->stats.stats[OVERLAY_PARAM_ENABLED_pipeline_raytracing]++; break;
   default: break;
   }
   struct device_data *device_data = cmd_buffer_data->device;
   device_data->vtable.CmdBindPipeline(commandBuffer, pipelineBindPoint, pipeline);
}

static VkResult overlay_BeginCommandBuffer(
    VkCommandBuffer                             commandBuffer,
    const VkCommandBufferBeginInfo*             pBeginInfo)
{
   struct command_buffer_data *cmd_buffer_data =
      FIND(struct command_buffer_data, commandBuffer);
   struct device_data *device_data = cmd_buffer_data->device;

   memset(&cmd_buffer_data->stats, 0, sizeof(cmd_buffer_data->stats));

   /* We don't record any query in secondary command buffers, just make sure
    * we have the right inheritance.
    */
   if (cmd_buffer_data->level == VK_COMMAND_BUFFER_LEVEL_SECONDARY) {
      VkCommandBufferBeginInfo *begin_info = (VkCommandBufferBeginInfo *)
         clone_chain((const struct VkBaseInStructure *)pBeginInfo);
      VkCommandBufferInheritanceInfo *parent_inhe_info = (VkCommandBufferInheritanceInfo *)
         vk_find_struct(begin_info, COMMAND_BUFFER_INHERITANCE_INFO);
      VkCommandBufferInheritanceInfo inhe_info = {
         VK_STRUCTURE_TYPE_COMMAND_BUFFER_INHERITANCE_INFO,
         NULL,
         VK_NULL_HANDLE,
         0,
         VK_NULL_HANDLE,
         VK_FALSE,
         0,
         overlay_query_flags,
      };

      if (parent_inhe_info)
         parent_inhe_info->pipelineStatistics = overlay_query_flags;
      else {
         inhe_info.pNext = begin_info->pNext;
         begin_info->pNext = &inhe_info;
      }

      VkResult result = device_data->vtable.BeginCommandBuffer(commandBuffer, pBeginInfo);

      if (!parent_inhe_info)
         begin_info->pNext = inhe_info.pNext;

      free_chain((struct VkBaseOutStructure *)begin_info);

      return result;
   }

   /* Otherwise record a begin query as first command. */
   VkResult result = device_data->vtable.BeginCommandBuffer(commandBuffer, pBeginInfo);

   if (result == VK_SUCCESS) {
      if (cmd_buffer_data->pipeline_query_pool) {
         device_data->vtable.CmdResetQueryPool(commandBuffer,
                                               cmd_buffer_data->pipeline_query_pool,
                                               cmd_buffer_data->query_index, 1);
      }
      if (cmd_buffer_data->timestamp_query_pool) {
         device_data->vtable.CmdResetQueryPool(commandBuffer,
                                               cmd_buffer_data->timestamp_query_pool,
                                               cmd_buffer_data->query_index * 2, 2);
      }
      if (cmd_buffer_data->pipeline_query_pool) {
         device_data->vtable.CmdBeginQuery(commandBuffer,
                                           cmd_buffer_data->pipeline_query_pool,
                                           cmd_buffer_data->query_index, 0);
      }
      if (cmd_buffer_data->timestamp_query_pool) {
         device_data->vtable.CmdWriteTimestamp(commandBuffer,
                                               VK_PIPELINE_STAGE_BOTTOM_OF_PIPE_BIT,
                                               cmd_buffer_data->timestamp_query_pool,
                                               cmd_buffer_data->query_index * 2);
      }
   }

   return result;
}

static VkResult overlay_EndCommandBuffer(
    VkCommandBuffer                             commandBuffer)
{
   struct command_buffer_data *cmd_buffer_data =
      FIND(struct command_buffer_data, commandBuffer);
   struct device_data *device_data = cmd_buffer_data->device;

   if (cmd_buffer_data->timestamp_query_pool) {
      device_data->vtable.CmdWriteTimestamp(commandBuffer,
                                            VK_PIPELINE_STAGE_BOTTOM_OF_PIPE_BIT,
                                            cmd_buffer_data->timestamp_query_pool,
                                            cmd_buffer_data->query_index * 2 + 1);
   }
   if (cmd_buffer_data->pipeline_query_pool) {
      device_data->vtable.CmdEndQuery(commandBuffer,
                                      cmd_buffer_data->pipeline_query_pool,
                                      cmd_buffer_data->query_index);
   }

   return device_data->vtable.EndCommandBuffer(commandBuffer);
}

static VkResult overlay_ResetCommandBuffer(
    VkCommandBuffer                             commandBuffer,
    VkCommandBufferResetFlags                   flags)
{
   struct command_buffer_data *cmd_buffer_data =
      FIND(struct command_buffer_data, commandBuffer);
   struct device_data *device_data = cmd_buffer_data->device;

   memset(&cmd_buffer_data->stats, 0, sizeof(cmd_buffer_data->stats));

   return device_data->vtable.ResetCommandBuffer(commandBuffer, flags);
}

static void overlay_CmdExecuteCommands(
    VkCommandBuffer                             commandBuffer,
    uint32_t                                    commandBufferCount,
    const VkCommandBuffer*                      pCommandBuffers)
{
   struct command_buffer_data *cmd_buffer_data =
      FIND(struct command_buffer_data, commandBuffer);
   struct device_data *device_data = cmd_buffer_data->device;

   /* Add the stats of the executed command buffers to the primary one. */
   for (uint32_t c = 0; c < commandBufferCount; c++) {
      struct command_buffer_data *sec_cmd_buffer_data =
         FIND(struct command_buffer_data, pCommandBuffers[c]);

      for (uint32_t s = 0; s < OVERLAY_PARAM_ENABLED_MAX; s++)
         cmd_buffer_data->stats.stats[s] += sec_cmd_buffer_data->stats.stats[s];
   }

   device_data->vtable.CmdExecuteCommands(commandBuffer, commandBufferCount, pCommandBuffers);
}

static VkResult overlay_AllocateCommandBuffers(
   VkDevice                           device,
   const VkCommandBufferAllocateInfo* pAllocateInfo,
   VkCommandBuffer*                   pCommandBuffers)
{
   struct device_data *device_data = FIND(struct device_data, device);
   VkResult result =
      device_data->vtable.AllocateCommandBuffers(device, pAllocateInfo, pCommandBuffers);
   if (result != VK_SUCCESS)
      return result;

   VkQueryPool pipeline_query_pool = VK_NULL_HANDLE;
   VkQueryPool timestamp_query_pool = VK_NULL_HANDLE;
   if (device_data->instance->pipeline_statistics_enabled &&
       pAllocateInfo->level == VK_COMMAND_BUFFER_LEVEL_PRIMARY) {
      VkQueryPoolCreateInfo pool_info = {
         VK_STRUCTURE_TYPE_QUERY_POOL_CREATE_INFO,
         NULL,
         0,
         VK_QUERY_TYPE_PIPELINE_STATISTICS,
         pAllocateInfo->commandBufferCount,
         overlay_query_flags,
      };
      VK_CHECK(device_data->vtable.CreateQueryPool(device_data->device, &pool_info,
                                                   NULL, &pipeline_query_pool));
   }
   if (device_data->instance->params.enabled[OVERLAY_PARAM_ENABLED_gpu_timing]) {
      VkQueryPoolCreateInfo pool_info = {
         VK_STRUCTURE_TYPE_QUERY_POOL_CREATE_INFO,
         NULL,
         0,
         VK_QUERY_TYPE_TIMESTAMP,
         pAllocateInfo->commandBufferCount * 2,
         0,
      };
      VK_CHECK(device_data->vtable.CreateQueryPool(device_data->device, &pool_info,
                                                   NULL, &timestamp_query_pool));
   }

   for (uint32_t i = 0; i < pAllocateInfo->commandBufferCount; i++) {
      new_command_buffer_data(pCommandBuffers[i], pAllocateInfo->level,
                              pipeline_query_pool, timestamp_query_pool,
                              i, device_data);
   }

   if (pipeline_query_pool)
      map_object(HKEY(pipeline_query_pool), (void *)(uintptr_t) pAllocateInfo->commandBufferCount);
   if (timestamp_query_pool)
      map_object(HKEY(timestamp_query_pool), (void *)(uintptr_t) pAllocateInfo->commandBufferCount);

   return result;
}

static void overlay_FreeCommandBuffers(
   VkDevice               device,
   VkCommandPool          commandPool,
   uint32_t               commandBufferCount,
   const VkCommandBuffer* pCommandBuffers)
{
   struct device_data *device_data = FIND(struct device_data, device);
   for (uint32_t i = 0; i < commandBufferCount; i++) {
      struct command_buffer_data *cmd_buffer_data =
<<<<<<< HEAD
         FIND_CMD_BUFFER_DATA(pCommandBuffers[i]);
=======
         FIND(struct command_buffer_data, pCommandBuffers[i]);

>>>>>>> 4392cf2d
      /* It is legal to free a NULL command buffer*/
      if (!cmd_buffer_data)
         continue;

      uint64_t count = (uintptr_t)find_object_data(HKEY(cmd_buffer_data->pipeline_query_pool));
      if (count == 1) {
         unmap_object(HKEY(cmd_buffer_data->pipeline_query_pool));
         device_data->vtable.DestroyQueryPool(device_data->device,
                                              cmd_buffer_data->pipeline_query_pool, NULL);
      } else if (count != 0) {
         map_object(HKEY(cmd_buffer_data->pipeline_query_pool), (void *)(uintptr_t)(count - 1));
      }
      count = (uintptr_t)find_object_data(HKEY(cmd_buffer_data->timestamp_query_pool));
      if (count == 1) {
         unmap_object(HKEY(cmd_buffer_data->timestamp_query_pool));
         device_data->vtable.DestroyQueryPool(device_data->device,
                                              cmd_buffer_data->timestamp_query_pool, NULL);
      } else if (count != 0) {
         map_object(HKEY(cmd_buffer_data->timestamp_query_pool), (void *)(uintptr_t)(count - 1));
      }
      destroy_command_buffer_data(cmd_buffer_data);
   }

   device_data->vtable.FreeCommandBuffers(device, commandPool,
                                          commandBufferCount, pCommandBuffers);
}

static VkResult overlay_QueueSubmit(
    VkQueue                                     queue,
    uint32_t                                    submitCount,
    const VkSubmitInfo*                         pSubmits,
    VkFence                                     fence)
{
   struct queue_data *queue_data = FIND(struct queue_data, queue);
   struct device_data *device_data = queue_data->device;

   device_data->frame_stats.stats[OVERLAY_PARAM_ENABLED_submit]++;

   for (uint32_t s = 0; s < submitCount; s++) {
      for (uint32_t c = 0; c < pSubmits[s].commandBufferCount; c++) {
         struct command_buffer_data *cmd_buffer_data =
            FIND(struct command_buffer_data, pSubmits[s].pCommandBuffers[c]);

         /* Merge the submitted command buffer stats into the device. */
         for (uint32_t st = 0; st < OVERLAY_PARAM_ENABLED_MAX; st++)
            device_data->frame_stats.stats[st] += cmd_buffer_data->stats.stats[st];

         /* Attach the command buffer to the queue so we remember to read its
          * pipeline statistics & timestamps at QueuePresent().
          */
         if (!cmd_buffer_data->pipeline_query_pool &&
             !cmd_buffer_data->timestamp_query_pool)
            continue;

         if (list_is_empty(&cmd_buffer_data->link)) {
            list_addtail(&cmd_buffer_data->link,
                         &queue_data->running_command_buffer);
         } else {
            fprintf(stderr, "Command buffer submitted multiple times before present.\n"
                    "This could lead to invalid data.\n");
         }
      }
   }

   return device_data->vtable.QueueSubmit(queue, submitCount, pSubmits, fence);
}

static VkResult overlay_CreateDevice(
    VkPhysicalDevice                            physicalDevice,
    const VkDeviceCreateInfo*                   pCreateInfo,
    const VkAllocationCallbacks*                pAllocator,
    VkDevice*                                   pDevice)
{
   struct instance_data *instance_data =
      FIND(struct instance_data, physicalDevice);
   VkLayerDeviceCreateInfo *chain_info =
      get_device_chain_info(pCreateInfo, VK_LAYER_LINK_INFO);

   assert(chain_info->u.pLayerInfo);
   PFN_vkGetInstanceProcAddr fpGetInstanceProcAddr = chain_info->u.pLayerInfo->pfnNextGetInstanceProcAddr;
   PFN_vkGetDeviceProcAddr fpGetDeviceProcAddr = chain_info->u.pLayerInfo->pfnNextGetDeviceProcAddr;
   PFN_vkCreateDevice fpCreateDevice = (PFN_vkCreateDevice)fpGetInstanceProcAddr(NULL, "vkCreateDevice");
   if (fpCreateDevice == NULL) {
      return VK_ERROR_INITIALIZATION_FAILED;
   }

   // Advance the link info for the next element on the chain
   chain_info->u.pLayerInfo = chain_info->u.pLayerInfo->pNext;

   VkPhysicalDeviceFeatures device_features = {};
   VkDeviceCreateInfo device_info = *pCreateInfo;

   if (pCreateInfo->pEnabledFeatures)
      device_features = *(pCreateInfo->pEnabledFeatures);
   if (instance_data->pipeline_statistics_enabled) {
      device_features.inheritedQueries = true;
      device_features.pipelineStatisticsQuery = true;
   }
   device_info.pEnabledFeatures = &device_features;


   VkResult result = fpCreateDevice(physicalDevice, &device_info, pAllocator, pDevice);
   if (result != VK_SUCCESS) return result;

   struct device_data *device_data = new_device_data(*pDevice, instance_data);
   device_data->physical_device = physicalDevice;
   vk_load_device_commands(*pDevice, fpGetDeviceProcAddr, &device_data->vtable);

   instance_data->vtable.GetPhysicalDeviceProperties(device_data->physical_device,
                                                     &device_data->properties);

   VkLayerDeviceCreateInfo *load_data_info =
      get_device_chain_info(pCreateInfo, VK_LOADER_DATA_CALLBACK);
   device_data->set_device_loader_data = load_data_info->u.pfnSetDeviceLoaderData;

   device_map_queues(device_data, pCreateInfo);

   return result;
}

static void overlay_DestroyDevice(
    VkDevice                                    device,
    const VkAllocationCallbacks*                pAllocator)
{
   struct device_data *device_data = FIND(struct device_data, device);
   device_unmap_queues(device_data);
   device_data->vtable.DestroyDevice(device, pAllocator);
   destroy_device_data(device_data);
}

static VkResult overlay_CreateInstance(
    const VkInstanceCreateInfo*                 pCreateInfo,
    const VkAllocationCallbacks*                pAllocator,
    VkInstance*                                 pInstance)
{
   VkLayerInstanceCreateInfo *chain_info =
      get_instance_chain_info(pCreateInfo, VK_LAYER_LINK_INFO);

   assert(chain_info->u.pLayerInfo);
   PFN_vkGetInstanceProcAddr fpGetInstanceProcAddr =
      chain_info->u.pLayerInfo->pfnNextGetInstanceProcAddr;
   PFN_vkCreateInstance fpCreateInstance =
      (PFN_vkCreateInstance)fpGetInstanceProcAddr(NULL, "vkCreateInstance");
   if (fpCreateInstance == NULL) {
      return VK_ERROR_INITIALIZATION_FAILED;
   }

   // Advance the link info for the next element on the chain
   chain_info->u.pLayerInfo = chain_info->u.pLayerInfo->pNext;

   VkResult result = fpCreateInstance(pCreateInfo, pAllocator, pInstance);
   if (result != VK_SUCCESS) return result;

   struct instance_data *instance_data = new_instance_data(*pInstance);
   vk_load_instance_commands(instance_data->instance,
                             fpGetInstanceProcAddr,
                             &instance_data->vtable);
   instance_data_map_physical_devices(instance_data, true);

   parse_overlay_env(&instance_data->params, getenv("VK_LAYER_MESA_OVERLAY_CONFIG"));

   /* If there's no control file, and an output_file was specified, start
    * capturing fps data right away.
    */
   instance_data->capture_enabled =
      instance_data->params.output_file && instance_data->params.control < 0;
   instance_data->capture_started = instance_data->capture_enabled;

   for (int i = OVERLAY_PARAM_ENABLED_vertices;
        i <= OVERLAY_PARAM_ENABLED_compute_invocations; i++) {
      if (instance_data->params.enabled[i]) {
         instance_data->pipeline_statistics_enabled = true;
         break;
      }
   }

   return result;
}

static void overlay_DestroyInstance(
    VkInstance                                  instance,
    const VkAllocationCallbacks*                pAllocator)
{
   struct instance_data *instance_data = FIND(struct instance_data, instance);
   instance_data_map_physical_devices(instance_data, false);
   instance_data->vtable.DestroyInstance(instance, pAllocator);
   destroy_instance_data(instance_data);
}

static const struct {
   const char *name;
   void *ptr;
} name_to_funcptr_map[] = {
   { "vkGetDeviceProcAddr", (void *) vkGetDeviceProcAddr },
#define ADD_HOOK(fn) { "vk" # fn, (void *) overlay_ ## fn }
#define ADD_ALIAS_HOOK(alias, fn) { "vk" # alias, (void *) overlay_ ## fn }
   ADD_HOOK(AllocateCommandBuffers),
   ADD_HOOK(FreeCommandBuffers),
   ADD_HOOK(ResetCommandBuffer),
   ADD_HOOK(BeginCommandBuffer),
   ADD_HOOK(EndCommandBuffer),
   ADD_HOOK(CmdExecuteCommands),

   ADD_HOOK(CmdDraw),
   ADD_HOOK(CmdDrawIndexed),
   ADD_HOOK(CmdDrawIndirect),
   ADD_HOOK(CmdDrawIndexedIndirect),
   ADD_HOOK(CmdDispatch),
   ADD_HOOK(CmdDispatchIndirect),
   ADD_HOOK(CmdDrawIndirectCount),
   ADD_ALIAS_HOOK(CmdDrawIndirectCountKHR, CmdDrawIndirectCount),
   ADD_HOOK(CmdDrawIndexedIndirectCount),
   ADD_ALIAS_HOOK(CmdDrawIndexedIndirectCountKHR, CmdDrawIndexedIndirectCount),

   ADD_HOOK(CmdBindPipeline),

   ADD_HOOK(CreateSwapchainKHR),
   ADD_HOOK(QueuePresentKHR),
   ADD_HOOK(DestroySwapchainKHR),
   ADD_HOOK(AcquireNextImageKHR),
   ADD_HOOK(AcquireNextImage2KHR),

   ADD_HOOK(QueueSubmit),

   ADD_HOOK(CreateDevice),
   ADD_HOOK(DestroyDevice),

   ADD_HOOK(CreateInstance),
   ADD_HOOK(DestroyInstance),
#undef ADD_HOOK
};

static void *find_ptr(const char *name)
{
   for (uint32_t i = 0; i < ARRAY_SIZE(name_to_funcptr_map); i++) {
      if (strcmp(name, name_to_funcptr_map[i].name) == 0)
         return name_to_funcptr_map[i].ptr;
   }

   return NULL;
}

VK_LAYER_EXPORT VKAPI_ATTR PFN_vkVoidFunction VKAPI_CALL vkGetDeviceProcAddr(VkDevice dev,
                                                                             const char *funcName)
{
   void *ptr = find_ptr(funcName);
   if (ptr) return reinterpret_cast<PFN_vkVoidFunction>(ptr);

   if (dev == NULL) return NULL;

   struct device_data *device_data = FIND(struct device_data, dev);
   if (device_data->vtable.GetDeviceProcAddr == NULL) return NULL;
   return device_data->vtable.GetDeviceProcAddr(dev, funcName);
}

VK_LAYER_EXPORT VKAPI_ATTR PFN_vkVoidFunction VKAPI_CALL vkGetInstanceProcAddr(VkInstance instance,
                                                                               const char *funcName)
{
   void *ptr = find_ptr(funcName);
   if (ptr) return reinterpret_cast<PFN_vkVoidFunction>(ptr);

   if (instance == NULL) return NULL;

   struct instance_data *instance_data = FIND(struct instance_data, instance);
   if (instance_data->vtable.GetInstanceProcAddr == NULL) return NULL;
   return instance_data->vtable.GetInstanceProcAddr(instance, funcName);
}<|MERGE_RESOLUTION|>--- conflicted
+++ resolved
@@ -222,17 +222,8 @@
 }
 
 #define HKEY(obj) ((uint64_t)(obj))
-<<<<<<< HEAD
-#define FIND_SWAPCHAIN_DATA(obj) ((struct swapchain_data *)find_object_data(HKEY(obj)))
-#define FIND_CMD_BUFFER_DATA(obj) ((struct command_buffer_data *)find_object_data(HKEY(obj)))
-#define FIND_DEVICE_DATA(obj) ((struct device_data *)find_object_data(HKEY(obj)))
-#define FIND_QUEUE_DATA(obj) ((struct queue_data *)find_object_data(HKEY(obj)))
-#define FIND_PHYSICAL_DEVICE_DATA(obj) ((struct instance_data *)find_object_data(HKEY(obj)))
-#define FIND_INSTANCE_DATA(obj) ((struct instance_data *)find_object_data(HKEY(obj)))
-=======
 #define FIND(type, obj) ((type *)find_object_data(HKEY(obj)))
 
->>>>>>> 4392cf2d
 static void *find_object_data(uint64_t obj)
 {
    simple_mtx_lock(&vk_object_to_data_mutex);
@@ -332,10 +323,7 @@
 {
    struct instance_data *data = rzalloc(NULL, struct instance_data);
    data->instance = instance;
-<<<<<<< HEAD
-=======
    data->control_client = -1;
->>>>>>> 4392cf2d
    map_object(HKEY(data->instance), data);
    return data;
 }
@@ -344,11 +332,8 @@
 {
    if (data->params.output_file)
       fclose(data->params.output_file);
-<<<<<<< HEAD
-=======
    if (data->params.control >= 0)
       os_socket_close(data->params.control);
->>>>>>> 4392cf2d
    unmap_object(HKEY(data->instance));
    ralloc_free(data);
 }
@@ -397,11 +382,7 @@
    data->flags = family_props->queueFlags;
    data->timestamp_mask = (1ull << family_props->timestampValidBits) - 1;
    data->family_index = family_index;
-<<<<<<< HEAD
-   LIST_INITHEAD(&data->running_command_buffer);
-=======
    list_inithead(&data->running_command_buffer);
->>>>>>> 4392cf2d
    map_object(HKEY(data->queue), data);
 
    /* Fence synchronizing access to queries on that queue. */
@@ -526,11 +507,7 @@
 struct overlay_draw *get_overlay_draw(struct swapchain_data *data)
 {
    struct device_data *device_data = data->device;
-<<<<<<< HEAD
-   struct overlay_draw *draw = list_empty(&data->draws) ?
-=======
    struct overlay_draw *draw = list_is_empty(&data->draws) ?
->>>>>>> 4392cf2d
       NULL : list_first_entry(&data->draws, struct overlay_draw, link);
 
    VkSemaphoreCreateInfo sem_info = {};
@@ -1170,10 +1147,7 @@
 }
 
 static struct overlay_draw *render_swapchain_display(struct swapchain_data *data,
-<<<<<<< HEAD
-=======
                                                      struct queue_data *present_queue,
->>>>>>> 4392cf2d
                                                      const VkSemaphore *wait_semaphores,
                                                      unsigned n_wait_semaphores,
                                                      unsigned image_index)
@@ -1344,9 +1318,6 @@
     }
 
    device_data->vtable.CmdEndRenderPass(draw->command_buffer);
-<<<<<<< HEAD
-   device_data->vtable.EndCommandBuffer(draw->command_buffer);
-=======
 
    if (device_data->graphic_queue->family_index != present_queue->family_index)
    {
@@ -1375,7 +1346,6 @@
                                              0, nullptr, /* buffer memory barriers */
                                              1, &imb);   /* image memory barriers */
    }
->>>>>>> 4392cf2d
 
    device_data->vtable.EndCommandBuffer(draw->command_buffer);
 
@@ -1390,22 +1360,15 @@
    submit_info.sType = VK_STRUCTURE_TYPE_SUBMIT_INFO;
    submit_info.commandBufferCount = 1;
    submit_info.pCommandBuffers = &draw->command_buffer;
-<<<<<<< HEAD
-   submit_info.pWaitDstStageMask = &stage_wait;
-=======
    submit_info.pWaitDstStageMask = stages_wait;
->>>>>>> 4392cf2d
    submit_info.waitSemaphoreCount = n_wait_semaphores;
    submit_info.pWaitSemaphores = wait_semaphores;
    submit_info.signalSemaphoreCount = 1;
    submit_info.pSignalSemaphores = &draw->semaphore;
 
    device_data->vtable.QueueSubmit(device_data->graphic_queue->queue, 1, &submit_info, draw->fence);
-<<<<<<< HEAD
-=======
    
    free(stages_wait);
->>>>>>> 4392cf2d
 
    return draw;
 }
@@ -1824,10 +1787,7 @@
 }
 
 static struct overlay_draw *before_present(struct swapchain_data *swapchain_data,
-<<<<<<< HEAD
-=======
                                            struct queue_data *present_queue,
->>>>>>> 4392cf2d
                                            const VkSemaphore *wait_semaphores,
                                            unsigned n_wait_semaphores,
                                            unsigned imageIndex)
@@ -1839,11 +1799,7 @@
 
    if (!instance_data->params.no_display && swapchain_data->n_frames > 0) {
       compute_swapchain_display(swapchain_data);
-<<<<<<< HEAD
-      draw = render_swapchain_display(swapchain_data,
-=======
       draw = render_swapchain_display(swapchain_data, present_queue,
->>>>>>> 4392cf2d
                                       wait_semaphores, n_wait_semaphores,
                                       imageIndex);
    }
@@ -1984,16 +1940,6 @@
                                                     pPresentInfo->waitSemaphoreCount,
                                                     image_index);
 
-<<<<<<< HEAD
-         uint32_t image_index = pPresentInfo->pImageIndices[i];
-
-         struct overlay_draw *draw = before_present(swapchain_data,
-                                                    pPresentInfo->pWaitSemaphores,
-                                                    pPresentInfo->waitSemaphoreCount,
-                                                    image_index);
-
-=======
->>>>>>> 4392cf2d
          /* Because the submission of the overlay draw waits on the semaphores
           * handed for present, we don't need to have this present operation
           * wait on them as well, we can just wait on the overlay submission
@@ -2388,12 +2334,8 @@
    struct device_data *device_data = FIND(struct device_data, device);
    for (uint32_t i = 0; i < commandBufferCount; i++) {
       struct command_buffer_data *cmd_buffer_data =
-<<<<<<< HEAD
-         FIND_CMD_BUFFER_DATA(pCommandBuffers[i]);
-=======
          FIND(struct command_buffer_data, pCommandBuffers[i]);
 
->>>>>>> 4392cf2d
       /* It is legal to free a NULL command buffer*/
       if (!cmd_buffer_data)
          continue;
