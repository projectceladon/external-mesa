--- conflicted
+++ resolved
@@ -42,12 +42,7 @@
   'vulkan_wsi',
   files_vulkan_wsi,
   include_directories : [inc_common, inc_include],
-<<<<<<< HEAD
-  link_with: [libxmlconfig],
-  dependencies : [vulkan_wsi_deps, dep_libdrm, idep_vulkan_util],
-=======
   dependencies : [vulkan_wsi_deps, dep_libdrm, idep_vulkan_util, idep_xmlconfig],
->>>>>>> 4392cf2d
   c_args : [c_vis_args, vulkan_wsi_args],
   build_by_default : false,
 )