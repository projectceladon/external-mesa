/*
 * Copyright © 2015 Intel Corporation
 *
 * Permission is hereby granted, free of charge, to any person obtaining a
 * copy of this software and associated documentation files (the "Software"),
 * to deal in the Software without restriction, including without limitation
 * the rights to use, copy, modify, merge, publish, distribute, sublicense,
 * and/or sell copies of the Software, and to permit persons to whom the
 * Software is furnished to do so, subject to the following conditions:
 *
 * The above copyright notice and this permission notice (including the next
 * paragraph) shall be included in all copies or substantial portions of the
 * Software.
 *
 * THE SOFTWARE IS PROVIDED "AS IS", WITHOUT WARRANTY OF ANY KIND, EXPRESS OR
 * IMPLIED, INCLUDING BUT NOT LIMITED TO THE WARRANTIES OF MERCHANTABILITY,
 * FITNESS FOR A PARTICULAR PURPOSE AND NONINFRINGEMENT.  IN NO EVENT SHALL
 * THE AUTHORS OR COPYRIGHT HOLDERS BE LIABLE FOR ANY CLAIM, DAMAGES OR OTHER
 * LIABILITY, WHETHER IN AN ACTION OF CONTRACT, TORT OR OTHERWISE, ARISING
 * FROM, OUT OF OR IN CONNECTION WITH THE SOFTWARE OR THE USE OR OTHER DEALINGS
 * IN THE SOFTWARE.
 */

#include <X11/Xlib-xcb.h>
#include <X11/xshmfence.h>
#include <xcb/xcb.h>
#include <xcb/dri3.h>
#include <xcb/present.h>

#include "util/macros.h"
#include <stdlib.h>
#include <stdio.h>
#include <unistd.h>
#include <errno.h>
#include <string.h>
#include <fcntl.h>
#include <poll.h>
#include <xf86drm.h>
#include "util/hash_table.h"

#include "vk_util.h"
#include "wsi_common_private.h"
#include "wsi_common_x11.h"
#include "wsi_common_queue.h"

#define typed_memcpy(dest, src, count) ({ \
   STATIC_ASSERT(sizeof(*src) == sizeof(*dest)); \
   memcpy((dest), (src), (count) * sizeof(*(src))); \
})

struct wsi_x11_connection {
   bool has_dri3;
   bool has_present;
   bool is_proprietary_x11;
};

struct wsi_x11 {
   struct wsi_interface base;

   pthread_mutex_t                              mutex;
   /* Hash table of xcb_connection -> wsi_x11_connection mappings */
   struct hash_table *connections;
};


/** wsi_dri3_open
 *
 * Wrapper around xcb_dri3_open
 */
static int
wsi_dri3_open(xcb_connection_t *conn,
	      xcb_window_t root,
	      uint32_t provider)
{
   xcb_dri3_open_cookie_t       cookie;
   xcb_dri3_open_reply_t        *reply;
   int                          fd;

   cookie = xcb_dri3_open(conn,
                          root,
                          provider);

   reply = xcb_dri3_open_reply(conn, cookie, NULL);
   if (!reply)
      return -1;

   if (reply->nfd != 1) {
      free(reply);
      return -1;
   }

   fd = xcb_dri3_open_reply_fds(conn, reply)[0];
   free(reply);
   fcntl(fd, F_SETFD, fcntl(fd, F_GETFD) | FD_CLOEXEC);

   return fd;
}

static bool
wsi_x11_check_dri3_compatible(xcb_connection_t *conn, int local_fd)
{
   xcb_screen_iterator_t screen_iter =
      xcb_setup_roots_iterator(xcb_get_setup(conn));
   xcb_screen_t *screen = screen_iter.data;

   int dri3_fd = wsi_dri3_open(conn, screen->root, None);
   if (dri3_fd != -1) {
      char *local_dev = drmGetRenderDeviceNameFromFd(local_fd);
      char *dri3_dev = drmGetRenderDeviceNameFromFd(dri3_fd);
      int ret;

      close(dri3_fd);

      ret = strcmp(local_dev, dri3_dev);

      free(local_dev);
      free(dri3_dev);

      if (ret != 0)
         return false;
   }
   return true;
}

static struct wsi_x11_connection *
wsi_x11_connection_create(const VkAllocationCallbacks *alloc,
                          xcb_connection_t *conn)
{
   xcb_query_extension_cookie_t dri3_cookie, pres_cookie, amd_cookie, nv_cookie;
   xcb_query_extension_reply_t *dri3_reply, *pres_reply, *amd_reply, *nv_reply;

   struct wsi_x11_connection *wsi_conn =
      vk_alloc(alloc, sizeof(*wsi_conn), 8,
                VK_SYSTEM_ALLOCATION_SCOPE_INSTANCE);
   if (!wsi_conn)
      return NULL;

   dri3_cookie = xcb_query_extension(conn, 4, "DRI3");
   pres_cookie = xcb_query_extension(conn, 7, "PRESENT");

   /* We try to be nice to users and emit a warning if they try to use a
    * Vulkan application on a system without DRI3 enabled.  However, this ends
    * up spewing the warning when a user has, for example, both Intel
    * integrated graphics and a discrete card with proprietary drivers and are
    * running on the discrete card with the proprietary DDX.  In this case, we
    * really don't want to print the warning because it just confuses users.
    * As a heuristic to detect this case, we check for a couple of proprietary
    * X11 extensions.
    */
   amd_cookie = xcb_query_extension(conn, 11, "ATIFGLRXDRI");
   nv_cookie = xcb_query_extension(conn, 10, "NV-CONTROL");

   dri3_reply = xcb_query_extension_reply(conn, dri3_cookie, NULL);
   pres_reply = xcb_query_extension_reply(conn, pres_cookie, NULL);
   amd_reply = xcb_query_extension_reply(conn, amd_cookie, NULL);
   nv_reply = xcb_query_extension_reply(conn, nv_cookie, NULL);
   if (!dri3_reply || !pres_reply) {
      free(dri3_reply);
      free(pres_reply);
      free(amd_reply);
      free(nv_reply);
      vk_free(alloc, wsi_conn);
      return NULL;
   }

   wsi_conn->has_dri3 = dri3_reply->present != 0;
   wsi_conn->has_present = pres_reply->present != 0;
   wsi_conn->is_proprietary_x11 = false;
   if (amd_reply && amd_reply->present)
      wsi_conn->is_proprietary_x11 = true;
   if (nv_reply && nv_reply->present)
      wsi_conn->is_proprietary_x11 = true;

   free(dri3_reply);
   free(pres_reply);
   free(amd_reply);
   free(nv_reply);

   return wsi_conn;
}

static void
wsi_x11_connection_destroy(const VkAllocationCallbacks *alloc,
                           struct wsi_x11_connection *conn)
{
   vk_free(alloc, conn);
}

static bool
wsi_x11_check_for_dri3(struct wsi_x11_connection *wsi_conn)
{
  if (wsi_conn->has_dri3)
    return true;
  if (!wsi_conn->is_proprietary_x11) {
    fprintf(stderr, "vulkan: No DRI3 support detected - required for presentation\n"
                    "Note: you can probably enable DRI3 in your Xorg config\n");
  }
  return false;
}

static struct wsi_x11_connection *
wsi_x11_get_connection(struct wsi_device *wsi_dev,
		       const VkAllocationCallbacks *alloc,
                       xcb_connection_t *conn)
{
   struct wsi_x11 *wsi =
      (struct wsi_x11 *)wsi_dev->wsi[VK_ICD_WSI_PLATFORM_XCB];

   pthread_mutex_lock(&wsi->mutex);

   struct hash_entry *entry = _mesa_hash_table_search(wsi->connections, conn);
   if (!entry) {
      /* We're about to make a bunch of blocking calls.  Let's drop the
       * mutex for now so we don't block up too badly.
       */
      pthread_mutex_unlock(&wsi->mutex);

      struct wsi_x11_connection *wsi_conn =
         wsi_x11_connection_create(alloc, conn);
      if (!wsi_conn)
         return NULL;

      pthread_mutex_lock(&wsi->mutex);

      entry = _mesa_hash_table_search(wsi->connections, conn);
      if (entry) {
         /* Oops, someone raced us to it */
         wsi_x11_connection_destroy(alloc, wsi_conn);
      } else {
         entry = _mesa_hash_table_insert(wsi->connections, conn, wsi_conn);
      }
   }

   pthread_mutex_unlock(&wsi->mutex);

   return entry->data;
}

static const VkFormat formats[] = {
   VK_FORMAT_B8G8R8A8_SRGB,
   VK_FORMAT_B8G8R8A8_UNORM,
};

static const VkPresentModeKHR present_modes[] = {
   VK_PRESENT_MODE_IMMEDIATE_KHR,
   VK_PRESENT_MODE_MAILBOX_KHR,
   VK_PRESENT_MODE_FIFO_KHR,
};

static xcb_screen_t *
get_screen_for_root(xcb_connection_t *conn, xcb_window_t root)
{
   xcb_screen_iterator_t screen_iter =
      xcb_setup_roots_iterator(xcb_get_setup(conn));

   for (; screen_iter.rem; xcb_screen_next (&screen_iter)) {
      if (screen_iter.data->root == root)
         return screen_iter.data;
   }

   return NULL;
}

static xcb_visualtype_t *
screen_get_visualtype(xcb_screen_t *screen, xcb_visualid_t visual_id,
                      unsigned *depth)
{
   xcb_depth_iterator_t depth_iter =
      xcb_screen_allowed_depths_iterator(screen);

   for (; depth_iter.rem; xcb_depth_next (&depth_iter)) {
      xcb_visualtype_iterator_t visual_iter =
         xcb_depth_visuals_iterator (depth_iter.data);

      for (; visual_iter.rem; xcb_visualtype_next (&visual_iter)) {
         if (visual_iter.data->visual_id == visual_id) {
            if (depth)
               *depth = depth_iter.data->depth;
            return visual_iter.data;
         }
      }
   }

   return NULL;
}

static xcb_visualtype_t *
connection_get_visualtype(xcb_connection_t *conn, xcb_visualid_t visual_id,
                          unsigned *depth)
{
   xcb_screen_iterator_t screen_iter =
      xcb_setup_roots_iterator(xcb_get_setup(conn));

   /* For this we have to iterate over all of the screens which is rather
    * annoying.  Fortunately, there is probably only 1.
    */
   for (; screen_iter.rem; xcb_screen_next (&screen_iter)) {
      xcb_visualtype_t *visual = screen_get_visualtype(screen_iter.data,
                                                       visual_id, depth);
      if (visual)
         return visual;
   }

   return NULL;
}

static xcb_visualtype_t *
get_visualtype_for_window(xcb_connection_t *conn, xcb_window_t window,
                          unsigned *depth)
{
   xcb_query_tree_cookie_t tree_cookie;
   xcb_get_window_attributes_cookie_t attrib_cookie;
   xcb_query_tree_reply_t *tree;
   xcb_get_window_attributes_reply_t *attrib;

   tree_cookie = xcb_query_tree(conn, window);
   attrib_cookie = xcb_get_window_attributes(conn, window);

   tree = xcb_query_tree_reply(conn, tree_cookie, NULL);
   attrib = xcb_get_window_attributes_reply(conn, attrib_cookie, NULL);
   if (attrib == NULL || tree == NULL) {
      free(attrib);
      free(tree);
      return NULL;
   }

   xcb_window_t root = tree->root;
   xcb_visualid_t visual_id = attrib->visual;
   free(attrib);
   free(tree);

   xcb_screen_t *screen = get_screen_for_root(conn, root);
   if (screen == NULL)
      return NULL;

   return screen_get_visualtype(screen, visual_id, depth);
}

static bool
visual_has_alpha(xcb_visualtype_t *visual, unsigned depth)
{
   uint32_t rgb_mask = visual->red_mask |
                       visual->green_mask |
                       visual->blue_mask;

   uint32_t all_mask = 0xffffffff >> (32 - depth);

   /* Do we have bits left over after RGB? */
   return (all_mask & ~rgb_mask) != 0;
}

VkBool32 wsi_get_physical_device_xcb_presentation_support(
    struct wsi_device *wsi_device,
    VkAllocationCallbacks *alloc,
    uint32_t                                    queueFamilyIndex,
    int fd,
    bool can_handle_different_gpu,
    xcb_connection_t*                           connection,
    xcb_visualid_t                              visual_id)
{
   struct wsi_x11_connection *wsi_conn =
      wsi_x11_get_connection(wsi_device, alloc, connection);

   if (!wsi_conn)
      return false;

   if (!wsi_x11_check_for_dri3(wsi_conn))
      return false;
<<<<<<< HEAD
=======

   if (!can_handle_different_gpu)
      if (!wsi_x11_check_dri3_compatible(connection, fd))
         return false;
>>>>>>> 5d3caa1c

   unsigned visual_depth;
   if (!connection_get_visualtype(connection, visual_id, &visual_depth))
      return false;

   if (visual_depth != 24 && visual_depth != 32)
      return false;

   return true;
}

static xcb_connection_t*
x11_surface_get_connection(VkIcdSurfaceBase *icd_surface)
{
   if (icd_surface->platform == VK_ICD_WSI_PLATFORM_XLIB)
      return XGetXCBConnection(((VkIcdSurfaceXlib *)icd_surface)->dpy);
   else
      return ((VkIcdSurfaceXcb *)icd_surface)->connection;
}

static xcb_window_t
x11_surface_get_window(VkIcdSurfaceBase *icd_surface)
{
   if (icd_surface->platform == VK_ICD_WSI_PLATFORM_XLIB)
      return ((VkIcdSurfaceXlib *)icd_surface)->window;
   else
      return ((VkIcdSurfaceXcb *)icd_surface)->window;
}

static VkResult
x11_surface_get_support(VkIcdSurfaceBase *icd_surface,
                        struct wsi_device *wsi_device,
                        const VkAllocationCallbacks *alloc,
                        uint32_t queueFamilyIndex,
                        int local_fd,
                        VkBool32* pSupported)
{
   xcb_connection_t *conn = x11_surface_get_connection(icd_surface);
   xcb_window_t window = x11_surface_get_window(icd_surface);

   struct wsi_x11_connection *wsi_conn =
      wsi_x11_get_connection(wsi_device, alloc, conn);
   if (!wsi_conn)
      return VK_ERROR_OUT_OF_HOST_MEMORY;

   if (!wsi_x11_check_for_dri3(wsi_conn)) {
      *pSupported = false;
      return VK_SUCCESS;
   }

   unsigned visual_depth;
   if (!get_visualtype_for_window(conn, window, &visual_depth)) {
      *pSupported = false;
      return VK_SUCCESS;
   }

   if (visual_depth != 24 && visual_depth != 32) {
      *pSupported = false;
      return VK_SUCCESS;
   }

   *pSupported = true;
   return VK_SUCCESS;
}

static VkResult
x11_surface_get_capabilities(VkIcdSurfaceBase *icd_surface,
                             VkSurfaceCapabilitiesKHR *caps)
{
   xcb_connection_t *conn = x11_surface_get_connection(icd_surface);
   xcb_window_t window = x11_surface_get_window(icd_surface);
   xcb_get_geometry_cookie_t geom_cookie;
   xcb_generic_error_t *err;
   xcb_get_geometry_reply_t *geom;
   unsigned visual_depth;

   geom_cookie = xcb_get_geometry(conn, window);

   /* This does a round-trip.  This is why we do get_geometry first and
    * wait to read the reply until after we have a visual.
    */
   xcb_visualtype_t *visual =
      get_visualtype_for_window(conn, window, &visual_depth);

   if (!visual)
      return VK_ERROR_SURFACE_LOST_KHR;

   geom = xcb_get_geometry_reply(conn, geom_cookie, &err);
   if (geom) {
      VkExtent2D extent = { geom->width, geom->height };
      caps->currentExtent = extent;
      caps->minImageExtent = extent;
      caps->maxImageExtent = extent;
   } else {
      /* This can happen if the client didn't wait for the configure event
       * to come back from the compositor.  In that case, we don't know the
       * size of the window so we just return valid "I don't know" stuff.
       */
      caps->currentExtent = (VkExtent2D) { -1, -1 };
      caps->minImageExtent = (VkExtent2D) { 1, 1 };
      /* This is the maximum supported size on Intel */
      caps->maxImageExtent = (VkExtent2D) { 1 << 14, 1 << 14 };
   }
   free(err);
   free(geom);

   if (visual_has_alpha(visual, visual_depth)) {
      caps->supportedCompositeAlpha = VK_COMPOSITE_ALPHA_INHERIT_BIT_KHR |
                                      VK_COMPOSITE_ALPHA_PRE_MULTIPLIED_BIT_KHR;
   } else {
      caps->supportedCompositeAlpha = VK_COMPOSITE_ALPHA_INHERIT_BIT_KHR |
                                      VK_COMPOSITE_ALPHA_OPAQUE_BIT_KHR;
   }

   /* For true mailbox mode, we need at least 4 images:
    *  1) One to scan out from
    *  2) One to have queued for scan-out
    *  3) One to be currently held by the X server
    *  4) One to render to
    */
   caps->minImageCount = 2;
   /* There is no real maximum */
   caps->maxImageCount = 0;

   caps->supportedTransforms = VK_SURFACE_TRANSFORM_IDENTITY_BIT_KHR;
   caps->currentTransform = VK_SURFACE_TRANSFORM_IDENTITY_BIT_KHR;
   caps->maxImageArrayLayers = 1;
   caps->supportedUsageFlags =
      VK_IMAGE_USAGE_TRANSFER_SRC_BIT |
      VK_IMAGE_USAGE_SAMPLED_BIT |
      VK_IMAGE_USAGE_TRANSFER_DST_BIT |
      VK_IMAGE_USAGE_COLOR_ATTACHMENT_BIT;

   return VK_SUCCESS;
}

static VkResult
x11_surface_get_capabilities2(VkIcdSurfaceBase *icd_surface,
                              const void *info_next,
                              VkSurfaceCapabilities2KHR *caps)
{
   assert(caps->sType == VK_STRUCTURE_TYPE_SURFACE_CAPABILITIES_2_KHR);

   return x11_surface_get_capabilities(icd_surface, &caps->surfaceCapabilities);
}

static VkResult
x11_surface_get_formats(VkIcdSurfaceBase *surface,
                        struct wsi_device *wsi_device,
                        uint32_t *pSurfaceFormatCount,
                        VkSurfaceFormatKHR *pSurfaceFormats)
{
   VK_OUTARRAY_MAKE(out, pSurfaceFormats, pSurfaceFormatCount);

   for (unsigned i = 0; i < ARRAY_SIZE(formats); i++) {
      vk_outarray_append(&out, f) {
         f->format = formats[i];
         f->colorSpace = VK_COLORSPACE_SRGB_NONLINEAR_KHR;
      }
   }

   return vk_outarray_status(&out);
}

static VkResult
x11_surface_get_formats2(VkIcdSurfaceBase *surface,
                        struct wsi_device *wsi_device,
                        const void *info_next,
                        uint32_t *pSurfaceFormatCount,
                        VkSurfaceFormat2KHR *pSurfaceFormats)
{
   VK_OUTARRAY_MAKE(out, pSurfaceFormats, pSurfaceFormatCount);

   for (unsigned i = 0; i < ARRAY_SIZE(formats); i++) {
      vk_outarray_append(&out, f) {
         assert(f->sType == VK_STRUCTURE_TYPE_SURFACE_FORMAT_2_KHR);
         f->surfaceFormat.format = formats[i];
         f->surfaceFormat.colorSpace = VK_COLORSPACE_SRGB_NONLINEAR_KHR;
      }
   }

   return vk_outarray_status(&out);
}

static VkResult
x11_surface_get_present_modes(VkIcdSurfaceBase *surface,
                              uint32_t *pPresentModeCount,
                              VkPresentModeKHR *pPresentModes)
{
   if (pPresentModes == NULL) {
      *pPresentModeCount = ARRAY_SIZE(present_modes);
      return VK_SUCCESS;
   }

   *pPresentModeCount = MIN2(*pPresentModeCount, ARRAY_SIZE(present_modes));
   typed_memcpy(pPresentModes, present_modes, *pPresentModeCount);

   return *pPresentModeCount < ARRAY_SIZE(present_modes) ?
      VK_INCOMPLETE : VK_SUCCESS;
}

VkResult wsi_create_xcb_surface(const VkAllocationCallbacks *pAllocator,
				const VkXcbSurfaceCreateInfoKHR *pCreateInfo,
				VkSurfaceKHR *pSurface)
{
   VkIcdSurfaceXcb *surface;

   surface = vk_alloc(pAllocator, sizeof *surface, 8,
                      VK_SYSTEM_ALLOCATION_SCOPE_OBJECT);
   if (surface == NULL)
      return VK_ERROR_OUT_OF_HOST_MEMORY;

   surface->base.platform = VK_ICD_WSI_PLATFORM_XCB;
   surface->connection = pCreateInfo->connection;
   surface->window = pCreateInfo->window;

   *pSurface = VkIcdSurfaceBase_to_handle(&surface->base);
   return VK_SUCCESS;
}

VkResult wsi_create_xlib_surface(const VkAllocationCallbacks *pAllocator,
				 const VkXlibSurfaceCreateInfoKHR *pCreateInfo,
				 VkSurfaceKHR *pSurface)
{
   VkIcdSurfaceXlib *surface;

   surface = vk_alloc(pAllocator, sizeof *surface, 8,
                      VK_SYSTEM_ALLOCATION_SCOPE_OBJECT);
   if (surface == NULL)
      return VK_ERROR_OUT_OF_HOST_MEMORY;

   surface->base.platform = VK_ICD_WSI_PLATFORM_XLIB;
   surface->dpy = pCreateInfo->dpy;
   surface->window = pCreateInfo->window;

   *pSurface = VkIcdSurfaceBase_to_handle(&surface->base);
   return VK_SUCCESS;
}

struct x11_image {
   struct wsi_image                          base;
   xcb_pixmap_t                              pixmap;
   bool                                      busy;
   struct xshmfence *                        shm_fence;
   uint32_t                                  sync_fence;
};

struct x11_swapchain {
   struct wsi_swapchain                        base;

   xcb_connection_t *                           conn;
   xcb_window_t                                 window;
   xcb_gc_t                                     gc;
   uint32_t                                     depth;
   VkExtent2D                                   extent;

   xcb_present_event_t                          event_id;
   xcb_special_event_t *                        special_event;
   uint64_t                                     send_sbc;
   uint64_t                                     last_present_msc;
   uint32_t                                     stamp;

   bool                                         threaded;
   VkResult                                     status;
   struct wsi_queue                             present_queue;
   struct wsi_queue                             acquire_queue;
   pthread_t                                    queue_manager;

   struct x11_image                             images[0];
};

static struct wsi_image *
x11_get_wsi_image(struct wsi_swapchain *wsi_chain, uint32_t image_index)
{
   struct x11_swapchain *chain = (struct x11_swapchain *)wsi_chain;
   return &chain->images[image_index].base;
}

static VkResult
x11_handle_dri3_present_event(struct x11_swapchain *chain,
                              xcb_present_generic_event_t *event)
{
   switch (event->evtype) {
   case XCB_PRESENT_CONFIGURE_NOTIFY: {
      xcb_present_configure_notify_event_t *config = (void *) event;

      if (config->width != chain->extent.width ||
          config->height != chain->extent.height)
         return VK_ERROR_OUT_OF_DATE_KHR;

      break;
   }

   case XCB_PRESENT_EVENT_IDLE_NOTIFY: {
      xcb_present_idle_notify_event_t *idle = (void *) event;

      for (unsigned i = 0; i < chain->base.image_count; i++) {
         if (chain->images[i].pixmap == idle->pixmap) {
            chain->images[i].busy = false;
            if (chain->threaded)
               wsi_queue_push(&chain->acquire_queue, i);
            break;
         }
      }

      break;
   }

   case XCB_PRESENT_EVENT_COMPLETE_NOTIFY: {
      xcb_present_complete_notify_event_t *complete = (void *) event;
      if (complete->kind == XCB_PRESENT_COMPLETE_KIND_PIXMAP)
         chain->last_present_msc = complete->msc;
      break;
   }

   default:
      break;
   }

   return VK_SUCCESS;
}


static uint64_t wsi_get_current_time(void)
{
   uint64_t current_time;
   struct timespec tv;

   clock_gettime(CLOCK_MONOTONIC, &tv);
   current_time = tv.tv_nsec + tv.tv_sec*1000000000ull;
   return current_time;
}

static uint64_t wsi_get_absolute_timeout(uint64_t timeout)
{
   uint64_t current_time = wsi_get_current_time();

   timeout = MIN2(UINT64_MAX - current_time, timeout);

   return current_time + timeout;
}

static VkResult
x11_acquire_next_image_poll_x11(struct x11_swapchain *chain,
                                uint32_t *image_index, uint64_t timeout)
{
   xcb_generic_event_t *event;
   struct pollfd pfds;
   uint64_t atimeout;
   while (1) {
      for (uint32_t i = 0; i < chain->base.image_count; i++) {
         if (!chain->images[i].busy) {
            /* We found a non-busy image */
            xshmfence_await(chain->images[i].shm_fence);
            *image_index = i;
            chain->images[i].busy = true;
            return VK_SUCCESS;
         }
      }

      xcb_flush(chain->conn);

      if (timeout == UINT64_MAX) {
         event = xcb_wait_for_special_event(chain->conn, chain->special_event);
         if (!event)
            return VK_ERROR_OUT_OF_DATE_KHR;
      } else {
         event = xcb_poll_for_special_event(chain->conn, chain->special_event);
         if (!event) {
            int ret;
            if (timeout == 0)
               return VK_NOT_READY;

            atimeout = wsi_get_absolute_timeout(timeout);

            pfds.fd = xcb_get_file_descriptor(chain->conn);
            pfds.events = POLLIN;
            ret = poll(&pfds, 1, timeout / 1000 / 1000);
            if (ret == 0)
               return VK_TIMEOUT;
            if (ret == -1)
               return VK_ERROR_OUT_OF_DATE_KHR;

            /* If a non-special event happens, the fd will still
             * poll. So recalculate the timeout now just in case.
             */
            uint64_t current_time = wsi_get_current_time();
            if (atimeout > current_time)
               timeout = atimeout - current_time;
            else
               timeout = 0;
            continue;
         }
      }

      VkResult result = x11_handle_dri3_present_event(chain, (void *)event);
      free(event);
      if (result != VK_SUCCESS)
         return result;
   }
}

static VkResult
x11_acquire_next_image_from_queue(struct x11_swapchain *chain,
                                  uint32_t *image_index_out, uint64_t timeout)
{
   assert(chain->threaded);

   uint32_t image_index;
   VkResult result = wsi_queue_pull(&chain->acquire_queue,
                                    &image_index, timeout);
   if (result != VK_SUCCESS) {
      return result;
   } else if (chain->status != VK_SUCCESS) {
      return chain->status;
   }

   assert(image_index < chain->base.image_count);
   xshmfence_await(chain->images[image_index].shm_fence);

   *image_index_out = image_index;

   return VK_SUCCESS;
}

static VkResult
x11_present_to_x11(struct x11_swapchain *chain, uint32_t image_index,
                   uint32_t target_msc)
{
   struct x11_image *image = &chain->images[image_index];

   assert(image_index < chain->base.image_count);

   uint32_t options = XCB_PRESENT_OPTION_NONE;

   int64_t divisor = 0;
   int64_t remainder = 0;

   if (chain->base.present_mode == VK_PRESENT_MODE_IMMEDIATE_KHR)
      options |= XCB_PRESENT_OPTION_ASYNC;

   xshmfence_reset(image->shm_fence);

   ++chain->send_sbc;
   xcb_void_cookie_t cookie =
      xcb_present_pixmap(chain->conn,
                         chain->window,
                         image->pixmap,
                         (uint32_t) chain->send_sbc,
                         0,                                    /* valid */
                         0,                                    /* update */
                         0,                                    /* x_off */
                         0,                                    /* y_off */
                         XCB_NONE,                             /* target_crtc */
                         XCB_NONE,
                         image->sync_fence,
                         options,
                         target_msc,
                         divisor,
                         remainder, 0, NULL);
   xcb_discard_reply(chain->conn, cookie.sequence);
   image->busy = true;

   xcb_flush(chain->conn);

   return VK_SUCCESS;
}

static VkResult
x11_acquire_next_image(struct wsi_swapchain *anv_chain,
                       uint64_t timeout,
                       VkSemaphore semaphore,
                       uint32_t *image_index)
{
   struct x11_swapchain *chain = (struct x11_swapchain *)anv_chain;

   if (chain->threaded) {
      return x11_acquire_next_image_from_queue(chain, image_index, timeout);
   } else {
      return x11_acquire_next_image_poll_x11(chain, image_index, timeout);
   }
}

static VkResult
x11_queue_present(struct wsi_swapchain *anv_chain,
                  uint32_t image_index,
                  const VkPresentRegionKHR *damage)
{
   struct x11_swapchain *chain = (struct x11_swapchain *)anv_chain;

   if (chain->threaded) {
      wsi_queue_push(&chain->present_queue, image_index);
      return chain->status;
   } else {
      return x11_present_to_x11(chain, image_index, 0);
   }
}

static void *
x11_manage_fifo_queues(void *state)
{
   struct x11_swapchain *chain = state;
   VkResult result;

   assert(chain->base.present_mode == VK_PRESENT_MODE_FIFO_KHR);

   while (chain->status == VK_SUCCESS) {
      /* It should be safe to unconditionally block here.  Later in the loop
       * we blocks until the previous present has landed on-screen.  At that
       * point, we should have received IDLE_NOTIFY on all images presented
       * before that point so the client should be able to acquire any image
       * other than the currently presented one.
       */
      uint32_t image_index;
      result = wsi_queue_pull(&chain->present_queue, &image_index, INT64_MAX);
      if (result != VK_SUCCESS) {
         goto fail;
      } else if (chain->status != VK_SUCCESS) {
         return NULL;
      }

      uint64_t target_msc = chain->last_present_msc + 1;
      result = x11_present_to_x11(chain, image_index, target_msc);
      if (result != VK_SUCCESS)
         goto fail;

      while (chain->last_present_msc < target_msc) {
         xcb_generic_event_t *event =
            xcb_wait_for_special_event(chain->conn, chain->special_event);
         if (!event) {
            result = VK_ERROR_OUT_OF_DATE_KHR;
            goto fail;
         }

         result = x11_handle_dri3_present_event(chain, (void *)event);
         free(event);
         if (result != VK_SUCCESS)
            goto fail;
      }
   }

fail:
   chain->status = result;
   wsi_queue_push(&chain->acquire_queue, UINT32_MAX);

   return NULL;
}

static VkResult
x11_image_init(VkDevice device_h, struct x11_swapchain *chain,
               const VkSwapchainCreateInfoKHR *pCreateInfo,
               const VkAllocationCallbacks* pAllocator,
               struct x11_image *image)
{
   xcb_void_cookie_t cookie;
   VkResult result;
   uint32_t bpp = 32;

   if (chain->base.use_prime_blit) {
      result = wsi_create_prime_image(&chain->base, pCreateInfo, &image->base);
   } else {
      result = wsi_create_native_image(&chain->base, pCreateInfo, &image->base);
   }
   if (result != VK_SUCCESS)
      return result;

   image->pixmap = xcb_generate_id(chain->conn);

   cookie =
      xcb_dri3_pixmap_from_buffer_checked(chain->conn,
                                          image->pixmap,
                                          chain->window,
                                          image->base.size,
                                          pCreateInfo->imageExtent.width,
                                          pCreateInfo->imageExtent.height,
                                          image->base.row_pitch,
                                          chain->depth, bpp,
                                          image->base.fd);
   xcb_discard_reply(chain->conn, cookie.sequence);
   image->base.fd = -1; /* XCB has now taken ownership of the FD */

   int fence_fd = xshmfence_alloc_shm();
   if (fence_fd < 0)
      goto fail_pixmap;

   image->shm_fence = xshmfence_map_shm(fence_fd);
   if (image->shm_fence == NULL)
      goto fail_shmfence_alloc;

   image->sync_fence = xcb_generate_id(chain->conn);
   xcb_dri3_fence_from_fd(chain->conn,
                          image->pixmap,
                          image->sync_fence,
                          false,
                          fence_fd);

   image->busy = false;
   xshmfence_trigger(image->shm_fence);

   return VK_SUCCESS;

fail_shmfence_alloc:
   close(fence_fd);

fail_pixmap:
   cookie = xcb_free_pixmap(chain->conn, image->pixmap);
   xcb_discard_reply(chain->conn, cookie.sequence);

   wsi_destroy_image(&chain->base, &image->base);

   return result;
}

static void
x11_image_finish(struct x11_swapchain *chain,
                 const VkAllocationCallbacks* pAllocator,
                 struct x11_image *image)
{
   xcb_void_cookie_t cookie;

   cookie = xcb_sync_destroy_fence(chain->conn, image->sync_fence);
   xcb_discard_reply(chain->conn, cookie.sequence);
   xshmfence_unmap_shm(image->shm_fence);

   cookie = xcb_free_pixmap(chain->conn, image->pixmap);
   xcb_discard_reply(chain->conn, cookie.sequence);

   wsi_destroy_image(&chain->base, &image->base);
}

static VkResult
x11_swapchain_destroy(struct wsi_swapchain *anv_chain,
                      const VkAllocationCallbacks *pAllocator)
{
   struct x11_swapchain *chain = (struct x11_swapchain *)anv_chain;
   xcb_void_cookie_t cookie;

   for (uint32_t i = 0; i < chain->base.image_count; i++)
      x11_image_finish(chain, pAllocator, &chain->images[i]);

   if (chain->threaded) {
      chain->status = VK_ERROR_OUT_OF_DATE_KHR;
      /* Push a UINT32_MAX to wake up the manager */
      wsi_queue_push(&chain->present_queue, UINT32_MAX);
      pthread_join(chain->queue_manager, NULL);
      wsi_queue_destroy(&chain->acquire_queue);
      wsi_queue_destroy(&chain->present_queue);
   }

   xcb_unregister_for_special_event(chain->conn, chain->special_event);
   cookie = xcb_present_select_input_checked(chain->conn, chain->event_id,
                                             chain->window,
                                             XCB_PRESENT_EVENT_MASK_NO_EVENT);
   xcb_discard_reply(chain->conn, cookie.sequence);

   wsi_swapchain_finish(&chain->base);

   vk_free(pAllocator, chain);

   return VK_SUCCESS;
}

static VkResult
x11_surface_create_swapchain(VkIcdSurfaceBase *icd_surface,
                             VkDevice device,
                             struct wsi_device *wsi_device,
                             int local_fd,
                             const VkSwapchainCreateInfoKHR *pCreateInfo,
                             const VkAllocationCallbacks* pAllocator,
                             struct wsi_swapchain **swapchain_out)
{
   struct x11_swapchain *chain;
   xcb_void_cookie_t cookie;
   VkResult result;

   assert(pCreateInfo->sType == VK_STRUCTURE_TYPE_SWAPCHAIN_CREATE_INFO_KHR);

   const unsigned num_images = pCreateInfo->minImageCount;

   /* Check for whether or not we have a window up-front */
   xcb_connection_t *conn = x11_surface_get_connection(icd_surface);
   xcb_window_t window = x11_surface_get_window(icd_surface);
   xcb_get_geometry_reply_t *geometry =
      xcb_get_geometry_reply(conn, xcb_get_geometry(conn, window), NULL);
   if (geometry == NULL)
      return VK_ERROR_SURFACE_LOST_KHR;
   const uint32_t bit_depth = geometry->depth;
   free(geometry);

   size_t size = sizeof(*chain) + num_images * sizeof(chain->images[0]);
   chain = vk_alloc(pAllocator, size, 8,
                      VK_SYSTEM_ALLOCATION_SCOPE_OBJECT);
   if (chain == NULL)
      return VK_ERROR_OUT_OF_HOST_MEMORY;

   result = wsi_swapchain_init(wsi_device, &chain->base, device,
                               pCreateInfo, pAllocator);
   if (result != VK_SUCCESS)
      goto fail_alloc;

   chain->base.destroy = x11_swapchain_destroy;
   chain->base.get_wsi_image = x11_get_wsi_image;
   chain->base.acquire_next_image = x11_acquire_next_image;
   chain->base.queue_present = x11_queue_present;
   chain->base.present_mode = pCreateInfo->presentMode;
   chain->base.image_count = num_images;
   chain->conn = conn;
   chain->window = window;
   chain->depth = bit_depth;
   chain->extent = pCreateInfo->imageExtent;
   chain->send_sbc = 0;
   chain->last_present_msc = 0;
   chain->threaded = false;
   chain->status = VK_SUCCESS;

   if (!wsi_x11_check_dri3_compatible(conn, local_fd))
       chain->base.use_prime_blit = true;

   chain->event_id = xcb_generate_id(chain->conn);
   xcb_present_select_input(chain->conn, chain->event_id, chain->window,
                            XCB_PRESENT_EVENT_MASK_CONFIGURE_NOTIFY |
                            XCB_PRESENT_EVENT_MASK_COMPLETE_NOTIFY |
                            XCB_PRESENT_EVENT_MASK_IDLE_NOTIFY);

   /* Create an XCB event queue to hold present events outside of the usual
    * application event queue
    */
   chain->special_event =
      xcb_register_for_special_xge(chain->conn, &xcb_present_id,
                                   chain->event_id, NULL);

   chain->gc = xcb_generate_id(chain->conn);
   if (!chain->gc) {
      /* FINISHME: Choose a better error. */
      result = VK_ERROR_OUT_OF_HOST_MEMORY;
      goto fail_register;
   }

   cookie = xcb_create_gc(chain->conn,
                          chain->gc,
                          chain->window,
                          XCB_GC_GRAPHICS_EXPOSURES,
                          (uint32_t []) { 0 });
   xcb_discard_reply(chain->conn, cookie.sequence);

   uint32_t image = 0;
   for (; image < chain->base.image_count; image++) {
      result = x11_image_init(device, chain, pCreateInfo, pAllocator,
                              &chain->images[image]);
      if (result != VK_SUCCESS)
         goto fail_init_images;
   }

   if (chain->base.present_mode == VK_PRESENT_MODE_FIFO_KHR) {
      chain->threaded = true;

      /* Initialize our queues.  We make them base.image_count + 1 because we will
       * occasionally use UINT32_MAX to signal the other thread that an error
       * has occurred and we don't want an overflow.
       */
      int ret;
      ret = wsi_queue_init(&chain->acquire_queue, chain->base.image_count + 1);
      if (ret) {
         goto fail_init_images;
      }

      ret = wsi_queue_init(&chain->present_queue, chain->base.image_count + 1);
      if (ret) {
         wsi_queue_destroy(&chain->acquire_queue);
         goto fail_init_images;
      }

      for (unsigned i = 0; i < chain->base.image_count; i++)
         wsi_queue_push(&chain->acquire_queue, i);

      ret = pthread_create(&chain->queue_manager, NULL,
                           x11_manage_fifo_queues, chain);
      if (ret) {
         wsi_queue_destroy(&chain->present_queue);
         wsi_queue_destroy(&chain->acquire_queue);
         goto fail_init_images;
      }
   }

   *swapchain_out = &chain->base;

   return VK_SUCCESS;

fail_init_images:
   for (uint32_t j = 0; j < image; j++)
      x11_image_finish(chain, pAllocator, &chain->images[j]);

fail_register:
   xcb_unregister_for_special_event(chain->conn, chain->special_event);

   wsi_swapchain_finish(&chain->base);

fail_alloc:
   vk_free(pAllocator, chain);

   return result;
}

VkResult
wsi_x11_init_wsi(struct wsi_device *wsi_device,
                 const VkAllocationCallbacks *alloc)
{
   struct wsi_x11 *wsi;
   VkResult result;

   wsi = vk_alloc(alloc, sizeof(*wsi), 8,
                   VK_SYSTEM_ALLOCATION_SCOPE_INSTANCE);
   if (!wsi) {
      result = VK_ERROR_OUT_OF_HOST_MEMORY;
      goto fail;
   }

   int ret = pthread_mutex_init(&wsi->mutex, NULL);
   if (ret != 0) {
      if (ret == ENOMEM) {
         result = VK_ERROR_OUT_OF_HOST_MEMORY;
      } else {
         /* FINISHME: Choose a better error. */
         result = VK_ERROR_OUT_OF_HOST_MEMORY;
      }

      goto fail_alloc;
   }

   wsi->connections = _mesa_hash_table_create(NULL, _mesa_hash_pointer,
                                              _mesa_key_pointer_equal);
   if (!wsi->connections) {
      result = VK_ERROR_OUT_OF_HOST_MEMORY;
      goto fail_mutex;
   }

   wsi->base.get_support = x11_surface_get_support;
   wsi->base.get_capabilities = x11_surface_get_capabilities;
   wsi->base.get_capabilities2 = x11_surface_get_capabilities2;
   wsi->base.get_formats = x11_surface_get_formats;
   wsi->base.get_formats2 = x11_surface_get_formats2;
   wsi->base.get_present_modes = x11_surface_get_present_modes;
   wsi->base.create_swapchain = x11_surface_create_swapchain;

   wsi_device->wsi[VK_ICD_WSI_PLATFORM_XCB] = &wsi->base;
   wsi_device->wsi[VK_ICD_WSI_PLATFORM_XLIB] = &wsi->base;

   return VK_SUCCESS;

fail_mutex:
   pthread_mutex_destroy(&wsi->mutex);
fail_alloc:
   vk_free(alloc, wsi);
fail:
   wsi_device->wsi[VK_ICD_WSI_PLATFORM_XCB] = NULL;
   wsi_device->wsi[VK_ICD_WSI_PLATFORM_XLIB] = NULL;

   return result;
}

void
wsi_x11_finish_wsi(struct wsi_device *wsi_device,
                   const VkAllocationCallbacks *alloc)
{
   struct wsi_x11 *wsi =
      (struct wsi_x11 *)wsi_device->wsi[VK_ICD_WSI_PLATFORM_XCB];

   if (wsi) {
      struct hash_entry *entry;
      hash_table_foreach(wsi->connections, entry)
         wsi_x11_connection_destroy(alloc, entry->data);

      _mesa_hash_table_destroy(wsi->connections, NULL);

      pthread_mutex_destroy(&wsi->mutex);

      vk_free(alloc, wsi);
   }
}<|MERGE_RESOLUTION|>--- conflicted
+++ resolved
@@ -366,13 +366,10 @@
 
    if (!wsi_x11_check_for_dri3(wsi_conn))
       return false;
-<<<<<<< HEAD
-=======
 
    if (!can_handle_different_gpu)
       if (!wsi_x11_check_dri3_compatible(connection, fd))
          return false;
->>>>>>> 5d3caa1c
 
    unsigned visual_depth;
    if (!connection_get_visualtype(connection, visual_id, &visual_depth))
