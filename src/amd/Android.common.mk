# Copyright Â© 2016 Red Hat.
# Copyright Â© 2016 Mauro Rossi <issor.oruam@gmail.com>
#
# Permission is hereby granted, free of charge, to any person obtaining a
# copy of this software and associated documentation files (the "Software"),
# to deal in the Software without restriction, including without limitation
# the rights to use, copy, modify, merge, publish, distribute, sublicense,
# and/or sell copies of the Software, and to permit persons to whom the
# Software is furnished to do so, subject to the following conditions:
#
# The above copyright notice and this permission notice (including the next
# paragraph) shall be included in all copies or substantial portions of the
# Software.
#
# THE SOFTWARE IS PROVIDED "AS IS", WITHOUT WARRANTY OF ANY KIND, EXPRESS OR
# IMPLIED, INCLUDING BUT NOT LIMITED TO THE WARRANTIES OF MERCHANTABILITY,
# FITNESS FOR A PARTICULAR PURPOSE AND NONINFRINGEMENT.  IN NO EVENT SHALL
# THE AUTHORS OR COPYRIGHT HOLDERS BE LIABLE FOR ANY CLAIM, DAMAGES OR OTHER
# LIABILITY, WHETHER IN AN ACTION OF CONTRACT, TORT OR OTHERWISE, ARISING
# FROM, OUT OF OR IN CONNECTION WITH THE SOFTWARE OR THE USE OR OTHER DEALINGS
# IN THE SOFTWARE.

# ---------------------------------------
# Build libmesa_amd_common
# ---------------------------------------

include $(CLEAR_VARS)

LOCAL_MODULE := libmesa_amd_common

LOCAL_SRC_FILES := \
	$(AMD_COMMON_FILES) \
	$(AMD_COMPILER_FILES) \
	$(AMD_DEBUG_FILES) \
	$(AMD_NIR_FILES)

LOCAL_CFLAGS += -DFORCE_BUILD_AMDGPU   # instructs LLVM to declare LLVMInitializeAMDGPU* functions

# generate sources
LOCAL_MODULE_CLASS := STATIC_LIBRARIES
intermediates := $(call local-generated-sources-dir)
LOCAL_GENERATED_SOURCES := $(addprefix $(intermediates)/, $(AMD_GENERATED_FILES))

$(LOCAL_GENERATED_SOURCES): PRIVATE_PYTHON := $(MESA_PYTHON2)
$(LOCAL_GENERATED_SOURCES): PRIVATE_CUSTOM_TOOL = $(PRIVATE_PYTHON) $^ > $@

$(intermediates)/common/sid_tables.h: $(LOCAL_PATH)/common/sid_tables.py $(LOCAL_PATH)/common/sid.h $(LOCAL_PATH)/common/gfx9d.h
	$(transform-generated-source)

LOCAL_C_INCLUDES := \
	$(MESA_TOP)/include \
	$(MESA_TOP)/src \
	$(MESA_TOP)/src/amd/common \
	$(MESA_TOP)/src/compiler \
	$(call generated-sources-dir-for,STATIC_LIBRARIES,libmesa_nir,,)/nir \
	$(MESA_TOP)/src/gallium/include \
	$(MESA_TOP)/src/gallium/auxiliary \
<<<<<<< HEAD
	$(intermediates)/common \
	external/llvm/include \
	external/llvm/device/include \
	external/libcxx/include \
	$(ELF_INCLUDES)
=======
	$(intermediates)/common
>>>>>>> 5d3caa1c

LOCAL_EXPORT_C_INCLUDE_DIRS := \
	$(LOCAL_PATH)/common

LOCAL_SHARED_LIBRARIES := \
	libdrm_amdgpu

LOCAL_STATIC_LIBRARIES := \
	libmesa_nir

LOCAL_WHOLE_STATIC_LIBRARIES := \
	libelf

$(call mesa-build-with-llvm)

include $(MESA_COMMON_MK)
include $(BUILD_STATIC_LIBRARY)<|MERGE_RESOLUTION|>--- conflicted
+++ resolved
@@ -19,6 +19,8 @@
 # LIABILITY, WHETHER IN AN ACTION OF CONTRACT, TORT OR OTHERWISE, ARISING
 # FROM, OUT OF OR IN CONNECTION WITH THE SOFTWARE OR THE USE OR OTHER DEALINGS
 # IN THE SOFTWARE.
+
+ifeq ($(MESA_ENABLE_LLVM),true)
 
 # ---------------------------------------
 # Build libmesa_amd_common
@@ -55,15 +57,7 @@
 	$(call generated-sources-dir-for,STATIC_LIBRARIES,libmesa_nir,,)/nir \
 	$(MESA_TOP)/src/gallium/include \
 	$(MESA_TOP)/src/gallium/auxiliary \
-<<<<<<< HEAD
-	$(intermediates)/common \
-	external/llvm/include \
-	external/llvm/device/include \
-	external/libcxx/include \
-	$(ELF_INCLUDES)
-=======
 	$(intermediates)/common
->>>>>>> 5d3caa1c
 
 LOCAL_EXPORT_C_INCLUDE_DIRS := \
 	$(LOCAL_PATH)/common
@@ -80,4 +74,6 @@
 $(call mesa-build-with-llvm)
 
 include $(MESA_COMMON_MK)
-include $(BUILD_STATIC_LIBRARY)+include $(BUILD_STATIC_LIBRARY)
+
+endif # MESA_ENABLE_LLVM == true