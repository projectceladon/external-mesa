/*
 * Copyright © 2016 Red Hat.
 * Copyright © 2016 Bas Nieuwenhuizen
 *
 * based in part on anv driver which is:
 * Copyright © 2015 Intel Corporation
 *
 * Permission is hereby granted, free of charge, to any person obtaining a
 * copy of this software and associated documentation files (the "Software"),
 * to deal in the Software without restriction, including without limitation
 * the rights to use, copy, modify, merge, publish, distribute, sublicense,
 * and/or sell copies of the Software, and to permit persons to whom the
 * Software is furnished to do so, subject to the following conditions:
 *
 * The above copyright notice and this permission notice (including the next
 * paragraph) shall be included in all copies or substantial portions of the
 * Software.
 *
 * THE SOFTWARE IS PROVIDED "AS IS", WITHOUT WARRANTY OF ANY KIND, EXPRESS OR
 * IMPLIED, INCLUDING BUT NOT LIMITED TO THE WARRANTIES OF MERCHANTABILITY,
 * FITNESS FOR A PARTICULAR PURPOSE AND NONINFRINGEMENT.  IN NO EVENT SHALL
 * THE AUTHORS OR COPYRIGHT HOLDERS BE LIABLE FOR ANY CLAIM, DAMAGES OR OTHER
 * LIABILITY, WHETHER IN AN ACTION OF CONTRACT, TORT OR OTHERWISE, ARISING
 * FROM, OUT OF OR IN CONNECTION WITH THE SOFTWARE OR THE USE OR OTHER DEALINGS
 * IN THE SOFTWARE.
 */

#include "radv_debug.h"
#include "radv_private.h"
#include "vk_format.h"
#include "vk_util.h"
#include "radv_radeon_winsys.h"
#include "sid.h"
#include "gfx9d.h"
#include "util/debug.h"
#include "util/u_atomic.h"
static unsigned
radv_choose_tiling(struct radv_device *device,
		   const struct radv_image_create_info *create_info)
{
	const VkImageCreateInfo *pCreateInfo = create_info->vk_info;

	if (pCreateInfo->tiling == VK_IMAGE_TILING_LINEAR) {
		assert(pCreateInfo->samples <= 1);
		return RADEON_SURF_MODE_LINEAR_ALIGNED;
	}

	if (!vk_format_is_compressed(pCreateInfo->format) &&
	    !vk_format_is_depth_or_stencil(pCreateInfo->format)
	    && device->physical_device->rad_info.chip_class <= VI) {
		/* this causes hangs in some VK CTS tests on GFX9. */
		/* Textures with a very small height are recommended to be linear. */
		if (pCreateInfo->imageType == VK_IMAGE_TYPE_1D ||
		    /* Only very thin and long 2D textures should benefit from
		     * linear_aligned. */
		    (pCreateInfo->extent.width > 8 && pCreateInfo->extent.height <= 2))
			return RADEON_SURF_MODE_LINEAR_ALIGNED;
	}

	/* MSAA resources must be 2D tiled. */
	if (pCreateInfo->samples > 1)
		return RADEON_SURF_MODE_2D;

	return RADEON_SURF_MODE_2D;
}

static bool
radv_use_tc_compat_htile_for_image(struct radv_device *device,
				   const VkImageCreateInfo *pCreateInfo)
{
	/* TC-compat HTILE is only available for GFX8+. */
	if (device->physical_device->rad_info.chip_class < VI)
		return false;

	if ((pCreateInfo->usage & VK_IMAGE_USAGE_STORAGE_BIT) ||
	    (pCreateInfo->flags & VK_IMAGE_CREATE_EXTENDED_USAGE_BIT))
		return false;

	if (pCreateInfo->tiling == VK_IMAGE_TILING_LINEAR)
		return false;

	if (pCreateInfo->mipLevels > 1)
		return false;

	/* FIXME: for some reason TC compat with 2/4/8 samples breaks some cts
	 * tests - disable for now */
	if (pCreateInfo->samples >= 2 &&
	    pCreateInfo->format == VK_FORMAT_D32_SFLOAT_S8_UINT)
		return false;

	/* GFX9 supports both 32-bit and 16-bit depth surfaces, while GFX8 only
	 * supports 32-bit. Though, it's possible to enable TC-compat for
	 * 16-bit depth surfaces if no Z planes are compressed.
	 */
	if (pCreateInfo->format != VK_FORMAT_D32_SFLOAT_S8_UINT &&
	    pCreateInfo->format != VK_FORMAT_D32_SFLOAT &&
	    pCreateInfo->format != VK_FORMAT_D16_UNORM)
		return false;

	if (pCreateInfo->flags & VK_IMAGE_CREATE_MUTABLE_FORMAT_BIT) {
		const struct VkImageFormatListCreateInfoKHR *format_list =
			(const struct  VkImageFormatListCreateInfoKHR *)
				vk_find_struct_const(pCreateInfo->pNext,
						     IMAGE_FORMAT_LIST_CREATE_INFO_KHR);

		/* We have to ignore the existence of the list if viewFormatCount = 0 */
		if (format_list && format_list->viewFormatCount) {
			/* compatibility is transitive, so we only need to check
			 * one format with everything else.
			 */
			for (unsigned i = 0; i < format_list->viewFormatCount; ++i) {
				if (pCreateInfo->format != format_list->pViewFormats[i])
					return false;
			}
		} else {
			return false;
		}
	}

	return true;
}

static bool
radv_use_dcc_for_image(struct radv_device *device,
		       const struct radv_image *image,
		       const struct radv_image_create_info *create_info,
		       const VkImageCreateInfo *pCreateInfo)
{
	bool dcc_compatible_formats;
	bool blendable;

	/* DCC (Delta Color Compression) is only available for GFX8+. */
	if (device->physical_device->rad_info.chip_class < VI)
		return false;

	if (device->instance->debug_flags & RADV_DEBUG_NO_DCC)
		return false;

	/* FIXME: DCC is broken for shareable images starting with GFX9 */
	if (device->physical_device->rad_info.chip_class >= GFX9 &&
	    image->shareable)
		return false;

	/* TODO: Enable DCC for storage images. */
	if ((pCreateInfo->usage & VK_IMAGE_USAGE_STORAGE_BIT) ||
	    (pCreateInfo->flags & VK_IMAGE_CREATE_EXTENDED_USAGE_BIT))
		return false;

	if (pCreateInfo->tiling == VK_IMAGE_TILING_LINEAR)
		return false;

	/* TODO: Enable DCC for mipmaps and array layers. */
	if (pCreateInfo->mipLevels > 1 || pCreateInfo->arrayLayers > 1)
		return false;

	if (create_info->scanout)
		return false;

	/* FIXME: DCC for MSAA with 4x and 8x samples doesn't work yet, while
	 * 2x can be enabled with an option.
	 */
	if (pCreateInfo->samples > 2 ||
	    (pCreateInfo->samples == 2 &&
	     !device->physical_device->dcc_msaa_allowed))
		return false;

	/* Determine if the formats are DCC compatible. */
	dcc_compatible_formats =
		radv_is_colorbuffer_format_supported(pCreateInfo->format,
						     &blendable);

	if (pCreateInfo->flags & VK_IMAGE_CREATE_MUTABLE_FORMAT_BIT) {
		const struct VkImageFormatListCreateInfoKHR *format_list =
			(const struct  VkImageFormatListCreateInfoKHR *)
				vk_find_struct_const(pCreateInfo->pNext,
						     IMAGE_FORMAT_LIST_CREATE_INFO_KHR);

		/* We have to ignore the existence of the list if viewFormatCount = 0 */
		if (format_list && format_list->viewFormatCount) {
			/* compatibility is transitive, so we only need to check
			 * one format with everything else. */
			for (unsigned i = 0; i < format_list->viewFormatCount; ++i) {
				if (!radv_dcc_formats_compatible(pCreateInfo->format,
				                                 format_list->pViewFormats[i]))
					dcc_compatible_formats = false;
			}
		} else {
			dcc_compatible_formats = false;
		}
	}

	if (!dcc_compatible_formats)
		return false;

	return true;
}

static int
radv_init_surface(struct radv_device *device,
		  const struct radv_image *image,
		  struct radeon_surf *surface,
		  const struct radv_image_create_info *create_info)
{
	const VkImageCreateInfo *pCreateInfo = create_info->vk_info;
	unsigned array_mode = radv_choose_tiling(device, create_info);
	const struct vk_format_description *desc =
		vk_format_description(pCreateInfo->format);
	bool is_depth, is_stencil;

	is_depth = vk_format_has_depth(desc);
	is_stencil = vk_format_has_stencil(desc);

	surface->blk_w = vk_format_get_blockwidth(pCreateInfo->format);
	surface->blk_h = vk_format_get_blockheight(pCreateInfo->format);

	surface->bpe = vk_format_get_blocksize(vk_format_depth_only(pCreateInfo->format));
	/* align byte per element on dword */
	if (surface->bpe == 3) {
		surface->bpe = 4;
	}
	surface->flags = RADEON_SURF_SET(array_mode, MODE);

	switch (pCreateInfo->imageType){
	case VK_IMAGE_TYPE_1D:
		if (pCreateInfo->arrayLayers > 1)
			surface->flags |= RADEON_SURF_SET(RADEON_SURF_TYPE_1D_ARRAY, TYPE);
		else
			surface->flags |= RADEON_SURF_SET(RADEON_SURF_TYPE_1D, TYPE);
		break;
	case VK_IMAGE_TYPE_2D:
		if (pCreateInfo->arrayLayers > 1)
			surface->flags |= RADEON_SURF_SET(RADEON_SURF_TYPE_2D_ARRAY, TYPE);
		else
			surface->flags |= RADEON_SURF_SET(RADEON_SURF_TYPE_2D, TYPE);
		break;
	case VK_IMAGE_TYPE_3D:
		surface->flags |= RADEON_SURF_SET(RADEON_SURF_TYPE_3D, TYPE);
		break;
	default:
		unreachable("unhandled image type");
	}

	if (is_depth) {
		surface->flags |= RADEON_SURF_ZBUFFER;
		if (radv_use_tc_compat_htile_for_image(device, pCreateInfo))
			surface->flags |= RADEON_SURF_TC_COMPATIBLE_HTILE;
	}

	if (is_stencil)
		surface->flags |= RADEON_SURF_SBUFFER;

	if (device->physical_device->rad_info.chip_class >= GFX9 &&
	    pCreateInfo->imageType == VK_IMAGE_TYPE_3D &&
	    vk_format_get_blocksizebits(pCreateInfo->format) == 128 &&
	    vk_format_is_compressed(pCreateInfo->format))
		surface->flags |= RADEON_SURF_NO_RENDER_TARGET;

	surface->flags |= RADEON_SURF_OPTIMIZE_FOR_SPACE;

	if (!radv_use_dcc_for_image(device, image, create_info, pCreateInfo))
		surface->flags |= RADEON_SURF_DISABLE_DCC;

	if (create_info->scanout)
		surface->flags |= RADEON_SURF_SCANOUT;
	return 0;
}

static uint32_t si_get_bo_metadata_word1(struct radv_device *device)
{
	return (ATI_VENDOR_ID << 16) | device->physical_device->rad_info.pci_id;
}

static inline unsigned
si_tile_mode_index(const struct radv_image *image, unsigned level, bool stencil)
{
	if (stencil)
		return image->surface.u.legacy.stencil_tiling_index[level];
	else
		return image->surface.u.legacy.tiling_index[level];
}

static unsigned radv_map_swizzle(unsigned swizzle)
{
	switch (swizzle) {
	case VK_SWIZZLE_Y:
		return V_008F0C_SQ_SEL_Y;
	case VK_SWIZZLE_Z:
		return V_008F0C_SQ_SEL_Z;
	case VK_SWIZZLE_W:
		return V_008F0C_SQ_SEL_W;
	case VK_SWIZZLE_0:
		return V_008F0C_SQ_SEL_0;
	case VK_SWIZZLE_1:
		return V_008F0C_SQ_SEL_1;
	default: /* VK_SWIZZLE_X */
		return V_008F0C_SQ_SEL_X;
	}
}

static void
radv_make_buffer_descriptor(struct radv_device *device,
			    struct radv_buffer *buffer,
			    VkFormat vk_format,
			    unsigned offset,
			    unsigned range,
			    uint32_t *state)
{
	const struct vk_format_description *desc;
	unsigned stride;
	uint64_t gpu_address = radv_buffer_get_va(buffer->bo);
	uint64_t va = gpu_address + buffer->offset;
	unsigned num_format, data_format;
	int first_non_void;
	desc = vk_format_description(vk_format);
	first_non_void = vk_format_get_first_non_void_channel(vk_format);
	stride = desc->block.bits / 8;

	num_format = radv_translate_buffer_numformat(desc, first_non_void);
	data_format = radv_translate_buffer_dataformat(desc, first_non_void);

	va += offset;
	state[0] = va;
	state[1] = S_008F04_BASE_ADDRESS_HI(va >> 32) |
		S_008F04_STRIDE(stride);

	if (device->physical_device->rad_info.chip_class != VI && stride) {
		range /= stride;
	}

	state[2] = range;
	state[3] = S_008F0C_DST_SEL_X(radv_map_swizzle(desc->swizzle[0])) |
		   S_008F0C_DST_SEL_Y(radv_map_swizzle(desc->swizzle[1])) |
		   S_008F0C_DST_SEL_Z(radv_map_swizzle(desc->swizzle[2])) |
		   S_008F0C_DST_SEL_W(radv_map_swizzle(desc->swizzle[3])) |
		   S_008F0C_NUM_FORMAT(num_format) |
		   S_008F0C_DATA_FORMAT(data_format);
}

static void
si_set_mutable_tex_desc_fields(struct radv_device *device,
			       struct radv_image *image,
			       const struct legacy_surf_level *base_level_info,
			       unsigned base_level, unsigned first_level,
			       unsigned block_width, bool is_stencil,
			       bool is_storage_image, uint32_t *state)
{
	uint64_t gpu_address = image->bo ? radv_buffer_get_va(image->bo) + image->offset : 0;
	uint64_t va = gpu_address;
	enum chip_class chip_class = device->physical_device->rad_info.chip_class;
	uint64_t meta_va = 0;
	if (chip_class >= GFX9) {
		if (is_stencil)
			va += image->surface.u.gfx9.stencil_offset;
		else
			va += image->surface.u.gfx9.surf_offset;
	} else
		va += base_level_info->offset;

	state[0] = va >> 8;
	if (chip_class >= GFX9 ||
	    base_level_info->mode == RADEON_SURF_MODE_2D)
		state[0] |= image->surface.tile_swizzle;
	state[1] &= C_008F14_BASE_ADDRESS_HI;
	state[1] |= S_008F14_BASE_ADDRESS_HI(va >> 40);

	if (chip_class >= VI) {
		state[6] &= C_008F28_COMPRESSION_EN;
		state[7] = 0;
		if (!is_storage_image && radv_dcc_enabled(image, first_level)) {
			meta_va = gpu_address + image->dcc_offset;
			if (chip_class <= VI)
				meta_va += base_level_info->dcc_offset;
		} else if (!is_storage_image &&
			   radv_image_is_tc_compat_htile(image)) {
			meta_va = gpu_address + image->htile_offset;
		}

		if (meta_va) {
			state[6] |= S_008F28_COMPRESSION_EN(1);
			state[7] = meta_va >> 8;
			state[7] |= image->surface.tile_swizzle;
		}
	}

	if (chip_class >= GFX9) {
		state[3] &= C_008F1C_SW_MODE;
		state[4] &= C_008F20_PITCH_GFX9;

		if (is_stencil) {
			state[3] |= S_008F1C_SW_MODE(image->surface.u.gfx9.stencil.swizzle_mode);
			state[4] |= S_008F20_PITCH_GFX9(image->surface.u.gfx9.stencil.epitch);
		} else {
			state[3] |= S_008F1C_SW_MODE(image->surface.u.gfx9.surf.swizzle_mode);
			state[4] |= S_008F20_PITCH_GFX9(image->surface.u.gfx9.surf.epitch);
		}

		state[5] &= C_008F24_META_DATA_ADDRESS &
			    C_008F24_META_PIPE_ALIGNED &
			    C_008F24_META_RB_ALIGNED;
		if (meta_va) {
			struct gfx9_surf_meta_flags meta;

			if (image->dcc_offset)
				meta = image->surface.u.gfx9.dcc;
			else
				meta = image->surface.u.gfx9.htile;

			state[5] |= S_008F24_META_DATA_ADDRESS(meta_va >> 40) |
				    S_008F24_META_PIPE_ALIGNED(meta.pipe_aligned) |
				    S_008F24_META_RB_ALIGNED(meta.rb_aligned);
		}
	} else {
		/* SI-CI-VI */
		unsigned pitch = base_level_info->nblk_x * block_width;
		unsigned index = si_tile_mode_index(image, base_level, is_stencil);

		state[3] &= C_008F1C_TILING_INDEX;
		state[3] |= S_008F1C_TILING_INDEX(index);
		state[4] &= C_008F20_PITCH_GFX6;
		state[4] |= S_008F20_PITCH_GFX6(pitch - 1);
	}
}

static unsigned radv_tex_dim(VkImageType image_type, VkImageViewType view_type,
			     unsigned nr_layers, unsigned nr_samples, bool is_storage_image, bool gfx9)
{
	if (view_type == VK_IMAGE_VIEW_TYPE_CUBE || view_type == VK_IMAGE_VIEW_TYPE_CUBE_ARRAY)
		return is_storage_image ? V_008F1C_SQ_RSRC_IMG_2D_ARRAY : V_008F1C_SQ_RSRC_IMG_CUBE;

	/* GFX9 allocates 1D textures as 2D. */
	if (gfx9 && image_type == VK_IMAGE_TYPE_1D)
		image_type = VK_IMAGE_TYPE_2D;
	switch (image_type) {
	case VK_IMAGE_TYPE_1D:
		return nr_layers > 1 ? V_008F1C_SQ_RSRC_IMG_1D_ARRAY : V_008F1C_SQ_RSRC_IMG_1D;
	case VK_IMAGE_TYPE_2D:
		if (nr_samples > 1)
			return nr_layers > 1 ? V_008F1C_SQ_RSRC_IMG_2D_MSAA_ARRAY : V_008F1C_SQ_RSRC_IMG_2D_MSAA;
		else
			return nr_layers > 1 ? V_008F1C_SQ_RSRC_IMG_2D_ARRAY : V_008F1C_SQ_RSRC_IMG_2D;
	case VK_IMAGE_TYPE_3D:
		if (view_type == VK_IMAGE_VIEW_TYPE_3D)
			return V_008F1C_SQ_RSRC_IMG_3D;
		else
			return V_008F1C_SQ_RSRC_IMG_2D_ARRAY;
	default:
		unreachable("illegal image type");
	}
}

static unsigned gfx9_border_color_swizzle(const enum vk_swizzle swizzle[4])
{
	unsigned bc_swizzle = V_008F20_BC_SWIZZLE_XYZW;

	if (swizzle[3] == VK_SWIZZLE_X) {
		/* For the pre-defined border color values (white, opaque
		 * black, transparent black), the only thing that matters is
		 * that the alpha channel winds up in the correct place
		 * (because the RGB channels are all the same) so either of
		 * these enumerations will work.
		 */
		if (swizzle[2] == VK_SWIZZLE_Y)
			bc_swizzle = V_008F20_BC_SWIZZLE_WZYX;
		else
			bc_swizzle = V_008F20_BC_SWIZZLE_WXYZ;
	} else if (swizzle[0] == VK_SWIZZLE_X) {
		if (swizzle[1] == VK_SWIZZLE_Y)
			bc_swizzle = V_008F20_BC_SWIZZLE_XYZW;
		else
			bc_swizzle = V_008F20_BC_SWIZZLE_XWYZ;
	} else if (swizzle[1] == VK_SWIZZLE_X) {
		bc_swizzle = V_008F20_BC_SWIZZLE_YXWZ;
	} else if (swizzle[2] == VK_SWIZZLE_X) {
		bc_swizzle = V_008F20_BC_SWIZZLE_ZYXW;
	}

	return bc_swizzle;
}

/**
 * Build the sampler view descriptor for a texture.
 */
static void
si_make_texture_descriptor(struct radv_device *device,
			   struct radv_image *image,
			   bool is_storage_image,
			   VkImageViewType view_type,
			   VkFormat vk_format,
			   const VkComponentMapping *mapping,
			   unsigned first_level, unsigned last_level,
			   unsigned first_layer, unsigned last_layer,
			   unsigned width, unsigned height, unsigned depth,
			   uint32_t *state,
			   uint32_t *fmask_state)
{
	const struct vk_format_description *desc;
	enum vk_swizzle swizzle[4];
	int first_non_void;
	unsigned num_format, data_format, type;

	desc = vk_format_description(vk_format);

	if (desc->colorspace == VK_FORMAT_COLORSPACE_ZS) {
		const unsigned char swizzle_xxxx[4] = {0, 0, 0, 0};
		vk_format_compose_swizzles(mapping, swizzle_xxxx, swizzle);
	} else {
		vk_format_compose_swizzles(mapping, desc->swizzle, swizzle);
	}

	first_non_void = vk_format_get_first_non_void_channel(vk_format);

	num_format = radv_translate_tex_numformat(vk_format, desc, first_non_void);
	if (num_format == ~0) {
		num_format = 0;
	}

	data_format = radv_translate_tex_dataformat(vk_format, desc, first_non_void);
	if (data_format == ~0) {
		data_format = 0;
	}

	/* S8 with either Z16 or Z32 HTILE need a special format. */
	if (device->physical_device->rad_info.chip_class >= GFX9 &&
	    vk_format == VK_FORMAT_S8_UINT &&
	    radv_image_is_tc_compat_htile(image)) {
		if (image->vk_format == VK_FORMAT_D32_SFLOAT_S8_UINT)
			data_format = V_008F14_IMG_DATA_FORMAT_S8_32;
		else if (image->vk_format == VK_FORMAT_D16_UNORM_S8_UINT)
			data_format = V_008F14_IMG_DATA_FORMAT_S8_16;
	}
	type = radv_tex_dim(image->type, view_type, image->info.array_size, image->info.samples,
			    is_storage_image, device->physical_device->rad_info.chip_class >= GFX9);
	if (type == V_008F1C_SQ_RSRC_IMG_1D_ARRAY) {
	        height = 1;
		depth = image->info.array_size;
	} else if (type == V_008F1C_SQ_RSRC_IMG_2D_ARRAY ||
		   type == V_008F1C_SQ_RSRC_IMG_2D_MSAA_ARRAY) {
		if (view_type != VK_IMAGE_VIEW_TYPE_3D)
			depth = image->info.array_size;
	} else if (type == V_008F1C_SQ_RSRC_IMG_CUBE)
		depth = image->info.array_size / 6;

	state[0] = 0;
	state[1] = (S_008F14_DATA_FORMAT_GFX6(data_format) |
		    S_008F14_NUM_FORMAT_GFX6(num_format));
	state[2] = (S_008F18_WIDTH(width - 1) |
		    S_008F18_HEIGHT(height - 1) |
		    S_008F18_PERF_MOD(4));
	state[3] = (S_008F1C_DST_SEL_X(radv_map_swizzle(swizzle[0])) |
		    S_008F1C_DST_SEL_Y(radv_map_swizzle(swizzle[1])) |
		    S_008F1C_DST_SEL_Z(radv_map_swizzle(swizzle[2])) |
		    S_008F1C_DST_SEL_W(radv_map_swizzle(swizzle[3])) |
		    S_008F1C_BASE_LEVEL(image->info.samples > 1 ?
					0 : first_level) |
		    S_008F1C_LAST_LEVEL(image->info.samples > 1 ?
					util_logbase2(image->info.samples) :
					last_level) |
		    S_008F1C_TYPE(type));
	state[4] = 0;
	state[5] = S_008F24_BASE_ARRAY(first_layer);
	state[6] = 0;
	state[7] = 0;

	if (device->physical_device->rad_info.chip_class >= GFX9) {
		unsigned bc_swizzle = gfx9_border_color_swizzle(swizzle);

		/* Depth is the last accessible layer on Gfx9.
		 * The hw doesn't need to know the total number of layers.
		 */
		if (type == V_008F1C_SQ_RSRC_IMG_3D)
			state[4] |= S_008F20_DEPTH(depth - 1);
		else
			state[4] |= S_008F20_DEPTH(last_layer);

		state[4] |= S_008F20_BC_SWIZZLE(bc_swizzle);
		state[5] |= S_008F24_MAX_MIP(image->info.samples > 1 ?
					     util_logbase2(image->info.samples) :
					     image->info.levels - 1);
	} else {
		state[3] |= S_008F1C_POW2_PAD(image->info.levels > 1);
		state[4] |= S_008F20_DEPTH(depth - 1);
		state[5] |= S_008F24_LAST_ARRAY(last_layer);
	}
	if (image->dcc_offset) {
		unsigned swap = radv_translate_colorswap(vk_format, FALSE);

		state[6] = S_008F28_ALPHA_IS_ON_MSB(swap <= 1);
	} else {
		/* The last dword is unused by hw. The shader uses it to clear
		 * bits in the first dword of sampler state.
		 */
		if (device->physical_device->rad_info.chip_class <= CIK && image->info.samples <= 1) {
			if (first_level == last_level)
				state[7] = C_008F30_MAX_ANISO_RATIO;
			else
				state[7] = 0xffffffff;
		}
	}

	/* Initialize the sampler view for FMASK. */
	if (radv_image_has_fmask(image)) {
		uint32_t fmask_format, num_format;
		uint64_t gpu_address = radv_buffer_get_va(image->bo);
		uint64_t va;

		va = gpu_address + image->offset + image->fmask.offset;

		if (device->physical_device->rad_info.chip_class >= GFX9) {
			fmask_format = V_008F14_IMG_DATA_FORMAT_FMASK;
			switch (image->info.samples) {
			case 2:
				num_format = V_008F14_IMG_FMASK_8_2_2;
				break;
			case 4:
				num_format = V_008F14_IMG_FMASK_8_4_4;
				break;
			case 8:
				num_format = V_008F14_IMG_FMASK_32_8_8;
				break;
			default:
				unreachable("invalid nr_samples");
			}
		} else {
			switch (image->info.samples) {
			case 2:
				fmask_format = V_008F14_IMG_DATA_FORMAT_FMASK8_S2_F2;
				break;
			case 4:
				fmask_format = V_008F14_IMG_DATA_FORMAT_FMASK8_S4_F4;
				break;
			case 8:
				fmask_format = V_008F14_IMG_DATA_FORMAT_FMASK32_S8_F8;
				break;
			default:
				assert(0);
				fmask_format = V_008F14_IMG_DATA_FORMAT_INVALID;
			}
			num_format = V_008F14_IMG_NUM_FORMAT_UINT;
		}

		fmask_state[0] = va >> 8;
		fmask_state[0] |= image->fmask.tile_swizzle;
		fmask_state[1] = S_008F14_BASE_ADDRESS_HI(va >> 40) |
			S_008F14_DATA_FORMAT_GFX6(fmask_format) |
			S_008F14_NUM_FORMAT_GFX6(num_format);
		fmask_state[2] = S_008F18_WIDTH(width - 1) |
			S_008F18_HEIGHT(height - 1);
		fmask_state[3] = S_008F1C_DST_SEL_X(V_008F1C_SQ_SEL_X) |
			S_008F1C_DST_SEL_Y(V_008F1C_SQ_SEL_X) |
			S_008F1C_DST_SEL_Z(V_008F1C_SQ_SEL_X) |
			S_008F1C_DST_SEL_W(V_008F1C_SQ_SEL_X) |
			S_008F1C_TYPE(radv_tex_dim(image->type, view_type, image->info.array_size, 0, false, false));
		fmask_state[4] = 0;
		fmask_state[5] = S_008F24_BASE_ARRAY(first_layer);
		fmask_state[6] = 0;
		fmask_state[7] = 0;

		if (device->physical_device->rad_info.chip_class >= GFX9) {
			fmask_state[3] |= S_008F1C_SW_MODE(image->surface.u.gfx9.fmask.swizzle_mode);
			fmask_state[4] |= S_008F20_DEPTH(last_layer) |
					  S_008F20_PITCH_GFX9(image->surface.u.gfx9.fmask.epitch);
			fmask_state[5] |= S_008F24_META_PIPE_ALIGNED(image->surface.u.gfx9.cmask.pipe_aligned) |
					  S_008F24_META_RB_ALIGNED(image->surface.u.gfx9.cmask.rb_aligned);
		} else {
			fmask_state[3] |= S_008F1C_TILING_INDEX(image->fmask.tile_mode_index);
			fmask_state[4] |= S_008F20_DEPTH(depth - 1) |
				S_008F20_PITCH_GFX6(image->fmask.pitch_in_pixels - 1);
			fmask_state[5] |= S_008F24_LAST_ARRAY(last_layer);
		}
	} else if (fmask_state)
		memset(fmask_state, 0, 8 * 4);
}

static void
radv_query_opaque_metadata(struct radv_device *device,
			   struct radv_image *image,
			   struct radeon_bo_metadata *md)
{
	static const VkComponentMapping fixedmapping;
	uint32_t desc[8], i;

	/* Metadata image format format version 1:
	 * [0] = 1 (metadata format identifier)
	 * [1] = (VENDOR_ID << 16) | PCI_ID
	 * [2:9] = image descriptor for the whole resource
	 *         [2] is always 0, because the base address is cleared
	 *         [9] is the DCC offset bits [39:8] from the beginning of
	 *             the buffer
	 * [10:10+LAST_LEVEL] = mipmap level offset bits [39:8] for each level
	 */
	md->metadata[0] = 1; /* metadata image format version 1 */

	/* TILE_MODE_INDEX is ambiguous without a PCI ID. */
	md->metadata[1] = si_get_bo_metadata_word1(device);


	si_make_texture_descriptor(device, image, false,
				   (VkImageViewType)image->type, image->vk_format,
				   &fixedmapping, 0, image->info.levels - 1, 0,
				   image->info.array_size - 1,
				   image->info.width, image->info.height,
				   image->info.depth,
				   desc, NULL);

	si_set_mutable_tex_desc_fields(device, image, &image->surface.u.legacy.level[0], 0, 0,
				       image->surface.blk_w, false, false, desc);

	/* Clear the base address and set the relative DCC offset. */
	desc[0] = 0;
	desc[1] &= C_008F14_BASE_ADDRESS_HI;
	desc[7] = image->dcc_offset >> 8;

	/* Dwords [2:9] contain the image descriptor. */
	memcpy(&md->metadata[2], desc, sizeof(desc));

	/* Dwords [10:..] contain the mipmap level offsets. */
	if (device->physical_device->rad_info.chip_class <= VI) {
		for (i = 0; i <= image->info.levels - 1; i++)
			md->metadata[10+i] = image->surface.u.legacy.level[i].offset >> 8;
		md->size_metadata = (11 + image->info.levels - 1) * 4;
	}
}

void
radv_init_metadata(struct radv_device *device,
		   struct radv_image *image,
		   struct radeon_bo_metadata *metadata)
{
	struct radeon_surf *surface = &image->surface;

	memset(metadata, 0, sizeof(*metadata));

	if (device->physical_device->rad_info.chip_class >= GFX9) {
		metadata->u.gfx9.swizzle_mode = surface->u.gfx9.surf.swizzle_mode;
	} else {
		metadata->u.legacy.microtile = surface->u.legacy.level[0].mode >= RADEON_SURF_MODE_1D ?
			RADEON_LAYOUT_TILED : RADEON_LAYOUT_LINEAR;
		metadata->u.legacy.macrotile = surface->u.legacy.level[0].mode >= RADEON_SURF_MODE_2D ?
			RADEON_LAYOUT_TILED : RADEON_LAYOUT_LINEAR;
		metadata->u.legacy.pipe_config = surface->u.legacy.pipe_config;
		metadata->u.legacy.bankw = surface->u.legacy.bankw;
		metadata->u.legacy.bankh = surface->u.legacy.bankh;
		metadata->u.legacy.tile_split = surface->u.legacy.tile_split;
		metadata->u.legacy.mtilea = surface->u.legacy.mtilea;
		metadata->u.legacy.num_banks = surface->u.legacy.num_banks;
		metadata->u.legacy.stride = surface->u.legacy.level[0].nblk_x * surface->bpe;
		metadata->u.legacy.scanout = (surface->flags & RADEON_SURF_SCANOUT) != 0;
	}
	radv_query_opaque_metadata(device, image, metadata);
}

/* The number of samples can be specified independently of the texture. */
static void
radv_image_get_fmask_info(struct radv_device *device,
			  struct radv_image *image,
			  unsigned nr_samples,
			  struct radv_fmask_info *out)
{
	if (device->physical_device->rad_info.chip_class >= GFX9) {
		out->alignment = image->surface.fmask_alignment;
		out->size = image->surface.fmask_size;
		out->tile_swizzle = image->surface.fmask_tile_swizzle;
		return;
	}

	out->slice_tile_max = image->surface.u.legacy.fmask.slice_tile_max;
	out->tile_mode_index = image->surface.u.legacy.fmask.tiling_index;
	out->pitch_in_pixels = image->surface.u.legacy.fmask.pitch_in_pixels;
	out->bank_height = image->surface.u.legacy.fmask.bankh;
	out->tile_swizzle = image->surface.fmask_tile_swizzle;
	out->alignment = image->surface.fmask_alignment;
	out->size = image->surface.fmask_size;

	assert(!out->tile_swizzle || !image->shareable);
}

static void
radv_image_alloc_fmask(struct radv_device *device,
		       struct radv_image *image)
{
	radv_image_get_fmask_info(device, image, image->info.samples, &image->fmask);

	image->fmask.offset = align64(image->size, image->fmask.alignment);
	image->size = image->fmask.offset + image->fmask.size;
	image->alignment = MAX2(image->alignment, image->fmask.alignment);
}

static void
radv_image_get_cmask_info(struct radv_device *device,
			  struct radv_image *image,
			  struct radv_cmask_info *out)
{
	unsigned pipe_interleave_bytes = device->physical_device->rad_info.pipe_interleave_bytes;
	unsigned num_pipes = device->physical_device->rad_info.num_tile_pipes;
	unsigned cl_width, cl_height;

	if (device->physical_device->rad_info.chip_class >= GFX9) {
		out->alignment = image->surface.cmask_alignment;
		out->size = image->surface.cmask_size;
		return;
	}

	switch (num_pipes) {
	case 2:
		cl_width = 32;
		cl_height = 16;
		break;
	case 4:
		cl_width = 32;
		cl_height = 32;
		break;
	case 8:
		cl_width = 64;
		cl_height = 32;
		break;
	case 16: /* Hawaii */
		cl_width = 64;
		cl_height = 64;
		break;
	default:
		assert(0);
		return;
	}

	unsigned base_align = num_pipes * pipe_interleave_bytes;

	unsigned width = align(image->surface.u.legacy.level[0].nblk_x, cl_width*8);
	unsigned height = align(image->surface.u.legacy.level[0].nblk_y, cl_height*8);
	unsigned slice_elements = (width * height) / (8*8);

	/* Each element of CMASK is a nibble. */
	unsigned slice_bytes = slice_elements / 2;

	out->slice_tile_max = (width * height) / (128*128);
	if (out->slice_tile_max)
		out->slice_tile_max -= 1;

	out->alignment = MAX2(256, base_align);
	out->size = (image->type == VK_IMAGE_TYPE_3D ? image->info.depth : image->info.array_size) *
		    align(slice_bytes, base_align);
}

static void
radv_image_alloc_cmask(struct radv_device *device,
		       struct radv_image *image)
{
	uint32_t clear_value_size = 0;
	radv_image_get_cmask_info(device, image, &image->cmask);

	image->cmask.offset = align64(image->size, image->cmask.alignment);
	/* + 8 for storing the clear values */
	if (!image->clear_value_offset) {
		image->clear_value_offset = image->cmask.offset + image->cmask.size;
		clear_value_size = 8;
	}
	image->size = image->cmask.offset + image->cmask.size + clear_value_size;
	image->alignment = MAX2(image->alignment, image->cmask.alignment);
}

static void
radv_image_alloc_dcc(struct radv_image *image)
{
	image->dcc_offset = align64(image->size, image->surface.dcc_alignment);
	/* + 16 for storing the clear values + dcc pred */
	image->clear_value_offset = image->dcc_offset + image->surface.dcc_size;
	image->fce_pred_offset = image->clear_value_offset + 8;
	image->dcc_pred_offset = image->clear_value_offset + 16;
	image->size = image->dcc_offset + image->surface.dcc_size + 24;
	image->alignment = MAX2(image->alignment, image->surface.dcc_alignment);
}

static void
radv_image_alloc_htile(struct radv_image *image)
{
	image->htile_offset = align64(image->size, image->surface.htile_alignment);

	/* + 8 for storing the clear values */
	image->clear_value_offset = image->htile_offset + image->surface.htile_size;
	image->size = image->clear_value_offset + 8;
	if (radv_image_is_tc_compat_htile(image)) {
		/* Metadata for the TC-compatible HTILE hardware bug which
		 * have to be fixed by updating ZRANGE_PRECISION when doing
		 * fast depth clears to 0.0f.
		 */
		image->tc_compat_zrange_offset = image->clear_value_offset + 8;
		image->size = image->clear_value_offset + 16;
	}
	image->alignment = align64(image->alignment, image->surface.htile_alignment);
}

static inline bool
radv_image_can_enable_dcc_or_cmask(struct radv_image *image)
{
	if (image->info.samples <= 1 &&
	    image->info.width * image->info.height <= 512 * 512) {
		/* Do not enable CMASK or DCC for small surfaces where the cost
		 * of the eliminate pass can be higher than the benefit of fast
		 * clear. RadeonSI does this, but the image threshold is
		 * different.
		 */
		return false;
	}

	return image->usage & VK_IMAGE_USAGE_COLOR_ATTACHMENT_BIT &&
	       (image->exclusive || image->queue_family_mask == 1);
}

static inline bool
radv_image_can_enable_dcc(struct radv_image *image)
{
	return radv_image_can_enable_dcc_or_cmask(image) &&
	       radv_image_has_dcc(image);
}

static inline bool
radv_image_can_enable_cmask(struct radv_image *image)
{
	if (image->surface.bpe > 8 && image->info.samples == 1) {
		/* Do not enable CMASK for non-MSAA images (fast color clear)
		 * because 128 bit formats are not supported, but FMASK might
		 * still be used.
		 */
		return false;
	}

	return radv_image_can_enable_dcc_or_cmask(image) &&
	       image->info.levels == 1 &&
	       image->info.depth == 1 &&
	       !image->surface.is_linear;
}

static inline bool
radv_image_can_enable_fmask(struct radv_image *image)
{
	return image->info.samples > 1 && vk_format_is_color(image->vk_format);
}

static inline bool
radv_image_can_enable_htile(struct radv_image *image)
{
	return radv_image_has_htile(image) &&
	       image->info.levels == 1 &&
	       image->info.width * image->info.height >= 8 * 8;
}

VkResult
radv_image_create(VkDevice _device,
		  const struct radv_image_create_info *create_info,
		  const VkAllocationCallbacks* alloc,
		  VkImage *pImage)
{
	RADV_FROM_HANDLE(radv_device, device, _device);
	const VkImageCreateInfo *pCreateInfo = create_info->vk_info;
	struct radv_image *image = NULL;
	assert(pCreateInfo->sType == VK_STRUCTURE_TYPE_IMAGE_CREATE_INFO);

	radv_assert(pCreateInfo->mipLevels > 0);
	radv_assert(pCreateInfo->arrayLayers > 0);
	radv_assert(pCreateInfo->samples > 0);
	radv_assert(pCreateInfo->extent.width > 0);
	radv_assert(pCreateInfo->extent.height > 0);
	radv_assert(pCreateInfo->extent.depth > 0);

	image = vk_zalloc2(&device->alloc, alloc, sizeof(*image), 8,
			   VK_SYSTEM_ALLOCATION_SCOPE_OBJECT);
	if (!image)
		return vk_error(device->instance, VK_ERROR_OUT_OF_HOST_MEMORY);

	image->type = pCreateInfo->imageType;
	image->info.width = pCreateInfo->extent.width;
	image->info.height = pCreateInfo->extent.height;
	image->info.depth = pCreateInfo->extent.depth;
	image->info.samples = pCreateInfo->samples;
	image->info.storage_samples = pCreateInfo->samples;
	image->info.array_size = pCreateInfo->arrayLayers;
	image->info.levels = pCreateInfo->mipLevels;
	image->info.num_channels = vk_format_get_nr_components(pCreateInfo->format);

	image->vk_format = pCreateInfo->format;
	image->tiling = pCreateInfo->tiling;
	image->usage = pCreateInfo->usage;
	image->flags = pCreateInfo->flags;

	image->exclusive = pCreateInfo->sharingMode == VK_SHARING_MODE_EXCLUSIVE;
	if (pCreateInfo->sharingMode == VK_SHARING_MODE_CONCURRENT) {
		for (uint32_t i = 0; i < pCreateInfo->queueFamilyIndexCount; ++i)
			if (pCreateInfo->pQueueFamilyIndices[i] == VK_QUEUE_FAMILY_EXTERNAL)
				image->queue_family_mask |= (1u << RADV_MAX_QUEUE_FAMILIES) - 1u;
			else
				image->queue_family_mask |= 1u << pCreateInfo->pQueueFamilyIndices[i];
	}

	image->shareable = vk_find_struct_const(pCreateInfo->pNext,
<<<<<<< HEAD
	                                        EXTERNAL_MEMORY_IMAGE_CREATE_INFO_KHR) != NULL;
=======
	                                        EXTERNAL_MEMORY_IMAGE_CREATE_INFO) != NULL;
>>>>>>> 3cf4df6a
	if (!vk_format_is_depth_or_stencil(pCreateInfo->format) && !create_info->scanout && !image->shareable) {
		image->info.surf_index = &device->image_mrt_offset_counter;
	}

	radv_init_surface(device, image, &image->surface, create_info);

	device->ws->surface_init(device->ws, &image->info, &image->surface);

	image->size = image->surface.surf_size;
	image->alignment = image->surface.surf_alignment;

	if (!create_info->no_metadata_planes) {
		/* Try to enable DCC first. */
		if (radv_image_can_enable_dcc(image)) {
			radv_image_alloc_dcc(image);
			if (image->info.samples > 1) {
				/* CMASK should be enabled because DCC fast
				 * clear with MSAA needs it.
				 */
				assert(radv_image_can_enable_cmask(image));
				radv_image_alloc_cmask(device, image);
			}
		} else {
			/* When DCC cannot be enabled, try CMASK. */
			image->surface.dcc_size = 0;
			if (radv_image_can_enable_cmask(image)) {
				radv_image_alloc_cmask(device, image);
			}
		}

		/* Try to enable FMASK for multisampled images. */
		if (radv_image_can_enable_fmask(image)) {
			radv_image_alloc_fmask(device, image);
		} else {
			/* Otherwise, try to enable HTILE for depth surfaces. */
			if (radv_image_can_enable_htile(image) &&
			    !(device->instance->debug_flags & RADV_DEBUG_NO_HIZ)) {
				image->tc_compatible_htile = image->surface.flags & RADEON_SURF_TC_COMPATIBLE_HTILE;
				radv_image_alloc_htile(image);
			} else {
				image->surface.htile_size = 0;
			}
		}
	} else {
		image->surface.dcc_size = 0;
		image->surface.htile_size = 0;
	}

	if (pCreateInfo->flags & VK_IMAGE_CREATE_SPARSE_BINDING_BIT) {
		image->alignment = MAX2(image->alignment, 4096);
		image->size = align64(image->size, image->alignment);
		image->offset = 0;

		image->bo = device->ws->buffer_create(device->ws, image->size, image->alignment,
		                                      0, RADEON_FLAG_VIRTUAL, RADV_BO_PRIORITY_VIRTUAL);
		if (!image->bo) {
			vk_free2(&device->alloc, alloc, image);
			return vk_error(device->instance, VK_ERROR_OUT_OF_DEVICE_MEMORY);
		}
	}

	*pImage = radv_image_to_handle(image);

	return VK_SUCCESS;
}

static void
radv_image_view_make_descriptor(struct radv_image_view *iview,
				struct radv_device *device,
				const VkComponentMapping *components,
				bool is_storage_image)
{
	struct radv_image *image = iview->image;
	bool is_stencil = iview->aspect_mask == VK_IMAGE_ASPECT_STENCIL_BIT;
	uint32_t blk_w;
	uint32_t *descriptor;
	uint32_t hw_level = 0;

	if (is_storage_image) {
		descriptor = iview->storage_descriptor;
	} else {
		descriptor = iview->descriptor;
	}

	assert(image->surface.blk_w % vk_format_get_blockwidth(image->vk_format) == 0);
	blk_w = image->surface.blk_w / vk_format_get_blockwidth(image->vk_format) * vk_format_get_blockwidth(iview->vk_format);

	if (device->physical_device->rad_info.chip_class >= GFX9)
		hw_level = iview->base_mip;
	si_make_texture_descriptor(device, image, is_storage_image,
				   iview->type,
				   iview->vk_format,
				   components,
				   hw_level, hw_level + iview->level_count - 1,
				   iview->base_layer,
				   iview->base_layer + iview->layer_count - 1,
				   iview->extent.width,
				   iview->extent.height,
				   iview->extent.depth,
				   descriptor,
				   descriptor + 8);

	const struct legacy_surf_level *base_level_info = NULL;
	if (device->physical_device->rad_info.chip_class <= GFX9) {
		if (is_stencil)
			base_level_info = &image->surface.u.legacy.stencil_level[iview->base_mip];
		else
			base_level_info = &image->surface.u.legacy.level[iview->base_mip];
	}
	si_set_mutable_tex_desc_fields(device, image,
				       base_level_info,
				       iview->base_mip,
				       iview->base_mip,
				       blk_w, is_stencil, is_storage_image, descriptor);
}

void
radv_image_view_init(struct radv_image_view *iview,
		     struct radv_device *device,
		     const VkImageViewCreateInfo* pCreateInfo)
{
	RADV_FROM_HANDLE(radv_image, image, pCreateInfo->image);
	const VkImageSubresourceRange *range = &pCreateInfo->subresourceRange;

	switch (image->type) {
	case VK_IMAGE_TYPE_1D:
	case VK_IMAGE_TYPE_2D:
		assert(range->baseArrayLayer + radv_get_layerCount(image, range) - 1 <= image->info.array_size);
		break;
	case VK_IMAGE_TYPE_3D:
		assert(range->baseArrayLayer + radv_get_layerCount(image, range) - 1
		       <= radv_minify(image->info.depth, range->baseMipLevel));
		break;
	default:
		unreachable("bad VkImageType");
	}
	iview->image = image;
	iview->bo = image->bo;
	iview->type = pCreateInfo->viewType;
	iview->vk_format = pCreateInfo->format;
	iview->aspect_mask = pCreateInfo->subresourceRange.aspectMask;

	if (iview->aspect_mask == VK_IMAGE_ASPECT_STENCIL_BIT) {
		iview->vk_format = vk_format_stencil_only(iview->vk_format);
	} else if (iview->aspect_mask == VK_IMAGE_ASPECT_DEPTH_BIT) {
		iview->vk_format = vk_format_depth_only(iview->vk_format);
	}

	if (device->physical_device->rad_info.chip_class >= GFX9) {
		iview->extent = (VkExtent3D) {
			.width = image->info.width,
			.height = image->info.height,
			.depth = image->info.depth,
		};
	} else {
		iview->extent = (VkExtent3D) {
			.width  = radv_minify(image->info.width , range->baseMipLevel),
			.height = radv_minify(image->info.height, range->baseMipLevel),
			.depth  = radv_minify(image->info.depth , range->baseMipLevel),
		};
	}

	if (iview->vk_format != image->vk_format) {
		unsigned view_bw = vk_format_get_blockwidth(iview->vk_format);
		unsigned view_bh = vk_format_get_blockheight(iview->vk_format);
		unsigned img_bw = vk_format_get_blockwidth(image->vk_format);
		unsigned img_bh = vk_format_get_blockheight(image->vk_format);

		iview->extent.width = round_up_u32(iview->extent.width * view_bw, img_bw);
		iview->extent.height = round_up_u32(iview->extent.height * view_bh, img_bh);

		/* Comment ported from amdvlk -
		 * If we have the following image:
		 *              Uncompressed pixels   Compressed block sizes (4x4)
		 *      mip0:       22 x 22                   6 x 6
		 *      mip1:       11 x 11                   3 x 3
		 *      mip2:        5 x  5                   2 x 2
		 *      mip3:        2 x  2                   1 x 1
		 *      mip4:        1 x  1                   1 x 1
		 *
		 * On GFX9 the descriptor is always programmed with the WIDTH and HEIGHT of the base level and the HW is
		 * calculating the degradation of the block sizes down the mip-chain as follows (straight-up
		 * divide-by-two integer math):
		 *      mip0:  6x6
		 *      mip1:  3x3
		 *      mip2:  1x1
		 *      mip3:  1x1
		 *
		 * This means that mip2 will be missing texels.
		 *
		 * Fix this by calculating the base mip's width and height, then convert that, and round it
		 * back up to get the level 0 size.
		 * Clamp the converted size between the original values, and next power of two, which
		 * means we don't oversize the image.
		 */
		 if (device->physical_device->rad_info.chip_class >= GFX9 &&
		     vk_format_is_compressed(image->vk_format) &&
		     !vk_format_is_compressed(iview->vk_format)) {
			 unsigned lvl_width  = radv_minify(image->info.width , range->baseMipLevel);
			 unsigned lvl_height = radv_minify(image->info.height, range->baseMipLevel);

			 lvl_width = round_up_u32(lvl_width * view_bw, img_bw);
			 lvl_height = round_up_u32(lvl_height * view_bh, img_bh);

			 lvl_width <<= range->baseMipLevel;
			 lvl_height <<= range->baseMipLevel;

			 iview->extent.width = CLAMP(lvl_width, iview->extent.width, iview->image->surface.u.gfx9.surf_pitch);
			 iview->extent.height = CLAMP(lvl_height, iview->extent.height, iview->image->surface.u.gfx9.surf_height);
		 }
	}

	iview->base_layer = range->baseArrayLayer;
	iview->layer_count = radv_get_layerCount(image, range);
	iview->base_mip = range->baseMipLevel;
	iview->level_count = radv_get_levelCount(image, range);

	radv_image_view_make_descriptor(iview, device, &pCreateInfo->components, false);
	radv_image_view_make_descriptor(iview, device, &pCreateInfo->components, true);
}

bool radv_layout_has_htile(const struct radv_image *image,
                           VkImageLayout layout,
                           unsigned queue_mask)
{
	if (radv_image_is_tc_compat_htile(image))
		return layout != VK_IMAGE_LAYOUT_GENERAL;

	return radv_image_has_htile(image) &&
	       (layout == VK_IMAGE_LAYOUT_DEPTH_STENCIL_ATTACHMENT_OPTIMAL ||
	        layout == VK_IMAGE_LAYOUT_TRANSFER_DST_OPTIMAL) &&
	       queue_mask == (1u << RADV_QUEUE_GENERAL);
}

bool radv_layout_is_htile_compressed(const struct radv_image *image,
                                     VkImageLayout layout,
                                     unsigned queue_mask)
{
	if (radv_image_is_tc_compat_htile(image))
		return layout != VK_IMAGE_LAYOUT_GENERAL;

	return radv_image_has_htile(image) &&
	       (layout == VK_IMAGE_LAYOUT_DEPTH_STENCIL_ATTACHMENT_OPTIMAL ||
	        layout == VK_IMAGE_LAYOUT_TRANSFER_DST_OPTIMAL) &&
	       queue_mask == (1u << RADV_QUEUE_GENERAL);
}

bool radv_layout_can_fast_clear(const struct radv_image *image,
			        VkImageLayout layout,
			        unsigned queue_mask)
{
	return layout == VK_IMAGE_LAYOUT_COLOR_ATTACHMENT_OPTIMAL &&
		queue_mask == (1u << RADV_QUEUE_GENERAL);
}

bool radv_layout_dcc_compressed(const struct radv_image *image,
			        VkImageLayout layout,
			        unsigned queue_mask)
{
	/* Don't compress compute transfer dst, as image stores are not supported. */
	if (layout == VK_IMAGE_LAYOUT_TRANSFER_DST_OPTIMAL &&
	    (queue_mask & (1u << RADV_QUEUE_COMPUTE)))
		return false;

	return radv_image_has_dcc(image) && layout != VK_IMAGE_LAYOUT_GENERAL;
}


unsigned radv_image_queue_family_mask(const struct radv_image *image, uint32_t family, uint32_t queue_family)
{
	if (!image->exclusive)
		return image->queue_family_mask;
	if (family == VK_QUEUE_FAMILY_EXTERNAL)
		return (1u << RADV_MAX_QUEUE_FAMILIES) - 1u;
	if (family == VK_QUEUE_FAMILY_IGNORED)
		return 1u << queue_family;
	return 1u << family;
}

VkResult
radv_CreateImage(VkDevice device,
		 const VkImageCreateInfo *pCreateInfo,
		 const VkAllocationCallbacks *pAllocator,
		 VkImage *pImage)
{
#ifdef ANDROID
	const VkNativeBufferANDROID *gralloc_info =
		vk_find_struct_const(pCreateInfo->pNext, NATIVE_BUFFER_ANDROID);

	if (gralloc_info)
		return radv_image_from_gralloc(device, pCreateInfo, gralloc_info,
		                              pAllocator, pImage);
#endif

	const struct wsi_image_create_info *wsi_info =
		vk_find_struct_const(pCreateInfo->pNext, WSI_IMAGE_CREATE_INFO_MESA);
	bool scanout = wsi_info && wsi_info->scanout;

	return radv_image_create(device,
				 &(struct radv_image_create_info) {
					 .vk_info = pCreateInfo,
					 .scanout = scanout,
				 },
				 pAllocator,
				 pImage);
}

void
radv_DestroyImage(VkDevice _device, VkImage _image,
		  const VkAllocationCallbacks *pAllocator)
{
	RADV_FROM_HANDLE(radv_device, device, _device);
	RADV_FROM_HANDLE(radv_image, image, _image);

	if (!image)
		return;

	if (image->flags & VK_IMAGE_CREATE_SPARSE_BINDING_BIT)
		device->ws->buffer_destroy(image->bo);

	if (image->owned_memory != VK_NULL_HANDLE)
		radv_FreeMemory(_device, image->owned_memory, pAllocator);

	vk_free2(&device->alloc, pAllocator, image);
}

void radv_GetImageSubresourceLayout(
	VkDevice                                    _device,
	VkImage                                     _image,
	const VkImageSubresource*                   pSubresource,
	VkSubresourceLayout*                        pLayout)
{
	RADV_FROM_HANDLE(radv_image, image, _image);
	RADV_FROM_HANDLE(radv_device, device, _device);
	int level = pSubresource->mipLevel;
	int layer = pSubresource->arrayLayer;
	struct radeon_surf *surface = &image->surface;

	if (device->physical_device->rad_info.chip_class >= GFX9) {
		pLayout->offset = surface->u.gfx9.offset[level] + surface->u.gfx9.surf_slice_size * layer;
		pLayout->rowPitch = surface->u.gfx9.surf_pitch * surface->bpe;
		pLayout->arrayPitch = surface->u.gfx9.surf_slice_size;
		pLayout->depthPitch = surface->u.gfx9.surf_slice_size;
		pLayout->size = surface->u.gfx9.surf_slice_size;
		if (image->type == VK_IMAGE_TYPE_3D)
			pLayout->size *= u_minify(image->info.depth, level);
	} else {
		pLayout->offset = surface->u.legacy.level[level].offset + (uint64_t)surface->u.legacy.level[level].slice_size_dw * 4 * layer;
		pLayout->rowPitch = surface->u.legacy.level[level].nblk_x * surface->bpe;
		pLayout->arrayPitch = (uint64_t)surface->u.legacy.level[level].slice_size_dw * 4;
		pLayout->depthPitch = (uint64_t)surface->u.legacy.level[level].slice_size_dw * 4;
		pLayout->size = (uint64_t)surface->u.legacy.level[level].slice_size_dw * 4;
		if (image->type == VK_IMAGE_TYPE_3D)
			pLayout->size *= u_minify(image->info.depth, level);
	}
}


VkResult
radv_CreateImageView(VkDevice _device,
		     const VkImageViewCreateInfo *pCreateInfo,
		     const VkAllocationCallbacks *pAllocator,
		     VkImageView *pView)
{
	RADV_FROM_HANDLE(radv_device, device, _device);
	struct radv_image_view *view;

	view = vk_alloc2(&device->alloc, pAllocator, sizeof(*view), 8,
			   VK_SYSTEM_ALLOCATION_SCOPE_OBJECT);
	if (view == NULL)
		return vk_error(device->instance, VK_ERROR_OUT_OF_HOST_MEMORY);

	radv_image_view_init(view, device, pCreateInfo);

	*pView = radv_image_view_to_handle(view);

	return VK_SUCCESS;
}

void
radv_DestroyImageView(VkDevice _device, VkImageView _iview,
		      const VkAllocationCallbacks *pAllocator)
{
	RADV_FROM_HANDLE(radv_device, device, _device);
	RADV_FROM_HANDLE(radv_image_view, iview, _iview);

	if (!iview)
		return;
	vk_free2(&device->alloc, pAllocator, iview);
}

void radv_buffer_view_init(struct radv_buffer_view *view,
			   struct radv_device *device,
			   const VkBufferViewCreateInfo* pCreateInfo)
{
	RADV_FROM_HANDLE(radv_buffer, buffer, pCreateInfo->buffer);

	view->bo = buffer->bo;
	view->range = pCreateInfo->range == VK_WHOLE_SIZE ?
		buffer->size - pCreateInfo->offset : pCreateInfo->range;
	view->vk_format = pCreateInfo->format;

	radv_make_buffer_descriptor(device, buffer, view->vk_format,
				    pCreateInfo->offset, view->range, view->state);
}

VkResult
radv_CreateBufferView(VkDevice _device,
		      const VkBufferViewCreateInfo *pCreateInfo,
		      const VkAllocationCallbacks *pAllocator,
		      VkBufferView *pView)
{
	RADV_FROM_HANDLE(radv_device, device, _device);
	struct radv_buffer_view *view;

	view = vk_alloc2(&device->alloc, pAllocator, sizeof(*view), 8,
			   VK_SYSTEM_ALLOCATION_SCOPE_OBJECT);
	if (!view)
		return vk_error(device->instance, VK_ERROR_OUT_OF_HOST_MEMORY);

	radv_buffer_view_init(view, device, pCreateInfo);

	*pView = radv_buffer_view_to_handle(view);

	return VK_SUCCESS;
}

void
radv_DestroyBufferView(VkDevice _device, VkBufferView bufferView,
		       const VkAllocationCallbacks *pAllocator)
{
	RADV_FROM_HANDLE(radv_device, device, _device);
	RADV_FROM_HANDLE(radv_buffer_view, view, bufferView);

	if (!view)
		return;

	vk_free2(&device->alloc, pAllocator, view);
}<|MERGE_RESOLUTION|>--- conflicted
+++ resolved
@@ -991,11 +991,7 @@
 	}
 
 	image->shareable = vk_find_struct_const(pCreateInfo->pNext,
-<<<<<<< HEAD
-	                                        EXTERNAL_MEMORY_IMAGE_CREATE_INFO_KHR) != NULL;
-=======
 	                                        EXTERNAL_MEMORY_IMAGE_CREATE_INFO) != NULL;
->>>>>>> 3cf4df6a
 	if (!vk_format_is_depth_or_stencil(pCreateInfo->format) && !create_info->scanout && !image->shareable) {
 		image->info.surf_index = &device->image_mrt_offset_counter;
 	}
