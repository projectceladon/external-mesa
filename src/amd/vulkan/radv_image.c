/*
 * Copyright © 2016 Red Hat.
 * Copyright © 2016 Bas Nieuwenhuizen
 *
 * based in part on anv driver which is:
 * Copyright © 2015 Intel Corporation
 *
 * Permission is hereby granted, free of charge, to any person obtaining a
 * copy of this software and associated documentation files (the "Software"),
 * to deal in the Software without restriction, including without limitation
 * the rights to use, copy, modify, merge, publish, distribute, sublicense,
 * and/or sell copies of the Software, and to permit persons to whom the
 * Software is furnished to do so, subject to the following conditions:
 *
 * The above copyright notice and this permission notice (including the next
 * paragraph) shall be included in all copies or substantial portions of the
 * Software.
 *
 * THE SOFTWARE IS PROVIDED "AS IS", WITHOUT WARRANTY OF ANY KIND, EXPRESS OR
 * IMPLIED, INCLUDING BUT NOT LIMITED TO THE WARRANTIES OF MERCHANTABILITY,
 * FITNESS FOR A PARTICULAR PURPOSE AND NONINFRINGEMENT.  IN NO EVENT SHALL
 * THE AUTHORS OR COPYRIGHT HOLDERS BE LIABLE FOR ANY CLAIM, DAMAGES OR OTHER
 * LIABILITY, WHETHER IN AN ACTION OF CONTRACT, TORT OR OTHERWISE, ARISING
 * FROM, OUT OF OR IN CONNECTION WITH THE SOFTWARE OR THE USE OR OTHER DEALINGS
 * IN THE SOFTWARE.
 */

#include "radv_debug.h"
#include "radv_private.h"
#include "vk_format.h"
#include "vk_util.h"
#include "radv_radeon_winsys.h"
#include "sid.h"
#include "gfx9d.h"
#include "util/debug.h"
#include "util/u_atomic.h"
static unsigned
radv_choose_tiling(struct radv_device *device,
		   const struct radv_image_create_info *create_info)
{
	const VkImageCreateInfo *pCreateInfo = create_info->vk_info;

	if (pCreateInfo->tiling == VK_IMAGE_TILING_LINEAR) {
		assert(pCreateInfo->samples <= 1);
		return RADEON_SURF_MODE_LINEAR_ALIGNED;
	}

	if (!vk_format_is_compressed(pCreateInfo->format) &&
	    !vk_format_is_depth_or_stencil(pCreateInfo->format)
	    && device->physical_device->rad_info.chip_class <= VI) {
		/* this causes hangs in some VK CTS tests on GFX9. */
		/* Textures with a very small height are recommended to be linear. */
		if (pCreateInfo->imageType == VK_IMAGE_TYPE_1D ||
		    /* Only very thin and long 2D textures should benefit from
		     * linear_aligned. */
		    (pCreateInfo->extent.width > 8 && pCreateInfo->extent.height <= 2))
			return RADEON_SURF_MODE_LINEAR_ALIGNED;
	}

	/* MSAA resources must be 2D tiled. */
	if (pCreateInfo->samples > 1)
		return RADEON_SURF_MODE_2D;

	return RADEON_SURF_MODE_2D;
}

static bool
radv_use_tc_compat_htile_for_image(struct radv_device *device,
				   const VkImageCreateInfo *pCreateInfo)
{
	/* TC-compat HTILE is only available for GFX8+. */
	if (device->physical_device->rad_info.chip_class < VI)
		return false;

	if ((pCreateInfo->usage & VK_IMAGE_USAGE_STORAGE_BIT) ||
	    (pCreateInfo->flags & VK_IMAGE_CREATE_EXTENDED_USAGE_BIT))
		return false;

	if (pCreateInfo->tiling == VK_IMAGE_TILING_LINEAR)
		return false;

	if (pCreateInfo->mipLevels > 1)
		return false;

	/* FIXME: for some reason TC compat with 2/4/8 samples breaks some cts
	 * tests - disable for now */
	if (pCreateInfo->samples >= 2 &&
	    pCreateInfo->format == VK_FORMAT_D32_SFLOAT_S8_UINT)
		return false;

	/* GFX9 supports both 32-bit and 16-bit depth surfaces, while GFX8 only
	 * supports 32-bit. Though, it's possible to enable TC-compat for
	 * 16-bit depth surfaces if no Z planes are compressed.
	 */
	if (pCreateInfo->format != VK_FORMAT_D32_SFLOAT_S8_UINT &&
	    pCreateInfo->format != VK_FORMAT_D32_SFLOAT &&
	    pCreateInfo->format != VK_FORMAT_D16_UNORM)
		return false;

	if (pCreateInfo->flags & VK_IMAGE_CREATE_MUTABLE_FORMAT_BIT) {
		const struct VkImageFormatListCreateInfoKHR *format_list =
			(const struct  VkImageFormatListCreateInfoKHR *)
				vk_find_struct_const(pCreateInfo->pNext,
						     IMAGE_FORMAT_LIST_CREATE_INFO_KHR);

		/* We have to ignore the existence of the list if viewFormatCount = 0 */
		if (format_list && format_list->viewFormatCount) {
			/* compatibility is transitive, so we only need to check
			 * one format with everything else.
			 */
			for (unsigned i = 0; i < format_list->viewFormatCount; ++i) {
				if (pCreateInfo->format != format_list->pViewFormats[i])
					return false;
			}
		} else {
			return false;
		}
	}

	return true;
}

static bool
radv_use_dcc_for_image(struct radv_device *device,
		       const struct radv_image *image,
		       const struct radv_image_create_info *create_info,
		       const VkImageCreateInfo *pCreateInfo)
{
	bool dcc_compatible_formats;
	bool blendable;

	/* DCC (Delta Color Compression) is only available for GFX8+. */
	if (device->physical_device->rad_info.chip_class < VI)
		return false;

	if (device->instance->debug_flags & RADV_DEBUG_NO_DCC)
		return false;

	/* FIXME: DCC is broken for shareable images starting with GFX9 */
	if (device->physical_device->rad_info.chip_class >= GFX9 &&
	    image->shareable)
		return false;

	/* TODO: Enable DCC for storage images. */
	if ((pCreateInfo->usage & VK_IMAGE_USAGE_STORAGE_BIT) ||
	    (pCreateInfo->flags & VK_IMAGE_CREATE_EXTENDED_USAGE_BIT))
		return false;

	if (pCreateInfo->tiling == VK_IMAGE_TILING_LINEAR)
		return false;

	/* TODO: Enable DCC for mipmaps and array layers. */
	if (pCreateInfo->mipLevels > 1 || pCreateInfo->arrayLayers > 1)
		return false;

	if (create_info->scanout)
		return false;

	/* FIXME: DCC for MSAA with 4x and 8x samples doesn't work yet, while
	 * 2x can be enabled with an option.
	 */
	if (pCreateInfo->samples > 2 ||
	    (pCreateInfo->samples == 2 &&
	     !device->physical_device->dcc_msaa_allowed))
		return false;

	/* Determine if the formats are DCC compatible. */
	dcc_compatible_formats =
		radv_is_colorbuffer_format_supported(pCreateInfo->format,
						     &blendable);

	if (pCreateInfo->flags & VK_IMAGE_CREATE_MUTABLE_FORMAT_BIT) {
		const struct VkImageFormatListCreateInfoKHR *format_list =
			(const struct  VkImageFormatListCreateInfoKHR *)
				vk_find_struct_const(pCreateInfo->pNext,
						     IMAGE_FORMAT_LIST_CREATE_INFO_KHR);

		/* We have to ignore the existence of the list if viewFormatCount = 0 */
		if (format_list && format_list->viewFormatCount) {
			/* compatibility is transitive, so we only need to check
			 * one format with everything else. */
			for (unsigned i = 0; i < format_list->viewFormatCount; ++i) {
				if (!radv_dcc_formats_compatible(pCreateInfo->format,
				                                 format_list->pViewFormats[i]))
					dcc_compatible_formats = false;
			}
		} else {
			dcc_compatible_formats = false;
		}
	}

	if (!dcc_compatible_formats)
		return false;

	return true;
}

static int
radv_init_surface(struct radv_device *device,
		  const struct radv_image *image,
		  struct radeon_surf *surface,
		  const struct radv_image_create_info *create_info)
{
	const VkImageCreateInfo *pCreateInfo = create_info->vk_info;
	unsigned array_mode = radv_choose_tiling(device, create_info);
	const struct vk_format_description *desc =
		vk_format_description(pCreateInfo->format);
	bool is_depth, is_stencil;

	is_depth = vk_format_has_depth(desc);
	is_stencil = vk_format_has_stencil(desc);

	surface->blk_w = vk_format_get_blockwidth(pCreateInfo->format);
	surface->blk_h = vk_format_get_blockheight(pCreateInfo->format);

	surface->bpe = vk_format_get_blocksize(vk_format_depth_only(pCreateInfo->format));
	/* align byte per element on dword */
	if (surface->bpe == 3) {
		surface->bpe = 4;
	}
	surface->flags = RADEON_SURF_SET(array_mode, MODE);

	switch (pCreateInfo->imageType){
	case VK_IMAGE_TYPE_1D:
		if (pCreateInfo->arrayLayers > 1)
			surface->flags |= RADEON_SURF_SET(RADEON_SURF_TYPE_1D_ARRAY, TYPE);
		else
			surface->flags |= RADEON_SURF_SET(RADEON_SURF_TYPE_1D, TYPE);
		break;
	case VK_IMAGE_TYPE_2D:
		if (pCreateInfo->arrayLayers > 1)
			surface->flags |= RADEON_SURF_SET(RADEON_SURF_TYPE_2D_ARRAY, TYPE);
		else
			surface->flags |= RADEON_SURF_SET(RADEON_SURF_TYPE_2D, TYPE);
		break;
	case VK_IMAGE_TYPE_3D:
		surface->flags |= RADEON_SURF_SET(RADEON_SURF_TYPE_3D, TYPE);
		break;
	default:
		unreachable("unhandled image type");
	}

	if (is_depth) {
		surface->flags |= RADEON_SURF_ZBUFFER;
<<<<<<< HEAD
		if (!(pCreateInfo->usage & VK_IMAGE_USAGE_STORAGE_BIT) &&
		    !(pCreateInfo->flags & (VK_IMAGE_CREATE_MUTABLE_FORMAT_BIT |
		                            VK_IMAGE_CREATE_EXTENDED_USAGE_BIT_KHR)) &&
		    pCreateInfo->tiling != VK_IMAGE_TILING_LINEAR &&
		    pCreateInfo->mipLevels <= 1 &&
		    device->physical_device->rad_info.chip_class >= VI &&
		    ((pCreateInfo->format == VK_FORMAT_D32_SFLOAT ||
		      /* for some reason TC compat with 2/4/8 samples breaks some cts tests - disable for now */
		      (pCreateInfo->samples < 2 && pCreateInfo->format == VK_FORMAT_D32_SFLOAT_S8_UINT)) ||
		     (device->physical_device->rad_info.chip_class >= GFX9 &&
		      pCreateInfo->format == VK_FORMAT_D16_UNORM)))
=======
		if (radv_use_tc_compat_htile_for_image(device, pCreateInfo))
>>>>>>> f163900f
			surface->flags |= RADEON_SURF_TC_COMPATIBLE_HTILE;
	}

	if (is_stencil)
		surface->flags |= RADEON_SURF_SBUFFER;

	if (device->physical_device->rad_info.chip_class >= GFX9 &&
	    pCreateInfo->imageType == VK_IMAGE_TYPE_3D &&
	    vk_format_get_blocksizebits(pCreateInfo->format) == 128 &&
	    vk_format_is_compressed(pCreateInfo->format))
		surface->flags |= RADEON_SURF_NO_RENDER_TARGET;

	surface->flags |= RADEON_SURF_OPTIMIZE_FOR_SPACE;

	if (!radv_use_dcc_for_image(device, image, create_info, pCreateInfo))
		surface->flags |= RADEON_SURF_DISABLE_DCC;

	if (create_info->scanout)
		surface->flags |= RADEON_SURF_SCANOUT;
	return 0;
}

static uint32_t si_get_bo_metadata_word1(struct radv_device *device)
{
	return (ATI_VENDOR_ID << 16) | device->physical_device->rad_info.pci_id;
}

static inline unsigned
si_tile_mode_index(const struct radv_image *image, unsigned level, bool stencil)
{
	if (stencil)
		return image->surface.u.legacy.stencil_tiling_index[level];
	else
		return image->surface.u.legacy.tiling_index[level];
}

static unsigned radv_map_swizzle(unsigned swizzle)
{
	switch (swizzle) {
	case VK_SWIZZLE_Y:
		return V_008F0C_SQ_SEL_Y;
	case VK_SWIZZLE_Z:
		return V_008F0C_SQ_SEL_Z;
	case VK_SWIZZLE_W:
		return V_008F0C_SQ_SEL_W;
	case VK_SWIZZLE_0:
		return V_008F0C_SQ_SEL_0;
	case VK_SWIZZLE_1:
		return V_008F0C_SQ_SEL_1;
	default: /* VK_SWIZZLE_X */
		return V_008F0C_SQ_SEL_X;
	}
}

static void
radv_make_buffer_descriptor(struct radv_device *device,
			    struct radv_buffer *buffer,
			    VkFormat vk_format,
			    unsigned offset,
			    unsigned range,
			    uint32_t *state)
{
	const struct vk_format_description *desc;
	unsigned stride;
	uint64_t gpu_address = radv_buffer_get_va(buffer->bo);
	uint64_t va = gpu_address + buffer->offset;
	unsigned num_format, data_format;
	int first_non_void;
	desc = vk_format_description(vk_format);
	first_non_void = vk_format_get_first_non_void_channel(vk_format);
	stride = desc->block.bits / 8;

	num_format = radv_translate_buffer_numformat(desc, first_non_void);
	data_format = radv_translate_buffer_dataformat(desc, first_non_void);

	va += offset;
	state[0] = va;
	state[1] = S_008F04_BASE_ADDRESS_HI(va >> 32) |
		S_008F04_STRIDE(stride);

	if (device->physical_device->rad_info.chip_class != VI && stride) {
		range /= stride;
	}

	state[2] = range;
	state[3] = S_008F0C_DST_SEL_X(radv_map_swizzle(desc->swizzle[0])) |
		   S_008F0C_DST_SEL_Y(radv_map_swizzle(desc->swizzle[1])) |
		   S_008F0C_DST_SEL_Z(radv_map_swizzle(desc->swizzle[2])) |
		   S_008F0C_DST_SEL_W(radv_map_swizzle(desc->swizzle[3])) |
		   S_008F0C_NUM_FORMAT(num_format) |
		   S_008F0C_DATA_FORMAT(data_format);
}

static void
si_set_mutable_tex_desc_fields(struct radv_device *device,
			       struct radv_image *image,
			       const struct legacy_surf_level *base_level_info,
			       unsigned base_level, unsigned first_level,
			       unsigned block_width, bool is_stencil,
			       bool is_storage_image, uint32_t *state)
{
	uint64_t gpu_address = image->bo ? radv_buffer_get_va(image->bo) + image->offset : 0;
	uint64_t va = gpu_address;
	enum chip_class chip_class = device->physical_device->rad_info.chip_class;
	uint64_t meta_va = 0;
	if (chip_class >= GFX9) {
		if (is_stencil)
			va += image->surface.u.gfx9.stencil_offset;
		else
			va += image->surface.u.gfx9.surf_offset;
	} else
		va += base_level_info->offset;

	state[0] = va >> 8;
	if (chip_class >= GFX9 ||
	    base_level_info->mode == RADEON_SURF_MODE_2D)
		state[0] |= image->surface.tile_swizzle;
	state[1] &= C_008F14_BASE_ADDRESS_HI;
	state[1] |= S_008F14_BASE_ADDRESS_HI(va >> 40);

	if (chip_class >= VI) {
		state[6] &= C_008F28_COMPRESSION_EN;
		state[7] = 0;
		if (!is_storage_image && radv_dcc_enabled(image, first_level)) {
			meta_va = gpu_address + image->dcc_offset;
			if (chip_class <= VI)
				meta_va += base_level_info->dcc_offset;
		} else if (!is_storage_image &&
			   radv_image_is_tc_compat_htile(image)) {
			meta_va = gpu_address + image->htile_offset;
		}

		if (meta_va) {
			state[6] |= S_008F28_COMPRESSION_EN(1);
			state[7] = meta_va >> 8;
			state[7] |= image->surface.tile_swizzle;
		}
	}

	if (chip_class >= GFX9) {
		state[3] &= C_008F1C_SW_MODE;
		state[4] &= C_008F20_PITCH_GFX9;

		if (is_stencil) {
			state[3] |= S_008F1C_SW_MODE(image->surface.u.gfx9.stencil.swizzle_mode);
			state[4] |= S_008F20_PITCH_GFX9(image->surface.u.gfx9.stencil.epitch);
		} else {
			state[3] |= S_008F1C_SW_MODE(image->surface.u.gfx9.surf.swizzle_mode);
			state[4] |= S_008F20_PITCH_GFX9(image->surface.u.gfx9.surf.epitch);
		}

		state[5] &= C_008F24_META_DATA_ADDRESS &
			    C_008F24_META_PIPE_ALIGNED &
			    C_008F24_META_RB_ALIGNED;
		if (meta_va) {
			struct gfx9_surf_meta_flags meta;

			if (image->dcc_offset)
				meta = image->surface.u.gfx9.dcc;
			else
				meta = image->surface.u.gfx9.htile;

			state[5] |= S_008F24_META_DATA_ADDRESS(meta_va >> 40) |
				    S_008F24_META_PIPE_ALIGNED(meta.pipe_aligned) |
				    S_008F24_META_RB_ALIGNED(meta.rb_aligned);
		}
	} else {
		/* SI-CI-VI */
		unsigned pitch = base_level_info->nblk_x * block_width;
		unsigned index = si_tile_mode_index(image, base_level, is_stencil);

		state[3] &= C_008F1C_TILING_INDEX;
		state[3] |= S_008F1C_TILING_INDEX(index);
		state[4] &= C_008F20_PITCH_GFX6;
		state[4] |= S_008F20_PITCH_GFX6(pitch - 1);
	}
}

static unsigned radv_tex_dim(VkImageType image_type, VkImageViewType view_type,
			     unsigned nr_layers, unsigned nr_samples, bool is_storage_image, bool gfx9)
{
	if (view_type == VK_IMAGE_VIEW_TYPE_CUBE || view_type == VK_IMAGE_VIEW_TYPE_CUBE_ARRAY)
		return is_storage_image ? V_008F1C_SQ_RSRC_IMG_2D_ARRAY : V_008F1C_SQ_RSRC_IMG_CUBE;

	/* GFX9 allocates 1D textures as 2D. */
	if (gfx9 && image_type == VK_IMAGE_TYPE_1D)
		image_type = VK_IMAGE_TYPE_2D;
	switch (image_type) {
	case VK_IMAGE_TYPE_1D:
		return nr_layers > 1 ? V_008F1C_SQ_RSRC_IMG_1D_ARRAY : V_008F1C_SQ_RSRC_IMG_1D;
	case VK_IMAGE_TYPE_2D:
		if (nr_samples > 1)
			return nr_layers > 1 ? V_008F1C_SQ_RSRC_IMG_2D_MSAA_ARRAY : V_008F1C_SQ_RSRC_IMG_2D_MSAA;
		else
			return nr_layers > 1 ? V_008F1C_SQ_RSRC_IMG_2D_ARRAY : V_008F1C_SQ_RSRC_IMG_2D;
	case VK_IMAGE_TYPE_3D:
		if (view_type == VK_IMAGE_VIEW_TYPE_3D)
			return V_008F1C_SQ_RSRC_IMG_3D;
		else
			return V_008F1C_SQ_RSRC_IMG_2D_ARRAY;
	default:
		unreachable("illegal image type");
	}
}

static unsigned gfx9_border_color_swizzle(const enum vk_swizzle swizzle[4])
{
	unsigned bc_swizzle = V_008F20_BC_SWIZZLE_XYZW;

	if (swizzle[3] == VK_SWIZZLE_X) {
		/* For the pre-defined border color values (white, opaque
		 * black, transparent black), the only thing that matters is
		 * that the alpha channel winds up in the correct place
		 * (because the RGB channels are all the same) so either of
		 * these enumerations will work.
		 */
		if (swizzle[2] == VK_SWIZZLE_Y)
			bc_swizzle = V_008F20_BC_SWIZZLE_WZYX;
		else
			bc_swizzle = V_008F20_BC_SWIZZLE_WXYZ;
	} else if (swizzle[0] == VK_SWIZZLE_X) {
		if (swizzle[1] == VK_SWIZZLE_Y)
			bc_swizzle = V_008F20_BC_SWIZZLE_XYZW;
		else
			bc_swizzle = V_008F20_BC_SWIZZLE_XWYZ;
	} else if (swizzle[1] == VK_SWIZZLE_X) {
		bc_swizzle = V_008F20_BC_SWIZZLE_YXWZ;
	} else if (swizzle[2] == VK_SWIZZLE_X) {
		bc_swizzle = V_008F20_BC_SWIZZLE_ZYXW;
	}

	return bc_swizzle;
}

/**
 * Build the sampler view descriptor for a texture.
 */
static void
si_make_texture_descriptor(struct radv_device *device,
			   struct radv_image *image,
			   bool is_storage_image,
			   VkImageViewType view_type,
			   VkFormat vk_format,
			   const VkComponentMapping *mapping,
			   unsigned first_level, unsigned last_level,
			   unsigned first_layer, unsigned last_layer,
			   unsigned width, unsigned height, unsigned depth,
			   uint32_t *state,
			   uint32_t *fmask_state)
{
	const struct vk_format_description *desc;
	enum vk_swizzle swizzle[4];
	int first_non_void;
	unsigned num_format, data_format, type;

	desc = vk_format_description(vk_format);

	if (desc->colorspace == VK_FORMAT_COLORSPACE_ZS) {
		const unsigned char swizzle_xxxx[4] = {0, 0, 0, 0};
		vk_format_compose_swizzles(mapping, swizzle_xxxx, swizzle);
	} else {
		vk_format_compose_swizzles(mapping, desc->swizzle, swizzle);
	}

	first_non_void = vk_format_get_first_non_void_channel(vk_format);

	num_format = radv_translate_tex_numformat(vk_format, desc, first_non_void);
	if (num_format == ~0) {
		num_format = 0;
	}

	data_format = radv_translate_tex_dataformat(vk_format, desc, first_non_void);
	if (data_format == ~0) {
		data_format = 0;
	}

	/* S8 with either Z16 or Z32 HTILE need a special format. */
	if (device->physical_device->rad_info.chip_class >= GFX9 &&
	    vk_format == VK_FORMAT_S8_UINT &&
	    radv_image_is_tc_compat_htile(image)) {
		if (image->vk_format == VK_FORMAT_D32_SFLOAT_S8_UINT)
			data_format = V_008F14_IMG_DATA_FORMAT_S8_32;
		else if (image->vk_format == VK_FORMAT_D16_UNORM_S8_UINT)
			data_format = V_008F14_IMG_DATA_FORMAT_S8_16;
	}
	type = radv_tex_dim(image->type, view_type, image->info.array_size, image->info.samples,
			    is_storage_image, device->physical_device->rad_info.chip_class >= GFX9);
	if (type == V_008F1C_SQ_RSRC_IMG_1D_ARRAY) {
	        height = 1;
		depth = image->info.array_size;
	} else if (type == V_008F1C_SQ_RSRC_IMG_2D_ARRAY ||
		   type == V_008F1C_SQ_RSRC_IMG_2D_MSAA_ARRAY) {
		if (view_type != VK_IMAGE_VIEW_TYPE_3D)
			depth = image->info.array_size;
	} else if (type == V_008F1C_SQ_RSRC_IMG_CUBE)
		depth = image->info.array_size / 6;

	state[0] = 0;
	state[1] = (S_008F14_DATA_FORMAT_GFX6(data_format) |
		    S_008F14_NUM_FORMAT_GFX6(num_format));
	state[2] = (S_008F18_WIDTH(width - 1) |
		    S_008F18_HEIGHT(height - 1) |
		    S_008F18_PERF_MOD(4));
	state[3] = (S_008F1C_DST_SEL_X(radv_map_swizzle(swizzle[0])) |
		    S_008F1C_DST_SEL_Y(radv_map_swizzle(swizzle[1])) |
		    S_008F1C_DST_SEL_Z(radv_map_swizzle(swizzle[2])) |
		    S_008F1C_DST_SEL_W(radv_map_swizzle(swizzle[3])) |
		    S_008F1C_BASE_LEVEL(image->info.samples > 1 ?
					0 : first_level) |
		    S_008F1C_LAST_LEVEL(image->info.samples > 1 ?
					util_logbase2(image->info.samples) :
					last_level) |
		    S_008F1C_TYPE(type));
	state[4] = 0;
	state[5] = S_008F24_BASE_ARRAY(first_layer);
	state[6] = 0;
	state[7] = 0;

	if (device->physical_device->rad_info.chip_class >= GFX9) {
		unsigned bc_swizzle = gfx9_border_color_swizzle(swizzle);

		/* Depth is the last accessible layer on Gfx9.
		 * The hw doesn't need to know the total number of layers.
		 */
		if (type == V_008F1C_SQ_RSRC_IMG_3D)
			state[4] |= S_008F20_DEPTH(depth - 1);
		else
			state[4] |= S_008F20_DEPTH(last_layer);

		state[4] |= S_008F20_BC_SWIZZLE(bc_swizzle);
		state[5] |= S_008F24_MAX_MIP(image->info.samples > 1 ?
					     util_logbase2(image->info.samples) :
					     image->info.levels - 1);
	} else {
		state[3] |= S_008F1C_POW2_PAD(image->info.levels > 1);
		state[4] |= S_008F20_DEPTH(depth - 1);
		state[5] |= S_008F24_LAST_ARRAY(last_layer);
	}
	if (image->dcc_offset) {
		unsigned swap = radv_translate_colorswap(vk_format, FALSE);

		state[6] = S_008F28_ALPHA_IS_ON_MSB(swap <= 1);
	} else {
		/* The last dword is unused by hw. The shader uses it to clear
		 * bits in the first dword of sampler state.
		 */
		if (device->physical_device->rad_info.chip_class <= CIK && image->info.samples <= 1) {
			if (first_level == last_level)
				state[7] = C_008F30_MAX_ANISO_RATIO;
			else
				state[7] = 0xffffffff;
		}
	}

	/* Initialize the sampler view for FMASK. */
	if (radv_image_has_fmask(image)) {
		uint32_t fmask_format, num_format;
		uint64_t gpu_address = radv_buffer_get_va(image->bo);
		uint64_t va;

		va = gpu_address + image->offset + image->fmask.offset;

		if (device->physical_device->rad_info.chip_class >= GFX9) {
			fmask_format = V_008F14_IMG_DATA_FORMAT_FMASK;
			switch (image->info.samples) {
			case 2:
				num_format = V_008F14_IMG_FMASK_8_2_2;
				break;
			case 4:
				num_format = V_008F14_IMG_FMASK_8_4_4;
				break;
			case 8:
				num_format = V_008F14_IMG_FMASK_32_8_8;
				break;
			default:
				unreachable("invalid nr_samples");
			}
		} else {
			switch (image->info.samples) {
			case 2:
				fmask_format = V_008F14_IMG_DATA_FORMAT_FMASK8_S2_F2;
				break;
			case 4:
				fmask_format = V_008F14_IMG_DATA_FORMAT_FMASK8_S4_F4;
				break;
			case 8:
				fmask_format = V_008F14_IMG_DATA_FORMAT_FMASK32_S8_F8;
				break;
			default:
				assert(0);
				fmask_format = V_008F14_IMG_DATA_FORMAT_INVALID;
			}
			num_format = V_008F14_IMG_NUM_FORMAT_UINT;
		}

		fmask_state[0] = va >> 8;
		fmask_state[0] |= image->fmask.tile_swizzle;
		fmask_state[1] = S_008F14_BASE_ADDRESS_HI(va >> 40) |
			S_008F14_DATA_FORMAT_GFX6(fmask_format) |
			S_008F14_NUM_FORMAT_GFX6(num_format);
		fmask_state[2] = S_008F18_WIDTH(width - 1) |
			S_008F18_HEIGHT(height - 1);
		fmask_state[3] = S_008F1C_DST_SEL_X(V_008F1C_SQ_SEL_X) |
			S_008F1C_DST_SEL_Y(V_008F1C_SQ_SEL_X) |
			S_008F1C_DST_SEL_Z(V_008F1C_SQ_SEL_X) |
			S_008F1C_DST_SEL_W(V_008F1C_SQ_SEL_X) |
			S_008F1C_TYPE(radv_tex_dim(image->type, view_type, image->info.array_size, 0, false, false));
		fmask_state[4] = 0;
		fmask_state[5] = S_008F24_BASE_ARRAY(first_layer);
		fmask_state[6] = 0;
		fmask_state[7] = 0;

		if (device->physical_device->rad_info.chip_class >= GFX9) {
			fmask_state[3] |= S_008F1C_SW_MODE(image->surface.u.gfx9.fmask.swizzle_mode);
			fmask_state[4] |= S_008F20_DEPTH(last_layer) |
					  S_008F20_PITCH_GFX9(image->surface.u.gfx9.fmask.epitch);
			fmask_state[5] |= S_008F24_META_PIPE_ALIGNED(image->surface.u.gfx9.cmask.pipe_aligned) |
					  S_008F24_META_RB_ALIGNED(image->surface.u.gfx9.cmask.rb_aligned);
		} else {
			fmask_state[3] |= S_008F1C_TILING_INDEX(image->fmask.tile_mode_index);
			fmask_state[4] |= S_008F20_DEPTH(depth - 1) |
				S_008F20_PITCH_GFX6(image->fmask.pitch_in_pixels - 1);
			fmask_state[5] |= S_008F24_LAST_ARRAY(last_layer);
		}
	} else if (fmask_state)
		memset(fmask_state, 0, 8 * 4);
}

static void
radv_query_opaque_metadata(struct radv_device *device,
			   struct radv_image *image,
			   struct radeon_bo_metadata *md)
{
	static const VkComponentMapping fixedmapping;
	uint32_t desc[8], i;

	/* Metadata image format format version 1:
	 * [0] = 1 (metadata format identifier)
	 * [1] = (VENDOR_ID << 16) | PCI_ID
	 * [2:9] = image descriptor for the whole resource
	 *         [2] is always 0, because the base address is cleared
	 *         [9] is the DCC offset bits [39:8] from the beginning of
	 *             the buffer
	 * [10:10+LAST_LEVEL] = mipmap level offset bits [39:8] for each level
	 */
	md->metadata[0] = 1; /* metadata image format version 1 */

	/* TILE_MODE_INDEX is ambiguous without a PCI ID. */
	md->metadata[1] = si_get_bo_metadata_word1(device);


	si_make_texture_descriptor(device, image, false,
				   (VkImageViewType)image->type, image->vk_format,
				   &fixedmapping, 0, image->info.levels - 1, 0,
				   image->info.array_size - 1,
				   image->info.width, image->info.height,
				   image->info.depth,
				   desc, NULL);

	si_set_mutable_tex_desc_fields(device, image, &image->surface.u.legacy.level[0], 0, 0,
				       image->surface.blk_w, false, false, desc);

	/* Clear the base address and set the relative DCC offset. */
	desc[0] = 0;
	desc[1] &= C_008F14_BASE_ADDRESS_HI;
	desc[7] = image->dcc_offset >> 8;

	/* Dwords [2:9] contain the image descriptor. */
	memcpy(&md->metadata[2], desc, sizeof(desc));

	/* Dwords [10:..] contain the mipmap level offsets. */
	if (device->physical_device->rad_info.chip_class <= VI) {
		for (i = 0; i <= image->info.levels - 1; i++)
			md->metadata[10+i] = image->surface.u.legacy.level[i].offset >> 8;
		md->size_metadata = (11 + image->info.levels - 1) * 4;
	}
}

void
radv_init_metadata(struct radv_device *device,
		   struct radv_image *image,
		   struct radeon_bo_metadata *metadata)
{
	struct radeon_surf *surface = &image->surface;

	memset(metadata, 0, sizeof(*metadata));

	if (device->physical_device->rad_info.chip_class >= GFX9) {
		metadata->u.gfx9.swizzle_mode = surface->u.gfx9.surf.swizzle_mode;
	} else {
		metadata->u.legacy.microtile = surface->u.legacy.level[0].mode >= RADEON_SURF_MODE_1D ?
			RADEON_LAYOUT_TILED : RADEON_LAYOUT_LINEAR;
		metadata->u.legacy.macrotile = surface->u.legacy.level[0].mode >= RADEON_SURF_MODE_2D ?
			RADEON_LAYOUT_TILED : RADEON_LAYOUT_LINEAR;
		metadata->u.legacy.pipe_config = surface->u.legacy.pipe_config;
		metadata->u.legacy.bankw = surface->u.legacy.bankw;
		metadata->u.legacy.bankh = surface->u.legacy.bankh;
		metadata->u.legacy.tile_split = surface->u.legacy.tile_split;
		metadata->u.legacy.mtilea = surface->u.legacy.mtilea;
		metadata->u.legacy.num_banks = surface->u.legacy.num_banks;
		metadata->u.legacy.stride = surface->u.legacy.level[0].nblk_x * surface->bpe;
		metadata->u.legacy.scanout = (surface->flags & RADEON_SURF_SCANOUT) != 0;
	}
	radv_query_opaque_metadata(device, image, metadata);
}

/* The number of samples can be specified independently of the texture. */
static void
radv_image_get_fmask_info(struct radv_device *device,
			  struct radv_image *image,
			  unsigned nr_samples,
			  struct radv_fmask_info *out)
{
	if (device->physical_device->rad_info.chip_class >= GFX9) {
		out->alignment = image->surface.fmask_alignment;
		out->size = image->surface.fmask_size;
		out->tile_swizzle = image->surface.fmask_tile_swizzle;
		return;
	}

	out->slice_tile_max = image->surface.u.legacy.fmask.slice_tile_max;
	out->tile_mode_index = image->surface.u.legacy.fmask.tiling_index;
	out->pitch_in_pixels = image->surface.u.legacy.fmask.pitch_in_pixels;
	out->bank_height = image->surface.u.legacy.fmask.bankh;
	out->tile_swizzle = image->surface.fmask_tile_swizzle;
	out->alignment = image->surface.fmask_alignment;
	out->size = image->surface.fmask_size;

	assert(!out->tile_swizzle || !image->shareable);
}

static void
radv_image_alloc_fmask(struct radv_device *device,
		       struct radv_image *image)
{
	radv_image_get_fmask_info(device, image, image->info.samples, &image->fmask);

	image->fmask.offset = align64(image->size, image->fmask.alignment);
	image->size = image->fmask.offset + image->fmask.size;
	image->alignment = MAX2(image->alignment, image->fmask.alignment);
}

static void
radv_image_get_cmask_info(struct radv_device *device,
			  struct radv_image *image,
			  struct radv_cmask_info *out)
{
	unsigned pipe_interleave_bytes = device->physical_device->rad_info.pipe_interleave_bytes;
	unsigned num_pipes = device->physical_device->rad_info.num_tile_pipes;
	unsigned cl_width, cl_height;

	if (device->physical_device->rad_info.chip_class >= GFX9) {
		out->alignment = image->surface.cmask_alignment;
		out->size = image->surface.cmask_size;
		return;
	}

	switch (num_pipes) {
	case 2:
		cl_width = 32;
		cl_height = 16;
		break;
	case 4:
		cl_width = 32;
		cl_height = 32;
		break;
	case 8:
		cl_width = 64;
		cl_height = 32;
		break;
	case 16: /* Hawaii */
		cl_width = 64;
		cl_height = 64;
		break;
	default:
		assert(0);
		return;
	}

	unsigned base_align = num_pipes * pipe_interleave_bytes;

	unsigned width = align(image->surface.u.legacy.level[0].nblk_x, cl_width*8);
	unsigned height = align(image->surface.u.legacy.level[0].nblk_y, cl_height*8);
	unsigned slice_elements = (width * height) / (8*8);

	/* Each element of CMASK is a nibble. */
	unsigned slice_bytes = slice_elements / 2;

	out->slice_tile_max = (width * height) / (128*128);
	if (out->slice_tile_max)
		out->slice_tile_max -= 1;

	out->alignment = MAX2(256, base_align);
	out->size = (image->type == VK_IMAGE_TYPE_3D ? image->info.depth : image->info.array_size) *
		    align(slice_bytes, base_align);
}

static void
radv_image_alloc_cmask(struct radv_device *device,
		       struct radv_image *image)
{
	uint32_t clear_value_size = 0;
	radv_image_get_cmask_info(device, image, &image->cmask);

	image->cmask.offset = align64(image->size, image->cmask.alignment);
	/* + 8 for storing the clear values */
	if (!image->clear_value_offset) {
		image->clear_value_offset = image->cmask.offset + image->cmask.size;
		clear_value_size = 8;
	}
	image->size = image->cmask.offset + image->cmask.size + clear_value_size;
	image->alignment = MAX2(image->alignment, image->cmask.alignment);
}

static void
radv_image_alloc_dcc(struct radv_image *image)
{
	image->dcc_offset = align64(image->size, image->surface.dcc_alignment);
	/* + 16 for storing the clear values + dcc pred */
	image->clear_value_offset = image->dcc_offset + image->surface.dcc_size;
	image->fce_pred_offset = image->clear_value_offset + 8;
	image->dcc_pred_offset = image->clear_value_offset + 16;
	image->size = image->dcc_offset + image->surface.dcc_size + 24;
	image->alignment = MAX2(image->alignment, image->surface.dcc_alignment);
}

static void
radv_image_alloc_htile(struct radv_image *image)
{
	image->htile_offset = align64(image->size, image->surface.htile_alignment);

	/* + 8 for storing the clear values */
	image->clear_value_offset = image->htile_offset + image->surface.htile_size;
	image->size = image->clear_value_offset + 8;
	if (radv_image_is_tc_compat_htile(image)) {
		/* Metadata for the TC-compatible HTILE hardware bug which
		 * have to be fixed by updating ZRANGE_PRECISION when doing
		 * fast depth clears to 0.0f.
		 */
		image->tc_compat_zrange_offset = image->clear_value_offset + 8;
		image->size = image->clear_value_offset + 16;
	}
	image->alignment = align64(image->alignment, image->surface.htile_alignment);
}

static inline bool
radv_image_can_enable_dcc_or_cmask(struct radv_image *image)
{
	if (image->info.samples <= 1 &&
	    image->info.width * image->info.height <= 512 * 512) {
		/* Do not enable CMASK or DCC for small surfaces where the cost
		 * of the eliminate pass can be higher than the benefit of fast
		 * clear. RadeonSI does this, but the image threshold is
		 * different.
		 */
		return false;
	}

	return image->usage & VK_IMAGE_USAGE_COLOR_ATTACHMENT_BIT &&
	       (image->exclusive || image->queue_family_mask == 1);
}

static inline bool
radv_image_can_enable_dcc(struct radv_image *image)
{
	return radv_image_can_enable_dcc_or_cmask(image) &&
	       radv_image_has_dcc(image);
}

static inline bool
radv_image_can_enable_cmask(struct radv_image *image)
{
	if (image->surface.bpe > 8 && image->info.samples == 1) {
		/* Do not enable CMASK for non-MSAA images (fast color clear)
		 * because 128 bit formats are not supported, but FMASK might
		 * still be used.
		 */
		return false;
	}

	return radv_image_can_enable_dcc_or_cmask(image) &&
	       image->info.levels == 1 &&
	       image->info.depth == 1 &&
	       !image->surface.is_linear;
}

static inline bool
radv_image_can_enable_fmask(struct radv_image *image)
{
	return image->info.samples > 1 && vk_format_is_color(image->vk_format);
}

static inline bool
radv_image_can_enable_htile(struct radv_image *image)
{
	return radv_image_has_htile(image) &&
	       image->info.levels == 1 &&
	       image->info.width * image->info.height >= 8 * 8;
}

VkResult
radv_image_create(VkDevice _device,
		  const struct radv_image_create_info *create_info,
		  const VkAllocationCallbacks* alloc,
		  VkImage *pImage)
{
	RADV_FROM_HANDLE(radv_device, device, _device);
	const VkImageCreateInfo *pCreateInfo = create_info->vk_info;
	struct radv_image *image = NULL;
	assert(pCreateInfo->sType == VK_STRUCTURE_TYPE_IMAGE_CREATE_INFO);

	radv_assert(pCreateInfo->mipLevels > 0);
	radv_assert(pCreateInfo->arrayLayers > 0);
	radv_assert(pCreateInfo->samples > 0);
	radv_assert(pCreateInfo->extent.width > 0);
	radv_assert(pCreateInfo->extent.height > 0);
	radv_assert(pCreateInfo->extent.depth > 0);

	image = vk_zalloc2(&device->alloc, alloc, sizeof(*image), 8,
			   VK_SYSTEM_ALLOCATION_SCOPE_OBJECT);
	if (!image)
		return vk_error(device->instance, VK_ERROR_OUT_OF_HOST_MEMORY);

	image->type = pCreateInfo->imageType;
	image->info.width = pCreateInfo->extent.width;
	image->info.height = pCreateInfo->extent.height;
	image->info.depth = pCreateInfo->extent.depth;
	image->info.samples = pCreateInfo->samples;
	image->info.storage_samples = pCreateInfo->samples;
	image->info.array_size = pCreateInfo->arrayLayers;
	image->info.levels = pCreateInfo->mipLevels;
	image->info.num_channels = vk_format_get_nr_components(pCreateInfo->format);

	image->vk_format = pCreateInfo->format;
	image->tiling = pCreateInfo->tiling;
	image->usage = pCreateInfo->usage;
	image->flags = pCreateInfo->flags;

	image->exclusive = pCreateInfo->sharingMode == VK_SHARING_MODE_EXCLUSIVE;
	if (pCreateInfo->sharingMode == VK_SHARING_MODE_CONCURRENT) {
		for (uint32_t i = 0; i < pCreateInfo->queueFamilyIndexCount; ++i)
			if (pCreateInfo->pQueueFamilyIndices[i] == VK_QUEUE_FAMILY_EXTERNAL)
				image->queue_family_mask |= (1u << RADV_MAX_QUEUE_FAMILIES) - 1u;
			else
				image->queue_family_mask |= 1u << pCreateInfo->pQueueFamilyIndices[i];
	}

	image->shareable = vk_find_struct_const(pCreateInfo->pNext,
	                                        EXTERNAL_MEMORY_IMAGE_CREATE_INFO) != NULL;
	if (!vk_format_is_depth_or_stencil(pCreateInfo->format) && !create_info->scanout && !image->shareable) {
		image->info.surf_index = &device->image_mrt_offset_counter;
	}

	radv_init_surface(device, image, &image->surface, create_info);

	device->ws->surface_init(device->ws, &image->info, &image->surface);

	image->size = image->surface.surf_size;
	image->alignment = image->surface.surf_alignment;

	if (!create_info->no_metadata_planes) {
		/* Try to enable DCC first. */
		if (radv_image_can_enable_dcc(image)) {
			radv_image_alloc_dcc(image);
			if (image->info.samples > 1) {
				/* CMASK should be enabled because DCC fast
				 * clear with MSAA needs it.
				 */
				assert(radv_image_can_enable_cmask(image));
				radv_image_alloc_cmask(device, image);
			}
		} else {
			/* When DCC cannot be enabled, try CMASK. */
			image->surface.dcc_size = 0;
			if (radv_image_can_enable_cmask(image)) {
				radv_image_alloc_cmask(device, image);
			}
		}

		/* Try to enable FMASK for multisampled images. */
		if (radv_image_can_enable_fmask(image)) {
			radv_image_alloc_fmask(device, image);
		} else {
			/* Otherwise, try to enable HTILE for depth surfaces. */
			if (radv_image_can_enable_htile(image) &&
			    !(device->instance->debug_flags & RADV_DEBUG_NO_HIZ)) {
				image->tc_compatible_htile = image->surface.flags & RADEON_SURF_TC_COMPATIBLE_HTILE;
				radv_image_alloc_htile(image);
			} else {
				image->surface.htile_size = 0;
			}
		}
	} else {
		image->surface.dcc_size = 0;
		image->surface.htile_size = 0;
	}

	if (pCreateInfo->flags & VK_IMAGE_CREATE_SPARSE_BINDING_BIT) {
		image->alignment = MAX2(image->alignment, 4096);
		image->size = align64(image->size, image->alignment);
		image->offset = 0;

		image->bo = device->ws->buffer_create(device->ws, image->size, image->alignment,
		                                      0, RADEON_FLAG_VIRTUAL, RADV_BO_PRIORITY_VIRTUAL);
		if (!image->bo) {
			vk_free2(&device->alloc, alloc, image);
			return vk_error(device->instance, VK_ERROR_OUT_OF_DEVICE_MEMORY);
		}
	}

	*pImage = radv_image_to_handle(image);

	return VK_SUCCESS;
}

static void
radv_image_view_make_descriptor(struct radv_image_view *iview,
				struct radv_device *device,
				const VkComponentMapping *components,
				bool is_storage_image)
{
	struct radv_image *image = iview->image;
	bool is_stencil = iview->aspect_mask == VK_IMAGE_ASPECT_STENCIL_BIT;
	uint32_t blk_w;
	uint32_t *descriptor;
	uint32_t hw_level = 0;

	if (is_storage_image) {
		descriptor = iview->storage_descriptor;
	} else {
		descriptor = iview->descriptor;
	}

	assert(image->surface.blk_w % vk_format_get_blockwidth(image->vk_format) == 0);
	blk_w = image->surface.blk_w / vk_format_get_blockwidth(image->vk_format) * vk_format_get_blockwidth(iview->vk_format);

	if (device->physical_device->rad_info.chip_class >= GFX9)
		hw_level = iview->base_mip;
	si_make_texture_descriptor(device, image, is_storage_image,
				   iview->type,
				   iview->vk_format,
				   components,
				   hw_level, hw_level + iview->level_count - 1,
				   iview->base_layer,
				   iview->base_layer + iview->layer_count - 1,
				   iview->extent.width,
				   iview->extent.height,
				   iview->extent.depth,
				   descriptor,
				   descriptor + 8);

	const struct legacy_surf_level *base_level_info = NULL;
	if (device->physical_device->rad_info.chip_class <= GFX9) {
		if (is_stencil)
			base_level_info = &image->surface.u.legacy.stencil_level[iview->base_mip];
		else
			base_level_info = &image->surface.u.legacy.level[iview->base_mip];
	}
	si_set_mutable_tex_desc_fields(device, image,
				       base_level_info,
				       iview->base_mip,
				       iview->base_mip,
				       blk_w, is_stencil, is_storage_image, descriptor);
}

void
radv_image_view_init(struct radv_image_view *iview,
		     struct radv_device *device,
		     const VkImageViewCreateInfo* pCreateInfo)
{
	RADV_FROM_HANDLE(radv_image, image, pCreateInfo->image);
	const VkImageSubresourceRange *range = &pCreateInfo->subresourceRange;

	switch (image->type) {
	case VK_IMAGE_TYPE_1D:
	case VK_IMAGE_TYPE_2D:
		assert(range->baseArrayLayer + radv_get_layerCount(image, range) - 1 <= image->info.array_size);
		break;
	case VK_IMAGE_TYPE_3D:
		assert(range->baseArrayLayer + radv_get_layerCount(image, range) - 1
		       <= radv_minify(image->info.depth, range->baseMipLevel));
		break;
	default:
		unreachable("bad VkImageType");
	}
	iview->image = image;
	iview->bo = image->bo;
	iview->type = pCreateInfo->viewType;
	iview->vk_format = pCreateInfo->format;
	iview->aspect_mask = pCreateInfo->subresourceRange.aspectMask;

	if (iview->aspect_mask == VK_IMAGE_ASPECT_STENCIL_BIT) {
		iview->vk_format = vk_format_stencil_only(iview->vk_format);
	} else if (iview->aspect_mask == VK_IMAGE_ASPECT_DEPTH_BIT) {
		iview->vk_format = vk_format_depth_only(iview->vk_format);
	}

	if (device->physical_device->rad_info.chip_class >= GFX9) {
		iview->extent = (VkExtent3D) {
			.width = image->info.width,
			.height = image->info.height,
			.depth = image->info.depth,
		};
	} else {
		iview->extent = (VkExtent3D) {
			.width  = radv_minify(image->info.width , range->baseMipLevel),
			.height = radv_minify(image->info.height, range->baseMipLevel),
			.depth  = radv_minify(image->info.depth , range->baseMipLevel),
		};
	}

	if (iview->vk_format != image->vk_format) {
		unsigned view_bw = vk_format_get_blockwidth(iview->vk_format);
		unsigned view_bh = vk_format_get_blockheight(iview->vk_format);
		unsigned img_bw = vk_format_get_blockwidth(image->vk_format);
		unsigned img_bh = vk_format_get_blockheight(image->vk_format);

		iview->extent.width = round_up_u32(iview->extent.width * view_bw, img_bw);
		iview->extent.height = round_up_u32(iview->extent.height * view_bh, img_bh);

		/* Comment ported from amdvlk -
		 * If we have the following image:
		 *              Uncompressed pixels   Compressed block sizes (4x4)
		 *      mip0:       22 x 22                   6 x 6
		 *      mip1:       11 x 11                   3 x 3
		 *      mip2:        5 x  5                   2 x 2
		 *      mip3:        2 x  2                   1 x 1
		 *      mip4:        1 x  1                   1 x 1
		 *
		 * On GFX9 the descriptor is always programmed with the WIDTH and HEIGHT of the base level and the HW is
		 * calculating the degradation of the block sizes down the mip-chain as follows (straight-up
		 * divide-by-two integer math):
		 *      mip0:  6x6
		 *      mip1:  3x3
		 *      mip2:  1x1
		 *      mip3:  1x1
		 *
		 * This means that mip2 will be missing texels.
		 *
		 * Fix this by calculating the base mip's width and height, then convert that, and round it
		 * back up to get the level 0 size.
		 * Clamp the converted size between the original values, and next power of two, which
		 * means we don't oversize the image.
		 */
		 if (device->physical_device->rad_info.chip_class >= GFX9 &&
		     vk_format_is_compressed(image->vk_format) &&
		     !vk_format_is_compressed(iview->vk_format)) {
<<<<<<< HEAD
			 unsigned rounded_img_w = util_next_power_of_two(iview->extent.width);
			 unsigned rounded_img_h = util_next_power_of_two(iview->extent.height);
=======
>>>>>>> f163900f
			 unsigned lvl_width  = radv_minify(image->info.width , range->baseMipLevel);
			 unsigned lvl_height = radv_minify(image->info.height, range->baseMipLevel);

			 lvl_width = round_up_u32(lvl_width * view_bw, img_bw);
			 lvl_height = round_up_u32(lvl_height * view_bh, img_bh);

			 lvl_width <<= range->baseMipLevel;
			 lvl_height <<= range->baseMipLevel;

<<<<<<< HEAD
			 iview->extent.width = CLAMP(lvl_width, iview->extent.width, rounded_img_w);
			 iview->extent.height = CLAMP(lvl_height, iview->extent.height, rounded_img_h);
=======
			 iview->extent.width = CLAMP(lvl_width, iview->extent.width, iview->image->surface.u.gfx9.surf_pitch);
			 iview->extent.height = CLAMP(lvl_height, iview->extent.height, iview->image->surface.u.gfx9.surf_height);
>>>>>>> f163900f
		 }
	}

	iview->base_layer = range->baseArrayLayer;
	iview->layer_count = radv_get_layerCount(image, range);
	iview->base_mip = range->baseMipLevel;
	iview->level_count = radv_get_levelCount(image, range);

	radv_image_view_make_descriptor(iview, device, &pCreateInfo->components, false);
	radv_image_view_make_descriptor(iview, device, &pCreateInfo->components, true);
}

bool radv_layout_has_htile(const struct radv_image *image,
                           VkImageLayout layout,
                           unsigned queue_mask)
{
	if (radv_image_is_tc_compat_htile(image))
		return layout != VK_IMAGE_LAYOUT_GENERAL;

	return radv_image_has_htile(image) &&
	       (layout == VK_IMAGE_LAYOUT_DEPTH_STENCIL_ATTACHMENT_OPTIMAL ||
	        layout == VK_IMAGE_LAYOUT_TRANSFER_DST_OPTIMAL) &&
	       queue_mask == (1u << RADV_QUEUE_GENERAL);
}

bool radv_layout_is_htile_compressed(const struct radv_image *image,
                                     VkImageLayout layout,
                                     unsigned queue_mask)
{
	if (radv_image_is_tc_compat_htile(image))
		return layout != VK_IMAGE_LAYOUT_GENERAL;

	return radv_image_has_htile(image) &&
	       (layout == VK_IMAGE_LAYOUT_DEPTH_STENCIL_ATTACHMENT_OPTIMAL ||
	        layout == VK_IMAGE_LAYOUT_TRANSFER_DST_OPTIMAL) &&
	       queue_mask == (1u << RADV_QUEUE_GENERAL);
}

bool radv_layout_can_fast_clear(const struct radv_image *image,
			        VkImageLayout layout,
			        unsigned queue_mask)
{
	return layout == VK_IMAGE_LAYOUT_COLOR_ATTACHMENT_OPTIMAL &&
		queue_mask == (1u << RADV_QUEUE_GENERAL);
}

bool radv_layout_dcc_compressed(const struct radv_image *image,
			        VkImageLayout layout,
			        unsigned queue_mask)
{
	/* Don't compress compute transfer dst, as image stores are not supported. */
	if (layout == VK_IMAGE_LAYOUT_TRANSFER_DST_OPTIMAL &&
	    (queue_mask & (1u << RADV_QUEUE_COMPUTE)))
		return false;

<<<<<<< HEAD
	return image->surface.dcc_size && layout != VK_IMAGE_LAYOUT_GENERAL;
=======
	return radv_image_has_dcc(image) && layout != VK_IMAGE_LAYOUT_GENERAL;
>>>>>>> f163900f
}


unsigned radv_image_queue_family_mask(const struct radv_image *image, uint32_t family, uint32_t queue_family)
{
	if (!image->exclusive)
		return image->queue_family_mask;
	if (family == VK_QUEUE_FAMILY_EXTERNAL)
		return (1u << RADV_MAX_QUEUE_FAMILIES) - 1u;
	if (family == VK_QUEUE_FAMILY_IGNORED)
		return 1u << queue_family;
	return 1u << family;
}

VkResult
radv_CreateImage(VkDevice device,
		 const VkImageCreateInfo *pCreateInfo,
		 const VkAllocationCallbacks *pAllocator,
		 VkImage *pImage)
{
#ifdef ANDROID
	const VkNativeBufferANDROID *gralloc_info =
		vk_find_struct_const(pCreateInfo->pNext, NATIVE_BUFFER_ANDROID);

	if (gralloc_info)
		return radv_image_from_gralloc(device, pCreateInfo, gralloc_info,
		                              pAllocator, pImage);
#endif

	const struct wsi_image_create_info *wsi_info =
		vk_find_struct_const(pCreateInfo->pNext, WSI_IMAGE_CREATE_INFO_MESA);
	bool scanout = wsi_info && wsi_info->scanout;

	return radv_image_create(device,
				 &(struct radv_image_create_info) {
					 .vk_info = pCreateInfo,
					 .scanout = scanout,
				 },
				 pAllocator,
				 pImage);
}

void
radv_DestroyImage(VkDevice _device, VkImage _image,
		  const VkAllocationCallbacks *pAllocator)
{
	RADV_FROM_HANDLE(radv_device, device, _device);
	RADV_FROM_HANDLE(radv_image, image, _image);

	if (!image)
		return;

	if (image->flags & VK_IMAGE_CREATE_SPARSE_BINDING_BIT)
		device->ws->buffer_destroy(image->bo);

	if (image->owned_memory != VK_NULL_HANDLE)
		radv_FreeMemory(_device, image->owned_memory, pAllocator);

	vk_free2(&device->alloc, pAllocator, image);
}

void radv_GetImageSubresourceLayout(
	VkDevice                                    _device,
	VkImage                                     _image,
	const VkImageSubresource*                   pSubresource,
	VkSubresourceLayout*                        pLayout)
{
	RADV_FROM_HANDLE(radv_image, image, _image);
	RADV_FROM_HANDLE(radv_device, device, _device);
	int level = pSubresource->mipLevel;
	int layer = pSubresource->arrayLayer;
	struct radeon_surf *surface = &image->surface;

	if (device->physical_device->rad_info.chip_class >= GFX9) {
		pLayout->offset = surface->u.gfx9.offset[level] + surface->u.gfx9.surf_slice_size * layer;
		pLayout->rowPitch = surface->u.gfx9.surf_pitch * surface->bpe;
		pLayout->arrayPitch = surface->u.gfx9.surf_slice_size;
		pLayout->depthPitch = surface->u.gfx9.surf_slice_size;
		pLayout->size = surface->u.gfx9.surf_slice_size;
		if (image->type == VK_IMAGE_TYPE_3D)
			pLayout->size *= u_minify(image->info.depth, level);
	} else {
		pLayout->offset = surface->u.legacy.level[level].offset + (uint64_t)surface->u.legacy.level[level].slice_size_dw * 4 * layer;
		pLayout->rowPitch = surface->u.legacy.level[level].nblk_x * surface->bpe;
		pLayout->arrayPitch = (uint64_t)surface->u.legacy.level[level].slice_size_dw * 4;
		pLayout->depthPitch = (uint64_t)surface->u.legacy.level[level].slice_size_dw * 4;
		pLayout->size = (uint64_t)surface->u.legacy.level[level].slice_size_dw * 4;
		if (image->type == VK_IMAGE_TYPE_3D)
			pLayout->size *= u_minify(image->info.depth, level);
	}
}


VkResult
radv_CreateImageView(VkDevice _device,
		     const VkImageViewCreateInfo *pCreateInfo,
		     const VkAllocationCallbacks *pAllocator,
		     VkImageView *pView)
{
	RADV_FROM_HANDLE(radv_device, device, _device);
	struct radv_image_view *view;

	view = vk_alloc2(&device->alloc, pAllocator, sizeof(*view), 8,
			   VK_SYSTEM_ALLOCATION_SCOPE_OBJECT);
	if (view == NULL)
		return vk_error(device->instance, VK_ERROR_OUT_OF_HOST_MEMORY);

	radv_image_view_init(view, device, pCreateInfo);

	*pView = radv_image_view_to_handle(view);

	return VK_SUCCESS;
}

void
radv_DestroyImageView(VkDevice _device, VkImageView _iview,
		      const VkAllocationCallbacks *pAllocator)
{
	RADV_FROM_HANDLE(radv_device, device, _device);
	RADV_FROM_HANDLE(radv_image_view, iview, _iview);

	if (!iview)
		return;
	vk_free2(&device->alloc, pAllocator, iview);
}

void radv_buffer_view_init(struct radv_buffer_view *view,
			   struct radv_device *device,
			   const VkBufferViewCreateInfo* pCreateInfo)
{
	RADV_FROM_HANDLE(radv_buffer, buffer, pCreateInfo->buffer);

	view->bo = buffer->bo;
	view->range = pCreateInfo->range == VK_WHOLE_SIZE ?
		buffer->size - pCreateInfo->offset : pCreateInfo->range;
	view->vk_format = pCreateInfo->format;

	radv_make_buffer_descriptor(device, buffer, view->vk_format,
				    pCreateInfo->offset, view->range, view->state);
}

VkResult
radv_CreateBufferView(VkDevice _device,
		      const VkBufferViewCreateInfo *pCreateInfo,
		      const VkAllocationCallbacks *pAllocator,
		      VkBufferView *pView)
{
	RADV_FROM_HANDLE(radv_device, device, _device);
	struct radv_buffer_view *view;

	view = vk_alloc2(&device->alloc, pAllocator, sizeof(*view), 8,
			   VK_SYSTEM_ALLOCATION_SCOPE_OBJECT);
	if (!view)
		return vk_error(device->instance, VK_ERROR_OUT_OF_HOST_MEMORY);

	radv_buffer_view_init(view, device, pCreateInfo);

	*pView = radv_buffer_view_to_handle(view);

	return VK_SUCCESS;
}

void
radv_DestroyBufferView(VkDevice _device, VkBufferView bufferView,
		       const VkAllocationCallbacks *pAllocator)
{
	RADV_FROM_HANDLE(radv_device, device, _device);
	RADV_FROM_HANDLE(radv_buffer_view, view, bufferView);

	if (!view)
		return;

	vk_free2(&device->alloc, pAllocator, view);
}<|MERGE_RESOLUTION|>--- conflicted
+++ resolved
@@ -242,21 +242,7 @@
 
 	if (is_depth) {
 		surface->flags |= RADEON_SURF_ZBUFFER;
-<<<<<<< HEAD
-		if (!(pCreateInfo->usage & VK_IMAGE_USAGE_STORAGE_BIT) &&
-		    !(pCreateInfo->flags & (VK_IMAGE_CREATE_MUTABLE_FORMAT_BIT |
-		                            VK_IMAGE_CREATE_EXTENDED_USAGE_BIT_KHR)) &&
-		    pCreateInfo->tiling != VK_IMAGE_TILING_LINEAR &&
-		    pCreateInfo->mipLevels <= 1 &&
-		    device->physical_device->rad_info.chip_class >= VI &&
-		    ((pCreateInfo->format == VK_FORMAT_D32_SFLOAT ||
-		      /* for some reason TC compat with 2/4/8 samples breaks some cts tests - disable for now */
-		      (pCreateInfo->samples < 2 && pCreateInfo->format == VK_FORMAT_D32_SFLOAT_S8_UINT)) ||
-		     (device->physical_device->rad_info.chip_class >= GFX9 &&
-		      pCreateInfo->format == VK_FORMAT_D16_UNORM)))
-=======
 		if (radv_use_tc_compat_htile_for_image(device, pCreateInfo))
->>>>>>> f163900f
 			surface->flags |= RADEON_SURF_TC_COMPATIBLE_HTILE;
 	}
 
@@ -1204,11 +1190,6 @@
 		 if (device->physical_device->rad_info.chip_class >= GFX9 &&
 		     vk_format_is_compressed(image->vk_format) &&
 		     !vk_format_is_compressed(iview->vk_format)) {
-<<<<<<< HEAD
-			 unsigned rounded_img_w = util_next_power_of_two(iview->extent.width);
-			 unsigned rounded_img_h = util_next_power_of_two(iview->extent.height);
-=======
->>>>>>> f163900f
 			 unsigned lvl_width  = radv_minify(image->info.width , range->baseMipLevel);
 			 unsigned lvl_height = radv_minify(image->info.height, range->baseMipLevel);
 
@@ -1218,13 +1199,8 @@
 			 lvl_width <<= range->baseMipLevel;
 			 lvl_height <<= range->baseMipLevel;
 
-<<<<<<< HEAD
-			 iview->extent.width = CLAMP(lvl_width, iview->extent.width, rounded_img_w);
-			 iview->extent.height = CLAMP(lvl_height, iview->extent.height, rounded_img_h);
-=======
 			 iview->extent.width = CLAMP(lvl_width, iview->extent.width, iview->image->surface.u.gfx9.surf_pitch);
 			 iview->extent.height = CLAMP(lvl_height, iview->extent.height, iview->image->surface.u.gfx9.surf_height);
->>>>>>> f163900f
 		 }
 	}
 
@@ -1280,11 +1256,7 @@
 	    (queue_mask & (1u << RADV_QUEUE_COMPUTE)))
 		return false;
 
-<<<<<<< HEAD
-	return image->surface.dcc_size && layout != VK_IMAGE_LAYOUT_GENERAL;
-=======
 	return radv_image_has_dcc(image) && layout != VK_IMAGE_LAYOUT_GENERAL;
->>>>>>> f163900f
 }
 
 
