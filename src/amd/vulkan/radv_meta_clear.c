/*
 * Copyright © 2015 Intel Corporation
 *
 * Permission is hereby granted, free of charge, to any person obtaining a
 * copy of this software and associated documentation files (the "Software"),
 * to deal in the Software without restriction, including without limitation
 * the rights to use, copy, modify, merge, publish, distribute, sublicense,
 * and/or sell copies of the Software, and to permit persons to whom the
 * Software is furnished to do so, subject to the following conditions:
 *
 * The above copyright notice and this permission notice (including the next
 * paragraph) shall be included in all copies or substantial portions of the
 * Software.
 *
 * THE SOFTWARE IS PROVIDED "AS IS", WITHOUT WARRANTY OF ANY KIND, EXPRESS OR
 * IMPLIED, INCLUDING BUT NOT LIMITED TO THE WARRANTIES OF MERCHANTABILITY,
 * FITNESS FOR A PARTICULAR PURPOSE AND NONINFRINGEMENT.  IN NO EVENT SHALL
 * THE AUTHORS OR COPYRIGHT HOLDERS BE LIABLE FOR ANY CLAIM, DAMAGES OR OTHER
 * LIABILITY, WHETHER IN AN ACTION OF CONTRACT, TORT OR OTHERWISE, ARISING
 * FROM, OUT OF OR IN CONNECTION WITH THE SOFTWARE OR THE USE OR OTHER DEALINGS
 * IN THE SOFTWARE.
 */

#include "radv_debug.h"
#include "radv_meta.h"
#include "radv_private.h"
#include "nir/nir_builder.h"

#include "util/format_rgb9e5.h"
#include "vk_format.h"

enum {
	DEPTH_CLEAR_SLOW,
	DEPTH_CLEAR_FAST_EXPCLEAR,
	DEPTH_CLEAR_FAST_NO_EXPCLEAR
};

static void
build_color_shaders(struct nir_shader **out_vs,
                    struct nir_shader **out_fs,
                    uint32_t frag_output)
{
	nir_builder vs_b;
	nir_builder fs_b;

	nir_builder_init_simple_shader(&vs_b, NULL, MESA_SHADER_VERTEX, NULL);
	nir_builder_init_simple_shader(&fs_b, NULL, MESA_SHADER_FRAGMENT, NULL);

	vs_b.shader->info.name = ralloc_strdup(vs_b.shader, "meta_clear_color_vs");
	fs_b.shader->info.name = ralloc_strdup(fs_b.shader, "meta_clear_color_fs");

	const struct glsl_type *position_type = glsl_vec4_type();
	const struct glsl_type *color_type = glsl_vec4_type();

	nir_variable *vs_out_pos =
		nir_variable_create(vs_b.shader, nir_var_shader_out, position_type,
				    "gl_Position");
	vs_out_pos->data.location = VARYING_SLOT_POS;

	nir_intrinsic_instr *in_color_load = nir_intrinsic_instr_create(fs_b.shader, nir_intrinsic_load_push_constant);
	nir_intrinsic_set_base(in_color_load, 0);
	nir_intrinsic_set_range(in_color_load, 16);
	in_color_load->src[0] = nir_src_for_ssa(nir_imm_int(&fs_b, 0));
	in_color_load->num_components = 4;
	nir_ssa_dest_init(&in_color_load->instr, &in_color_load->dest, 4, 32, "clear color");
	nir_builder_instr_insert(&fs_b, &in_color_load->instr);

	nir_variable *fs_out_color =
		nir_variable_create(fs_b.shader, nir_var_shader_out, color_type,
				    "f_color");
	fs_out_color->data.location = FRAG_RESULT_DATA0 + frag_output;

	nir_store_var(&fs_b, fs_out_color, &in_color_load->dest.ssa, 0xf);

	nir_ssa_def *outvec = radv_meta_gen_rect_vertices(&vs_b);
	nir_store_var(&vs_b, vs_out_pos, outvec, 0xf);

	const struct glsl_type *layer_type = glsl_int_type();
	nir_variable *vs_out_layer =
		nir_variable_create(vs_b.shader, nir_var_shader_out, layer_type,
				    "v_layer");
	vs_out_layer->data.location = VARYING_SLOT_LAYER;
	vs_out_layer->data.interpolation = INTERP_MODE_FLAT;
	nir_ssa_def *inst_id = nir_load_instance_id(&vs_b);
	nir_ssa_def *base_instance = nir_load_base_instance(&vs_b);

	nir_ssa_def *layer_id = nir_iadd(&vs_b, inst_id, base_instance);
	nir_store_var(&vs_b, vs_out_layer, layer_id, 0x1);

	*out_vs = vs_b.shader;
	*out_fs = fs_b.shader;
}

static VkResult
create_pipeline(struct radv_device *device,
		struct radv_render_pass *render_pass,
		uint32_t samples,
                struct nir_shader *vs_nir,
                struct nir_shader *fs_nir,
                const VkPipelineVertexInputStateCreateInfo *vi_state,
                const VkPipelineDepthStencilStateCreateInfo *ds_state,
                const VkPipelineColorBlendStateCreateInfo *cb_state,
		const VkPipelineLayout layout,
		const struct radv_graphics_pipeline_create_info *extra,
                const VkAllocationCallbacks *alloc,
		VkPipeline *pipeline)
{
	VkDevice device_h = radv_device_to_handle(device);
	VkResult result;

	struct radv_shader_module vs_m = { .nir = vs_nir };
	struct radv_shader_module fs_m = { .nir = fs_nir };

	result = radv_graphics_pipeline_create(device_h,
					       radv_pipeline_cache_to_handle(&device->meta_state.cache),
					       &(VkGraphicsPipelineCreateInfo) {
						       .sType = VK_STRUCTURE_TYPE_GRAPHICS_PIPELINE_CREATE_INFO,
							       .stageCount = fs_nir ? 2 : 1,
							       .pStages = (VkPipelineShaderStageCreateInfo[]) {
							       {
								       .sType = VK_STRUCTURE_TYPE_PIPELINE_SHADER_STAGE_CREATE_INFO,
								       .stage = VK_SHADER_STAGE_VERTEX_BIT,
								       .module = radv_shader_module_to_handle(&vs_m),
								       .pName = "main",
							       },
							       {
								       .sType = VK_STRUCTURE_TYPE_PIPELINE_SHADER_STAGE_CREATE_INFO,
								       .stage = VK_SHADER_STAGE_FRAGMENT_BIT,
								       .module = radv_shader_module_to_handle(&fs_m),
								       .pName = "main",
							       },
						       },
							       .pVertexInputState = vi_state,
									.pInputAssemblyState = &(VkPipelineInputAssemblyStateCreateInfo) {
							       .sType = VK_STRUCTURE_TYPE_PIPELINE_INPUT_ASSEMBLY_STATE_CREATE_INFO,
							       .topology = VK_PRIMITIVE_TOPOLOGY_TRIANGLE_STRIP,
							       .primitiveRestartEnable = false,
						       },
									.pViewportState = &(VkPipelineViewportStateCreateInfo) {
							       .sType = VK_STRUCTURE_TYPE_PIPELINE_VIEWPORT_STATE_CREATE_INFO,
							       .viewportCount = 1,
							       .scissorCount = 1,
						       },
										 .pRasterizationState = &(VkPipelineRasterizationStateCreateInfo) {
							       .sType = VK_STRUCTURE_TYPE_PIPELINE_RASTERIZATION_STATE_CREATE_INFO,
							       .rasterizerDiscardEnable = false,
							       .polygonMode = VK_POLYGON_MODE_FILL,
							       .cullMode = VK_CULL_MODE_NONE,
							       .frontFace = VK_FRONT_FACE_COUNTER_CLOCKWISE,
							       .depthBiasEnable = false,
						       },
											  .pMultisampleState = &(VkPipelineMultisampleStateCreateInfo) {
							       .sType = VK_STRUCTURE_TYPE_PIPELINE_MULTISAMPLE_STATE_CREATE_INFO,
							       .rasterizationSamples = samples,
							       .sampleShadingEnable = false,
							       .pSampleMask = NULL,
							       .alphaToCoverageEnable = false,
							       .alphaToOneEnable = false,
						       },
												   .pDepthStencilState = ds_state,
													    .pColorBlendState = cb_state,
													    .pDynamicState = &(VkPipelineDynamicStateCreateInfo) {
							       /* The meta clear pipeline declares all state as dynamic.
								* As a consequence, vkCmdBindPipeline writes no dynamic state
								* to the cmd buffer. Therefore, at the end of the meta clear,
								* we need only restore dynamic state was vkCmdSet.
								*/
							       .sType = VK_STRUCTURE_TYPE_PIPELINE_DYNAMIC_STATE_CREATE_INFO,
							       .dynamicStateCount = 8,
							       .pDynamicStates = (VkDynamicState[]) {
								       /* Everything except stencil write mask */
								       VK_DYNAMIC_STATE_VIEWPORT,
								       VK_DYNAMIC_STATE_SCISSOR,
								       VK_DYNAMIC_STATE_LINE_WIDTH,
								       VK_DYNAMIC_STATE_DEPTH_BIAS,
								       VK_DYNAMIC_STATE_BLEND_CONSTANTS,
								       VK_DYNAMIC_STATE_DEPTH_BOUNDS,
								       VK_DYNAMIC_STATE_STENCIL_COMPARE_MASK,
								       VK_DYNAMIC_STATE_STENCIL_REFERENCE,
							       },
						       },
						    .layout = layout,
						    .flags = 0,
						    .renderPass = radv_render_pass_to_handle(render_pass),
						    .subpass = 0,
						},
					       extra,
					       alloc,
					       pipeline);

	ralloc_free(vs_nir);
	ralloc_free(fs_nir);

	return result;
}

static VkResult
create_color_renderpass(struct radv_device *device,
			VkFormat vk_format,
			uint32_t samples,
			VkRenderPass *pass)
{
	mtx_lock(&device->meta_state.mtx);
	if (*pass) {
		mtx_unlock (&device->meta_state.mtx);
		return VK_SUCCESS;
	}

	VkResult result = radv_CreateRenderPass(radv_device_to_handle(device),
				       &(VkRenderPassCreateInfo) {
					       .sType = VK_STRUCTURE_TYPE_RENDER_PASS_CREATE_INFO,
						       .attachmentCount = 1,
						       .pAttachments = &(VkAttachmentDescription) {
						       .format = vk_format,
						       .samples = samples,
						       .loadOp = VK_ATTACHMENT_LOAD_OP_LOAD,
						       .storeOp = VK_ATTACHMENT_STORE_OP_STORE,
						       .initialLayout = VK_IMAGE_LAYOUT_GENERAL,
						       .finalLayout = VK_IMAGE_LAYOUT_GENERAL,
					       },
						       .subpassCount = 1,
								.pSubpasses = &(VkSubpassDescription) {
						       .pipelineBindPoint = VK_PIPELINE_BIND_POINT_GRAPHICS,
						       .inputAttachmentCount = 0,
						       .colorAttachmentCount = 1,
						       .pColorAttachments = &(VkAttachmentReference) {
							       .attachment = 0,
							       .layout = VK_IMAGE_LAYOUT_GENERAL,
						       },
						       .pResolveAttachments = NULL,
						       .pDepthStencilAttachment = &(VkAttachmentReference) {
							       .attachment = VK_ATTACHMENT_UNUSED,
							       .layout = VK_IMAGE_LAYOUT_GENERAL,
						       },
						       .preserveAttachmentCount = 0,
						       .pPreserveAttachments = NULL,
					       },
								.dependencyCount = 0,
									 }, &device->meta_state.alloc, pass);
	mtx_unlock(&device->meta_state.mtx);
	return result;
}

static VkResult
create_color_pipeline(struct radv_device *device,
		      uint32_t samples,
                      uint32_t frag_output,
		      VkPipeline *pipeline,
		      VkRenderPass pass)
{
	struct nir_shader *vs_nir;
	struct nir_shader *fs_nir;
	VkResult result;

	mtx_lock(&device->meta_state.mtx);
	if (*pipeline) {
		mtx_unlock(&device->meta_state.mtx);
		return VK_SUCCESS;
	}

	build_color_shaders(&vs_nir, &fs_nir, frag_output);

	const VkPipelineVertexInputStateCreateInfo vi_state = {
		.sType = VK_STRUCTURE_TYPE_PIPELINE_VERTEX_INPUT_STATE_CREATE_INFO,
		.vertexBindingDescriptionCount = 0,
		.vertexAttributeDescriptionCount = 0,
	};

	const VkPipelineDepthStencilStateCreateInfo ds_state = {
		.sType = VK_STRUCTURE_TYPE_PIPELINE_DEPTH_STENCIL_STATE_CREATE_INFO,
		.depthTestEnable = false,
		.depthWriteEnable = false,
		.depthBoundsTestEnable = false,
		.stencilTestEnable = false,
	};

	VkPipelineColorBlendAttachmentState blend_attachment_state[MAX_RTS] = { 0 };
	blend_attachment_state[frag_output] = (VkPipelineColorBlendAttachmentState) {
		.blendEnable = false,
		.colorWriteMask = VK_COLOR_COMPONENT_A_BIT |
		VK_COLOR_COMPONENT_R_BIT |
		VK_COLOR_COMPONENT_G_BIT |
		VK_COLOR_COMPONENT_B_BIT,
	};

	const VkPipelineColorBlendStateCreateInfo cb_state = {
		.sType = VK_STRUCTURE_TYPE_PIPELINE_COLOR_BLEND_STATE_CREATE_INFO,
		.logicOpEnable = false,
		.attachmentCount = MAX_RTS,
		.pAttachments = blend_attachment_state
	};


	struct radv_graphics_pipeline_create_info extra = {
		.use_rectlist = true,
	};
	result = create_pipeline(device, radv_render_pass_from_handle(pass),
				 samples, vs_nir, fs_nir, &vi_state, &ds_state, &cb_state,
				 device->meta_state.clear_color_p_layout,
				 &extra, &device->meta_state.alloc, pipeline);

	mtx_unlock(&device->meta_state.mtx);
	return result;
}

static void
finish_meta_clear_htile_mask_state(struct radv_device *device)
{
	struct radv_meta_state *state = &device->meta_state;

	radv_DestroyPipeline(radv_device_to_handle(device),
			     state->clear_htile_mask_pipeline,
			     &state->alloc);
	radv_DestroyPipelineLayout(radv_device_to_handle(device),
				   state->clear_htile_mask_p_layout,
				   &state->alloc);
	radv_DestroyDescriptorSetLayout(radv_device_to_handle(device),
					state->clear_htile_mask_ds_layout,
					&state->alloc);
}

void
radv_device_finish_meta_clear_state(struct radv_device *device)
{
	struct radv_meta_state *state = &device->meta_state;

	for (uint32_t i = 0; i < ARRAY_SIZE(state->clear); ++i) {
		for (uint32_t j = 0; j < ARRAY_SIZE(state->clear[i].color_pipelines); ++j) {
			radv_DestroyPipeline(radv_device_to_handle(device),
					     state->clear[i].color_pipelines[j],
					     &state->alloc);
			radv_DestroyRenderPass(radv_device_to_handle(device),
					       state->clear[i].render_pass[j],
					       &state->alloc);
		}

		for (uint32_t j = 0; j < NUM_DEPTH_CLEAR_PIPELINES; j++) {
			radv_DestroyPipeline(radv_device_to_handle(device),
					     state->clear[i].depth_only_pipeline[j],
					     &state->alloc);
			radv_DestroyPipeline(radv_device_to_handle(device),
					     state->clear[i].stencil_only_pipeline[j],
					     &state->alloc);
			radv_DestroyPipeline(radv_device_to_handle(device),
					     state->clear[i].depthstencil_pipeline[j],
					     &state->alloc);
		}
		radv_DestroyRenderPass(radv_device_to_handle(device),
				      state->clear[i].depthstencil_rp,
				      &state->alloc);
	}
	radv_DestroyPipelineLayout(radv_device_to_handle(device),
				   state->clear_color_p_layout,
				   &state->alloc);
	radv_DestroyPipelineLayout(radv_device_to_handle(device),
				   state->clear_depth_p_layout,
				   &state->alloc);

	finish_meta_clear_htile_mask_state(device);
}

static void
emit_color_clear(struct radv_cmd_buffer *cmd_buffer,
                 const VkClearAttachment *clear_att,
                 const VkClearRect *clear_rect,
                 uint32_t view_mask)
{
	struct radv_device *device = cmd_buffer->device;
	const struct radv_subpass *subpass = cmd_buffer->state.subpass;
	const struct radv_framebuffer *fb = cmd_buffer->state.framebuffer;
	const uint32_t subpass_att = clear_att->colorAttachment;
	const uint32_t pass_att = subpass->color_attachments[subpass_att].attachment;
	const struct radv_image_view *iview = fb ? fb->attachments[pass_att].attachment : NULL;
	uint32_t samples, samples_log2;
	VkFormat format;
	unsigned fs_key;
	VkClearColorValue clear_value = clear_att->clearValue.color;
	VkCommandBuffer cmd_buffer_h = radv_cmd_buffer_to_handle(cmd_buffer);
	VkPipeline pipeline;

	/* When a framebuffer is bound to the current command buffer, get the
	 * number of samples from it. Otherwise, get the number of samples from
	 * the render pass because it's likely a secondary command buffer.
	 */
	if (iview) {
		samples = iview->image->info.samples;
		format = iview->vk_format;
	} else {
		samples = cmd_buffer->state.pass->attachments[pass_att].samples;
		format = cmd_buffer->state.pass->attachments[pass_att].format;
	}

	samples_log2 = ffs(samples) - 1;
	fs_key = radv_format_meta_fs_key(format);

	if (fs_key == -1) {
		radv_finishme("color clears incomplete");
		return;
	}

	if (device->meta_state.clear[samples_log2].render_pass[fs_key] == VK_NULL_HANDLE) {
		VkResult ret = create_color_renderpass(device, radv_fs_key_format_exemplars[fs_key],
		                                       samples,
		                                       &device->meta_state.clear[samples_log2].render_pass[fs_key]);
		if (ret != VK_SUCCESS) {
			cmd_buffer->record_result = ret;
			return;
		}
	}

	if (device->meta_state.clear[samples_log2].color_pipelines[fs_key] == VK_NULL_HANDLE) {
		VkResult ret = create_color_pipeline(device, samples, 0,
		                                     &device->meta_state.clear[samples_log2].color_pipelines[fs_key],
		                                     device->meta_state.clear[samples_log2].render_pass[fs_key]);
		if (ret != VK_SUCCESS) {
			cmd_buffer->record_result = ret;
			return;
		}
	}

	pipeline = device->meta_state.clear[samples_log2].color_pipelines[fs_key];
	if (!pipeline) {
		radv_finishme("color clears incomplete");
		return;
	}
	assert(samples_log2 < ARRAY_SIZE(device->meta_state.clear));
	assert(pipeline);
	assert(clear_att->aspectMask == VK_IMAGE_ASPECT_COLOR_BIT);
	assert(clear_att->colorAttachment < subpass->color_count);

	radv_CmdPushConstants(radv_cmd_buffer_to_handle(cmd_buffer),
			      device->meta_state.clear_color_p_layout,
			      VK_SHADER_STAGE_FRAGMENT_BIT, 0, 16,
			      &clear_value);

	struct radv_subpass clear_subpass = {
		.color_count = 1,
		.color_attachments = (struct radv_subpass_attachment[]) {
			subpass->color_attachments[clear_att->colorAttachment]
		},
		.depth_stencil_attachment = NULL,
	};

	radv_cmd_buffer_set_subpass(cmd_buffer, &clear_subpass);

	radv_CmdBindPipeline(cmd_buffer_h, VK_PIPELINE_BIND_POINT_GRAPHICS,
			     pipeline);

	radv_CmdSetViewport(radv_cmd_buffer_to_handle(cmd_buffer), 0, 1, &(VkViewport) {
			.x = clear_rect->rect.offset.x,
			.y = clear_rect->rect.offset.y,
			.width = clear_rect->rect.extent.width,
			.height = clear_rect->rect.extent.height,
			.minDepth = 0.0f,
			.maxDepth = 1.0f
		});

	radv_CmdSetScissor(radv_cmd_buffer_to_handle(cmd_buffer), 0, 1, &clear_rect->rect);

	if (view_mask) {
		unsigned i;
		for_each_bit(i, view_mask)
			radv_CmdDraw(cmd_buffer_h, 3, 1, 0, i);
	} else {
		radv_CmdDraw(cmd_buffer_h, 3, clear_rect->layerCount, 0, clear_rect->baseArrayLayer);
	}

	radv_cmd_buffer_set_subpass(cmd_buffer, subpass);
}


static void
build_depthstencil_shader(struct nir_shader **out_vs, struct nir_shader **out_fs)
{
	nir_builder vs_b, fs_b;

	nir_builder_init_simple_shader(&vs_b, NULL, MESA_SHADER_VERTEX, NULL);
	nir_builder_init_simple_shader(&fs_b, NULL, MESA_SHADER_FRAGMENT, NULL);

	vs_b.shader->info.name = ralloc_strdup(vs_b.shader, "meta_clear_depthstencil_vs");
	fs_b.shader->info.name = ralloc_strdup(fs_b.shader, "meta_clear_depthstencil_fs");
	const struct glsl_type *position_out_type = glsl_vec4_type();

	nir_variable *vs_out_pos =
		nir_variable_create(vs_b.shader, nir_var_shader_out, position_out_type,
				    "gl_Position");
	vs_out_pos->data.location = VARYING_SLOT_POS;

	nir_intrinsic_instr *in_color_load = nir_intrinsic_instr_create(vs_b.shader, nir_intrinsic_load_push_constant);
	nir_intrinsic_set_base(in_color_load, 0);
	nir_intrinsic_set_range(in_color_load, 4);
	in_color_load->src[0] = nir_src_for_ssa(nir_imm_int(&vs_b, 0));
	in_color_load->num_components = 1;
	nir_ssa_dest_init(&in_color_load->instr, &in_color_load->dest, 1, 32, "depth value");
	nir_builder_instr_insert(&vs_b, &in_color_load->instr);

	nir_ssa_def *outvec = radv_meta_gen_rect_vertices_comp2(&vs_b, &in_color_load->dest.ssa);
	nir_store_var(&vs_b, vs_out_pos, outvec, 0xf);

	const struct glsl_type *layer_type = glsl_int_type();
	nir_variable *vs_out_layer =
		nir_variable_create(vs_b.shader, nir_var_shader_out, layer_type,
				    "v_layer");
	vs_out_layer->data.location = VARYING_SLOT_LAYER;
	vs_out_layer->data.interpolation = INTERP_MODE_FLAT;
	nir_ssa_def *inst_id = nir_load_instance_id(&vs_b);
	nir_ssa_def *base_instance = nir_load_base_instance(&vs_b);

	nir_ssa_def *layer_id = nir_iadd(&vs_b, inst_id, base_instance);
	nir_store_var(&vs_b, vs_out_layer, layer_id, 0x1);

	*out_vs = vs_b.shader;
	*out_fs = fs_b.shader;
}

static VkResult
create_depthstencil_renderpass(struct radv_device *device,
			       uint32_t samples,
			       VkRenderPass *render_pass)
{
	mtx_lock(&device->meta_state.mtx);
	if (*render_pass) {
		mtx_unlock(&device->meta_state.mtx);
		return VK_SUCCESS;
	}

	VkResult result = radv_CreateRenderPass(radv_device_to_handle(device),
				       &(VkRenderPassCreateInfo) {
					       .sType = VK_STRUCTURE_TYPE_RENDER_PASS_CREATE_INFO,
						       .attachmentCount = 1,
						       .pAttachments = &(VkAttachmentDescription) {
						       .format = VK_FORMAT_D32_SFLOAT_S8_UINT,
						       .samples = samples,
						       .loadOp = VK_ATTACHMENT_LOAD_OP_LOAD,
						       .storeOp = VK_ATTACHMENT_STORE_OP_STORE,
						       .initialLayout = VK_IMAGE_LAYOUT_GENERAL,
						       .finalLayout = VK_IMAGE_LAYOUT_GENERAL,
					       },
						       .subpassCount = 1,
								.pSubpasses = &(VkSubpassDescription) {
						       .pipelineBindPoint = VK_PIPELINE_BIND_POINT_GRAPHICS,
						       .inputAttachmentCount = 0,
						       .colorAttachmentCount = 0,
						       .pColorAttachments = NULL,
						       .pResolveAttachments = NULL,
						       .pDepthStencilAttachment = &(VkAttachmentReference) {
							       .attachment = 0,
							       .layout = VK_IMAGE_LAYOUT_GENERAL,
						       },
						       .preserveAttachmentCount = 0,
						       .pPreserveAttachments = NULL,
					       },
								.dependencyCount = 0,
									 }, &device->meta_state.alloc, render_pass);
	mtx_unlock(&device->meta_state.mtx);
	return result;
}

static VkResult
create_depthstencil_pipeline(struct radv_device *device,
                             VkImageAspectFlags aspects,
			     uint32_t samples,
			     int index,
			     VkPipeline *pipeline,
			     VkRenderPass render_pass)
{
	struct nir_shader *vs_nir, *fs_nir;
	VkResult result;

	mtx_lock(&device->meta_state.mtx);
	if (*pipeline) {
		mtx_unlock(&device->meta_state.mtx);
		return VK_SUCCESS;
	}

	build_depthstencil_shader(&vs_nir, &fs_nir);

	const VkPipelineVertexInputStateCreateInfo vi_state = {
		.sType = VK_STRUCTURE_TYPE_PIPELINE_VERTEX_INPUT_STATE_CREATE_INFO,
		.vertexBindingDescriptionCount = 0,
		.vertexAttributeDescriptionCount = 0,
	};

	const VkPipelineDepthStencilStateCreateInfo ds_state = {
		.sType = VK_STRUCTURE_TYPE_PIPELINE_DEPTH_STENCIL_STATE_CREATE_INFO,
		.depthTestEnable = (aspects & VK_IMAGE_ASPECT_DEPTH_BIT),
		.depthCompareOp = VK_COMPARE_OP_ALWAYS,
		.depthWriteEnable = (aspects & VK_IMAGE_ASPECT_DEPTH_BIT),
		.depthBoundsTestEnable = false,
		.stencilTestEnable = (aspects & VK_IMAGE_ASPECT_STENCIL_BIT),
		.front = {
			.passOp = VK_STENCIL_OP_REPLACE,
			.compareOp = VK_COMPARE_OP_ALWAYS,
			.writeMask = UINT32_MAX,
			.reference = 0, /* dynamic */
		},
		.back = { 0 /* dont care */ },
	};

	const VkPipelineColorBlendStateCreateInfo cb_state = {
		.sType = VK_STRUCTURE_TYPE_PIPELINE_COLOR_BLEND_STATE_CREATE_INFO,
		.logicOpEnable = false,
		.attachmentCount = 0,
		.pAttachments = NULL,
	};

	struct radv_graphics_pipeline_create_info extra = {
		.use_rectlist = true,
	};

	if (aspects & VK_IMAGE_ASPECT_DEPTH_BIT) {
		extra.db_depth_clear = index == DEPTH_CLEAR_SLOW ? false : true;
		extra.db_depth_disable_expclear = index == DEPTH_CLEAR_FAST_NO_EXPCLEAR ? true : false;
	}
	if (aspects & VK_IMAGE_ASPECT_STENCIL_BIT) {
		extra.db_stencil_clear = index == DEPTH_CLEAR_SLOW ? false : true;
		extra.db_stencil_disable_expclear = index == DEPTH_CLEAR_FAST_NO_EXPCLEAR ? true : false;
	}
	result = create_pipeline(device, radv_render_pass_from_handle(render_pass),
				 samples, vs_nir, fs_nir, &vi_state, &ds_state, &cb_state,
				 device->meta_state.clear_depth_p_layout,
				 &extra, &device->meta_state.alloc, pipeline);

	mtx_unlock(&device->meta_state.mtx);
	return result;
}

static bool depth_view_can_fast_clear(struct radv_cmd_buffer *cmd_buffer,
				      const struct radv_image_view *iview,
				      VkImageAspectFlags aspects,
				      VkImageLayout layout,
				      const VkClearRect *clear_rect,
				      VkClearDepthStencilValue clear_value)
{
	if (!iview)
		return false;

	uint32_t queue_mask = radv_image_queue_family_mask(iview->image,
	                                                   cmd_buffer->queue_family_index,
	                                                   cmd_buffer->queue_family_index);
	if (clear_rect->rect.offset.x || clear_rect->rect.offset.y ||
	    clear_rect->rect.extent.width != iview->extent.width ||
	    clear_rect->rect.extent.height != iview->extent.height)
		return false;
	if (radv_image_is_tc_compat_htile(iview->image) &&
	    (((aspects & VK_IMAGE_ASPECT_DEPTH_BIT) && clear_value.depth != 0.0 &&
	      clear_value.depth != 1.0) ||
	     ((aspects & VK_IMAGE_ASPECT_STENCIL_BIT) && clear_value.stencil != 0)))
		return false;
	if (radv_image_has_htile(iview->image) &&
	    iview->base_mip == 0 &&
	    iview->base_layer == 0 &&
	    iview->layer_count == iview->image->info.array_size &&
	    radv_layout_is_htile_compressed(iview->image, layout, queue_mask) &&
	    radv_image_extent_compare(iview->image, &iview->extent))
		return true;
	return false;
}

static VkPipeline
pick_depthstencil_pipeline(struct radv_cmd_buffer *cmd_buffer,
			   struct radv_meta_state *meta_state,
			   const struct radv_image_view *iview,
			   int samples_log2,
			   VkImageAspectFlags aspects,
			   VkImageLayout layout,
			   const VkClearRect *clear_rect,
			   VkClearDepthStencilValue clear_value)
{
	bool fast = depth_view_can_fast_clear(cmd_buffer, iview, aspects, layout, clear_rect, clear_value);
	int index = DEPTH_CLEAR_SLOW;
	VkPipeline *pipeline;

	if (fast) {
		/* we don't know the previous clear values, so we always have
		 * the NO_EXPCLEAR path */
		index = DEPTH_CLEAR_FAST_NO_EXPCLEAR;
	}

	switch (aspects) {
	case VK_IMAGE_ASPECT_DEPTH_BIT | VK_IMAGE_ASPECT_STENCIL_BIT:
		pipeline = &meta_state->clear[samples_log2].depthstencil_pipeline[index];
		break;
	case VK_IMAGE_ASPECT_DEPTH_BIT:
		pipeline = &meta_state->clear[samples_log2].depth_only_pipeline[index];
		break;
	case VK_IMAGE_ASPECT_STENCIL_BIT:
		pipeline = &meta_state->clear[samples_log2].stencil_only_pipeline[index];
		break;
	default:
		unreachable("expected depth or stencil aspect");
	}

	if (cmd_buffer->device->meta_state.clear[samples_log2].depthstencil_rp == VK_NULL_HANDLE) {
		VkResult ret = create_depthstencil_renderpass(cmd_buffer->device, 1u << samples_log2,
		                                              &cmd_buffer->device->meta_state.clear[samples_log2].depthstencil_rp);
		if (ret != VK_SUCCESS) {
			cmd_buffer->record_result = ret;
			return VK_NULL_HANDLE;
		}
	}

	if (*pipeline == VK_NULL_HANDLE) {
		VkResult ret = create_depthstencil_pipeline(cmd_buffer->device, aspects, 1u << samples_log2, index,
		                                            pipeline, cmd_buffer->device->meta_state.clear[samples_log2].depthstencil_rp);
		if (ret != VK_SUCCESS) {
			cmd_buffer->record_result = ret;
			return VK_NULL_HANDLE;
		}
	}
	return *pipeline;
}

static void
emit_depthstencil_clear(struct radv_cmd_buffer *cmd_buffer,
                        const VkClearAttachment *clear_att,
                        const VkClearRect *clear_rect,
                        uint32_t view_mask)
{
	struct radv_device *device = cmd_buffer->device;
	struct radv_meta_state *meta_state = &device->meta_state;
	const struct radv_subpass *subpass = cmd_buffer->state.subpass;
	const struct radv_framebuffer *fb = cmd_buffer->state.framebuffer;
	const uint32_t pass_att = subpass->depth_stencil_attachment->attachment;
	VkClearDepthStencilValue clear_value = clear_att->clearValue.depthStencil;
	VkImageAspectFlags aspects = clear_att->aspectMask;
	const struct radv_image_view *iview = fb ? fb->attachments[pass_att].attachment : NULL;
	uint32_t samples, samples_log2;
	VkCommandBuffer cmd_buffer_h = radv_cmd_buffer_to_handle(cmd_buffer);

	/* When a framebuffer is bound to the current command buffer, get the
	 * number of samples from it. Otherwise, get the number of samples from
	 * the render pass because it's likely a secondary command buffer.
	 */
	if (iview) {
		samples = iview->image->info.samples;
	} else {
		samples = cmd_buffer->state.pass->attachments[pass_att].samples;
	}

	samples_log2 = ffs(samples) - 1;

	assert(pass_att != VK_ATTACHMENT_UNUSED);

	if (!(aspects & VK_IMAGE_ASPECT_DEPTH_BIT))
		clear_value.depth = 1.0f;

	radv_CmdPushConstants(radv_cmd_buffer_to_handle(cmd_buffer),
			      device->meta_state.clear_depth_p_layout,
			      VK_SHADER_STAGE_VERTEX_BIT, 0, 4,
			      &clear_value.depth);

	uint32_t prev_reference = cmd_buffer->state.dynamic.stencil_reference.front;
	if (aspects & VK_IMAGE_ASPECT_STENCIL_BIT) {
		radv_CmdSetStencilReference(cmd_buffer_h, VK_STENCIL_FACE_FRONT_BIT,
						  clear_value.stencil);
	}

	VkPipeline pipeline = pick_depthstencil_pipeline(cmd_buffer,
							 meta_state,
							 iview,
							 samples_log2,
							 aspects,
							 subpass->depth_stencil_attachment->layout,
							 clear_rect,
							 clear_value);
	if (!pipeline)
		return;

	radv_CmdBindPipeline(cmd_buffer_h, VK_PIPELINE_BIND_POINT_GRAPHICS,
			     pipeline);

	if (depth_view_can_fast_clear(cmd_buffer, iview, aspects,
	                              subpass->depth_stencil_attachment->layout,
	                              clear_rect, clear_value))
		radv_update_ds_clear_metadata(cmd_buffer, iview->image,
					      clear_value, aspects);

	radv_CmdSetViewport(radv_cmd_buffer_to_handle(cmd_buffer), 0, 1, &(VkViewport) {
			.x = clear_rect->rect.offset.x,
			.y = clear_rect->rect.offset.y,
			.width = clear_rect->rect.extent.width,
			.height = clear_rect->rect.extent.height,
			.minDepth = 0.0f,
			.maxDepth = 1.0f
		});

	radv_CmdSetScissor(radv_cmd_buffer_to_handle(cmd_buffer), 0, 1, &clear_rect->rect);

	if (view_mask) {
		unsigned i;
		for_each_bit(i, view_mask)
			radv_CmdDraw(cmd_buffer_h, 3, 1, 0, i);
	} else {
		radv_CmdDraw(cmd_buffer_h, 3, clear_rect->layerCount, 0, clear_rect->baseArrayLayer);
	}

	if (aspects & VK_IMAGE_ASPECT_STENCIL_BIT) {
		radv_CmdSetStencilReference(cmd_buffer_h, VK_STENCIL_FACE_FRONT_BIT,
						  prev_reference);
	}
}

static uint32_t
clear_htile_mask(struct radv_cmd_buffer *cmd_buffer,
		 struct radeon_winsys_bo *bo, uint64_t offset, uint64_t size,
		 uint32_t htile_value, uint32_t htile_mask)
{
	struct radv_device *device = cmd_buffer->device;
	struct radv_meta_state *state = &device->meta_state;
	uint64_t block_count = round_up_u64(size, 1024);
	struct radv_meta_saved_state saved_state;

	radv_meta_save(&saved_state, cmd_buffer,
		       RADV_META_SAVE_COMPUTE_PIPELINE |
		       RADV_META_SAVE_CONSTANTS |
		       RADV_META_SAVE_DESCRIPTORS);

	struct radv_buffer dst_buffer = {
		.bo = bo,
		.offset = offset,
		.size = size
	};

	radv_CmdBindPipeline(radv_cmd_buffer_to_handle(cmd_buffer),
			     VK_PIPELINE_BIND_POINT_COMPUTE,
			     state->clear_htile_mask_pipeline);

	radv_meta_push_descriptor_set(cmd_buffer, VK_PIPELINE_BIND_POINT_COMPUTE,
			              state->clear_htile_mask_p_layout,
				      0, /* set */
				      1, /* descriptorWriteCount */
				      (VkWriteDescriptorSet[]) {
				              {
				                      .sType = VK_STRUCTURE_TYPE_WRITE_DESCRIPTOR_SET,
				                      .dstBinding = 0,
				                      .dstArrayElement = 0,
				                      .descriptorCount = 1,
				                      .descriptorType = VK_DESCRIPTOR_TYPE_STORAGE_BUFFER,
				                      .pBufferInfo = &(VkDescriptorBufferInfo) {
				                              .buffer = radv_buffer_to_handle(&dst_buffer),
				                              .offset = 0,
				                              .range = size
				                      }
				              }
				      });

	const unsigned constants[2] = {
		htile_value & htile_mask,
		~htile_mask,
	};

	radv_CmdPushConstants(radv_cmd_buffer_to_handle(cmd_buffer),
			      state->clear_htile_mask_p_layout,
			      VK_SHADER_STAGE_COMPUTE_BIT, 0, 8,
			      constants);

	radv_CmdDispatch(radv_cmd_buffer_to_handle(cmd_buffer), block_count, 1, 1);

	radv_meta_restore(&saved_state, cmd_buffer);

	return RADV_CMD_FLAG_CS_PARTIAL_FLUSH |
	       RADV_CMD_FLAG_INV_VMEM_L1 |
	       RADV_CMD_FLAG_WRITEBACK_GLOBAL_L2;
}

static uint32_t
radv_get_htile_fast_clear_value(const struct radv_image *image,
				VkClearDepthStencilValue value)
{
	uint32_t clear_value;

	if (!image->planes[0].surface.has_stencil) {
		clear_value = value.depth ? 0xfffffff0 : 0;
	} else {
		clear_value = value.depth ? 0xfffc0000 : 0;
	}

	return clear_value;
}

static uint32_t
radv_get_htile_mask(const struct radv_image *image, VkImageAspectFlags aspects)
{
	uint32_t mask = 0;

	if (!image->planes[0].surface.has_stencil) {
		/* All the HTILE buffer is used when there is no stencil. */
		mask = UINT32_MAX;
	} else {
		if (aspects & VK_IMAGE_ASPECT_DEPTH_BIT)
			mask |= 0xfffffc0f;
		if (aspects & VK_IMAGE_ASPECT_STENCIL_BIT)
			mask |= 0x000003f0;
	}

	return mask;
}

static bool
radv_is_fast_clear_depth_allowed(VkClearDepthStencilValue value)
{
	return value.depth == 1.0f || value.depth == 0.0f;
}

static bool
radv_is_fast_clear_stencil_allowed(VkClearDepthStencilValue value)
{
	return value.stencil == 0;
}

/**
 * Determine if the given image can be fast cleared.
 */
static bool
radv_image_can_fast_clear(struct radv_device *device,  struct radv_image *image)
{
	if (device->instance->debug_flags & RADV_DEBUG_NO_FAST_CLEARS)
		return false;

	if (vk_format_is_color(image->vk_format)) {
		if (!radv_image_has_cmask(image) && !radv_image_has_dcc(image))
			return false;

		/* RB+ doesn't work with CMASK fast clear on Stoney. */
		if (!radv_image_has_dcc(image) &&
		    device->physical_device->rad_info.family == CHIP_STONEY)
			return false;
	} else {
		if (!radv_image_has_htile(image))
			return false;
	}

	/* Do not fast clears 3D images. */
	if (image->type == VK_IMAGE_TYPE_3D)
		return false;

	return true;
}

/**
 * Determine if the given image view can be fast cleared.
 */
static bool
radv_image_view_can_fast_clear(struct radv_device *device,
			       const struct radv_image_view *iview)
{
	struct radv_image *image;

	if (!iview)
		return false;
	image = iview->image;

	/* Only fast clear if the image itself can be fast cleared. */
	if (!radv_image_can_fast_clear(device, image))
		return false;

	/* Only fast clear if all layers are bound. */
	if (iview->base_layer > 0 ||
	    iview->layer_count != image->info.array_size)
		return false;

	/* Only fast clear if the view covers the whole image. */
	if (!radv_image_extent_compare(image, &iview->extent))
		return false;

	return true;
}

static bool
radv_can_fast_clear_depth(struct radv_cmd_buffer *cmd_buffer,
			  const struct radv_image_view *iview,
			  VkImageLayout image_layout,
			  VkImageAspectFlags aspects,
			  const VkClearRect *clear_rect,
			  const VkClearDepthStencilValue clear_value,
			  uint32_t view_mask)
{
	if (!radv_image_view_can_fast_clear(cmd_buffer->device, iview))
		return false;

	if (!radv_layout_is_htile_compressed(iview->image, image_layout, radv_image_queue_family_mask(iview->image, cmd_buffer->queue_family_index, cmd_buffer->queue_family_index)))
		return false;

	if (clear_rect->rect.offset.x || clear_rect->rect.offset.y ||
	    clear_rect->rect.extent.width != iview->image->info.width ||
	    clear_rect->rect.extent.height != iview->image->info.height)
		return false;

	if (view_mask && (iview->image->info.array_size >= 32 ||
	                 (1u << iview->image->info.array_size) - 1u != view_mask))
		return false;
	if (!view_mask && clear_rect->baseArrayLayer != 0)
		return false;
	if (!view_mask && clear_rect->layerCount != iview->image->info.array_size)
		return false;

	if (cmd_buffer->device->physical_device->rad_info.chip_class < GFX9 &&
	    (!(aspects & VK_IMAGE_ASPECT_DEPTH_BIT) ||
	    ((vk_format_aspects(iview->image->vk_format) & VK_IMAGE_ASPECT_STENCIL_BIT) &&
	     !(aspects & VK_IMAGE_ASPECT_STENCIL_BIT))))
		return false;

	if (((aspects & VK_IMAGE_ASPECT_DEPTH_BIT) &&
	    !radv_is_fast_clear_depth_allowed(clear_value)) ||
	    ((aspects & VK_IMAGE_ASPECT_STENCIL_BIT) &&
	     !radv_is_fast_clear_stencil_allowed(clear_value)))
		return false;

	return true;
}

static void
radv_fast_clear_depth(struct radv_cmd_buffer *cmd_buffer,
		      const struct radv_image_view *iview,
		      const VkClearAttachment *clear_att,
		      enum radv_cmd_flush_bits *pre_flush,
		      enum radv_cmd_flush_bits *post_flush)
{
	VkClearDepthStencilValue clear_value = clear_att->clearValue.depthStencil;
	VkImageAspectFlags aspects = clear_att->aspectMask;
	uint32_t clear_word, flush_bits;
	uint32_t htile_mask;

	clear_word = radv_get_htile_fast_clear_value(iview->image, clear_value);
	htile_mask = radv_get_htile_mask(iview->image, aspects);

	if (pre_flush) {
		cmd_buffer->state.flush_bits |= (RADV_CMD_FLAG_FLUSH_AND_INV_DB |
						 RADV_CMD_FLAG_FLUSH_AND_INV_DB_META) & ~ *pre_flush;
		*pre_flush |= cmd_buffer->state.flush_bits;
	}

	if (htile_mask == UINT_MAX) {
		/* Clear the whole HTILE buffer. */
		flush_bits = radv_fill_buffer(cmd_buffer, iview->image->bo,
					      iview->image->offset + iview->image->htile_offset,
					      iview->image->planes[0].surface.htile_size, clear_word);
	} else {
		/* Only clear depth or stencil bytes in the HTILE buffer. */
		assert(cmd_buffer->device->physical_device->rad_info.chip_class >= GFX9);
		flush_bits = clear_htile_mask(cmd_buffer, iview->image->bo,
					      iview->image->offset + iview->image->htile_offset,
					      iview->image->planes[0].surface.htile_size, clear_word,
					      htile_mask);
	}

	radv_update_ds_clear_metadata(cmd_buffer, iview->image, clear_value, aspects);
	if (post_flush) {
		*post_flush |= flush_bits;
	}
}

static nir_shader *
build_clear_htile_mask_shader()
{
	nir_builder b;

	nir_builder_init_simple_shader(&b, NULL, MESA_SHADER_COMPUTE, NULL);
	b.shader->info.name = ralloc_strdup(b.shader, "meta_clear_htile_mask");
	b.shader->info.cs.local_size[0] = 64;
	b.shader->info.cs.local_size[1] = 1;
	b.shader->info.cs.local_size[2] = 1;

	nir_ssa_def *invoc_id = nir_load_local_invocation_id(&b);
	nir_ssa_def *wg_id = nir_load_work_group_id(&b);
	nir_ssa_def *block_size = nir_imm_ivec4(&b,
						b.shader->info.cs.local_size[0],
						b.shader->info.cs.local_size[1],
						b.shader->info.cs.local_size[2], 0);

	nir_ssa_def *global_id = nir_iadd(&b, nir_imul(&b, wg_id, block_size), invoc_id);

	nir_ssa_def *offset = nir_imul(&b, global_id, nir_imm_int(&b, 16));
	offset = nir_channel(&b, offset, 0);

	nir_intrinsic_instr *buf =
		nir_intrinsic_instr_create(b.shader,
					   nir_intrinsic_vulkan_resource_index);

	buf->src[0] = nir_src_for_ssa(nir_imm_int(&b, 0));
	buf->num_components = 1;
	nir_intrinsic_set_desc_set(buf, 0);
	nir_intrinsic_set_binding(buf, 0);
	nir_ssa_dest_init(&buf->instr, &buf->dest, buf->num_components, 32, NULL);
	nir_builder_instr_insert(&b, &buf->instr);

	nir_intrinsic_instr *constants =
		nir_intrinsic_instr_create(b.shader,
					   nir_intrinsic_load_push_constant);
	nir_intrinsic_set_base(constants, 0);
	nir_intrinsic_set_range(constants, 8);
	constants->src[0] = nir_src_for_ssa(nir_imm_int(&b, 0));
	constants->num_components = 2;
	nir_ssa_dest_init(&constants->instr, &constants->dest, 2, 32, "constants");
	nir_builder_instr_insert(&b, &constants->instr);

	nir_intrinsic_instr *load =
		nir_intrinsic_instr_create(b.shader, nir_intrinsic_load_ssbo);
	load->src[0] = nir_src_for_ssa(&buf->dest.ssa);
	load->src[1] = nir_src_for_ssa(offset);
	nir_ssa_dest_init(&load->instr, &load->dest, 4, 32, NULL);
	load->num_components = 4;
	nir_builder_instr_insert(&b, &load->instr);

	/* data = (data & ~htile_mask) | (htile_value & htile_mask) */
	nir_ssa_def *data =
		nir_iand(&b, &load->dest.ssa,
			 nir_channel(&b, &constants->dest.ssa, 1));
	data = nir_ior(&b, data, nir_channel(&b, &constants->dest.ssa, 0));

	nir_intrinsic_instr *store =
		nir_intrinsic_instr_create(b.shader, nir_intrinsic_store_ssbo);
	store->src[0] = nir_src_for_ssa(data);
	store->src[1] = nir_src_for_ssa(&buf->dest.ssa);
	store->src[2] = nir_src_for_ssa(offset);
	nir_intrinsic_set_write_mask(store, 0xf);
	nir_intrinsic_set_access(store, ACCESS_NON_READABLE);
	store->num_components = 4;
	nir_builder_instr_insert(&b, &store->instr);

	return b.shader;
}

static VkResult
init_meta_clear_htile_mask_state(struct radv_device *device)
{
	struct radv_meta_state *state = &device->meta_state;
	struct radv_shader_module cs = { .nir = NULL };
	VkResult result;

	cs.nir = build_clear_htile_mask_shader();

	VkDescriptorSetLayoutCreateInfo ds_layout_info = {
		.sType = VK_STRUCTURE_TYPE_DESCRIPTOR_SET_LAYOUT_CREATE_INFO,
		.flags = VK_DESCRIPTOR_SET_LAYOUT_CREATE_PUSH_DESCRIPTOR_BIT_KHR,
		.bindingCount = 1,
		.pBindings = (VkDescriptorSetLayoutBinding[]) {
			{
				.binding = 0,
				.descriptorType = VK_DESCRIPTOR_TYPE_STORAGE_BUFFER,
				.descriptorCount = 1,
				.stageFlags = VK_SHADER_STAGE_COMPUTE_BIT,
				.pImmutableSamplers = NULL
			},
		}
	};

	result = radv_CreateDescriptorSetLayout(radv_device_to_handle(device),
						&ds_layout_info, &state->alloc,
						&state->clear_htile_mask_ds_layout);
	if (result != VK_SUCCESS)
		goto fail;

	VkPipelineLayoutCreateInfo p_layout_info = {
		.sType = VK_STRUCTURE_TYPE_PIPELINE_LAYOUT_CREATE_INFO,
		.setLayoutCount = 1,
		.pSetLayouts = &state->clear_htile_mask_ds_layout,
		.pushConstantRangeCount = 1,
		.pPushConstantRanges = &(VkPushConstantRange){
			VK_SHADER_STAGE_COMPUTE_BIT, 0, 8,
		},
	};

	result = radv_CreatePipelineLayout(radv_device_to_handle(device),
					  &p_layout_info, &state->alloc,
					  &state->clear_htile_mask_p_layout);
	if (result != VK_SUCCESS)
		goto fail;

	VkPipelineShaderStageCreateInfo shader_stage = {
		.sType = VK_STRUCTURE_TYPE_PIPELINE_SHADER_STAGE_CREATE_INFO,
		.stage = VK_SHADER_STAGE_COMPUTE_BIT,
		.module = radv_shader_module_to_handle(&cs),
		.pName = "main",
		.pSpecializationInfo = NULL,
	};

	VkComputePipelineCreateInfo pipeline_info = {
		.sType = VK_STRUCTURE_TYPE_COMPUTE_PIPELINE_CREATE_INFO,
		.stage = shader_stage,
		.flags = 0,
		.layout = state->clear_htile_mask_p_layout,
	};

	result = radv_CreateComputePipelines(radv_device_to_handle(device),
					     radv_pipeline_cache_to_handle(&state->cache),
					     1, &pipeline_info, NULL,
					     &state->clear_htile_mask_pipeline);

	ralloc_free(cs.nir);
	return result;
fail:
	ralloc_free(cs.nir);
	return result;
}

VkResult
radv_device_init_meta_clear_state(struct radv_device *device, bool on_demand)
{
	VkResult res;
	struct radv_meta_state *state = &device->meta_state;

	VkPipelineLayoutCreateInfo pl_color_create_info = {
		.sType = VK_STRUCTURE_TYPE_PIPELINE_LAYOUT_CREATE_INFO,
		.setLayoutCount = 0,
		.pushConstantRangeCount = 1,
		.pPushConstantRanges = &(VkPushConstantRange){VK_SHADER_STAGE_FRAGMENT_BIT, 0, 16},
	};

	res = radv_CreatePipelineLayout(radv_device_to_handle(device),
					&pl_color_create_info,
					&device->meta_state.alloc,
					&device->meta_state.clear_color_p_layout);
	if (res != VK_SUCCESS)
		goto fail;

	VkPipelineLayoutCreateInfo pl_depth_create_info = {
		.sType = VK_STRUCTURE_TYPE_PIPELINE_LAYOUT_CREATE_INFO,
		.setLayoutCount = 0,
		.pushConstantRangeCount = 1,
		.pPushConstantRanges = &(VkPushConstantRange){VK_SHADER_STAGE_VERTEX_BIT, 0, 4},
	};

	res = radv_CreatePipelineLayout(radv_device_to_handle(device),
					&pl_depth_create_info,
					&device->meta_state.alloc,
					&device->meta_state.clear_depth_p_layout);
	if (res != VK_SUCCESS)
		goto fail;

	res = init_meta_clear_htile_mask_state(device);
	if (res != VK_SUCCESS)
		goto fail;

	if (on_demand)
		return VK_SUCCESS;

	for (uint32_t i = 0; i < ARRAY_SIZE(state->clear); ++i) {
		uint32_t samples = 1 << i;
		for (uint32_t j = 0; j < NUM_META_FS_KEYS; ++j) {
			VkFormat format = radv_fs_key_format_exemplars[j];
			unsigned fs_key = radv_format_meta_fs_key(format);
			assert(!state->clear[i].color_pipelines[fs_key]);

			res = create_color_renderpass(device, format, samples,
						      &state->clear[i].render_pass[fs_key]);
			if (res != VK_SUCCESS)
				goto fail;

			res = create_color_pipeline(device, samples, 0, &state->clear[i].color_pipelines[fs_key],
						    state->clear[i].render_pass[fs_key]);
			if (res != VK_SUCCESS)
				goto fail;

		}

		res = create_depthstencil_renderpass(device,
						     samples,
						     &state->clear[i].depthstencil_rp);
		if (res != VK_SUCCESS)
			goto fail;

		for (uint32_t j = 0; j < NUM_DEPTH_CLEAR_PIPELINES; j++) {
			res = create_depthstencil_pipeline(device,
							   VK_IMAGE_ASPECT_DEPTH_BIT,
							   samples,
							   j,
							   &state->clear[i].depth_only_pipeline[j],
							   state->clear[i].depthstencil_rp);
			if (res != VK_SUCCESS)
				goto fail;

			res = create_depthstencil_pipeline(device,
							   VK_IMAGE_ASPECT_STENCIL_BIT,
							   samples,
							   j,
							   &state->clear[i].stencil_only_pipeline[j],
							   state->clear[i].depthstencil_rp);
			if (res != VK_SUCCESS)
				goto fail;

			res = create_depthstencil_pipeline(device,
							   VK_IMAGE_ASPECT_DEPTH_BIT |
							   VK_IMAGE_ASPECT_STENCIL_BIT,
							   samples,
							   j,
							   &state->clear[i].depthstencil_pipeline[j],
							   state->clear[i].depthstencil_rp);
			if (res != VK_SUCCESS)
				goto fail;
		}
	}
	return VK_SUCCESS;

fail:
	radv_device_finish_meta_clear_state(device);
	return res;
}

static uint32_t
radv_get_cmask_fast_clear_value(const struct radv_image *image)
{
	uint32_t value = 0; /* Default value when no DCC. */

	/* The fast-clear value is different for images that have both DCC and
	 * CMASK metadata.
	 */
	if (radv_image_has_dcc(image)) {
		/* DCC fast clear with MSAA should clear CMASK to 0xC. */
		return image->info.samples > 1 ? 0xcccccccc : 0xffffffff;
	}

	return value;
}

uint32_t
radv_clear_cmask(struct radv_cmd_buffer *cmd_buffer,
		 struct radv_image *image, uint32_t value)
{
	return radv_fill_buffer(cmd_buffer, image->bo,
				image->offset + image->cmask.offset,
				image->cmask.size, value);
}


uint32_t
radv_clear_fmask(struct radv_cmd_buffer *cmd_buffer,
		 struct radv_image *image, uint32_t value)
{
	return radv_fill_buffer(cmd_buffer, image->bo,
				image->offset + image->fmask.offset,
				image->fmask.size, value);
}

uint32_t
radv_clear_dcc(struct radv_cmd_buffer *cmd_buffer,
	       struct radv_image *image, uint32_t value)
{
	/* Mark the image as being compressed. */
	radv_update_dcc_metadata(cmd_buffer, image, true);

	return radv_fill_buffer(cmd_buffer, image->bo,
				image->offset + image->dcc_offset,
				image->planes[0].surface.dcc_size, value);
}

static void vi_get_fast_clear_parameters(VkFormat format,
					 const VkClearColorValue *clear_value,
					 uint32_t* reset_value,
					 bool *can_avoid_fast_clear_elim)
{
	bool values[4] = {};
	int extra_channel;
	bool main_value = false;
	bool extra_value = false;
	int i;
	*can_avoid_fast_clear_elim = false;

	*reset_value = 0x20202020U;

	const struct vk_format_description *desc = vk_format_description(format);
	if (format == VK_FORMAT_B10G11R11_UFLOAT_PACK32 ||
	    format == VK_FORMAT_R5G6B5_UNORM_PACK16 ||
	    format == VK_FORMAT_B5G6R5_UNORM_PACK16)
		extra_channel = -1;
	else if (desc->layout == VK_FORMAT_LAYOUT_PLAIN) {
		if (radv_translate_colorswap(format, false) <= 1)
			extra_channel = desc->nr_channels - 1;
		else
			extra_channel = 0;
	} else
		return;

	for (i = 0; i < 4; i++) {
		int index = desc->swizzle[i] - VK_SWIZZLE_X;
		if (desc->swizzle[i] < VK_SWIZZLE_X ||
		    desc->swizzle[i] > VK_SWIZZLE_W)
			continue;

		if (desc->channel[i].pure_integer &&
		    desc->channel[i].type == VK_FORMAT_TYPE_SIGNED) {
			/* Use the maximum value for clamping the clear color. */
			int max = u_bit_consecutive(0, desc->channel[i].size - 1);

			values[i] = clear_value->int32[i] != 0;
			if (clear_value->int32[i] != 0 && MIN2(clear_value->int32[i], max) != max)
				return;
		} else if (desc->channel[i].pure_integer &&
			   desc->channel[i].type == VK_FORMAT_TYPE_UNSIGNED) {
			/* Use the maximum value for clamping the clear color. */
			unsigned max = u_bit_consecutive(0, desc->channel[i].size);

			values[i] = clear_value->uint32[i] != 0U;
			if (clear_value->uint32[i] != 0U && MIN2(clear_value->uint32[i], max) != max)
				return;
		} else {
			values[i] = clear_value->float32[i] != 0.0F;
			if (clear_value->float32[i] != 0.0F && clear_value->float32[i] != 1.0F)
				return;
		}

		if (index == extra_channel)
			extra_value = values[i];
		else
			main_value = values[i];
	}

	for (int i = 0; i < 4; ++i)
		if (values[i] != main_value &&
		    desc->swizzle[i] - VK_SWIZZLE_X != extra_channel &&
		    desc->swizzle[i] >= VK_SWIZZLE_X &&
		    desc->swizzle[i] <= VK_SWIZZLE_W)
			return;

	*can_avoid_fast_clear_elim = true;
	if (main_value)
		*reset_value |= 0x80808080U;

	if (extra_value)
		*reset_value |= 0x40404040U;
	return;
}

static bool
radv_can_fast_clear_color(struct radv_cmd_buffer *cmd_buffer,
			  const struct radv_image_view *iview,
			  VkImageLayout image_layout,
			  const VkClearRect *clear_rect,
			  VkClearColorValue clear_value,
			  uint32_t view_mask)
{
	uint32_t clear_color[2];

	if (!radv_image_view_can_fast_clear(cmd_buffer->device, iview))
		return false;

	if (!radv_layout_can_fast_clear(iview->image, image_layout, radv_image_queue_family_mask(iview->image, cmd_buffer->queue_family_index, cmd_buffer->queue_family_index)))
		return false;

	if (clear_rect->rect.offset.x || clear_rect->rect.offset.y ||
	    clear_rect->rect.extent.width != iview->image->info.width ||
	    clear_rect->rect.extent.height != iview->image->info.height)
		return false;

	if (view_mask && (iview->image->info.array_size >= 32 ||
	                 (1u << iview->image->info.array_size) - 1u != view_mask))
		return false;
	if (!view_mask && clear_rect->baseArrayLayer != 0)
		return false;
	if (!view_mask && clear_rect->layerCount != iview->image->info.array_size)
		return false;

	/* DCC */
	if (!radv_format_pack_clear_color(iview->vk_format,
					  clear_color, &clear_value))
		return false;

	if (radv_image_has_dcc(iview->image)) {
		bool can_avoid_fast_clear_elim;
		uint32_t reset_value;

		vi_get_fast_clear_parameters(iview->vk_format,
					     &clear_value, &reset_value,
					     &can_avoid_fast_clear_elim);

		if (iview->image->info.samples > 1) {
			/* DCC fast clear with MSAA should clear CMASK. */
			/* FIXME: This doesn't work for now. There is a
			 * hardware bug with fast clears and DCC for MSAA
			 * textures. AMDVLK has a workaround but it doesn't
			 * seem to work here. Note that we might emit useless
			 * CB flushes but that shouldn't matter.
			 */
			if (!can_avoid_fast_clear_elim)
				return false;
		}
	}

	return true;
}


static void
radv_fast_clear_color(struct radv_cmd_buffer *cmd_buffer,
		      const struct radv_image_view *iview,
		      const VkClearAttachment *clear_att,
		      uint32_t subpass_att,
		      enum radv_cmd_flush_bits *pre_flush,
		      enum radv_cmd_flush_bits *post_flush)
{
	VkClearColorValue clear_value = clear_att->clearValue.color;
	uint32_t clear_color[2], flush_bits = 0;
	uint32_t cmask_clear_value;

	if (pre_flush) {
		cmd_buffer->state.flush_bits |= (RADV_CMD_FLAG_FLUSH_AND_INV_CB |
						 RADV_CMD_FLAG_FLUSH_AND_INV_CB_META) & ~ *pre_flush;
		*pre_flush |= cmd_buffer->state.flush_bits;
	}

	/* DCC */
	radv_format_pack_clear_color(iview->vk_format, clear_color, &clear_value);

	cmask_clear_value = radv_get_cmask_fast_clear_value(iview->image);

	/* clear cmask buffer */
	if (radv_image_has_dcc(iview->image)) {
		uint32_t reset_value;
		bool can_avoid_fast_clear_elim;
		bool need_decompress_pass = false;

		vi_get_fast_clear_parameters(iview->vk_format,
					     &clear_value, &reset_value,
					     &can_avoid_fast_clear_elim);

		if (radv_image_has_cmask(iview->image)) {
			flush_bits = radv_clear_cmask(cmd_buffer, iview->image,
						      cmask_clear_value);

			need_decompress_pass = true;
		}

		if (!can_avoid_fast_clear_elim)
			need_decompress_pass = true;

		flush_bits |= radv_clear_dcc(cmd_buffer, iview->image, reset_value);

		radv_update_fce_metadata(cmd_buffer, iview->image,
					 need_decompress_pass);
	} else {
		flush_bits = radv_clear_cmask(cmd_buffer, iview->image,
					      cmask_clear_value);
	}

	if (post_flush) {
		*post_flush |= flush_bits;
	}

	radv_update_color_clear_metadata(cmd_buffer, iview->image, subpass_att,
					 clear_color);
}

/**
 * The parameters mean that same as those in vkCmdClearAttachments.
 */
static void
emit_clear(struct radv_cmd_buffer *cmd_buffer,
           const VkClearAttachment *clear_att,
           const VkClearRect *clear_rect,
           enum radv_cmd_flush_bits *pre_flush,
           enum radv_cmd_flush_bits *post_flush,
           uint32_t view_mask)
{
	const struct radv_framebuffer *fb = cmd_buffer->state.framebuffer;
	const struct radv_subpass *subpass = cmd_buffer->state.subpass;
	VkImageAspectFlags aspects = clear_att->aspectMask;

	if (aspects & VK_IMAGE_ASPECT_COLOR_BIT) {
		const uint32_t subpass_att = clear_att->colorAttachment;
		assert(subpass_att < subpass->color_count);
		const uint32_t pass_att = subpass->color_attachments[subpass_att].attachment;
		if (pass_att == VK_ATTACHMENT_UNUSED)
			return;

		VkImageLayout image_layout = subpass->color_attachments[subpass_att].layout;
		const struct radv_image_view *iview = fb ? fb->attachments[pass_att].attachment : NULL;
		VkClearColorValue clear_value = clear_att->clearValue.color;

		if (radv_can_fast_clear_color(cmd_buffer, iview, image_layout,
					      clear_rect, clear_value, view_mask)) {
			radv_fast_clear_color(cmd_buffer, iview, clear_att,
					      subpass_att, pre_flush,
					      post_flush);
		} else {
			emit_color_clear(cmd_buffer, clear_att, clear_rect, view_mask);
		}
	} else {
<<<<<<< HEAD
		const uint32_t pass_att = subpass->depth_stencil_attachment.attachment;
		if (pass_att == VK_ATTACHMENT_UNUSED)
			return;

		VkImageLayout image_layout = subpass->depth_stencil_attachment.layout;
=======
		const uint32_t pass_att = subpass->depth_stencil_attachment->attachment;
		if (pass_att == VK_ATTACHMENT_UNUSED)
			return;

		VkImageLayout image_layout = subpass->depth_stencil_attachment->layout;
>>>>>>> e42399f4
		const struct radv_image_view *iview = fb ? fb->attachments[pass_att].attachment : NULL;
		VkClearDepthStencilValue clear_value = clear_att->clearValue.depthStencil;

		assert(aspects & (VK_IMAGE_ASPECT_DEPTH_BIT |
				  VK_IMAGE_ASPECT_STENCIL_BIT));

		if (radv_can_fast_clear_depth(cmd_buffer, iview, image_layout,
		                              aspects, clear_rect, clear_value,
		                              view_mask)) {
			radv_fast_clear_depth(cmd_buffer, iview, clear_att,
			                      pre_flush, post_flush);
		} else {
			emit_depthstencil_clear(cmd_buffer, clear_att, clear_rect,
			                        view_mask);
		}
	}
}

static inline bool
radv_attachment_needs_clear(struct radv_cmd_state *cmd_state, uint32_t a)
{
	uint32_t view_mask = cmd_state->subpass->view_mask;
	return (a != VK_ATTACHMENT_UNUSED &&
		cmd_state->attachments[a].pending_clear_aspects &&
		(!view_mask || (view_mask & ~cmd_state->attachments[a].cleared_views)));
}

static bool
radv_subpass_needs_clear(struct radv_cmd_buffer *cmd_buffer)
{
	struct radv_cmd_state *cmd_state = &cmd_buffer->state;
	uint32_t a;

	if (!cmd_state->subpass)
		return false;

	for (uint32_t i = 0; i < cmd_state->subpass->color_count; ++i) {
		a = cmd_state->subpass->color_attachments[i].attachment;
		if (radv_attachment_needs_clear(cmd_state, a))
			return true;
	}

	if (!cmd_state->subpass->depth_stencil_attachment)
		return false;

	a = cmd_state->subpass->depth_stencil_attachment->attachment;
	return radv_attachment_needs_clear(cmd_state, a);
}

static void
radv_subpass_clear_attachment(struct radv_cmd_buffer *cmd_buffer,
			      struct radv_attachment_state *attachment,
			      const VkClearAttachment *clear_att,
			      enum radv_cmd_flush_bits *pre_flush,
			      enum radv_cmd_flush_bits *post_flush)
{
	struct radv_cmd_state *cmd_state = &cmd_buffer->state;
	uint32_t view_mask = cmd_state->subpass->view_mask;

	VkClearRect clear_rect = {
		.rect = cmd_state->render_area,
		.baseArrayLayer = 0,
		.layerCount = cmd_state->framebuffer->layers,
	};

	emit_clear(cmd_buffer, clear_att, &clear_rect, pre_flush, post_flush,
		   view_mask & ~attachment->cleared_views);
	if (view_mask)
		attachment->cleared_views |= view_mask;
	else
		attachment->pending_clear_aspects = 0;
}

/**
 * Emit any pending attachment clears for the current subpass.
 *
 * @see radv_attachment_state::pending_clear_aspects
 */
void
radv_cmd_buffer_clear_subpass(struct radv_cmd_buffer *cmd_buffer)
{
	struct radv_cmd_state *cmd_state = &cmd_buffer->state;
	struct radv_meta_saved_state saved_state;
	enum radv_cmd_flush_bits pre_flush = 0;
	enum radv_cmd_flush_bits post_flush = 0;

	if (!radv_subpass_needs_clear(cmd_buffer))
		return;

	radv_meta_save(&saved_state, cmd_buffer,
		       RADV_META_SAVE_GRAPHICS_PIPELINE |
		       RADV_META_SAVE_CONSTANTS);

	for (uint32_t i = 0; i < cmd_state->subpass->color_count; ++i) {
		uint32_t a = cmd_state->subpass->color_attachments[i].attachment;

		if (!radv_attachment_needs_clear(cmd_state, a))
			continue;

		assert(cmd_state->attachments[a].pending_clear_aspects ==
		       VK_IMAGE_ASPECT_COLOR_BIT);

		VkClearAttachment clear_att = {
			.aspectMask = VK_IMAGE_ASPECT_COLOR_BIT,
			.colorAttachment = i, /* Use attachment index relative to subpass */
			.clearValue = cmd_state->attachments[a].clear_value,
		};

		radv_subpass_clear_attachment(cmd_buffer,
					      &cmd_state->attachments[a],
					      &clear_att, &pre_flush,
					      &post_flush);
	}

	if (cmd_state->subpass->depth_stencil_attachment) {
		uint32_t ds = cmd_state->subpass->depth_stencil_attachment->attachment;
		if (radv_attachment_needs_clear(cmd_state, ds)) {
			VkClearAttachment clear_att = {
				.aspectMask = cmd_state->attachments[ds].pending_clear_aspects,
				.clearValue = cmd_state->attachments[ds].clear_value,
			};

			radv_subpass_clear_attachment(cmd_buffer,
						      &cmd_state->attachments[ds],
						      &clear_att, &pre_flush,
						      &post_flush);
		}
	}

	radv_meta_restore(&saved_state, cmd_buffer);
	cmd_buffer->state.flush_bits |= post_flush;
}

static void
radv_clear_image_layer(struct radv_cmd_buffer *cmd_buffer,
		       struct radv_image *image,
		       VkImageLayout image_layout,
		       const VkImageSubresourceRange *range,
		       VkFormat format, int level, int layer,
		       const VkClearValue *clear_val)
{
	VkDevice device_h = radv_device_to_handle(cmd_buffer->device);
	struct radv_image_view iview;
	uint32_t width = radv_minify(image->info.width, range->baseMipLevel + level);
	uint32_t height = radv_minify(image->info.height, range->baseMipLevel + level);

	radv_image_view_init(&iview, cmd_buffer->device,
			     &(VkImageViewCreateInfo) {
				     .sType = VK_STRUCTURE_TYPE_IMAGE_VIEW_CREATE_INFO,
					     .image = radv_image_to_handle(image),
					     .viewType = radv_meta_get_view_type(image),
					     .format = format,
					     .subresourceRange = {
					     .aspectMask = range->aspectMask,
					     .baseMipLevel = range->baseMipLevel + level,
					     .levelCount = 1,
					     .baseArrayLayer = range->baseArrayLayer + layer,
					     .layerCount = 1
				     },
			     });

	VkFramebuffer fb;
	radv_CreateFramebuffer(device_h,
			       &(VkFramebufferCreateInfo) {
				       .sType = VK_STRUCTURE_TYPE_FRAMEBUFFER_CREATE_INFO,
					       .attachmentCount = 1,
					       .pAttachments = (VkImageView[]) {
					       radv_image_view_to_handle(&iview),
				       },
					       .width = width,
					       .height = height,
					       .layers = 1
			       },
			       &cmd_buffer->pool->alloc,
			       &fb);

	VkAttachmentDescription att_desc = {
		.format = iview.vk_format,
		.loadOp = VK_ATTACHMENT_LOAD_OP_LOAD,
		.storeOp = VK_ATTACHMENT_STORE_OP_STORE,
		.stencilLoadOp = VK_ATTACHMENT_LOAD_OP_LOAD,
		.stencilStoreOp = VK_ATTACHMENT_STORE_OP_STORE,
		.initialLayout = image_layout,
		.finalLayout = image_layout,
	};

	VkSubpassDescription subpass_desc = {
		.pipelineBindPoint = VK_PIPELINE_BIND_POINT_GRAPHICS,
		.inputAttachmentCount = 0,
		.colorAttachmentCount = 0,
		.pColorAttachments = NULL,
		.pResolveAttachments = NULL,
		.pDepthStencilAttachment = NULL,
		.preserveAttachmentCount = 0,
		.pPreserveAttachments = NULL,
	};

	const VkAttachmentReference att_ref = {
		.attachment = 0,
		.layout = image_layout,
	};

	if (range->aspectMask & VK_IMAGE_ASPECT_COLOR_BIT) {
		subpass_desc.colorAttachmentCount = 1;
		subpass_desc.pColorAttachments = &att_ref;
	} else {
		subpass_desc.pDepthStencilAttachment = &att_ref;
	}

	VkRenderPass pass;
	radv_CreateRenderPass(device_h,
			      &(VkRenderPassCreateInfo) {
				      .sType = VK_STRUCTURE_TYPE_RENDER_PASS_CREATE_INFO,
					      .attachmentCount = 1,
					      .pAttachments = &att_desc,
					      .subpassCount = 1,
					      .pSubpasses = &subpass_desc,
					      },
			      &cmd_buffer->pool->alloc,
			      &pass);

	radv_CmdBeginRenderPass(radv_cmd_buffer_to_handle(cmd_buffer),
				&(VkRenderPassBeginInfo) {
					.sType = VK_STRUCTURE_TYPE_RENDER_PASS_BEGIN_INFO,
						.renderArea = {
						.offset = { 0, 0, },
						.extent = {
							.width = width,
							.height = height,
						},
					},
						.renderPass = pass,
						.framebuffer = fb,
						.clearValueCount = 0,
						.pClearValues = NULL,
						},
				VK_SUBPASS_CONTENTS_INLINE);

	VkClearAttachment clear_att = {
		.aspectMask = range->aspectMask,
		.colorAttachment = 0,
		.clearValue = *clear_val,
	};

	VkClearRect clear_rect = {
		.rect = {
			.offset = { 0, 0 },
			.extent = { width, height },
		},
		.baseArrayLayer = range->baseArrayLayer,
		.layerCount = 1, /* FINISHME: clear multi-layer framebuffer */
	};

	emit_clear(cmd_buffer, &clear_att, &clear_rect, NULL, NULL, 0);

	radv_CmdEndRenderPass(radv_cmd_buffer_to_handle(cmd_buffer));
	radv_DestroyRenderPass(device_h, pass,
			       &cmd_buffer->pool->alloc);
	radv_DestroyFramebuffer(device_h, fb,
				&cmd_buffer->pool->alloc);
}

/**
 * Return TRUE if a fast color or depth clear has been performed.
 */
static bool
radv_fast_clear_range(struct radv_cmd_buffer *cmd_buffer,
		      struct radv_image *image,
		      VkFormat format,
		      VkImageLayout image_layout,
		      const VkImageSubresourceRange *range,
		      const VkClearValue *clear_val)
{
	struct radv_image_view iview;

	radv_image_view_init(&iview, cmd_buffer->device,
			     &(VkImageViewCreateInfo) {
					.sType = VK_STRUCTURE_TYPE_IMAGE_VIEW_CREATE_INFO,
					.image = radv_image_to_handle(image),
					.viewType = radv_meta_get_view_type(image),
					.format = image->vk_format,
					.subresourceRange = {
					.aspectMask = range->aspectMask,
					.baseMipLevel = range->baseMipLevel,
					.levelCount = range->levelCount,
					.baseArrayLayer = range->baseArrayLayer,
					.layerCount = range->layerCount,
				   },
			     });

	VkClearRect clear_rect = {
		.rect = {
			.offset = { 0, 0 },
			.extent = {
				radv_minify(image->info.width, range->baseMipLevel),
				radv_minify(image->info.height, range->baseMipLevel),
			},
		},
		.baseArrayLayer = range->baseArrayLayer,
		.layerCount = range->layerCount,
	};

	VkClearAttachment clear_att = {
		.aspectMask = range->aspectMask,
		.colorAttachment = 0,
		.clearValue = *clear_val,
	};

	if (vk_format_is_color(format)) {
		if (radv_can_fast_clear_color(cmd_buffer, &iview,
					      image_layout, &clear_rect,
					      clear_att.clearValue.color, 0)) {
			radv_fast_clear_color(cmd_buffer, &iview, &clear_att,
					      clear_att.colorAttachment,
					      NULL, NULL);
			return true;
		}
	} else {
		if (radv_can_fast_clear_depth(cmd_buffer, &iview, image_layout,
					      range->aspectMask, &clear_rect,
					      clear_att.clearValue.depthStencil, 0)) {
			radv_fast_clear_depth(cmd_buffer, &iview, &clear_att,
			                      NULL, NULL);
			return true;
		}
	}

	return false;
}

static void
radv_cmd_clear_image(struct radv_cmd_buffer *cmd_buffer,
		     struct radv_image *image,
		     VkImageLayout image_layout,
		     const VkClearValue *clear_value,
		     uint32_t range_count,
		     const VkImageSubresourceRange *ranges,
		     bool cs)
{
	VkFormat format = image->vk_format;
	VkClearValue internal_clear_value = *clear_value;

	if (format == VK_FORMAT_E5B9G9R9_UFLOAT_PACK32) {
		uint32_t value;
		format = VK_FORMAT_R32_UINT;
		value = float3_to_rgb9e5(clear_value->color.float32);
		internal_clear_value.color.uint32[0] = value;
	}

	if (format == VK_FORMAT_R4G4_UNORM_PACK8) {
		uint8_t r, g;
		format = VK_FORMAT_R8_UINT;
		r = float_to_ubyte(clear_value->color.float32[0]) >> 4;
		g = float_to_ubyte(clear_value->color.float32[1]) >> 4;
		internal_clear_value.color.uint32[0] = (r << 4) | (g & 0xf);
	}

	if (format == VK_FORMAT_R32G32B32_UINT ||
	    format == VK_FORMAT_R32G32B32_SINT ||
	    format == VK_FORMAT_R32G32B32_SFLOAT)
		cs = true;

	for (uint32_t r = 0; r < range_count; r++) {
		const VkImageSubresourceRange *range = &ranges[r];

		/* Try to perform a fast clear first, otherwise fallback to
		 * the legacy path.
		 */
		if (!cs &&
		    radv_fast_clear_range(cmd_buffer, image, format,
					  image_layout, range,
					  &internal_clear_value)) {
			continue;
		}

		for (uint32_t l = 0; l < radv_get_levelCount(image, range); ++l) {
			const uint32_t layer_count = image->type == VK_IMAGE_TYPE_3D ?
				radv_minify(image->info.depth, range->baseMipLevel + l) :
				radv_get_layerCount(image, range);
			for (uint32_t s = 0; s < layer_count; ++s) {

				if (cs) {
					struct radv_meta_blit2d_surf surf;
					surf.format = format;
					surf.image = image;
					surf.level = range->baseMipLevel + l;
					surf.layer = range->baseArrayLayer + s;
					surf.aspect_mask = range->aspectMask;
					radv_meta_clear_image_cs(cmd_buffer, &surf,
								 &internal_clear_value.color);
				} else {
					radv_clear_image_layer(cmd_buffer, image, image_layout,
							       range, format, l, s, &internal_clear_value);
				}
			}
		}
	}
}

void radv_CmdClearColorImage(
	VkCommandBuffer                             commandBuffer,
	VkImage                                     image_h,
	VkImageLayout                               imageLayout,
	const VkClearColorValue*                    pColor,
	uint32_t                                    rangeCount,
	const VkImageSubresourceRange*              pRanges)
{
	RADV_FROM_HANDLE(radv_cmd_buffer, cmd_buffer, commandBuffer);
	RADV_FROM_HANDLE(radv_image, image, image_h);
	struct radv_meta_saved_state saved_state;
	bool cs = cmd_buffer->queue_family_index == RADV_QUEUE_COMPUTE;

	if (cs) {
		radv_meta_save(&saved_state, cmd_buffer,
			       RADV_META_SAVE_COMPUTE_PIPELINE |
			       RADV_META_SAVE_CONSTANTS |
			       RADV_META_SAVE_DESCRIPTORS);
	} else {
		radv_meta_save(&saved_state, cmd_buffer,
			       RADV_META_SAVE_GRAPHICS_PIPELINE |
			       RADV_META_SAVE_CONSTANTS);
	}

	radv_cmd_clear_image(cmd_buffer, image, imageLayout,
			     (const VkClearValue *) pColor,
			     rangeCount, pRanges, cs);

	radv_meta_restore(&saved_state, cmd_buffer);
}

void radv_CmdClearDepthStencilImage(
	VkCommandBuffer                             commandBuffer,
	VkImage                                     image_h,
	VkImageLayout                               imageLayout,
	const VkClearDepthStencilValue*             pDepthStencil,
	uint32_t                                    rangeCount,
	const VkImageSubresourceRange*              pRanges)
{
	RADV_FROM_HANDLE(radv_cmd_buffer, cmd_buffer, commandBuffer);
	RADV_FROM_HANDLE(radv_image, image, image_h);
	struct radv_meta_saved_state saved_state;

	radv_meta_save(&saved_state, cmd_buffer,
		       RADV_META_SAVE_GRAPHICS_PIPELINE |
		       RADV_META_SAVE_CONSTANTS);

	radv_cmd_clear_image(cmd_buffer, image, imageLayout,
			     (const VkClearValue *) pDepthStencil,
			     rangeCount, pRanges, false);

	radv_meta_restore(&saved_state, cmd_buffer);
}

void radv_CmdClearAttachments(
	VkCommandBuffer                             commandBuffer,
	uint32_t                                    attachmentCount,
	const VkClearAttachment*                    pAttachments,
	uint32_t                                    rectCount,
	const VkClearRect*                          pRects)
{
	RADV_FROM_HANDLE(radv_cmd_buffer, cmd_buffer, commandBuffer);
	struct radv_meta_saved_state saved_state;
	enum radv_cmd_flush_bits pre_flush = 0;
	enum radv_cmd_flush_bits post_flush = 0;

	if (!cmd_buffer->state.subpass)
		return;

	radv_meta_save(&saved_state, cmd_buffer,
		       RADV_META_SAVE_GRAPHICS_PIPELINE |
		       RADV_META_SAVE_CONSTANTS);

	/* FINISHME: We can do better than this dumb loop. It thrashes too much
	 * state.
	 */
	for (uint32_t a = 0; a < attachmentCount; ++a) {
		for (uint32_t r = 0; r < rectCount; ++r) {
			emit_clear(cmd_buffer, &pAttachments[a], &pRects[r], &pre_flush, &post_flush,
			           cmd_buffer->state.subpass->view_mask);
		}
	}

	radv_meta_restore(&saved_state, cmd_buffer);
	cmd_buffer->state.flush_bits |= post_flush;
}<|MERGE_RESOLUTION|>--- conflicted
+++ resolved
@@ -1576,19 +1576,11 @@
 			emit_color_clear(cmd_buffer, clear_att, clear_rect, view_mask);
 		}
 	} else {
-<<<<<<< HEAD
-		const uint32_t pass_att = subpass->depth_stencil_attachment.attachment;
-		if (pass_att == VK_ATTACHMENT_UNUSED)
-			return;
-
-		VkImageLayout image_layout = subpass->depth_stencil_attachment.layout;
-=======
 		const uint32_t pass_att = subpass->depth_stencil_attachment->attachment;
 		if (pass_att == VK_ATTACHMENT_UNUSED)
 			return;
 
 		VkImageLayout image_layout = subpass->depth_stencil_attachment->layout;
->>>>>>> e42399f4
 		const struct radv_image_view *iview = fb ? fb->attachments[pass_att].attachment : NULL;
 		VkClearDepthStencilValue clear_value = clear_att->clearValue.depthStencil;
 
