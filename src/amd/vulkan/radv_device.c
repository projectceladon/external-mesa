--- conflicted
+++ resolved
@@ -69,5338 +69,6 @@
 #include "util/os_time.h"
 #include "util/timespec.h"
 #include "util/u_atomic.h"
-<<<<<<< HEAD
-#include "compiler/glsl_types.h"
-#include "util/driconf.h"
-
-/* The number of IBs per submit isn't infinite, it depends on the ring type
- * (ie. some initial setup needed for a submit) and the number of IBs (4 DW).
- * This limit is arbitrary but should be safe for now.  Ideally, we should get
- * this limit from the KMD.
-*/
-#define RADV_MAX_IBS_PER_SUBMIT 192
-
-/* The "RAW" clocks on Linux are called "FAST" on FreeBSD */
-#if !defined(CLOCK_MONOTONIC_RAW) && defined(CLOCK_MONOTONIC_FAST)
-#define CLOCK_MONOTONIC_RAW CLOCK_MONOTONIC_FAST
-#endif
-
-static struct radv_timeline_point *
-radv_timeline_find_point_at_least_locked(struct radv_device *device,
-                                         struct radv_timeline *timeline,
-                                         uint64_t p);
-
-static struct radv_timeline_point *
-radv_timeline_add_point_locked(struct radv_device *device,
-                               struct radv_timeline *timeline,
-                               uint64_t p);
-
-static void
-radv_timeline_trigger_waiters_locked(struct radv_timeline *timeline,
-                                     struct list_head *processing_list);
-
-static
-void radv_destroy_semaphore_part(struct radv_device *device,
-                                 struct radv_semaphore_part *part);
-
-static VkResult
-radv_create_pthread_cond(pthread_cond_t *cond);
-
-uint64_t radv_get_current_time(void)
-{
-	struct timespec tv;
-	clock_gettime(CLOCK_MONOTONIC, &tv);
-	return tv.tv_nsec + tv.tv_sec*1000000000ull;
-}
-
-static uint64_t radv_get_absolute_timeout(uint64_t timeout)
-{
-	uint64_t current_time = radv_get_current_time();
-
-	timeout = MIN2(UINT64_MAX - current_time, timeout);
-
-	return current_time + timeout;
-}
-
-static int
-radv_device_get_cache_uuid(enum radeon_family family, void *uuid)
-{
-	struct mesa_sha1 ctx;
-	unsigned char sha1[20];
-	unsigned ptr_size = sizeof(void*);
-
-	memset(uuid, 0, VK_UUID_SIZE);
-	_mesa_sha1_init(&ctx);
-
-	if (!disk_cache_get_function_identifier(radv_device_get_cache_uuid, &ctx) ||
-	    !disk_cache_get_function_identifier(LLVMInitializeAMDGPUTargetInfo, &ctx))
-		return -1;
-
-	_mesa_sha1_update(&ctx, &family, sizeof(family));
-	_mesa_sha1_update(&ctx, &ptr_size, sizeof(ptr_size));
-	_mesa_sha1_final(&ctx, sha1);
-
-	memcpy(uuid, sha1, VK_UUID_SIZE);
-	return 0;
-}
-
-static void
-radv_get_driver_uuid(void *uuid)
-{
-	ac_compute_driver_uuid(uuid, VK_UUID_SIZE);
-}
-
-static void
-radv_get_device_uuid(struct radeon_info *info, void *uuid)
-{
-	ac_compute_device_uuid(info, uuid, VK_UUID_SIZE);
-}
-
-static uint64_t
-radv_get_adjusted_vram_size(struct radv_physical_device *device)
-{
-	int ov = driQueryOptioni(&device->instance->dri_options,
-	                         "override_vram_size");
-	if (ov >= 0)
-		return MIN2(device->rad_info.vram_size, (uint64_t)ov << 20);
-	return device->rad_info.vram_size;
-}
-
-static uint64_t
-radv_get_visible_vram_size(struct radv_physical_device *device)
-{
-	return MIN2(radv_get_adjusted_vram_size(device) , device->rad_info.vram_vis_size);
-}
-
-static uint64_t
-radv_get_vram_size(struct radv_physical_device *device)
-{
-	return radv_get_adjusted_vram_size(device) - device->rad_info.vram_vis_size;
-}
-
-enum radv_heap {
-	RADV_HEAP_VRAM     = 1 << 0,
-	RADV_HEAP_GTT      = 1 << 1,
-	RADV_HEAP_VRAM_VIS = 1 << 2,
-	RADV_HEAP_MAX      = 1 << 3,
-};
-
-static void
-radv_physical_device_init_mem_types(struct radv_physical_device *device)
-{
-	uint64_t visible_vram_size = radv_get_visible_vram_size(device);
-	uint64_t vram_size = radv_get_vram_size(device);
-	int vram_index = -1, visible_vram_index = -1, gart_index = -1;
-	device->memory_properties.memoryHeapCount = 0;
-	device->heaps = 0;
-
-	/* Only get a VRAM heap if it is significant, not if it is a 16 MiB
-	 * remainder above visible VRAM. */
-	if (vram_size > 0 && vram_size * 9 >= visible_vram_size) {
-		vram_index = device->memory_properties.memoryHeapCount++;
-		device->heaps |= RADV_HEAP_VRAM;
-		device->memory_properties.memoryHeaps[vram_index] = (VkMemoryHeap) {
-			.size = vram_size,
-			.flags = VK_MEMORY_HEAP_DEVICE_LOCAL_BIT,
-		};
-	}
-
-	if (device->rad_info.gart_size > 0) {
-		gart_index = device->memory_properties.memoryHeapCount++;
-		device->heaps |= RADV_HEAP_GTT;
-		device->memory_properties.memoryHeaps[gart_index] = (VkMemoryHeap) {
-			.size = device->rad_info.gart_size,
-			.flags = 0,
-		};
-	}
-
-	if (visible_vram_size) {
-		visible_vram_index = device->memory_properties.memoryHeapCount++;
-		device->heaps |= RADV_HEAP_VRAM_VIS;
-		device->memory_properties.memoryHeaps[visible_vram_index] = (VkMemoryHeap) {
-			.size = visible_vram_size,
-			.flags = VK_MEMORY_HEAP_DEVICE_LOCAL_BIT,
-		};
-	}
-
-	unsigned type_count = 0;
-
-	if (vram_index >= 0 || visible_vram_index >= 0) {
-		device->memory_domains[type_count] = RADEON_DOMAIN_VRAM;
-		device->memory_flags[type_count] = RADEON_FLAG_NO_CPU_ACCESS;
-		device->memory_properties.memoryTypes[type_count++] = (VkMemoryType) {
-			.propertyFlags = VK_MEMORY_PROPERTY_DEVICE_LOCAL_BIT,
-			.heapIndex = vram_index >= 0 ? vram_index : visible_vram_index,
-		};
-	}
-
-	if (gart_index >= 0) {
-		device->memory_domains[type_count] = RADEON_DOMAIN_GTT;
-		device->memory_flags[type_count] = RADEON_FLAG_GTT_WC | RADEON_FLAG_CPU_ACCESS;
-		device->memory_properties.memoryTypes[type_count++] = (VkMemoryType) {
-			.propertyFlags = VK_MEMORY_PROPERTY_HOST_VISIBLE_BIT |
-			VK_MEMORY_PROPERTY_HOST_COHERENT_BIT,
-			.heapIndex = gart_index,
-		};
-	}
-	if (visible_vram_index >= 0) {
-		device->memory_domains[type_count] = RADEON_DOMAIN_VRAM;
-		device->memory_flags[type_count] = RADEON_FLAG_CPU_ACCESS;
-		device->memory_properties.memoryTypes[type_count++] = (VkMemoryType) {
-			.propertyFlags = VK_MEMORY_PROPERTY_DEVICE_LOCAL_BIT |
-			VK_MEMORY_PROPERTY_HOST_VISIBLE_BIT |
-			VK_MEMORY_PROPERTY_HOST_COHERENT_BIT,
-			.heapIndex = visible_vram_index,
-		};
-	}
-
-	if (gart_index >= 0) {
-		device->memory_domains[type_count] = RADEON_DOMAIN_GTT;
-		device->memory_flags[type_count] = RADEON_FLAG_CPU_ACCESS;
-		device->memory_properties.memoryTypes[type_count++] = (VkMemoryType) {
-			.propertyFlags = VK_MEMORY_PROPERTY_HOST_VISIBLE_BIT |
-			VK_MEMORY_PROPERTY_HOST_COHERENT_BIT |
-			VK_MEMORY_PROPERTY_HOST_CACHED_BIT,
-			.heapIndex = gart_index,
-		};
-	}
-	device->memory_properties.memoryTypeCount = type_count;
-
-	if (device->rad_info.has_l2_uncached) {
-		for (int i = 0; i < device->memory_properties.memoryTypeCount; i++) {
-			VkMemoryType mem_type = device->memory_properties.memoryTypes[i];
-
-			if ((mem_type.propertyFlags & (VK_MEMORY_PROPERTY_HOST_COHERENT_BIT |
-						       VK_MEMORY_PROPERTY_HOST_VISIBLE_BIT)) ||
-			    mem_type.propertyFlags == VK_MEMORY_PROPERTY_DEVICE_LOCAL_BIT) {
-
-				VkMemoryPropertyFlags property_flags = mem_type.propertyFlags |
-					VK_MEMORY_PROPERTY_DEVICE_COHERENT_BIT_AMD |
-					VK_MEMORY_PROPERTY_DEVICE_UNCACHED_BIT_AMD;
-
-				device->memory_domains[type_count] = device->memory_domains[i];
-				device->memory_flags[type_count] = device->memory_flags[i] | RADEON_FLAG_VA_UNCACHED;
-				device->memory_properties.memoryTypes[type_count++] = (VkMemoryType) {
-					.propertyFlags = property_flags,
-					.heapIndex = mem_type.heapIndex,
-				};
-			}
-		}
-		device->memory_properties.memoryTypeCount = type_count;
-	}
-}
-
-static const char *
-radv_get_compiler_string(struct radv_physical_device *pdevice)
-{
-	if (!pdevice->use_llvm) {
-		/* Some games like SotTR apply shader workarounds if the LLVM
-		 * version is too old or if the LLVM version string is
-		 * missing. This gives 2-5% performance with SotTR and ACO.
-		 */
-		if (driQueryOptionb(&pdevice->instance->dri_options,
-				    "radv_report_llvm9_version_string")) {
-			return "ACO/LLVM 9.0.1";
-		}
-
-		return "ACO";
-	}
-
-	return "LLVM " MESA_LLVM_VERSION_STRING;
-}
-
-static VkResult
-radv_physical_device_try_create(struct radv_instance *instance,
-				drmDevicePtr drm_device,
-				struct radv_physical_device **device_out)
-{
-	VkResult result;
-	int fd = -1;
-	int master_fd = -1;
-
-	if (drm_device) {
-		const char *path = drm_device->nodes[DRM_NODE_RENDER];
-		drmVersionPtr version;
-
-		fd = open(path, O_RDWR | O_CLOEXEC);
-		if (fd < 0) {
-			if (instance->debug_flags & RADV_DEBUG_STARTUP)
-				radv_logi("Could not open device '%s'", path);
-
-			return vk_error(instance, VK_ERROR_INCOMPATIBLE_DRIVER);
-		}
-
-		version = drmGetVersion(fd);
-		if (!version) {
-			close(fd);
-
-			if (instance->debug_flags & RADV_DEBUG_STARTUP)
-				radv_logi("Could not get the kernel driver version for device '%s'", path);
-
-			return vk_errorf(instance, VK_ERROR_INCOMPATIBLE_DRIVER,
-					 "failed to get version %s: %m", path);
-		}
-
-		if (strcmp(version->name, "amdgpu")) {
-			drmFreeVersion(version);
-			close(fd);
-
-			if (instance->debug_flags & RADV_DEBUG_STARTUP)
-				radv_logi("Device '%s' is not using the amdgpu kernel driver.", path);
-
-			return VK_ERROR_INCOMPATIBLE_DRIVER;
-		}
-		drmFreeVersion(version);
-
-		if (instance->debug_flags & RADV_DEBUG_STARTUP)
-				radv_logi("Found compatible device '%s'.", path);
-	}
-
-	struct radv_physical_device *device =
-		vk_zalloc2(&instance->alloc, NULL, sizeof(*device), 8,
-			   VK_SYSTEM_ALLOCATION_SCOPE_INSTANCE);
-	if (!device) {
-		result = vk_error(instance, VK_ERROR_OUT_OF_HOST_MEMORY);
-		goto fail_fd;
-	}
-
-	device->_loader_data.loaderMagic = ICD_LOADER_MAGIC;
-	device->instance = instance;
-
-	if (drm_device) {
-		device->ws = radv_amdgpu_winsys_create(fd, instance->debug_flags,
-						       instance->perftest_flags);
-	} else {
-		device->ws = radv_null_winsys_create();
-	}
-
-	if (!device->ws) {
-		result = vk_errorf(instance, VK_ERROR_INITIALIZATION_FAILED,
-				   "failed to initialize winsys");
-		goto fail_alloc;
-	}
-
-	if (drm_device && instance->enabled_extensions.KHR_display) {
-		master_fd = open(drm_device->nodes[DRM_NODE_PRIMARY], O_RDWR | O_CLOEXEC);
-		if (master_fd >= 0) {
-			uint32_t accel_working = 0;
-			struct drm_amdgpu_info request = {
-				.return_pointer = (uintptr_t)&accel_working,
-				.return_size = sizeof(accel_working),
-				.query = AMDGPU_INFO_ACCEL_WORKING
-			};
-
-			if (drmCommandWrite(master_fd, DRM_AMDGPU_INFO, &request, sizeof (struct drm_amdgpu_info)) < 0 || !accel_working) {
-				close(master_fd);
-				master_fd = -1;
-			}
-		}
-	}
-
-	device->master_fd = master_fd;
-	device->local_fd = fd;
-	device->ws->query_info(device->ws, &device->rad_info);
-
-	device->use_llvm = instance->debug_flags & RADV_DEBUG_LLVM;
-
-	snprintf(device->name, sizeof(device->name),
-		 "AMD RADV %s (%s)",
-		 device->rad_info.name, radv_get_compiler_string(device));
-
-	if (radv_device_get_cache_uuid(device->rad_info.family, device->cache_uuid)) {
-		result = vk_errorf(instance, VK_ERROR_INITIALIZATION_FAILED,
-				   "cannot generate UUID");
-		goto fail_wsi;
-	}
-
-	/* These flags affect shader compilation. */
-	uint64_t shader_env_flags = (device->use_llvm ? 0 : 0x2);
-
-	/* The gpu id is already embedded in the uuid so we just pass "radv"
-	 * when creating the cache.
-	 */
-	char buf[VK_UUID_SIZE * 2 + 1];
-	disk_cache_format_hex_id(buf, device->cache_uuid, VK_UUID_SIZE * 2);
-	device->disk_cache = disk_cache_create(device->name, buf, shader_env_flags);
-
-	if (device->rad_info.chip_class < GFX8 ||
-	    device->rad_info.chip_class > GFX10)
-		fprintf(stderr, "WARNING: radv is not a conformant vulkan implementation, testing use only.\n");
-
-	radv_get_driver_uuid(&device->driver_uuid);
-	radv_get_device_uuid(&device->rad_info, &device->device_uuid);
-
-	device->out_of_order_rast_allowed = device->rad_info.has_out_of_order_rast &&
-					    !(device->instance->debug_flags & RADV_DEBUG_NO_OUT_OF_ORDER);
-
-	device->dcc_msaa_allowed =
-		(device->instance->perftest_flags & RADV_PERFTEST_DCC_MSAA);
-
-	device->use_ngg = device->rad_info.chip_class >= GFX10 &&
-			  device->rad_info.family != CHIP_NAVI14 &&
-			  device->rad_info.has_dedicated_vram &&
-			  !(device->instance->debug_flags & RADV_DEBUG_NO_NGG);
-
-	device->use_ngg_streamout = false;
-
-	/* Determine the number of threads per wave for all stages. */
-	device->cs_wave_size = 64;
-	device->ps_wave_size = 64;
-	device->ge_wave_size = 64;
-
-	if (device->rad_info.chip_class >= GFX10) {
-		if (device->instance->perftest_flags & RADV_PERFTEST_CS_WAVE_32)
-			device->cs_wave_size = 32;
-
-		/* For pixel shaders, wave64 is recommanded. */
-		if (device->instance->perftest_flags & RADV_PERFTEST_PS_WAVE_32)
-			device->ps_wave_size = 32;
-
-		if (device->instance->perftest_flags & RADV_PERFTEST_GE_WAVE_32)
-			device->ge_wave_size = 32;
-	}
-
-	radv_physical_device_init_mem_types(device);
-
-	radv_physical_device_get_supported_extensions(device,
-						      &device->supported_extensions);
-
-	if (drm_device)
-		device->bus_info = *drm_device->businfo.pci;
-
-	if ((device->instance->debug_flags & RADV_DEBUG_INFO))
-		ac_print_gpu_info(&device->rad_info, stdout);
-
-	/* The WSI is structured as a layer on top of the driver, so this has
-	 * to be the last part of initialization (at least until we get other
-	 * semi-layers).
-	 */
-	result = radv_init_wsi(device);
-	if (result != VK_SUCCESS) {
-		vk_error(instance, result);
-		goto fail_disk_cache;
-	}
-
-	*device_out = device;
-
-	return VK_SUCCESS;
-
-fail_disk_cache:
-	disk_cache_destroy(device->disk_cache);
-fail_wsi:
-	device->ws->destroy(device->ws);
-fail_alloc:
-	vk_free(&instance->alloc, device);
-fail_fd:
-	if (fd != -1)
-		close(fd);
-	if (master_fd != -1)
-		close(master_fd);
-	return result;
-}
-
-static void
-radv_physical_device_destroy(struct radv_physical_device *device)
-{
-	radv_finish_wsi(device);
-	device->ws->destroy(device->ws);
-	disk_cache_destroy(device->disk_cache);
-	if (device->local_fd != -1)
-		close(device->local_fd);
-	if (device->master_fd != -1)
-		close(device->master_fd);
-	vk_free(&device->instance->alloc, device);
-}
-
-static void *
-default_alloc_func(void *pUserData, size_t size, size_t align,
-                   VkSystemAllocationScope allocationScope)
-{
-	return malloc(size);
-}
-
-static void *
-default_realloc_func(void *pUserData, void *pOriginal, size_t size,
-                     size_t align, VkSystemAllocationScope allocationScope)
-{
-	return realloc(pOriginal, size);
-}
-
-static void
-default_free_func(void *pUserData, void *pMemory)
-{
-	free(pMemory);
-}
-
-static const VkAllocationCallbacks default_alloc = {
-	.pUserData = NULL,
-	.pfnAllocation = default_alloc_func,
-	.pfnReallocation = default_realloc_func,
-	.pfnFree = default_free_func,
-};
-
-static const struct debug_control radv_debug_options[] = {
-	{"nofastclears", RADV_DEBUG_NO_FAST_CLEARS},
-	{"nodcc", RADV_DEBUG_NO_DCC},
-	{"shaders", RADV_DEBUG_DUMP_SHADERS},
-	{"nocache", RADV_DEBUG_NO_CACHE},
-	{"shaderstats", RADV_DEBUG_DUMP_SHADER_STATS},
-	{"nohiz", RADV_DEBUG_NO_HIZ},
-	{"nocompute", RADV_DEBUG_NO_COMPUTE_QUEUE},
-	{"allbos", RADV_DEBUG_ALL_BOS},
-	{"noibs", RADV_DEBUG_NO_IBS},
-	{"spirv", RADV_DEBUG_DUMP_SPIRV},
-	{"vmfaults", RADV_DEBUG_VM_FAULTS},
-	{"zerovram", RADV_DEBUG_ZERO_VRAM},
-	{"syncshaders", RADV_DEBUG_SYNC_SHADERS},
-	{"preoptir", RADV_DEBUG_PREOPTIR},
-	{"nodynamicbounds", RADV_DEBUG_NO_DYNAMIC_BOUNDS},
-	{"nooutoforder", RADV_DEBUG_NO_OUT_OF_ORDER},
-	{"info", RADV_DEBUG_INFO},
-	{"errors", RADV_DEBUG_ERRORS},
-	{"startup", RADV_DEBUG_STARTUP},
-	{"checkir", RADV_DEBUG_CHECKIR},
-	{"nothreadllvm", RADV_DEBUG_NOTHREADLLVM},
-	{"nobinning", RADV_DEBUG_NOBINNING},
-	{"nongg", RADV_DEBUG_NO_NGG},
-	{"allentrypoints", RADV_DEBUG_ALL_ENTRYPOINTS},
-	{"metashaders", RADV_DEBUG_DUMP_META_SHADERS},
-	{"nomemorycache", RADV_DEBUG_NO_MEMORY_CACHE},
-	{"discardtodemote", RADV_DEBUG_DISCARD_TO_DEMOTE},
-	{"llvm", RADV_DEBUG_LLVM},
-	{"forcecompress", RADV_DEBUG_FORCE_COMPRESS},
-	{"hang", RADV_DEBUG_HANG},
-	{"invariantgeom", RADV_DEBUG_INVARIANT_GEOM},
-	{NULL, 0}
-};
-
-const char *
-radv_get_debug_option_name(int id)
-{
-	assert(id < ARRAY_SIZE(radv_debug_options) - 1);
-	return radv_debug_options[id].string;
-}
-
-static const struct debug_control radv_perftest_options[] = {
-	{"localbos", RADV_PERFTEST_LOCAL_BOS},
-	{"dccmsaa", RADV_PERFTEST_DCC_MSAA},
-	{"bolist", RADV_PERFTEST_BO_LIST},
-	{"tccompatcmask", RADV_PERFTEST_TC_COMPAT_CMASK},
-	{"cswave32", RADV_PERFTEST_CS_WAVE_32},
-	{"pswave32", RADV_PERFTEST_PS_WAVE_32},
-	{"gewave32", RADV_PERFTEST_GE_WAVE_32},
-	{"dfsm", RADV_PERFTEST_DFSM},
-	{NULL, 0}
-};
-
-const char *
-radv_get_perftest_option_name(int id)
-{
-	assert(id < ARRAY_SIZE(radv_perftest_options) - 1);
-	return radv_perftest_options[id].string;
-}
-
-static void
-radv_handle_per_app_options(struct radv_instance *instance,
-			    const VkApplicationInfo *info)
-{
-	const char *name = info ? info->pApplicationName : NULL;
-	const char *engine_name = info ? info->pEngineName : NULL;
-
-	if (name) {
-		if (!strcmp(name, "DOOM_VFR")) {
-			/* Work around a Doom VFR game bug */
-			instance->debug_flags |= RADV_DEBUG_NO_DYNAMIC_BOUNDS;
-		} else if (!strcmp(name, "Fledge")) {
-			/*
-			 * Zero VRAM for "The Surge 2"
-			 *
-			 * This avoid a hang when when rendering any level. Likely
-			 * uninitialized data in an indirect draw.
-			 */
-			instance->debug_flags |= RADV_DEBUG_ZERO_VRAM;
-		} else if (!strcmp(name, "No Man's Sky")) {
-			/* Work around a NMS game bug */
-			instance->debug_flags |= RADV_DEBUG_DISCARD_TO_DEMOTE;
-		} else if (!strcmp(name, "DOOMEternal")) {
-			/* Zero VRAM for Doom Eternal to fix rendering issues. */
-			instance->debug_flags |= RADV_DEBUG_ZERO_VRAM;
-		} else if (!strcmp(name, "ShadowOfTheTomb")) {
-			/* Work around flickering foliage for native Shadow of the Tomb Raider
-			 * on GFX10.3 */
-			instance->debug_flags |= RADV_DEBUG_INVARIANT_GEOM;
-		}
-	}
-
-	if (engine_name) {
-		if (!strcmp(engine_name, "vkd3d")) {
-			/* Zero VRAM for all VKD3D (DX12->VK) games to fix
-			 * rendering issues.
-			 */
-			instance->debug_flags |= RADV_DEBUG_ZERO_VRAM;
-		} else if (!strcmp(engine_name, "Quantic Dream Engine")) {
-			/* Fix various artifacts in Detroit: Become Human */
-			instance->debug_flags |= RADV_DEBUG_ZERO_VRAM |
-			                         RADV_DEBUG_DISCARD_TO_DEMOTE;
-
-			/* Fix rendering issues in Detroit: Become Human
-			 * because the game uses render loops (it
-			 * samples/renders from/to the same depth/stencil
-			 * texture inside the same draw) without input
-			 * attachments and that is invalid Vulkan usage.
-			 */
-			instance->disable_tc_compat_htile_in_general = true;
-		}
-	}
-
-	instance->enable_mrt_output_nan_fixup =
-		driQueryOptionb(&instance->dri_options,
-				"radv_enable_mrt_output_nan_fixup");
-
-	if (driQueryOptionb(&instance->dri_options, "radv_no_dynamic_bounds"))
-		instance->debug_flags |= RADV_DEBUG_NO_DYNAMIC_BOUNDS;
-}
-
-static const driOptionDescription radv_dri_options[] = {
-	DRI_CONF_SECTION_PERFORMANCE
-		DRI_CONF_ADAPTIVE_SYNC(true)
-		DRI_CONF_VK_X11_OVERRIDE_MIN_IMAGE_COUNT(0)
-		DRI_CONF_VK_X11_STRICT_IMAGE_COUNT(false)
-		DRI_CONF_VK_X11_ENSURE_MIN_IMAGE_COUNT(false)
-		DRI_CONF_RADV_REPORT_LLVM9_VERSION_STRING(false)
-		DRI_CONF_RADV_ENABLE_MRT_OUTPUT_NAN_FIXUP(false)
-		DRI_CONF_RADV_NO_DYNAMIC_BOUNDS(false)
-		DRI_CONF_RADV_OVERRIDE_UNIFORM_OFFSET_ALIGNMENT(0)
-	DRI_CONF_SECTION_END
-
-	DRI_CONF_SECTION_DEBUG
-		DRI_CONF_OVERRIDE_VRAM_SIZE()
-		DRI_CONF_VK_WSI_FORCE_BGRA8_UNORM_FIRST(false)
-	DRI_CONF_SECTION_END
-};
-
-static void  radv_init_dri_options(struct radv_instance *instance)
-{
-	driParseOptionInfo(&instance->available_dri_options, radv_dri_options, ARRAY_SIZE(radv_dri_options));
-	driParseConfigFiles(&instance->dri_options,
-	                    &instance->available_dri_options,
-	                    0, "radv", NULL,
-	                    instance->applicationName,
-	                    instance->applicationVersion,
-	                    instance->engineName,
-	                    instance->engineVersion);
-}
-
-VkResult radv_CreateInstance(
-	const VkInstanceCreateInfo*                 pCreateInfo,
-	const VkAllocationCallbacks*                pAllocator,
-	VkInstance*                                 pInstance)
-{
-	struct radv_instance *instance;
-	VkResult result;
-
-	instance = vk_zalloc2(&default_alloc, pAllocator, sizeof(*instance), 8,
-			      VK_SYSTEM_ALLOCATION_SCOPE_INSTANCE);
-	if (!instance)
-		return vk_error(NULL, VK_ERROR_OUT_OF_HOST_MEMORY);
-
-	vk_object_base_init(NULL, &instance->base, VK_OBJECT_TYPE_INSTANCE);
-
-	if (pAllocator)
-		instance->alloc = *pAllocator;
-	else
-		instance->alloc = default_alloc;
-
-	if (pCreateInfo->pApplicationInfo) {
-		const VkApplicationInfo *app = pCreateInfo->pApplicationInfo;
-
-		instance->applicationName =
-			vk_strdup(&instance->alloc, app->pApplicationName,
-				  VK_SYSTEM_ALLOCATION_SCOPE_INSTANCE);
-		instance->applicationVersion = app->applicationVersion;
-
-		instance->engineName =
-			vk_strdup(&instance->alloc, app->pEngineName,
-				  VK_SYSTEM_ALLOCATION_SCOPE_INSTANCE);
-		instance->engineVersion = app->engineVersion;
-		instance->apiVersion = app->apiVersion;
-	}
-
-	if (instance->apiVersion == 0)
-		instance->apiVersion = VK_API_VERSION_1_0;
-
-	instance->debug_flags = parse_debug_string(getenv("RADV_DEBUG"),
-						   radv_debug_options);
-
-	const char *radv_perftest_str = getenv("RADV_PERFTEST");
-	instance->perftest_flags = parse_debug_string(radv_perftest_str,
-						      radv_perftest_options);
-
-	if (radv_perftest_str) {
-		/* Output warnings for famous RADV_PERFTEST options that no
-		 * longer exist or are deprecated.
-		 */
-		if (strstr(radv_perftest_str, "aco")) {
-			fprintf(stderr, "*******************************************************************************\n");
-			fprintf(stderr, "* WARNING: Unknown option RADV_PERFTEST='aco'. ACO is enabled by default now. *\n");
-			fprintf(stderr, "*******************************************************************************\n");
-		}
-		if (strstr(radv_perftest_str, "llvm")) {
-			fprintf(stderr, "*********************************************************************************\n");
-			fprintf(stderr, "* WARNING: Unknown option 'RADV_PERFTEST=llvm'. Did you mean 'RADV_DEBUG=llvm'? *\n");
-			fprintf(stderr, "*********************************************************************************\n");
-			abort();
-		}
-	}
-
-	if (instance->debug_flags & RADV_DEBUG_STARTUP)
-		radv_logi("Created an instance");
-
-	for (uint32_t i = 0; i < pCreateInfo->enabledExtensionCount; i++) {
-		int idx;
-		for (idx = 0; idx < RADV_INSTANCE_EXTENSION_COUNT; idx++) {
-			if (!strcmp(pCreateInfo->ppEnabledExtensionNames[i],
-				    radv_instance_extensions[idx].extensionName))
-				break;
-		}
-
-		if (idx >= RADV_INSTANCE_EXTENSION_COUNT ||
-		    !radv_instance_extensions_supported.extensions[idx]) {
-			vk_object_base_finish(&instance->base);
-			vk_free2(&default_alloc, pAllocator, instance);
-			return vk_error(instance, VK_ERROR_EXTENSION_NOT_PRESENT);
-		}
-
-		instance->enabled_extensions.extensions[idx] = true;
-	}
-
-	bool unchecked = instance->debug_flags & RADV_DEBUG_ALL_ENTRYPOINTS;
-
-	for (unsigned i = 0; i < ARRAY_SIZE(instance->dispatch.entrypoints); i++) {
-		/* Vulkan requires that entrypoints for extensions which have
-		 * not been enabled must not be advertised.
-		 */
-		if (!unchecked &&
-		    !radv_instance_entrypoint_is_enabled(i, instance->apiVersion,
-							 &instance->enabled_extensions)) {
-			instance->dispatch.entrypoints[i] = NULL;
-		} else {
-			instance->dispatch.entrypoints[i] =
-				radv_instance_dispatch_table.entrypoints[i];
-		}
-	}
-
-	 for (unsigned i = 0; i < ARRAY_SIZE(instance->physical_device_dispatch.entrypoints); i++) {
-		/* Vulkan requires that entrypoints for extensions which have
-		 * not been enabled must not be advertised.
-		 */
-		if (!unchecked &&
-		    !radv_physical_device_entrypoint_is_enabled(i, instance->apiVersion,
-								&instance->enabled_extensions)) {
-			instance->physical_device_dispatch.entrypoints[i] = NULL;
-		} else {
-			instance->physical_device_dispatch.entrypoints[i] =
-				radv_physical_device_dispatch_table.entrypoints[i];
-		}
-	}
-
-	for (unsigned i = 0; i < ARRAY_SIZE(instance->device_dispatch.entrypoints); i++) {
-		/* Vulkan requires that entrypoints for extensions which have
-		 * not been enabled must not be advertised.
-		 */
-		if (!unchecked &&
-		    !radv_device_entrypoint_is_enabled(i, instance->apiVersion,
-						       &instance->enabled_extensions, NULL)) {
-			instance->device_dispatch.entrypoints[i] = NULL;
-		} else {
-			instance->device_dispatch.entrypoints[i] =
-				radv_device_dispatch_table.entrypoints[i];
-		}
-	}
-
-	instance->physical_devices_enumerated = false;
-	list_inithead(&instance->physical_devices);
-
-	result = vk_debug_report_instance_init(&instance->debug_report_callbacks);
-	if (result != VK_SUCCESS) {
-		vk_object_base_finish(&instance->base);
-		vk_free2(&default_alloc, pAllocator, instance);
-		return vk_error(instance, result);
-	}
-
-	glsl_type_singleton_init_or_ref();
-
-	VG(VALGRIND_CREATE_MEMPOOL(instance, 0, false));
-
-	radv_init_dri_options(instance);
-	radv_handle_per_app_options(instance, pCreateInfo->pApplicationInfo);
-
-	*pInstance = radv_instance_to_handle(instance);
-
-	return VK_SUCCESS;
-}
-
-void radv_DestroyInstance(
-	VkInstance                                  _instance,
-	const VkAllocationCallbacks*                pAllocator)
-{
-	RADV_FROM_HANDLE(radv_instance, instance, _instance);
-
-	if (!instance)
-		return;
-
-	list_for_each_entry_safe(struct radv_physical_device, pdevice,
-				 &instance->physical_devices, link) {
-		radv_physical_device_destroy(pdevice);
-	}
-
-	vk_free(&instance->alloc, instance->engineName);
-	vk_free(&instance->alloc, instance->applicationName);
-
-	VG(VALGRIND_DESTROY_MEMPOOL(instance));
-
-	glsl_type_singleton_decref();
-
-	driDestroyOptionCache(&instance->dri_options);
-	driDestroyOptionInfo(&instance->available_dri_options);
-
-	vk_debug_report_instance_destroy(&instance->debug_report_callbacks);
-
-	vk_object_base_finish(&instance->base);
-	vk_free(&instance->alloc, instance);
-}
-
-static VkResult
-radv_enumerate_physical_devices(struct radv_instance *instance)
-{
-	if (instance->physical_devices_enumerated)
-		return VK_SUCCESS;
-
-	instance->physical_devices_enumerated = true;
-
-	/* TODO: Check for more devices ? */
-	drmDevicePtr devices[8];
-	VkResult result = VK_SUCCESS;
-	int max_devices;
-
-	if (getenv("RADV_FORCE_FAMILY")) {
-		/* When RADV_FORCE_FAMILY is set, the driver creates a nul
-		 * device that allows to test the compiler without having an
-		 * AMDGPU instance.
-		 */
-		struct radv_physical_device *pdevice;
-
-		result = radv_physical_device_try_create(instance, NULL, &pdevice);
-		if (result != VK_SUCCESS)
-			return result;
-
-		list_addtail(&pdevice->link, &instance->physical_devices);
-		return VK_SUCCESS;
-	}
-
-	max_devices = drmGetDevices2(0, devices, ARRAY_SIZE(devices));
-
-	if (instance->debug_flags & RADV_DEBUG_STARTUP)
-		radv_logi("Found %d drm nodes", max_devices);
-
-	if (max_devices < 1)
-		return vk_error(instance, VK_SUCCESS);
-
-	for (unsigned i = 0; i < (unsigned)max_devices; i++) {
-		if (devices[i]->available_nodes & 1 << DRM_NODE_RENDER &&
-		    devices[i]->bustype == DRM_BUS_PCI &&
-		    devices[i]->deviceinfo.pci->vendor_id == ATI_VENDOR_ID) {
-
-			struct radv_physical_device *pdevice;
-			result = radv_physical_device_try_create(instance, devices[i],
-								 &pdevice);
-			/* Incompatible DRM device, skip. */
-			if (result == VK_ERROR_INCOMPATIBLE_DRIVER) {
-				result = VK_SUCCESS;
-				continue;
-			}
-
-			/* Error creating the physical device, report the error. */
-			if (result != VK_SUCCESS)
-				break;
-
-			list_addtail(&pdevice->link, &instance->physical_devices);
-		}
-	}
-	drmFreeDevices(devices, max_devices);
-
-	/* If we successfully enumerated any devices, call it success */
-	return result;
-}
-
-VkResult radv_EnumeratePhysicalDevices(
-	VkInstance                                  _instance,
-	uint32_t*                                   pPhysicalDeviceCount,
-	VkPhysicalDevice*                           pPhysicalDevices)
-{
-	RADV_FROM_HANDLE(radv_instance, instance, _instance);
-	VK_OUTARRAY_MAKE_TYPED(VkPhysicalDevice, out, pPhysicalDevices,
-			       pPhysicalDeviceCount);
-
-	VkResult result = radv_enumerate_physical_devices(instance);
-	if (result != VK_SUCCESS)
-		return result;
-
-	list_for_each_entry(struct radv_physical_device, pdevice,
-			    &instance->physical_devices, link) {
-		vk_outarray_append_typed(VkPhysicalDevice , &out, i) {
-			*i = radv_physical_device_to_handle(pdevice);
-		}
-	}
-
-	return vk_outarray_status(&out);
-}
-
-VkResult radv_EnumeratePhysicalDeviceGroups(
-    VkInstance                                  _instance,
-    uint32_t*                                   pPhysicalDeviceGroupCount,
-    VkPhysicalDeviceGroupProperties*            pPhysicalDeviceGroupProperties)
-{
-	RADV_FROM_HANDLE(radv_instance, instance, _instance);
-	VK_OUTARRAY_MAKE_TYPED(VkPhysicalDeviceGroupProperties, out,
-			       pPhysicalDeviceGroupProperties,
-			       pPhysicalDeviceGroupCount);
-
-	VkResult result = radv_enumerate_physical_devices(instance);
-	if (result != VK_SUCCESS)
-		return result;
-
-	list_for_each_entry(struct radv_physical_device, pdevice,
-			    &instance->physical_devices, link) {
-		vk_outarray_append_typed(VkPhysicalDeviceGroupProperties, &out, p) {
-			p->physicalDeviceCount = 1;
-			memset(p->physicalDevices, 0, sizeof(p->physicalDevices));
-			p->physicalDevices[0] = radv_physical_device_to_handle(pdevice);
-			p->subsetAllocation = false;
-		}
-	}
-
-	return vk_outarray_status(&out);
-}
-
-void radv_GetPhysicalDeviceFeatures(
-	VkPhysicalDevice                            physicalDevice,
-	VkPhysicalDeviceFeatures*                   pFeatures)
-{
-	RADV_FROM_HANDLE(radv_physical_device, pdevice, physicalDevice);
-	memset(pFeatures, 0, sizeof(*pFeatures));
-
-	*pFeatures = (VkPhysicalDeviceFeatures) {
-		.robustBufferAccess                       = true,
-		.fullDrawIndexUint32                      = true,
-		.imageCubeArray                           = true,
-		.independentBlend                         = true,
-		.geometryShader                           = true,
-		.tessellationShader                       = true,
-		.sampleRateShading                        = true,
-		.dualSrcBlend                             = true,
-		.logicOp                                  = true,
-		.multiDrawIndirect                        = true,
-		.drawIndirectFirstInstance                = true,
-		.depthClamp                               = true,
-		.depthBiasClamp                           = true,
-		.fillModeNonSolid                         = true,
-		.depthBounds                              = true,
-		.wideLines                                = true,
-		.largePoints                              = true,
-		.alphaToOne                               = false,
-		.multiViewport                            = true,
-		.samplerAnisotropy                        = true,
-		.textureCompressionETC2                   = radv_device_supports_etc(pdevice),
-		.textureCompressionASTC_LDR               = false,
-		.textureCompressionBC                     = true,
-		.occlusionQueryPrecise                    = true,
-		.pipelineStatisticsQuery                  = true,
-		.vertexPipelineStoresAndAtomics           = true,
-		.fragmentStoresAndAtomics                 = true,
-		.shaderTessellationAndGeometryPointSize   = true,
-		.shaderImageGatherExtended                = true,
-		.shaderStorageImageExtendedFormats        = true,
-		.shaderStorageImageMultisample            = true,
-		.shaderUniformBufferArrayDynamicIndexing  = true,
-		.shaderSampledImageArrayDynamicIndexing   = true,
-		.shaderStorageBufferArrayDynamicIndexing  = true,
-		.shaderStorageImageArrayDynamicIndexing   = true,
-		.shaderStorageImageReadWithoutFormat      = true,
-		.shaderStorageImageWriteWithoutFormat     = true,
-		.shaderClipDistance                       = true,
-		.shaderCullDistance                       = true,
-		.shaderFloat64                            = true,
-		.shaderInt64                              = true,
-		.shaderInt16                              = true,
-		.sparseBinding                            = true,
-		.variableMultisampleRate                  = true,
-		.shaderResourceMinLod                     = true,
-		.inheritedQueries                         = true,
-	};
-}
-
-static void
-radv_get_physical_device_features_1_1(struct radv_physical_device *pdevice,
-				      VkPhysicalDeviceVulkan11Features *f)
-{
-	assert(f->sType == VK_STRUCTURE_TYPE_PHYSICAL_DEVICE_VULKAN_1_1_FEATURES);
-
-	f->storageBuffer16BitAccess            = true;
-	f->uniformAndStorageBuffer16BitAccess  = true;
-	f->storagePushConstant16               = true;
-	f->storageInputOutput16                = pdevice->rad_info.has_packed_math_16bit && (LLVM_VERSION_MAJOR >= 9 || !pdevice->use_llvm);
-	f->multiview                           = true;
-	f->multiviewGeometryShader             = true;
-	f->multiviewTessellationShader         = true;
-	f->variablePointersStorageBuffer       = true;
-	f->variablePointers                    = true;
-	f->protectedMemory                     = false;
-	f->samplerYcbcrConversion              = true;
-	f->shaderDrawParameters                = true;
-}
-
-static void
-radv_get_physical_device_features_1_2(struct radv_physical_device *pdevice,
-				      VkPhysicalDeviceVulkan12Features *f)
-{
-	assert(f->sType == VK_STRUCTURE_TYPE_PHYSICAL_DEVICE_VULKAN_1_2_FEATURES);
-
-	f->samplerMirrorClampToEdge = true;
-	f->drawIndirectCount = true;
-	f->storageBuffer8BitAccess = true;
-	f->uniformAndStorageBuffer8BitAccess = true;
-	f->storagePushConstant8 = true;
-	f->shaderBufferInt64Atomics = LLVM_VERSION_MAJOR >= 9 || !pdevice->use_llvm;
-	f->shaderSharedInt64Atomics = LLVM_VERSION_MAJOR >= 9 || !pdevice->use_llvm;
-	f->shaderFloat16 = pdevice->rad_info.has_packed_math_16bit;
-	f->shaderInt8 = true;
-
-	f->descriptorIndexing = true;
-	f->shaderInputAttachmentArrayDynamicIndexing = true;
-	f->shaderUniformTexelBufferArrayDynamicIndexing = true;
-	f->shaderStorageTexelBufferArrayDynamicIndexing = true;
-	f->shaderUniformBufferArrayNonUniformIndexing = true;
-	f->shaderSampledImageArrayNonUniformIndexing = true;
-	f->shaderStorageBufferArrayNonUniformIndexing = true;
-	f->shaderStorageImageArrayNonUniformIndexing = true;
-	f->shaderInputAttachmentArrayNonUniformIndexing = true;
-	f->shaderUniformTexelBufferArrayNonUniformIndexing = true;
-	f->shaderStorageTexelBufferArrayNonUniformIndexing = true;
-	f->descriptorBindingUniformBufferUpdateAfterBind = true;
-	f->descriptorBindingSampledImageUpdateAfterBind = true;
-	f->descriptorBindingStorageImageUpdateAfterBind = true;
-	f->descriptorBindingStorageBufferUpdateAfterBind = true;
-	f->descriptorBindingUniformTexelBufferUpdateAfterBind = true;
-	f->descriptorBindingStorageTexelBufferUpdateAfterBind = true;
-	f->descriptorBindingUpdateUnusedWhilePending = true;
-	f->descriptorBindingPartiallyBound = true;
-	f->descriptorBindingVariableDescriptorCount = true;
-	f->runtimeDescriptorArray = true;
-
-	f->samplerFilterMinmax = true;
-	f->scalarBlockLayout = pdevice->rad_info.chip_class >= GFX7;
-	f->imagelessFramebuffer = true;
-	f->uniformBufferStandardLayout = true;
-	f->shaderSubgroupExtendedTypes = true;
-	f->separateDepthStencilLayouts = true;
-	f->hostQueryReset = true;
-	f->timelineSemaphore = pdevice->rad_info.has_syncobj_wait_for_submit;
-	f->bufferDeviceAddress = true;
-	f->bufferDeviceAddressCaptureReplay = false;
-	f->bufferDeviceAddressMultiDevice = false;
-	f->vulkanMemoryModel = true;
-	f->vulkanMemoryModelDeviceScope = true;
-	f->vulkanMemoryModelAvailabilityVisibilityChains = false;
-	f->shaderOutputViewportIndex = true;
-	f->shaderOutputLayer = true;
-	f->subgroupBroadcastDynamicId = true;
-}
-
-void radv_GetPhysicalDeviceFeatures2(
-	VkPhysicalDevice                            physicalDevice,
-	VkPhysicalDeviceFeatures2                  *pFeatures)
-{
-	RADV_FROM_HANDLE(radv_physical_device, pdevice, physicalDevice);
-	radv_GetPhysicalDeviceFeatures(physicalDevice, &pFeatures->features);
-
-	VkPhysicalDeviceVulkan11Features core_1_1 = {
-		.sType = VK_STRUCTURE_TYPE_PHYSICAL_DEVICE_VULKAN_1_1_FEATURES,
-	};
-	radv_get_physical_device_features_1_1(pdevice, &core_1_1);
-
-	VkPhysicalDeviceVulkan12Features core_1_2 = {
-		.sType = VK_STRUCTURE_TYPE_PHYSICAL_DEVICE_VULKAN_1_2_FEATURES,
-	};
-	radv_get_physical_device_features_1_2(pdevice, &core_1_2);
-
-#define CORE_FEATURE(major, minor, feature) \
-   features->feature = core_##major##_##minor.feature
-
-	vk_foreach_struct(ext, pFeatures->pNext) {
-		switch (ext->sType) {
-		case VK_STRUCTURE_TYPE_PHYSICAL_DEVICE_VARIABLE_POINTERS_FEATURES: {
-			VkPhysicalDeviceVariablePointersFeatures *features = (void *)ext;
-			CORE_FEATURE(1, 1, variablePointersStorageBuffer);
-			CORE_FEATURE(1, 1, variablePointers);
-			break;
-		}
-		case VK_STRUCTURE_TYPE_PHYSICAL_DEVICE_MULTIVIEW_FEATURES: {
-			VkPhysicalDeviceMultiviewFeatures *features = (VkPhysicalDeviceMultiviewFeatures*)ext;
-			CORE_FEATURE(1, 1, multiview);
-			CORE_FEATURE(1, 1, multiviewGeometryShader);
-			CORE_FEATURE(1, 1, multiviewTessellationShader);
-			break;
-		}
-		case VK_STRUCTURE_TYPE_PHYSICAL_DEVICE_SHADER_DRAW_PARAMETERS_FEATURES: {
-			VkPhysicalDeviceShaderDrawParametersFeatures *features =
-			    (VkPhysicalDeviceShaderDrawParametersFeatures*)ext;
-			CORE_FEATURE(1, 1, shaderDrawParameters);
-			break;
-		}
-		case VK_STRUCTURE_TYPE_PHYSICAL_DEVICE_PROTECTED_MEMORY_FEATURES: {
-			VkPhysicalDeviceProtectedMemoryFeatures *features =
-			    (VkPhysicalDeviceProtectedMemoryFeatures*)ext;
-			CORE_FEATURE(1, 1, protectedMemory);
-			break;
-		}
-		case VK_STRUCTURE_TYPE_PHYSICAL_DEVICE_16BIT_STORAGE_FEATURES: {
-			VkPhysicalDevice16BitStorageFeatures *features =
-			    (VkPhysicalDevice16BitStorageFeatures*)ext;
-			CORE_FEATURE(1, 1, storageBuffer16BitAccess);
-			CORE_FEATURE(1, 1, uniformAndStorageBuffer16BitAccess);
-			CORE_FEATURE(1, 1, storagePushConstant16);
-			CORE_FEATURE(1, 1, storageInputOutput16);
-			break;
-		}
-		case VK_STRUCTURE_TYPE_PHYSICAL_DEVICE_SAMPLER_YCBCR_CONVERSION_FEATURES: {
-			VkPhysicalDeviceSamplerYcbcrConversionFeatures *features =
-			    (VkPhysicalDeviceSamplerYcbcrConversionFeatures*)ext;
-			CORE_FEATURE(1, 1, samplerYcbcrConversion);
-			break;
-		}
-		case VK_STRUCTURE_TYPE_PHYSICAL_DEVICE_DESCRIPTOR_INDEXING_FEATURES: {
-			VkPhysicalDeviceDescriptorIndexingFeatures *features =
-				(VkPhysicalDeviceDescriptorIndexingFeatures*)ext;
-			CORE_FEATURE(1, 2, shaderInputAttachmentArrayDynamicIndexing);
-			CORE_FEATURE(1, 2, shaderUniformTexelBufferArrayDynamicIndexing);
-			CORE_FEATURE(1, 2, shaderStorageTexelBufferArrayDynamicIndexing);
-			CORE_FEATURE(1, 2, shaderUniformBufferArrayNonUniformIndexing);
-			CORE_FEATURE(1, 2, shaderSampledImageArrayNonUniformIndexing);
-			CORE_FEATURE(1, 2, shaderStorageBufferArrayNonUniformIndexing);
-			CORE_FEATURE(1, 2, shaderStorageImageArrayNonUniformIndexing);
-			CORE_FEATURE(1, 2, shaderInputAttachmentArrayNonUniformIndexing);
-			CORE_FEATURE(1, 2, shaderUniformTexelBufferArrayNonUniformIndexing);
-			CORE_FEATURE(1, 2, shaderStorageTexelBufferArrayNonUniformIndexing);
-			CORE_FEATURE(1, 2, descriptorBindingUniformBufferUpdateAfterBind);
-			CORE_FEATURE(1, 2, descriptorBindingSampledImageUpdateAfterBind);
-			CORE_FEATURE(1, 2, descriptorBindingStorageImageUpdateAfterBind);
-			CORE_FEATURE(1, 2, descriptorBindingStorageBufferUpdateAfterBind);
-			CORE_FEATURE(1, 2, descriptorBindingUniformTexelBufferUpdateAfterBind);
-			CORE_FEATURE(1, 2, descriptorBindingStorageTexelBufferUpdateAfterBind);
-			CORE_FEATURE(1, 2, descriptorBindingUpdateUnusedWhilePending);
-			CORE_FEATURE(1, 2, descriptorBindingPartiallyBound);
-			CORE_FEATURE(1, 2, descriptorBindingVariableDescriptorCount);
-			CORE_FEATURE(1, 2, runtimeDescriptorArray);
-			break;
-		}
-		case VK_STRUCTURE_TYPE_PHYSICAL_DEVICE_CONDITIONAL_RENDERING_FEATURES_EXT: {
-			VkPhysicalDeviceConditionalRenderingFeaturesEXT *features =
-				(VkPhysicalDeviceConditionalRenderingFeaturesEXT*)ext;
-			features->conditionalRendering = true;
-			features->inheritedConditionalRendering = false;
-			break;
-		}
-		case VK_STRUCTURE_TYPE_PHYSICAL_DEVICE_VERTEX_ATTRIBUTE_DIVISOR_FEATURES_EXT: {
-			VkPhysicalDeviceVertexAttributeDivisorFeaturesEXT *features =
-				(VkPhysicalDeviceVertexAttributeDivisorFeaturesEXT *)ext;
-			features->vertexAttributeInstanceRateDivisor = true;
-			features->vertexAttributeInstanceRateZeroDivisor = true;
-			break;
-		}
-		case VK_STRUCTURE_TYPE_PHYSICAL_DEVICE_TRANSFORM_FEEDBACK_FEATURES_EXT: {
-			VkPhysicalDeviceTransformFeedbackFeaturesEXT *features =
-				(VkPhysicalDeviceTransformFeedbackFeaturesEXT*)ext;
-			features->transformFeedback = true;
-			features->geometryStreams = !pdevice->use_ngg_streamout;
-			break;
-		}
-		case VK_STRUCTURE_TYPE_PHYSICAL_DEVICE_SCALAR_BLOCK_LAYOUT_FEATURES: {
-			VkPhysicalDeviceScalarBlockLayoutFeatures *features =
-				(VkPhysicalDeviceScalarBlockLayoutFeatures *)ext;
-			CORE_FEATURE(1, 2, scalarBlockLayout);
-			break;
-		}
-		case VK_STRUCTURE_TYPE_PHYSICAL_DEVICE_MEMORY_PRIORITY_FEATURES_EXT: {
-			VkPhysicalDeviceMemoryPriorityFeaturesEXT *features =
-				(VkPhysicalDeviceMemoryPriorityFeaturesEXT *)ext;
-			features->memoryPriority = true;
-			break;
-		}
-		case VK_STRUCTURE_TYPE_PHYSICAL_DEVICE_BUFFER_DEVICE_ADDRESS_FEATURES_EXT: {
-			VkPhysicalDeviceBufferDeviceAddressFeaturesEXT *features =
-				(VkPhysicalDeviceBufferDeviceAddressFeaturesEXT *)ext;
-			features->bufferDeviceAddress = true;
-			features->bufferDeviceAddressCaptureReplay = false;
-			features->bufferDeviceAddressMultiDevice = false;
-			break;
-		}
-		case VK_STRUCTURE_TYPE_PHYSICAL_DEVICE_BUFFER_DEVICE_ADDRESS_FEATURES: {
-			VkPhysicalDeviceBufferDeviceAddressFeatures *features =
-				(VkPhysicalDeviceBufferDeviceAddressFeatures *)ext;
-			CORE_FEATURE(1, 2, bufferDeviceAddress);
-			CORE_FEATURE(1, 2, bufferDeviceAddressCaptureReplay);
-			CORE_FEATURE(1, 2, bufferDeviceAddressMultiDevice);
-			break;
-		}
-		case VK_STRUCTURE_TYPE_PHYSICAL_DEVICE_DEPTH_CLIP_ENABLE_FEATURES_EXT: {
-			VkPhysicalDeviceDepthClipEnableFeaturesEXT *features =
-				(VkPhysicalDeviceDepthClipEnableFeaturesEXT *)ext;
-			features->depthClipEnable = true;
-			break;
-		}
-		case VK_STRUCTURE_TYPE_PHYSICAL_DEVICE_HOST_QUERY_RESET_FEATURES: {
-			VkPhysicalDeviceHostQueryResetFeatures *features =
-				(VkPhysicalDeviceHostQueryResetFeatures *)ext;
-			CORE_FEATURE(1, 2, hostQueryReset);
-			break;
-		}
-		case VK_STRUCTURE_TYPE_PHYSICAL_DEVICE_8BIT_STORAGE_FEATURES: {
-			VkPhysicalDevice8BitStorageFeatures *features =
-			    (VkPhysicalDevice8BitStorageFeatures *)ext;
-			CORE_FEATURE(1, 2, storageBuffer8BitAccess);
-			CORE_FEATURE(1, 2, uniformAndStorageBuffer8BitAccess);
-			CORE_FEATURE(1, 2, storagePushConstant8);
-			break;
-		}
-		case VK_STRUCTURE_TYPE_PHYSICAL_DEVICE_SHADER_FLOAT16_INT8_FEATURES: {
-			VkPhysicalDeviceShaderFloat16Int8Features *features =
-				(VkPhysicalDeviceShaderFloat16Int8Features*)ext;
-			CORE_FEATURE(1, 2, shaderFloat16);
-			CORE_FEATURE(1, 2, shaderInt8);
-			break;
-		}
-		case VK_STRUCTURE_TYPE_PHYSICAL_DEVICE_SHADER_ATOMIC_INT64_FEATURES: {
-			VkPhysicalDeviceShaderAtomicInt64Features *features =
-				(VkPhysicalDeviceShaderAtomicInt64Features *)ext;
-			CORE_FEATURE(1, 2, shaderBufferInt64Atomics);
-			CORE_FEATURE(1, 2, shaderSharedInt64Atomics);
-			break;
-		}
-		case VK_STRUCTURE_TYPE_PHYSICAL_DEVICE_SHADER_DEMOTE_TO_HELPER_INVOCATION_FEATURES_EXT: {
-			VkPhysicalDeviceShaderDemoteToHelperInvocationFeaturesEXT *features =
-				(VkPhysicalDeviceShaderDemoteToHelperInvocationFeaturesEXT *)ext;
-			features->shaderDemoteToHelperInvocation = LLVM_VERSION_MAJOR >= 9 || !pdevice->use_llvm;
-			break;
-		}
-		case VK_STRUCTURE_TYPE_PHYSICAL_DEVICE_INLINE_UNIFORM_BLOCK_FEATURES_EXT: {
-			VkPhysicalDeviceInlineUniformBlockFeaturesEXT *features =
-				(VkPhysicalDeviceInlineUniformBlockFeaturesEXT *)ext;
-
-			features->inlineUniformBlock = true;
-			features->descriptorBindingInlineUniformBlockUpdateAfterBind = true;
-			break;
-		}
-		case VK_STRUCTURE_TYPE_PHYSICAL_DEVICE_COMPUTE_SHADER_DERIVATIVES_FEATURES_NV: {
-			VkPhysicalDeviceComputeShaderDerivativesFeaturesNV *features =
-				(VkPhysicalDeviceComputeShaderDerivativesFeaturesNV *)ext;
-			features->computeDerivativeGroupQuads = false;
-			features->computeDerivativeGroupLinear = true;
-			break;
-		}
-		case VK_STRUCTURE_TYPE_PHYSICAL_DEVICE_YCBCR_IMAGE_ARRAYS_FEATURES_EXT: {
-			VkPhysicalDeviceYcbcrImageArraysFeaturesEXT *features =
-				(VkPhysicalDeviceYcbcrImageArraysFeaturesEXT*)ext;
-			features->ycbcrImageArrays = true;
-			break;
-		}
-		case VK_STRUCTURE_TYPE_PHYSICAL_DEVICE_UNIFORM_BUFFER_STANDARD_LAYOUT_FEATURES: {
-			VkPhysicalDeviceUniformBufferStandardLayoutFeatures *features =
-				(VkPhysicalDeviceUniformBufferStandardLayoutFeatures *)ext;
-			CORE_FEATURE(1, 2, uniformBufferStandardLayout);
-			break;
-		}
-		case VK_STRUCTURE_TYPE_PHYSICAL_DEVICE_INDEX_TYPE_UINT8_FEATURES_EXT: {
-			VkPhysicalDeviceIndexTypeUint8FeaturesEXT *features =
-				(VkPhysicalDeviceIndexTypeUint8FeaturesEXT *)ext;
-			features->indexTypeUint8 = pdevice->rad_info.chip_class >= GFX8;
-			break;
-		}
-		case VK_STRUCTURE_TYPE_PHYSICAL_DEVICE_IMAGELESS_FRAMEBUFFER_FEATURES: {
-			VkPhysicalDeviceImagelessFramebufferFeatures *features =
-				(VkPhysicalDeviceImagelessFramebufferFeatures *)ext;
-			CORE_FEATURE(1, 2, imagelessFramebuffer);
-			break;
-		}
-		case VK_STRUCTURE_TYPE_PHYSICAL_DEVICE_PIPELINE_EXECUTABLE_PROPERTIES_FEATURES_KHR: {
-			VkPhysicalDevicePipelineExecutablePropertiesFeaturesKHR *features =
-				(VkPhysicalDevicePipelineExecutablePropertiesFeaturesKHR *)ext;
-			features->pipelineExecutableInfo = true;
-			break;
-		}
-		case VK_STRUCTURE_TYPE_PHYSICAL_DEVICE_SHADER_CLOCK_FEATURES_KHR: {
-			VkPhysicalDeviceShaderClockFeaturesKHR *features =
-				(VkPhysicalDeviceShaderClockFeaturesKHR *)ext;
-			features->shaderSubgroupClock = true;
-			features->shaderDeviceClock = pdevice->rad_info.chip_class >= GFX8;
-			break;
-		}
-		case VK_STRUCTURE_TYPE_PHYSICAL_DEVICE_TEXEL_BUFFER_ALIGNMENT_FEATURES_EXT: {
-			VkPhysicalDeviceTexelBufferAlignmentFeaturesEXT *features =
-				(VkPhysicalDeviceTexelBufferAlignmentFeaturesEXT *)ext;
-			features->texelBufferAlignment = true;
-			break;
-		}
-		case VK_STRUCTURE_TYPE_PHYSICAL_DEVICE_TIMELINE_SEMAPHORE_FEATURES: {
-			VkPhysicalDeviceTimelineSemaphoreFeatures *features =
-				(VkPhysicalDeviceTimelineSemaphoreFeatures *) ext;
-			CORE_FEATURE(1, 2, timelineSemaphore);
-			break;
-		}
-		case VK_STRUCTURE_TYPE_PHYSICAL_DEVICE_SUBGROUP_SIZE_CONTROL_FEATURES_EXT: {
-			VkPhysicalDeviceSubgroupSizeControlFeaturesEXT *features =
-				(VkPhysicalDeviceSubgroupSizeControlFeaturesEXT *)ext;
-			features->subgroupSizeControl = true;
-			features->computeFullSubgroups = true;
-			break;
-		}
-		case VK_STRUCTURE_TYPE_PHYSICAL_DEVICE_COHERENT_MEMORY_FEATURES_AMD: {
-			VkPhysicalDeviceCoherentMemoryFeaturesAMD *features =
-				(VkPhysicalDeviceCoherentMemoryFeaturesAMD *)ext;
-			features->deviceCoherentMemory = pdevice->rad_info.has_l2_uncached;
-			break;
-		}
-		case VK_STRUCTURE_TYPE_PHYSICAL_DEVICE_SHADER_SUBGROUP_EXTENDED_TYPES_FEATURES: {
-			VkPhysicalDeviceShaderSubgroupExtendedTypesFeatures *features =
-				(VkPhysicalDeviceShaderSubgroupExtendedTypesFeatures *)ext;
-			CORE_FEATURE(1, 2, shaderSubgroupExtendedTypes);
-			break;
-		}
-		case VK_STRUCTURE_TYPE_PHYSICAL_DEVICE_SEPARATE_DEPTH_STENCIL_LAYOUTS_FEATURES_KHR: {
-			VkPhysicalDeviceSeparateDepthStencilLayoutsFeaturesKHR *features =
-				(VkPhysicalDeviceSeparateDepthStencilLayoutsFeaturesKHR *)ext;
-			CORE_FEATURE(1, 2, separateDepthStencilLayouts);
-			break;
-		}
-		case VK_STRUCTURE_TYPE_PHYSICAL_DEVICE_VULKAN_1_1_FEATURES: {
-			radv_get_physical_device_features_1_1(pdevice, (void *)ext);
-			break;
-		}
-		case VK_STRUCTURE_TYPE_PHYSICAL_DEVICE_VULKAN_1_2_FEATURES: {
-			radv_get_physical_device_features_1_2(pdevice, (void *)ext);
-			break;
-		}
-		case VK_STRUCTURE_TYPE_PHYSICAL_DEVICE_LINE_RASTERIZATION_FEATURES_EXT: {
-			VkPhysicalDeviceLineRasterizationFeaturesEXT *features =
-				(VkPhysicalDeviceLineRasterizationFeaturesEXT *)ext;
-			features->rectangularLines = false;
-			features->bresenhamLines = true;
-			features->smoothLines = false;
-			features->stippledRectangularLines = false;
-			features->stippledBresenhamLines = true;
-			features->stippledSmoothLines = false;
-			break;
-		}
-		case VK_STRUCTURE_TYPE_DEVICE_MEMORY_OVERALLOCATION_CREATE_INFO_AMD: {
-			VkDeviceMemoryOverallocationCreateInfoAMD *features =
-				(VkDeviceMemoryOverallocationCreateInfoAMD *)ext;
-			features->overallocationBehavior = true;
-			break;
-		}
-		case VK_STRUCTURE_TYPE_PHYSICAL_DEVICE_ROBUSTNESS_2_FEATURES_EXT: {
-			VkPhysicalDeviceRobustness2FeaturesEXT *features =
-				(VkPhysicalDeviceRobustness2FeaturesEXT *)ext;
-			features->robustBufferAccess2 = true;
-			features->robustImageAccess2 = true;
-			features->nullDescriptor = true;
-			break;
-		}
-		case VK_STRUCTURE_TYPE_PHYSICAL_DEVICE_CUSTOM_BORDER_COLOR_FEATURES_EXT: {
-			VkPhysicalDeviceCustomBorderColorFeaturesEXT *features =
-				(VkPhysicalDeviceCustomBorderColorFeaturesEXT *)ext;
-			features->customBorderColors = true;
-			features->customBorderColorWithoutFormat = true;
-			break;
-		}
-		case VK_STRUCTURE_TYPE_PHYSICAL_DEVICE_PRIVATE_DATA_FEATURES_EXT: {
-			VkPhysicalDevicePrivateDataFeaturesEXT *features =
-				(VkPhysicalDevicePrivateDataFeaturesEXT *)ext;
-			features->privateData = true;
-			break;
-		}
-		case VK_STRUCTURE_TYPE_PHYSICAL_DEVICE_PIPELINE_CREATION_CACHE_CONTROL_FEATURES_EXT: {
-			VkPhysicalDevicePipelineCreationCacheControlFeaturesEXT *features =
-				(VkPhysicalDevicePipelineCreationCacheControlFeaturesEXT *)ext;
-			features-> pipelineCreationCacheControl = true;
-			break;
-		}
-		case VK_STRUCTURE_TYPE_PHYSICAL_DEVICE_VULKAN_MEMORY_MODEL_FEATURES_KHR: {
-			VkPhysicalDeviceVulkanMemoryModelFeaturesKHR *features =
-				(VkPhysicalDeviceVulkanMemoryModelFeaturesKHR *)ext;
-			CORE_FEATURE(1, 2, vulkanMemoryModel);
-			CORE_FEATURE(1, 2, vulkanMemoryModelDeviceScope);
-			CORE_FEATURE(1, 2, vulkanMemoryModelAvailabilityVisibilityChains);
-			break;
-		}
-		case VK_STRUCTURE_TYPE_PHYSICAL_DEVICE_EXTENDED_DYNAMIC_STATE_FEATURES_EXT: {
-			VkPhysicalDeviceExtendedDynamicStateFeaturesEXT *features =
-				(VkPhysicalDeviceExtendedDynamicStateFeaturesEXT *) ext;
-			features->extendedDynamicState = true;
-			break;
-		}
-		case VK_STRUCTURE_TYPE_PHYSICAL_DEVICE_IMAGE_ROBUSTNESS_FEATURES_EXT: {
-			VkPhysicalDeviceImageRobustnessFeaturesEXT *features =
-				(VkPhysicalDeviceImageRobustnessFeaturesEXT *)ext;
-			features->robustImageAccess = true;
-			break;
-		}
-		case VK_STRUCTURE_TYPE_PHYSICAL_DEVICE_SHADER_ATOMIC_FLOAT_FEATURES_EXT: {
-			VkPhysicalDeviceShaderAtomicFloatFeaturesEXT *features =
-				(VkPhysicalDeviceShaderAtomicFloatFeaturesEXT *)ext;
-			features->shaderBufferFloat32Atomics = true;
-			features->shaderBufferFloat32AtomicAdd = false;
-			features->shaderBufferFloat64Atomics = true;
-			features->shaderBufferFloat64AtomicAdd = false;
-			features->shaderSharedFloat32Atomics = true;
-			features->shaderSharedFloat32AtomicAdd = pdevice->rad_info.chip_class >= GFX8 &&
-								 (!pdevice->use_llvm || LLVM_VERSION_MAJOR >= 10);
-			features->shaderSharedFloat64Atomics = true;
-			features->shaderSharedFloat64AtomicAdd = false;
-			features->shaderImageFloat32Atomics = true;
-			features->shaderImageFloat32AtomicAdd = false;
-			features->sparseImageFloat32Atomics = false;
-			features->sparseImageFloat32AtomicAdd = false;
-			break;
-		}
-		case VK_STRUCTURE_TYPE_PHYSICAL_DEVICE_4444_FORMATS_FEATURES_EXT: {
-			VkPhysicalDevice4444FormatsFeaturesEXT *features =
-				(VkPhysicalDevice4444FormatsFeaturesEXT *)ext;
-			features->formatA4R4G4B4 = true;
-			features->formatA4B4G4R4 = true;
-			break;
-		}
-		case VK_STRUCTURE_TYPE_PHYSICAL_DEVICE_SHADER_TERMINATE_INVOCATION_FEATURES_KHR: {
-			VkPhysicalDeviceShaderTerminateInvocationFeaturesKHR *features =
-				(VkPhysicalDeviceShaderTerminateInvocationFeaturesKHR *)ext;
-			features->shaderTerminateInvocation = true;
-			break;
-		}
-		case VK_STRUCTURE_TYPE_PHYSICAL_DEVICE_SHADER_IMAGE_ATOMIC_INT64_FEATURES_EXT: {
-			VkPhysicalDeviceShaderImageAtomicInt64FeaturesEXT *features =
-				(VkPhysicalDeviceShaderImageAtomicInt64FeaturesEXT *)ext;
-			features->shaderImageInt64Atomics = LLVM_VERSION_MAJOR >= 11 || !pdevice->use_llvm;
-			features->sparseImageInt64Atomics = false;
-			break;
-		}
-		default:
-			break;
-		}
-	}
-#undef CORE_FEATURE
-}
-
-static size_t
-radv_max_descriptor_set_size()
-{
-	/* make sure that the entire descriptor set is addressable with a signed
-	 * 32-bit int. So the sum of all limits scaled by descriptor size has to
-	 * be at most 2 GiB. the combined image & samples object count as one of
-	 * both. This limit is for the pipeline layout, not for the set layout, but
-	 * there is no set limit, so we just set a pipeline limit. I don't think
-	 * any app is going to hit this soon. */
-	return ((1ull << 31) - 16 * MAX_DYNAMIC_BUFFERS
-	                     - MAX_INLINE_UNIFORM_BLOCK_SIZE * MAX_INLINE_UNIFORM_BLOCK_COUNT) /
-	          (32 /* uniform buffer, 32 due to potential space wasted on alignment */ +
-	           32 /* storage buffer, 32 due to potential space wasted on alignment */ +
-	           32 /* sampler, largest when combined with image */ +
-	           64 /* sampled image */ +
-	           64 /* storage image */);
-}
-
-static uint32_t
-radv_uniform_buffer_offset_alignment(const struct radv_physical_device *pdevice)
-{
-	uint32_t uniform_offset_alignment = driQueryOptioni(&pdevice->instance->dri_options,
-	                                                   "radv_override_uniform_offset_alignment");
-	if (!util_is_power_of_two_or_zero(uniform_offset_alignment)) {
-		fprintf(stderr, "ERROR: invalid radv_override_uniform_offset_alignment setting %d:"
-		                "not a power of two\n", uniform_offset_alignment);
-		uniform_offset_alignment = 0;
-	}
-
-	/* Take at least the hardware limit. */
-	return MAX2(uniform_offset_alignment, 4);
-}
-
-void radv_GetPhysicalDeviceProperties(
-	VkPhysicalDevice                            physicalDevice,
-	VkPhysicalDeviceProperties*                 pProperties)
-{
-	RADV_FROM_HANDLE(radv_physical_device, pdevice, physicalDevice);
-	VkSampleCountFlags sample_counts = 0xf;
-
-	size_t max_descriptor_set_size = radv_max_descriptor_set_size();
-
-	VkPhysicalDeviceLimits limits = {
-		.maxImageDimension1D                      = (1 << 14),
-		.maxImageDimension2D                      = (1 << 14),
-		.maxImageDimension3D                      = (1 << 11),
-		.maxImageDimensionCube                    = (1 << 14),
-		.maxImageArrayLayers                      = (1 << 11),
-		.maxTexelBufferElements                   = UINT32_MAX,
-		.maxUniformBufferRange                    = UINT32_MAX,
-		.maxStorageBufferRange                    = UINT32_MAX,
-		.maxPushConstantsSize                     = MAX_PUSH_CONSTANTS_SIZE,
-		.maxMemoryAllocationCount                 = UINT32_MAX,
-		.maxSamplerAllocationCount                = 64 * 1024,
-		.bufferImageGranularity                   = 64, /* A cache line */
-		.sparseAddressSpaceSize                   = RADV_MAX_MEMORY_ALLOCATION_SIZE, /* buffer max size */
-		.maxBoundDescriptorSets                   = MAX_SETS,
-		.maxPerStageDescriptorSamplers            = max_descriptor_set_size,
-		.maxPerStageDescriptorUniformBuffers      = max_descriptor_set_size,
-		.maxPerStageDescriptorStorageBuffers      = max_descriptor_set_size,
-		.maxPerStageDescriptorSampledImages       = max_descriptor_set_size,
-		.maxPerStageDescriptorStorageImages       = max_descriptor_set_size,
-		.maxPerStageDescriptorInputAttachments    = max_descriptor_set_size,
-		.maxPerStageResources                     = max_descriptor_set_size,
-		.maxDescriptorSetSamplers                 = max_descriptor_set_size,
-		.maxDescriptorSetUniformBuffers           = max_descriptor_set_size,
-		.maxDescriptorSetUniformBuffersDynamic    = MAX_DYNAMIC_UNIFORM_BUFFERS,
-		.maxDescriptorSetStorageBuffers           = max_descriptor_set_size,
-		.maxDescriptorSetStorageBuffersDynamic    = MAX_DYNAMIC_STORAGE_BUFFERS,
-		.maxDescriptorSetSampledImages            = max_descriptor_set_size,
-		.maxDescriptorSetStorageImages            = max_descriptor_set_size,
-		.maxDescriptorSetInputAttachments         = max_descriptor_set_size,
-		.maxVertexInputAttributes                 = MAX_VERTEX_ATTRIBS,
-		.maxVertexInputBindings                   = MAX_VBS,
-		.maxVertexInputAttributeOffset            = 2047,
-		.maxVertexInputBindingStride              = 2048,
-		.maxVertexOutputComponents                = 128,
-		.maxTessellationGenerationLevel           = 64,
-		.maxTessellationPatchSize                 = 32,
-		.maxTessellationControlPerVertexInputComponents = 128,
-		.maxTessellationControlPerVertexOutputComponents = 128,
-		.maxTessellationControlPerPatchOutputComponents = 120,
-		.maxTessellationControlTotalOutputComponents = 4096,
-		.maxTessellationEvaluationInputComponents = 128,
-		.maxTessellationEvaluationOutputComponents = 128,
-		.maxGeometryShaderInvocations             = 127,
-		.maxGeometryInputComponents               = 64,
-		.maxGeometryOutputComponents              = 128,
-		.maxGeometryOutputVertices                = 256,
-		.maxGeometryTotalOutputComponents         = 1024,
-		.maxFragmentInputComponents               = 128,
-		.maxFragmentOutputAttachments             = 8,
-		.maxFragmentDualSrcAttachments            = 1,
-		.maxFragmentCombinedOutputResources       = 8,
-		.maxComputeSharedMemorySize               = 32768,
-		.maxComputeWorkGroupCount                 = { 65535, 65535, 65535 },
-		.maxComputeWorkGroupInvocations           = 1024,
-		.maxComputeWorkGroupSize = {
-			1024,
-			1024,
-			1024
-		},
-		.subPixelPrecisionBits                    = 8,
-		.subTexelPrecisionBits                    = 8,
-		.mipmapPrecisionBits                      = 8,
-		.maxDrawIndexedIndexValue                 = UINT32_MAX,
-		.maxDrawIndirectCount                     = UINT32_MAX,
-		.maxSamplerLodBias                        = 16,
-		.maxSamplerAnisotropy                     = 16,
-		.maxViewports                             = MAX_VIEWPORTS,
-		.maxViewportDimensions                    = { (1 << 14), (1 << 14) },
-		.viewportBoundsRange                      = { INT16_MIN, INT16_MAX },
-		.viewportSubPixelBits                     = 8,
-		.minMemoryMapAlignment                    = 4096, /* A page */
-		.minTexelBufferOffsetAlignment            = 4,
-		.minUniformBufferOffsetAlignment          = radv_uniform_buffer_offset_alignment(pdevice),
-		.minStorageBufferOffsetAlignment          = 4,
-		.minTexelOffset                           = -32,
-		.maxTexelOffset                           = 31,
-		.minTexelGatherOffset                     = -32,
-		.maxTexelGatherOffset                     = 31,
-		.minInterpolationOffset                   = -2,
-		.maxInterpolationOffset                   = 2,
-		.subPixelInterpolationOffsetBits          = 8,
-		.maxFramebufferWidth                      = (1 << 14),
-		.maxFramebufferHeight                     = (1 << 14),
-		.maxFramebufferLayers                     = (1 << 10),
-		.framebufferColorSampleCounts             = sample_counts,
-		.framebufferDepthSampleCounts             = sample_counts,
-		.framebufferStencilSampleCounts           = sample_counts,
-		.framebufferNoAttachmentsSampleCounts     = sample_counts,
-		.maxColorAttachments                      = MAX_RTS,
-		.sampledImageColorSampleCounts            = sample_counts,
-		.sampledImageIntegerSampleCounts          = sample_counts,
-		.sampledImageDepthSampleCounts            = sample_counts,
-		.sampledImageStencilSampleCounts          = sample_counts,
-		.storageImageSampleCounts                 = sample_counts,
-		.maxSampleMaskWords                       = 1,
-		.timestampComputeAndGraphics              = true,
-		.timestampPeriod                          = 1000000.0 / pdevice->rad_info.clock_crystal_freq,
-		.maxClipDistances                         = 8,
-		.maxCullDistances                         = 8,
-		.maxCombinedClipAndCullDistances          = 8,
-		.discreteQueuePriorities                  = 2,
-		.pointSizeRange                           = { 0.0, 8191.875 },
-		.lineWidthRange                           = { 0.0, 8191.875 },
-		.pointSizeGranularity                     = (1.0 / 8.0),
-		.lineWidthGranularity                     = (1.0 / 8.0),
-		.strictLines                              = false, /* FINISHME */
-		.standardSampleLocations                  = true,
-		.optimalBufferCopyOffsetAlignment         = 128,
-		.optimalBufferCopyRowPitchAlignment       = 128,
-		.nonCoherentAtomSize                      = 64,
-	};
-
-	*pProperties = (VkPhysicalDeviceProperties) {
-		.apiVersion = radv_physical_device_api_version(pdevice),
-		.driverVersion = vk_get_driver_version(),
-		.vendorID = ATI_VENDOR_ID,
-		.deviceID = pdevice->rad_info.pci_id,
-		.deviceType = pdevice->rad_info.has_dedicated_vram ? VK_PHYSICAL_DEVICE_TYPE_DISCRETE_GPU : VK_PHYSICAL_DEVICE_TYPE_INTEGRATED_GPU,
-		.limits = limits,
-		.sparseProperties = {0},
-	};
-
-	strcpy(pProperties->deviceName, pdevice->name);
-	memcpy(pProperties->pipelineCacheUUID, pdevice->cache_uuid, VK_UUID_SIZE);
-}
-
-static void
-radv_get_physical_device_properties_1_1(struct radv_physical_device *pdevice,
-					VkPhysicalDeviceVulkan11Properties *p)
-{
-	assert(p->sType == VK_STRUCTURE_TYPE_PHYSICAL_DEVICE_VULKAN_1_1_PROPERTIES);
-
-	memcpy(p->deviceUUID, pdevice->device_uuid, VK_UUID_SIZE);
-	memcpy(p->driverUUID, pdevice->driver_uuid, VK_UUID_SIZE);
-	memset(p->deviceLUID, 0, VK_LUID_SIZE);
-	/* The LUID is for Windows. */
-	p->deviceLUIDValid = false;
-	p->deviceNodeMask = 0;
-
-	p->subgroupSize = RADV_SUBGROUP_SIZE;
-	p->subgroupSupportedStages = VK_SHADER_STAGE_ALL_GRAPHICS |
-				     VK_SHADER_STAGE_COMPUTE_BIT;
-	p->subgroupSupportedOperations = VK_SUBGROUP_FEATURE_BASIC_BIT |
-					 VK_SUBGROUP_FEATURE_VOTE_BIT |
-					 VK_SUBGROUP_FEATURE_ARITHMETIC_BIT |
-					 VK_SUBGROUP_FEATURE_BALLOT_BIT |
-					 VK_SUBGROUP_FEATURE_CLUSTERED_BIT |
-					 VK_SUBGROUP_FEATURE_QUAD_BIT |
-					 VK_SUBGROUP_FEATURE_SHUFFLE_BIT |
-					 VK_SUBGROUP_FEATURE_SHUFFLE_RELATIVE_BIT;
-	p->subgroupQuadOperationsInAllStages = true;
-
-	p->pointClippingBehavior = VK_POINT_CLIPPING_BEHAVIOR_ALL_CLIP_PLANES;
-	p->maxMultiviewViewCount = MAX_VIEWS;
-	p->maxMultiviewInstanceIndex = INT_MAX;
-	p->protectedNoFault = false;
-	p->maxPerSetDescriptors = RADV_MAX_PER_SET_DESCRIPTORS;
-	p->maxMemoryAllocationSize = RADV_MAX_MEMORY_ALLOCATION_SIZE;
-}
-
-static void
-radv_get_physical_device_properties_1_2(struct radv_physical_device *pdevice,
-					VkPhysicalDeviceVulkan12Properties *p)
-{
-	assert(p->sType == VK_STRUCTURE_TYPE_PHYSICAL_DEVICE_VULKAN_1_2_PROPERTIES);
-
-	p->driverID = VK_DRIVER_ID_MESA_RADV;
-	snprintf(p->driverName, VK_MAX_DRIVER_NAME_SIZE, "radv");
-	snprintf(p->driverInfo, VK_MAX_DRIVER_INFO_SIZE,
-		 "Mesa " PACKAGE_VERSION MESA_GIT_SHA1 " (%s)",
-		 radv_get_compiler_string(pdevice));
-	p->conformanceVersion = (VkConformanceVersion) {
-		.major = 1,
-		.minor = 2,
-		.subminor = 3,
-		.patch = 0,
-	};
-
-	/* On AMD hardware, denormals and rounding modes for fp16/fp64 are
-	 * controlled by the same config register.
-	 */
-	if (pdevice->rad_info.has_packed_math_16bit) {
-		p->denormBehaviorIndependence = VK_SHADER_FLOAT_CONTROLS_INDEPENDENCE_32_BIT_ONLY_KHR;
-		p->roundingModeIndependence = VK_SHADER_FLOAT_CONTROLS_INDEPENDENCE_32_BIT_ONLY_KHR;
-	} else {
-		p->denormBehaviorIndependence = VK_SHADER_FLOAT_CONTROLS_INDEPENDENCE_ALL_KHR;
-		p->roundingModeIndependence = VK_SHADER_FLOAT_CONTROLS_INDEPENDENCE_ALL_KHR;
-	}
-
-	/* With LLVM, do not allow both preserving and flushing denorms because
-	 * different shaders in the same pipeline can have different settings and
-	 * this won't work for merged shaders. To make it work, this requires LLVM
-	 * support for changing the register. The same logic applies for the
-	 * rounding modes because they are configured with the same config
-	 * register.
-	 */
-	p->shaderDenormFlushToZeroFloat32 = true;
-	p->shaderDenormPreserveFloat32 = !pdevice->use_llvm;
-	p->shaderRoundingModeRTEFloat32 = true;
-	p->shaderRoundingModeRTZFloat32 = !pdevice->use_llvm;
-	p->shaderSignedZeroInfNanPreserveFloat32 = true;
-
-	p->shaderDenormFlushToZeroFloat16 = pdevice->rad_info.has_packed_math_16bit && !pdevice->use_llvm;
-	p->shaderDenormPreserveFloat16 = pdevice->rad_info.has_packed_math_16bit;
-	p->shaderRoundingModeRTEFloat16 = pdevice->rad_info.has_packed_math_16bit;
-	p->shaderRoundingModeRTZFloat16 = pdevice->rad_info.has_packed_math_16bit && !pdevice->use_llvm;
-	p->shaderSignedZeroInfNanPreserveFloat16 = pdevice->rad_info.has_packed_math_16bit;
-
-	p->shaderDenormFlushToZeroFloat64 = pdevice->rad_info.chip_class >= GFX8 && !pdevice->use_llvm;
-	p->shaderDenormPreserveFloat64 = pdevice->rad_info.chip_class >= GFX8;
-	p->shaderRoundingModeRTEFloat64 = pdevice->rad_info.chip_class >= GFX8;
-	p->shaderRoundingModeRTZFloat64 = pdevice->rad_info.chip_class >= GFX8 && !pdevice->use_llvm;
-	p->shaderSignedZeroInfNanPreserveFloat64 = pdevice->rad_info.chip_class >= GFX8;
-
-	p->maxUpdateAfterBindDescriptorsInAllPools = UINT32_MAX / 64;
-	p->shaderUniformBufferArrayNonUniformIndexingNative = false;
-	p->shaderSampledImageArrayNonUniformIndexingNative = false;
-	p->shaderStorageBufferArrayNonUniformIndexingNative = false;
-	p->shaderStorageImageArrayNonUniformIndexingNative = false;
-	p->shaderInputAttachmentArrayNonUniformIndexingNative = false;
-	p->robustBufferAccessUpdateAfterBind = false;
-	p->quadDivergentImplicitLod = false;
-
-	size_t max_descriptor_set_size = ((1ull << 31) - 16 * MAX_DYNAMIC_BUFFERS -
-		MAX_INLINE_UNIFORM_BLOCK_SIZE * MAX_INLINE_UNIFORM_BLOCK_COUNT) /
-			(32 /* uniform buffer, 32 due to potential space wasted on alignment */ +
-			 32 /* storage buffer, 32 due to potential space wasted on alignment */ +
-			 32 /* sampler, largest when combined with image */ +
-			 64 /* sampled image */ +
-			 64 /* storage image */);
-	p->maxPerStageDescriptorUpdateAfterBindSamplers = max_descriptor_set_size;
-	p->maxPerStageDescriptorUpdateAfterBindUniformBuffers = max_descriptor_set_size;
-	p->maxPerStageDescriptorUpdateAfterBindStorageBuffers = max_descriptor_set_size;
-	p->maxPerStageDescriptorUpdateAfterBindSampledImages = max_descriptor_set_size;
-	p->maxPerStageDescriptorUpdateAfterBindStorageImages = max_descriptor_set_size;
-	p->maxPerStageDescriptorUpdateAfterBindInputAttachments = max_descriptor_set_size;
-	p->maxPerStageUpdateAfterBindResources = max_descriptor_set_size;
-	p->maxDescriptorSetUpdateAfterBindSamplers = max_descriptor_set_size;
-	p->maxDescriptorSetUpdateAfterBindUniformBuffers = max_descriptor_set_size;
-	p->maxDescriptorSetUpdateAfterBindUniformBuffersDynamic = MAX_DYNAMIC_UNIFORM_BUFFERS;
-	p->maxDescriptorSetUpdateAfterBindStorageBuffers = max_descriptor_set_size;
-	p->maxDescriptorSetUpdateAfterBindStorageBuffersDynamic = MAX_DYNAMIC_STORAGE_BUFFERS;
-	p->maxDescriptorSetUpdateAfterBindSampledImages = max_descriptor_set_size;
-	p->maxDescriptorSetUpdateAfterBindStorageImages = max_descriptor_set_size;
-	p->maxDescriptorSetUpdateAfterBindInputAttachments = max_descriptor_set_size;
-
-	/* We support all of the depth resolve modes */
-	p->supportedDepthResolveModes = VK_RESOLVE_MODE_SAMPLE_ZERO_BIT_KHR |
-					    VK_RESOLVE_MODE_AVERAGE_BIT_KHR |
-					    VK_RESOLVE_MODE_MIN_BIT_KHR |
-					    VK_RESOLVE_MODE_MAX_BIT_KHR;
-
-	/* Average doesn't make sense for stencil so we don't support that */
-	p->supportedStencilResolveModes = VK_RESOLVE_MODE_SAMPLE_ZERO_BIT_KHR |
-					      VK_RESOLVE_MODE_MIN_BIT_KHR |
-					      VK_RESOLVE_MODE_MAX_BIT_KHR;
-
-	p->independentResolveNone = true;
-	p->independentResolve = true;
-
-	/* GFX6-8 only support single channel min/max filter. */
-	p->filterMinmaxImageComponentMapping = pdevice->rad_info.chip_class >= GFX9;
-	p->filterMinmaxSingleComponentFormats = true;
-
-	p->maxTimelineSemaphoreValueDifference = UINT64_MAX;
-
-	p->framebufferIntegerColorSampleCounts = VK_SAMPLE_COUNT_1_BIT;
-}
-
-void radv_GetPhysicalDeviceProperties2(
-	VkPhysicalDevice                            physicalDevice,
-	VkPhysicalDeviceProperties2                *pProperties)
-{
-	RADV_FROM_HANDLE(radv_physical_device, pdevice, physicalDevice);
-	radv_GetPhysicalDeviceProperties(physicalDevice, &pProperties->properties);
-
-	VkPhysicalDeviceVulkan11Properties core_1_1 = {
-		.sType = VK_STRUCTURE_TYPE_PHYSICAL_DEVICE_VULKAN_1_1_PROPERTIES,
-	};
-	radv_get_physical_device_properties_1_1(pdevice, &core_1_1);
-
-	VkPhysicalDeviceVulkan12Properties core_1_2 = {
-		.sType = VK_STRUCTURE_TYPE_PHYSICAL_DEVICE_VULKAN_1_2_PROPERTIES,
-	};
-	radv_get_physical_device_properties_1_2(pdevice, &core_1_2);
-
-#define CORE_RENAMED_PROPERTY(major, minor, ext_property, core_property) \
-   memcpy(&properties->ext_property, &core_##major##_##minor.core_property, \
-          sizeof(core_##major##_##minor.core_property))
-
-#define CORE_PROPERTY(major, minor, property) \
-   CORE_RENAMED_PROPERTY(major, minor, property, property)
-
-	vk_foreach_struct(ext, pProperties->pNext) {
-		switch (ext->sType) {
-		case VK_STRUCTURE_TYPE_PHYSICAL_DEVICE_PUSH_DESCRIPTOR_PROPERTIES_KHR: {
-			VkPhysicalDevicePushDescriptorPropertiesKHR *properties =
-				(VkPhysicalDevicePushDescriptorPropertiesKHR *) ext;
-			properties->maxPushDescriptors = MAX_PUSH_DESCRIPTORS;
-			break;
-		}
-		case VK_STRUCTURE_TYPE_PHYSICAL_DEVICE_ID_PROPERTIES: {
-			VkPhysicalDeviceIDProperties *properties = (VkPhysicalDeviceIDProperties*)ext;
-			CORE_PROPERTY(1, 1, deviceUUID);
-			CORE_PROPERTY(1, 1, driverUUID);
-			CORE_PROPERTY(1, 1, deviceLUID);
-			CORE_PROPERTY(1, 1, deviceLUIDValid);
-			break;
-		}
-		case VK_STRUCTURE_TYPE_PHYSICAL_DEVICE_MULTIVIEW_PROPERTIES: {
-			VkPhysicalDeviceMultiviewProperties *properties = (VkPhysicalDeviceMultiviewProperties*)ext;
-			CORE_PROPERTY(1, 1, maxMultiviewViewCount);
-			CORE_PROPERTY(1, 1, maxMultiviewInstanceIndex);
-			break;
-		}
-		case VK_STRUCTURE_TYPE_PHYSICAL_DEVICE_POINT_CLIPPING_PROPERTIES: {
-			VkPhysicalDevicePointClippingProperties *properties =
-			    (VkPhysicalDevicePointClippingProperties*)ext;
-			CORE_PROPERTY(1, 1, pointClippingBehavior);
-			break;
-		}
-		case  VK_STRUCTURE_TYPE_PHYSICAL_DEVICE_DISCARD_RECTANGLE_PROPERTIES_EXT: {
-			VkPhysicalDeviceDiscardRectanglePropertiesEXT *properties =
-			    (VkPhysicalDeviceDiscardRectanglePropertiesEXT*)ext;
-			properties->maxDiscardRectangles = MAX_DISCARD_RECTANGLES;
-			break;
-		}
-		case VK_STRUCTURE_TYPE_PHYSICAL_DEVICE_EXTERNAL_MEMORY_HOST_PROPERTIES_EXT: {
-			VkPhysicalDeviceExternalMemoryHostPropertiesEXT *properties =
-			    (VkPhysicalDeviceExternalMemoryHostPropertiesEXT *) ext;
-			properties->minImportedHostPointerAlignment = 4096;
-			break;
-		}
-		case VK_STRUCTURE_TYPE_PHYSICAL_DEVICE_SUBGROUP_PROPERTIES: {
-			VkPhysicalDeviceSubgroupProperties *properties =
-			    (VkPhysicalDeviceSubgroupProperties*)ext;
-			CORE_PROPERTY(1, 1, subgroupSize);
-			CORE_RENAMED_PROPERTY(1, 1, supportedStages,
-						    subgroupSupportedStages);
-			CORE_RENAMED_PROPERTY(1, 1, supportedOperations,
-						    subgroupSupportedOperations);
-			CORE_RENAMED_PROPERTY(1, 1, quadOperationsInAllStages,
-						    subgroupQuadOperationsInAllStages);
-			break;
-		}
-		case VK_STRUCTURE_TYPE_PHYSICAL_DEVICE_MAINTENANCE_3_PROPERTIES: {
-			VkPhysicalDeviceMaintenance3Properties *properties =
-			    (VkPhysicalDeviceMaintenance3Properties*)ext;
-			CORE_PROPERTY(1, 1, maxPerSetDescriptors);
-			CORE_PROPERTY(1, 1, maxMemoryAllocationSize);
-			break;
-		}
-		case VK_STRUCTURE_TYPE_PHYSICAL_DEVICE_SAMPLER_FILTER_MINMAX_PROPERTIES: {
-			VkPhysicalDeviceSamplerFilterMinmaxProperties *properties =
-				(VkPhysicalDeviceSamplerFilterMinmaxProperties *)ext;
-			CORE_PROPERTY(1, 2, filterMinmaxImageComponentMapping);
-			CORE_PROPERTY(1, 2, filterMinmaxSingleComponentFormats);
-			break;
-		}
-		case VK_STRUCTURE_TYPE_PHYSICAL_DEVICE_SHADER_CORE_PROPERTIES_AMD: {
-			VkPhysicalDeviceShaderCorePropertiesAMD *properties =
-				(VkPhysicalDeviceShaderCorePropertiesAMD *)ext;
-
-			/* Shader engines. */
-			properties->shaderEngineCount =
-				pdevice->rad_info.max_se;
-			properties->shaderArraysPerEngineCount =
-				pdevice->rad_info.max_sh_per_se;
-			properties->computeUnitsPerShaderArray =
-				pdevice->rad_info.min_good_cu_per_sa;
-			properties->simdPerComputeUnit =
-				pdevice->rad_info.num_simd_per_compute_unit;
-			properties->wavefrontsPerSimd =
-				pdevice->rad_info.max_wave64_per_simd;
-			properties->wavefrontSize = 64;
-
-			/* SGPR. */
-			properties->sgprsPerSimd =
-				pdevice->rad_info.num_physical_sgprs_per_simd;
-			properties->minSgprAllocation =
-				pdevice->rad_info.min_sgpr_alloc;
-			properties->maxSgprAllocation =
-				pdevice->rad_info.max_sgpr_alloc;
-			properties->sgprAllocationGranularity =
-				pdevice->rad_info.sgpr_alloc_granularity;
-
-			/* VGPR. */
-			properties->vgprsPerSimd =
-				pdevice->rad_info.num_physical_wave64_vgprs_per_simd;
-			properties->minVgprAllocation =
-				pdevice->rad_info.min_wave64_vgpr_alloc;
-			properties->maxVgprAllocation =
-				pdevice->rad_info.max_vgpr_alloc;
-			properties->vgprAllocationGranularity =
-				pdevice->rad_info.wave64_vgpr_alloc_granularity;
-			break;
-		}
-		case VK_STRUCTURE_TYPE_PHYSICAL_DEVICE_SHADER_CORE_PROPERTIES_2_AMD: {
-			VkPhysicalDeviceShaderCoreProperties2AMD *properties =
-				(VkPhysicalDeviceShaderCoreProperties2AMD *)ext;
-
-			properties->shaderCoreFeatures = 0;
-			properties->activeComputeUnitCount =
-				pdevice->rad_info.num_good_compute_units;
-			break;
-		}
-		case VK_STRUCTURE_TYPE_PHYSICAL_DEVICE_VERTEX_ATTRIBUTE_DIVISOR_PROPERTIES_EXT: {
-			VkPhysicalDeviceVertexAttributeDivisorPropertiesEXT *properties =
-				(VkPhysicalDeviceVertexAttributeDivisorPropertiesEXT *)ext;
-			properties->maxVertexAttribDivisor = UINT32_MAX;
-			break;
-		}
-		case VK_STRUCTURE_TYPE_PHYSICAL_DEVICE_DESCRIPTOR_INDEXING_PROPERTIES: {
-			VkPhysicalDeviceDescriptorIndexingProperties *properties =
-				(VkPhysicalDeviceDescriptorIndexingProperties*)ext;
-			CORE_PROPERTY(1, 2, maxUpdateAfterBindDescriptorsInAllPools);
-			CORE_PROPERTY(1, 2, shaderUniformBufferArrayNonUniformIndexingNative);
-			CORE_PROPERTY(1, 2, shaderSampledImageArrayNonUniformIndexingNative);
-			CORE_PROPERTY(1, 2, shaderStorageBufferArrayNonUniformIndexingNative);
-			CORE_PROPERTY(1, 2, shaderStorageImageArrayNonUniformIndexingNative);
-			CORE_PROPERTY(1, 2, shaderInputAttachmentArrayNonUniformIndexingNative);
-			CORE_PROPERTY(1, 2, robustBufferAccessUpdateAfterBind);
-			CORE_PROPERTY(1, 2, quadDivergentImplicitLod);
-			CORE_PROPERTY(1, 2, maxPerStageDescriptorUpdateAfterBindSamplers);
-			CORE_PROPERTY(1, 2, maxPerStageDescriptorUpdateAfterBindUniformBuffers);
-			CORE_PROPERTY(1, 2, maxPerStageDescriptorUpdateAfterBindStorageBuffers);
-			CORE_PROPERTY(1, 2, maxPerStageDescriptorUpdateAfterBindSampledImages);
-			CORE_PROPERTY(1, 2, maxPerStageDescriptorUpdateAfterBindStorageImages);
-			CORE_PROPERTY(1, 2, maxPerStageDescriptorUpdateAfterBindInputAttachments);
-			CORE_PROPERTY(1, 2, maxPerStageUpdateAfterBindResources);
-			CORE_PROPERTY(1, 2, maxDescriptorSetUpdateAfterBindSamplers);
-			CORE_PROPERTY(1, 2, maxDescriptorSetUpdateAfterBindUniformBuffers);
-			CORE_PROPERTY(1, 2, maxDescriptorSetUpdateAfterBindUniformBuffersDynamic);
-			CORE_PROPERTY(1, 2, maxDescriptorSetUpdateAfterBindStorageBuffers);
-			CORE_PROPERTY(1, 2, maxDescriptorSetUpdateAfterBindStorageBuffersDynamic);
-			CORE_PROPERTY(1, 2, maxDescriptorSetUpdateAfterBindSampledImages);
-			CORE_PROPERTY(1, 2, maxDescriptorSetUpdateAfterBindStorageImages);
-			CORE_PROPERTY(1, 2, maxDescriptorSetUpdateAfterBindInputAttachments);
-			break;
-		}
-		case VK_STRUCTURE_TYPE_PHYSICAL_DEVICE_PROTECTED_MEMORY_PROPERTIES: {
-			VkPhysicalDeviceProtectedMemoryProperties *properties =
-				(VkPhysicalDeviceProtectedMemoryProperties *)ext;
-			CORE_PROPERTY(1, 1, protectedNoFault);
-			break;
-		}
-		case VK_STRUCTURE_TYPE_PHYSICAL_DEVICE_CONSERVATIVE_RASTERIZATION_PROPERTIES_EXT: {
-			VkPhysicalDeviceConservativeRasterizationPropertiesEXT *properties =
-				(VkPhysicalDeviceConservativeRasterizationPropertiesEXT *)ext;
-			properties->primitiveOverestimationSize = 0;
-			properties->maxExtraPrimitiveOverestimationSize = 0;
-			properties->extraPrimitiveOverestimationSizeGranularity = 0;
-			properties->primitiveUnderestimation = false;
-			properties->conservativePointAndLineRasterization = false;
-			properties->degenerateTrianglesRasterized = false;
-			properties->degenerateLinesRasterized = false;
-			properties->fullyCoveredFragmentShaderInputVariable = false;
-			properties->conservativeRasterizationPostDepthCoverage = false;
-			break;
-		}
-		case VK_STRUCTURE_TYPE_PHYSICAL_DEVICE_PCI_BUS_INFO_PROPERTIES_EXT: {
-			VkPhysicalDevicePCIBusInfoPropertiesEXT *properties =
-				(VkPhysicalDevicePCIBusInfoPropertiesEXT *)ext;
-			properties->pciDomain = pdevice->bus_info.domain;
-			properties->pciBus = pdevice->bus_info.bus;
-			properties->pciDevice = pdevice->bus_info.dev;
-			properties->pciFunction = pdevice->bus_info.func;
-			break;
-		}
-		case VK_STRUCTURE_TYPE_PHYSICAL_DEVICE_DRIVER_PROPERTIES: {
-			VkPhysicalDeviceDriverProperties *properties =
-				(VkPhysicalDeviceDriverProperties *) ext;
-			CORE_PROPERTY(1, 2, driverID);
-			CORE_PROPERTY(1, 2, driverName);
-			CORE_PROPERTY(1, 2, driverInfo);
-			CORE_PROPERTY(1, 2, conformanceVersion);
-			break;
-		}
-		case VK_STRUCTURE_TYPE_PHYSICAL_DEVICE_TRANSFORM_FEEDBACK_PROPERTIES_EXT: {
-			VkPhysicalDeviceTransformFeedbackPropertiesEXT *properties =
-				(VkPhysicalDeviceTransformFeedbackPropertiesEXT *)ext;
-			properties->maxTransformFeedbackStreams = MAX_SO_STREAMS;
-			properties->maxTransformFeedbackBuffers = MAX_SO_BUFFERS;
-			properties->maxTransformFeedbackBufferSize = UINT32_MAX;
-			properties->maxTransformFeedbackStreamDataSize = 512;
-			properties->maxTransformFeedbackBufferDataSize = UINT32_MAX;
-			properties->maxTransformFeedbackBufferDataStride = 512;
-			properties->transformFeedbackQueries = !pdevice->use_ngg_streamout;
-			properties->transformFeedbackStreamsLinesTriangles = !pdevice->use_ngg_streamout;
-			properties->transformFeedbackRasterizationStreamSelect = false;
-			properties->transformFeedbackDraw = true;
-			break;
-		}
-		case VK_STRUCTURE_TYPE_PHYSICAL_DEVICE_INLINE_UNIFORM_BLOCK_PROPERTIES_EXT: {
-			VkPhysicalDeviceInlineUniformBlockPropertiesEXT *props =
-				(VkPhysicalDeviceInlineUniformBlockPropertiesEXT *)ext;
-
-			props->maxInlineUniformBlockSize = MAX_INLINE_UNIFORM_BLOCK_SIZE;
-			props->maxPerStageDescriptorInlineUniformBlocks = MAX_INLINE_UNIFORM_BLOCK_SIZE * MAX_SETS;
-			props->maxPerStageDescriptorUpdateAfterBindInlineUniformBlocks = MAX_INLINE_UNIFORM_BLOCK_SIZE * MAX_SETS;
-			props->maxDescriptorSetInlineUniformBlocks = MAX_INLINE_UNIFORM_BLOCK_COUNT;
-			props->maxDescriptorSetUpdateAfterBindInlineUniformBlocks = MAX_INLINE_UNIFORM_BLOCK_COUNT;
-			break;
-		}
-		case VK_STRUCTURE_TYPE_PHYSICAL_DEVICE_SAMPLE_LOCATIONS_PROPERTIES_EXT: {
-			VkPhysicalDeviceSampleLocationsPropertiesEXT *properties =
-				(VkPhysicalDeviceSampleLocationsPropertiesEXT *)ext;
-			properties->sampleLocationSampleCounts = VK_SAMPLE_COUNT_2_BIT |
-								 VK_SAMPLE_COUNT_4_BIT |
-								 VK_SAMPLE_COUNT_8_BIT;
-			properties->maxSampleLocationGridSize = (VkExtent2D){ 2 , 2 };
-			properties->sampleLocationCoordinateRange[0] = 0.0f;
-			properties->sampleLocationCoordinateRange[1] = 0.9375f;
-			properties->sampleLocationSubPixelBits = 4;
-			properties->variableSampleLocations = false;
-			break;
-		}
-		case VK_STRUCTURE_TYPE_PHYSICAL_DEVICE_DEPTH_STENCIL_RESOLVE_PROPERTIES: {
-			VkPhysicalDeviceDepthStencilResolveProperties *properties =
-				(VkPhysicalDeviceDepthStencilResolveProperties *)ext;
-			CORE_PROPERTY(1, 2, supportedDepthResolveModes);
-			CORE_PROPERTY(1, 2, supportedStencilResolveModes);
-			CORE_PROPERTY(1, 2, independentResolveNone);
-			CORE_PROPERTY(1, 2, independentResolve);
-			break;
-		}
-		case VK_STRUCTURE_TYPE_PHYSICAL_DEVICE_TEXEL_BUFFER_ALIGNMENT_PROPERTIES_EXT: {
-			VkPhysicalDeviceTexelBufferAlignmentPropertiesEXT *properties =
-				(VkPhysicalDeviceTexelBufferAlignmentPropertiesEXT *)ext;
-			properties->storageTexelBufferOffsetAlignmentBytes = 4;
-			properties->storageTexelBufferOffsetSingleTexelAlignment = true;
-			properties->uniformTexelBufferOffsetAlignmentBytes = 4;
-			properties->uniformTexelBufferOffsetSingleTexelAlignment = true;
-			break;
-		}
-		case VK_STRUCTURE_TYPE_PHYSICAL_DEVICE_FLOAT_CONTROLS_PROPERTIES : {
-			VkPhysicalDeviceFloatControlsProperties *properties =
-				(VkPhysicalDeviceFloatControlsProperties *)ext;
-			CORE_PROPERTY(1, 2, denormBehaviorIndependence);
-			CORE_PROPERTY(1, 2, roundingModeIndependence);
-			CORE_PROPERTY(1, 2, shaderDenormFlushToZeroFloat16);
-			CORE_PROPERTY(1, 2, shaderDenormPreserveFloat16);
-			CORE_PROPERTY(1, 2, shaderRoundingModeRTEFloat16);
-			CORE_PROPERTY(1, 2, shaderRoundingModeRTZFloat16);
-			CORE_PROPERTY(1, 2, shaderSignedZeroInfNanPreserveFloat16);
-			CORE_PROPERTY(1, 2, shaderDenormFlushToZeroFloat32);
-			CORE_PROPERTY(1, 2, shaderDenormPreserveFloat32);
-			CORE_PROPERTY(1, 2, shaderRoundingModeRTEFloat32);
-			CORE_PROPERTY(1, 2, shaderRoundingModeRTZFloat32);
-			CORE_PROPERTY(1, 2, shaderSignedZeroInfNanPreserveFloat32);
-			CORE_PROPERTY(1, 2, shaderDenormFlushToZeroFloat64);
-			CORE_PROPERTY(1, 2, shaderDenormPreserveFloat64);
-			CORE_PROPERTY(1, 2, shaderRoundingModeRTEFloat64);
-			CORE_PROPERTY(1, 2, shaderRoundingModeRTZFloat64);
-			CORE_PROPERTY(1, 2, shaderSignedZeroInfNanPreserveFloat64);
-			break;
-		}
-		case VK_STRUCTURE_TYPE_PHYSICAL_DEVICE_TIMELINE_SEMAPHORE_PROPERTIES: {
-			VkPhysicalDeviceTimelineSemaphoreProperties *properties =
-				(VkPhysicalDeviceTimelineSemaphoreProperties *) ext;
-			CORE_PROPERTY(1, 2, maxTimelineSemaphoreValueDifference);
-			break;
-		}
-		case VK_STRUCTURE_TYPE_PHYSICAL_DEVICE_SUBGROUP_SIZE_CONTROL_PROPERTIES_EXT: {
-			VkPhysicalDeviceSubgroupSizeControlPropertiesEXT *props =
-				(VkPhysicalDeviceSubgroupSizeControlPropertiesEXT *)ext;
-			props->minSubgroupSize = 64;
-			props->maxSubgroupSize = 64;
-			props->maxComputeWorkgroupSubgroups = UINT32_MAX;
-			props->requiredSubgroupSizeStages = 0;
-
-			if (pdevice->rad_info.chip_class >= GFX10) {
-				/* Only GFX10+ supports wave32. */
-				props->minSubgroupSize = 32;
-				props->requiredSubgroupSizeStages = VK_SHADER_STAGE_COMPUTE_BIT;
-			}
-			break;
-		}
-		case VK_STRUCTURE_TYPE_PHYSICAL_DEVICE_VULKAN_1_1_PROPERTIES:
-			radv_get_physical_device_properties_1_1(pdevice, (void *)ext);
-			break;
-		case VK_STRUCTURE_TYPE_PHYSICAL_DEVICE_VULKAN_1_2_PROPERTIES:
-			radv_get_physical_device_properties_1_2(pdevice, (void *)ext);
-			break;
-		case VK_STRUCTURE_TYPE_PHYSICAL_DEVICE_LINE_RASTERIZATION_PROPERTIES_EXT: {
-			VkPhysicalDeviceLineRasterizationPropertiesEXT *props =
-				(VkPhysicalDeviceLineRasterizationPropertiesEXT *)ext;
-			props->lineSubPixelPrecisionBits = 4;
-			break;
-		}
-		case VK_STRUCTURE_TYPE_PHYSICAL_DEVICE_ROBUSTNESS_2_PROPERTIES_EXT: {
-			VkPhysicalDeviceRobustness2PropertiesEXT *properties =
-				(VkPhysicalDeviceRobustness2PropertiesEXT *)ext;
-			properties->robustStorageBufferAccessSizeAlignment = 4;
-			properties->robustUniformBufferAccessSizeAlignment = 4;
-			break;
-		}
-		case VK_STRUCTURE_TYPE_PHYSICAL_DEVICE_CUSTOM_BORDER_COLOR_PROPERTIES_EXT: {
-			VkPhysicalDeviceCustomBorderColorPropertiesEXT *props =
-				(VkPhysicalDeviceCustomBorderColorPropertiesEXT *)ext;
-			props->maxCustomBorderColorSamplers = RADV_BORDER_COLOR_COUNT;
-			break;
-		}
-		default:
-			break;
-		}
-	}
-}
-
-static void radv_get_physical_device_queue_family_properties(
-	struct radv_physical_device*                pdevice,
-	uint32_t*                                   pCount,
-	VkQueueFamilyProperties**                    pQueueFamilyProperties)
-{
-	int num_queue_families = 1;
-	int idx;
-	if (pdevice->rad_info.num_rings[RING_COMPUTE] > 0 &&
-	    !(pdevice->instance->debug_flags & RADV_DEBUG_NO_COMPUTE_QUEUE))
-		num_queue_families++;
-
-	if (pQueueFamilyProperties == NULL) {
-		*pCount = num_queue_families;
-		return;
-	}
-
-	if (!*pCount)
-		return;
-
-	idx = 0;
-	if (*pCount >= 1) {
-		*pQueueFamilyProperties[idx] = (VkQueueFamilyProperties) {
-			.queueFlags = VK_QUEUE_GRAPHICS_BIT |
-			              VK_QUEUE_COMPUTE_BIT |
-			              VK_QUEUE_TRANSFER_BIT |
-			              VK_QUEUE_SPARSE_BINDING_BIT,
-			.queueCount = 1,
-			.timestampValidBits = 64,
-			.minImageTransferGranularity = (VkExtent3D) { 1, 1, 1 },
-		};
-		idx++;
-	}
-
-	if (pdevice->rad_info.num_rings[RING_COMPUTE] > 0 &&
-	    !(pdevice->instance->debug_flags & RADV_DEBUG_NO_COMPUTE_QUEUE)) {
-		if (*pCount > idx) {
-			*pQueueFamilyProperties[idx] = (VkQueueFamilyProperties) {
-				.queueFlags = VK_QUEUE_COMPUTE_BIT |
-				              VK_QUEUE_TRANSFER_BIT |
-				              VK_QUEUE_SPARSE_BINDING_BIT,
-				.queueCount = pdevice->rad_info.num_rings[RING_COMPUTE],
-				.timestampValidBits = 64,
-				.minImageTransferGranularity = (VkExtent3D) { 1, 1, 1 },
-			};
-			idx++;
-		}
-	}
-	*pCount = idx;
-}
-
-void radv_GetPhysicalDeviceQueueFamilyProperties(
-	VkPhysicalDevice                            physicalDevice,
-	uint32_t*                                   pCount,
-	VkQueueFamilyProperties*                    pQueueFamilyProperties)
-{
-	RADV_FROM_HANDLE(radv_physical_device, pdevice, physicalDevice);
-	if (!pQueueFamilyProperties) {
-		radv_get_physical_device_queue_family_properties(pdevice, pCount, NULL);
-		return;
-	}
-	VkQueueFamilyProperties *properties[] = {
-		pQueueFamilyProperties + 0,
-		pQueueFamilyProperties + 1,
-		pQueueFamilyProperties + 2,
-	};
-	radv_get_physical_device_queue_family_properties(pdevice, pCount, properties);
-	assert(*pCount <= 3);
-}
-
-void radv_GetPhysicalDeviceQueueFamilyProperties2(
-	VkPhysicalDevice                            physicalDevice,
-	uint32_t*                                   pCount,
-	VkQueueFamilyProperties2                   *pQueueFamilyProperties)
-{
-	RADV_FROM_HANDLE(radv_physical_device, pdevice, physicalDevice);
-	if (!pQueueFamilyProperties) {
-		radv_get_physical_device_queue_family_properties(pdevice, pCount, NULL);
-		return;
-	}
-	VkQueueFamilyProperties *properties[] = {
-		&pQueueFamilyProperties[0].queueFamilyProperties,
-		&pQueueFamilyProperties[1].queueFamilyProperties,
-		&pQueueFamilyProperties[2].queueFamilyProperties,
-	};
-	radv_get_physical_device_queue_family_properties(pdevice, pCount, properties);
-	assert(*pCount <= 3);
-}
-
-void radv_GetPhysicalDeviceMemoryProperties(
-	VkPhysicalDevice                            physicalDevice,
-	VkPhysicalDeviceMemoryProperties           *pMemoryProperties)
-{
-	RADV_FROM_HANDLE(radv_physical_device, physical_device, physicalDevice);
-
-	*pMemoryProperties = physical_device->memory_properties;
-}
-
-static void
-radv_get_memory_budget_properties(VkPhysicalDevice physicalDevice,
-				  VkPhysicalDeviceMemoryBudgetPropertiesEXT *memoryBudget)
-{
-	RADV_FROM_HANDLE(radv_physical_device, device, physicalDevice);
-	VkPhysicalDeviceMemoryProperties *memory_properties = &device->memory_properties;
-
-	/* For all memory heaps, the computation of budget is as follow:
-	 *	heap_budget = heap_size - global_heap_usage + app_heap_usage
-	 *
-	 * The Vulkan spec 1.1.97 says that the budget should include any
-	 * currently allocated device memory.
-	 *
-	 * Note that the application heap usages are not really accurate (eg.
-	 * in presence of shared buffers).
-	 */
-	unsigned mask = device->heaps;
-	unsigned heap = 0;
-	while (mask) {
-		uint64_t internal_usage = 0, total_usage = 0;
-		unsigned type = 1u << u_bit_scan(&mask);
-
-		switch(type) {
-		case RADV_HEAP_VRAM:
-			internal_usage = device->ws->query_value(device->ws, RADEON_ALLOCATED_VRAM);
-			total_usage = device->ws->query_value(device->ws, RADEON_VRAM_USAGE);
-			break;
-		case RADV_HEAP_VRAM_VIS:
-			internal_usage = device->ws->query_value(device->ws, RADEON_ALLOCATED_VRAM_VIS);
-			if (!(device->heaps & RADV_HEAP_VRAM))
-				internal_usage += device->ws->query_value(device->ws, RADEON_ALLOCATED_VRAM);
-			total_usage = device->ws->query_value(device->ws, RADEON_VRAM_VIS_USAGE);
-			break;
-		case RADV_HEAP_GTT:
-			internal_usage = device->ws->query_value(device->ws, RADEON_ALLOCATED_GTT);
-			total_usage = device->ws->query_value(device->ws, RADEON_GTT_USAGE);
-			break;
-		}
-
-		uint64_t free_space = device->memory_properties.memoryHeaps[heap].size -
-			MIN2(device->memory_properties.memoryHeaps[heap].size,
-			     total_usage);
-		memoryBudget->heapBudget[heap] = free_space + internal_usage;
-		memoryBudget->heapUsage[heap] = internal_usage;
-		++heap;
-	}
-
-	assert(heap == memory_properties->memoryHeapCount);
-
-	/* The heapBudget and heapUsage values must be zero for array elements
-	 * greater than or equal to
-	 * VkPhysicalDeviceMemoryProperties::memoryHeapCount.
-	 */
-	for (uint32_t i = memory_properties->memoryHeapCount; i < VK_MAX_MEMORY_HEAPS; i++) {
-		memoryBudget->heapBudget[i] = 0;
-		memoryBudget->heapUsage[i] = 0;
-	}
-}
-
-void radv_GetPhysicalDeviceMemoryProperties2(
-	VkPhysicalDevice                            physicalDevice,
-	VkPhysicalDeviceMemoryProperties2          *pMemoryProperties)
-{
-	radv_GetPhysicalDeviceMemoryProperties(physicalDevice,
-					       &pMemoryProperties->memoryProperties);
-
-	VkPhysicalDeviceMemoryBudgetPropertiesEXT *memory_budget =
-		vk_find_struct(pMemoryProperties->pNext,
-			       PHYSICAL_DEVICE_MEMORY_BUDGET_PROPERTIES_EXT);
-	if (memory_budget)
-		radv_get_memory_budget_properties(physicalDevice, memory_budget);
-}
-
-VkResult radv_GetMemoryHostPointerPropertiesEXT(
-	VkDevice                                    _device,
-	VkExternalMemoryHandleTypeFlagBits          handleType,
-	const void                                 *pHostPointer,
-	VkMemoryHostPointerPropertiesEXT           *pMemoryHostPointerProperties)
-{
-	RADV_FROM_HANDLE(radv_device, device, _device);
-
-	switch (handleType)
-	{
-	case VK_EXTERNAL_MEMORY_HANDLE_TYPE_HOST_ALLOCATION_BIT_EXT: {
-		const struct radv_physical_device *physical_device = device->physical_device;
-		uint32_t memoryTypeBits = 0;
-		for (int i = 0; i < physical_device->memory_properties.memoryTypeCount; i++) {
-			if (physical_device->memory_domains[i] == RADEON_DOMAIN_GTT &&
-			    !(physical_device->memory_flags[i] & RADEON_FLAG_GTT_WC)) {
-				memoryTypeBits = (1 << i);
-				break;
-			}
-		}
-		pMemoryHostPointerProperties->memoryTypeBits = memoryTypeBits;
-		return VK_SUCCESS;
-	}
-	default:
-		return VK_ERROR_INVALID_EXTERNAL_HANDLE;
-	}
-}
-
-static enum radeon_ctx_priority
-radv_get_queue_global_priority(const VkDeviceQueueGlobalPriorityCreateInfoEXT *pObj)
-{
-	/* Default to MEDIUM when a specific global priority isn't requested */
-	if (!pObj)
-		return RADEON_CTX_PRIORITY_MEDIUM;
-
-	switch(pObj->globalPriority) {
-	case VK_QUEUE_GLOBAL_PRIORITY_REALTIME_EXT:
-		return RADEON_CTX_PRIORITY_REALTIME;
-	case VK_QUEUE_GLOBAL_PRIORITY_HIGH_EXT:
-		return RADEON_CTX_PRIORITY_HIGH;
-	case VK_QUEUE_GLOBAL_PRIORITY_MEDIUM_EXT:
-		return RADEON_CTX_PRIORITY_MEDIUM;
-	case VK_QUEUE_GLOBAL_PRIORITY_LOW_EXT:
-		return RADEON_CTX_PRIORITY_LOW;
-	default:
-		unreachable("Illegal global priority value");
-		return RADEON_CTX_PRIORITY_INVALID;
-	}
-}
-
-static int
-radv_queue_init(struct radv_device *device, struct radv_queue *queue,
-		uint32_t queue_family_index, int idx,
-		VkDeviceQueueCreateFlags flags,
-		const VkDeviceQueueGlobalPriorityCreateInfoEXT *global_priority)
-{
-	queue->_loader_data.loaderMagic = ICD_LOADER_MAGIC;
-	queue->device = device;
-	queue->queue_family_index = queue_family_index;
-	queue->queue_idx = idx;
-	queue->priority = radv_get_queue_global_priority(global_priority);
-	queue->flags = flags;
-	queue->hw_ctx = NULL;
-
-	VkResult result = device->ws->ctx_create(device->ws, queue->priority, &queue->hw_ctx);
-	if (result != VK_SUCCESS)
-		return vk_error(device->instance, result);
-
-	list_inithead(&queue->pending_submissions);
-	pthread_mutex_init(&queue->pending_mutex, NULL);
-
-	pthread_mutex_init(&queue->thread_mutex, NULL);
-	queue->thread_submission = NULL;
-	queue->thread_running = queue->thread_exit = false;
-	result = radv_create_pthread_cond(&queue->thread_cond);
-	if (result != VK_SUCCESS)
-		return vk_error(device->instance, result);
-
-	return VK_SUCCESS;
-}
-
-static void
-radv_queue_finish(struct radv_queue *queue)
-{
-	if (queue->thread_running) {
-		p_atomic_set(&queue->thread_exit, true);
-		pthread_cond_broadcast(&queue->thread_cond);
-		pthread_join(queue->submission_thread, NULL);
-	}
-	pthread_cond_destroy(&queue->thread_cond);
-	pthread_mutex_destroy(&queue->pending_mutex);
-	pthread_mutex_destroy(&queue->thread_mutex);
-
-	if (queue->hw_ctx)
-		queue->device->ws->ctx_destroy(queue->hw_ctx);
-
-	if (queue->initial_full_flush_preamble_cs)
-		queue->device->ws->cs_destroy(queue->initial_full_flush_preamble_cs);
-	if (queue->initial_preamble_cs)
-		queue->device->ws->cs_destroy(queue->initial_preamble_cs);
-	if (queue->continue_preamble_cs)
-		queue->device->ws->cs_destroy(queue->continue_preamble_cs);
-	if (queue->descriptor_bo)
-		queue->device->ws->buffer_destroy(queue->descriptor_bo);
-	if (queue->scratch_bo)
-		queue->device->ws->buffer_destroy(queue->scratch_bo);
-	if (queue->esgs_ring_bo)
-		queue->device->ws->buffer_destroy(queue->esgs_ring_bo);
-	if (queue->gsvs_ring_bo)
-		queue->device->ws->buffer_destroy(queue->gsvs_ring_bo);
-	if (queue->tess_rings_bo)
-		queue->device->ws->buffer_destroy(queue->tess_rings_bo);
-	if (queue->gds_bo)
-		queue->device->ws->buffer_destroy(queue->gds_bo);
-	if (queue->gds_oa_bo)
-		queue->device->ws->buffer_destroy(queue->gds_oa_bo);
-	if (queue->compute_scratch_bo)
-		queue->device->ws->buffer_destroy(queue->compute_scratch_bo);
-}
-
-static void
-radv_bo_list_init(struct radv_bo_list *bo_list)
-{
-	u_rwlock_init(&bo_list->rwlock);
-	bo_list->list.count = bo_list->capacity = 0;
-	bo_list->list.bos = NULL;
-}
-
-static void
-radv_bo_list_finish(struct radv_bo_list *bo_list)
-{
-	free(bo_list->list.bos);
-	u_rwlock_destroy(&bo_list->rwlock);
-}
-
-VkResult radv_bo_list_add(struct radv_device *device,
-			  struct radeon_winsys_bo *bo)
-{
-	struct radv_bo_list *bo_list = &device->bo_list;
-
-	if (bo->is_local)
-		return VK_SUCCESS;
-
-	if (unlikely(!device->use_global_bo_list))
-		return VK_SUCCESS;
-
-	u_rwlock_wrlock(&bo_list->rwlock);
-	if (bo_list->list.count == bo_list->capacity) {
-		unsigned capacity = MAX2(4, bo_list->capacity * 2);
-		void *data = realloc(bo_list->list.bos, capacity * sizeof(struct radeon_winsys_bo*));
-
-		if (!data) {
-			u_rwlock_wrunlock(&bo_list->rwlock);
-			return VK_ERROR_OUT_OF_HOST_MEMORY;
-		}
-
-		bo_list->list.bos = (struct radeon_winsys_bo**)data;
-		bo_list->capacity = capacity;
-	}
-
-	bo_list->list.bos[bo_list->list.count++] = bo;
-	u_rwlock_wrunlock(&bo_list->rwlock);
-	return VK_SUCCESS;
-}
-
-void radv_bo_list_remove(struct radv_device *device,
-			 struct radeon_winsys_bo *bo)
-{
-	struct radv_bo_list *bo_list = &device->bo_list;
-
-	if (bo->is_local)
-		return;
-
-	if (unlikely(!device->use_global_bo_list))
-		return;
-
-	u_rwlock_wrlock(&bo_list->rwlock);
-	/* Loop the list backwards so we find the most recently added
-	 * memory first. */
-	for(unsigned i = bo_list->list.count; i-- > 0;) {
-		if (bo_list->list.bos[i] == bo) {
-			bo_list->list.bos[i] = bo_list->list.bos[bo_list->list.count - 1];
-			--bo_list->list.count;
-			break;
-		}
-	}
-	u_rwlock_wrunlock(&bo_list->rwlock);
-}
-
-static void
-radv_device_init_gs_info(struct radv_device *device)
-{
-	device->gs_table_depth = ac_get_gs_table_depth(device->physical_device->rad_info.chip_class,
-						       device->physical_device->rad_info.family);
-}
-
-static int radv_get_device_extension_index(const char *name)
-{
-	for (unsigned i = 0; i < RADV_DEVICE_EXTENSION_COUNT; ++i) {
-		if (strcmp(name, radv_device_extensions[i].extensionName) == 0)
-			return i;
-	}
-	return -1;
-}
-
-static int
-radv_get_int_debug_option(const char *name, int default_value)
-{
-	const char *str;
-	int result;
-
-	str = getenv(name);
-	if (!str) {
-		result = default_value;
-	} else {
-		char *endptr;
-
-		result = strtol(str, &endptr, 0);
-		if (str == endptr) {
-			/* No digits founs. */
-			result = default_value;
-		}
-	}
-
-	return result;
-}
-
-static bool radv_thread_trace_enabled()
-{
-	return radv_get_int_debug_option("RADV_THREAD_TRACE", -1) >= 0 ||
-	       getenv("RADV_THREAD_TRACE_TRIGGER");
-}
-
-static void
-radv_device_init_dispatch(struct radv_device *device)
-{
-	const struct radv_instance *instance = device->physical_device->instance;
-	const struct radv_device_dispatch_table *dispatch_table_layer = NULL;
-	bool unchecked = instance->debug_flags & RADV_DEBUG_ALL_ENTRYPOINTS;
-
-	if (radv_thread_trace_enabled()) {
-		/* Use device entrypoints from the SQTT layer if enabled. */
-		dispatch_table_layer = &sqtt_device_dispatch_table;
-	}
-
-	for (unsigned i = 0; i < ARRAY_SIZE(device->dispatch.entrypoints); i++) {
-		/* Vulkan requires that entrypoints for extensions which have not been
-		 * enabled must not be advertised.
-		 */
-		if (!unchecked &&
-		    !radv_device_entrypoint_is_enabled(i, instance->apiVersion,
-						       &instance->enabled_extensions,
-						       &device->enabled_extensions)) {
-			device->dispatch.entrypoints[i] = NULL;
-		} else if (dispatch_table_layer &&
-			   dispatch_table_layer->entrypoints[i]) {
-			device->dispatch.entrypoints[i] =
-				dispatch_table_layer->entrypoints[i];
-		} else {
-			device->dispatch.entrypoints[i] =
-				radv_device_dispatch_table.entrypoints[i];
-		}
-	}
-}
-
-static VkResult
-radv_create_pthread_cond(pthread_cond_t *cond)
-{
-	pthread_condattr_t condattr;
-	if (pthread_condattr_init(&condattr)) {
-		return VK_ERROR_INITIALIZATION_FAILED;
-	}
-
-	if (pthread_condattr_setclock(&condattr, CLOCK_MONOTONIC)) {
-		pthread_condattr_destroy(&condattr);
-		return VK_ERROR_INITIALIZATION_FAILED;
-	}
-	if (pthread_cond_init(cond, &condattr)) {
-		pthread_condattr_destroy(&condattr);
-		return VK_ERROR_INITIALIZATION_FAILED;
-	}
-	pthread_condattr_destroy(&condattr);
-	return VK_SUCCESS;
-}
-
-static VkResult
-check_physical_device_features(VkPhysicalDevice physicalDevice,
-			       const VkPhysicalDeviceFeatures *features)
-{
-	RADV_FROM_HANDLE(radv_physical_device, physical_device, physicalDevice);
-	VkPhysicalDeviceFeatures supported_features;
-	radv_GetPhysicalDeviceFeatures(physicalDevice, &supported_features);
-	VkBool32 *supported_feature = (VkBool32 *)&supported_features;
-	VkBool32 *enabled_feature = (VkBool32 *)features;
-	unsigned num_features = sizeof(VkPhysicalDeviceFeatures) / sizeof(VkBool32);
-	for (uint32_t i = 0; i < num_features; i++) {
-		if (enabled_feature[i] && !supported_feature[i])
-			return vk_error(physical_device->instance, VK_ERROR_FEATURE_NOT_PRESENT);
-	}
-
-	return VK_SUCCESS;
-}
-
-static VkResult radv_device_init_border_color(struct radv_device *device)
-{
-	device->border_color_data.bo =
-	device->ws->buffer_create(device->ws,
-					RADV_BORDER_COLOR_BUFFER_SIZE,
-					4096,
-					RADEON_DOMAIN_VRAM,
-					RADEON_FLAG_CPU_ACCESS |
-					RADEON_FLAG_READ_ONLY |
-					RADEON_FLAG_NO_INTERPROCESS_SHARING,
-					RADV_BO_PRIORITY_SHADER);
-
-	if (device->border_color_data.bo == NULL)
-		return vk_error(device->physical_device->instance, VK_ERROR_OUT_OF_DEVICE_MEMORY);
-
-	device->border_color_data.colors_gpu_ptr =
-		device->ws->buffer_map(device->border_color_data.bo);
-	if (!device->border_color_data.colors_gpu_ptr)
-		return vk_error(device->physical_device->instance, VK_ERROR_OUT_OF_DEVICE_MEMORY);
-	pthread_mutex_init(&device->border_color_data.mutex, NULL);
-
-	return VK_SUCCESS;
-}
-
-static void radv_device_finish_border_color(struct radv_device *device)
-{
-	if (device->border_color_data.bo) {
-		device->ws->buffer_destroy(device->border_color_data.bo);
-
-		pthread_mutex_destroy(&device->border_color_data.mutex);
-	}
-}
-
-VkResult
-_radv_device_set_lost(struct radv_device *device,
-		      const char *file, int line,
-		      const char *msg, ...)
-{
-	VkResult err;
-	va_list ap;
-
-	p_atomic_inc(&device->lost);
-
-	va_start(ap, msg);
-	err = __vk_errorv(device->physical_device->instance, device,
-			  VK_DEBUG_REPORT_OBJECT_TYPE_DEVICE_EXT,
-			  VK_ERROR_DEVICE_LOST, file, line, msg, ap);
-	va_end(ap);
-
-	return err;
-}
-
-VkResult radv_CreateDevice(
-	VkPhysicalDevice                            physicalDevice,
-	const VkDeviceCreateInfo*                   pCreateInfo,
-	const VkAllocationCallbacks*                pAllocator,
-	VkDevice*                                   pDevice)
-{
-	RADV_FROM_HANDLE(radv_physical_device, physical_device, physicalDevice);
-	VkResult result;
-	struct radv_device *device;
-
-	bool keep_shader_info = false;
-	bool robust_buffer_access = false;
-	bool overallocation_disallowed = false;
-	bool custom_border_colors = false;
-
-	/* Check enabled features */
-	if (pCreateInfo->pEnabledFeatures) {
-		result = check_physical_device_features(physicalDevice,
-							pCreateInfo->pEnabledFeatures);
-		if (result != VK_SUCCESS)
-			return result;
-
-		if (pCreateInfo->pEnabledFeatures->robustBufferAccess)
-			robust_buffer_access = true;
-	}
-
-	vk_foreach_struct_const(ext, pCreateInfo->pNext) {
-		switch (ext->sType) {
-		case VK_STRUCTURE_TYPE_PHYSICAL_DEVICE_FEATURES_2: {
-			const VkPhysicalDeviceFeatures2 *features = (const void *)ext;
-			result = check_physical_device_features(physicalDevice,
-								&features->features);
-			if (result != VK_SUCCESS)
-				return result;
-
-			if (features->features.robustBufferAccess)
-				robust_buffer_access = true;
-			break;
-		}
-		case VK_STRUCTURE_TYPE_DEVICE_MEMORY_OVERALLOCATION_CREATE_INFO_AMD: {
-			const VkDeviceMemoryOverallocationCreateInfoAMD *overallocation = (const void *)ext;
-			if (overallocation->overallocationBehavior == VK_MEMORY_OVERALLOCATION_BEHAVIOR_DISALLOWED_AMD)
-				overallocation_disallowed = true;
-			break;
-		}
-		case VK_STRUCTURE_TYPE_PHYSICAL_DEVICE_CUSTOM_BORDER_COLOR_FEATURES_EXT: {
-			const VkPhysicalDeviceCustomBorderColorFeaturesEXT *border_color_features = (const void *)ext;
-			custom_border_colors = border_color_features->customBorderColors;
-			break;
-		}
-		default:
-			break;
-		}
-	}
-
-	device = vk_zalloc2(&physical_device->instance->alloc, pAllocator,
-			    sizeof(*device), 8,
-			    VK_SYSTEM_ALLOCATION_SCOPE_DEVICE);
-	if (!device)
-		return vk_error(physical_device->instance, VK_ERROR_OUT_OF_HOST_MEMORY);
-
-	vk_device_init(&device->vk, pCreateInfo,
-		       &physical_device->instance->alloc, pAllocator);
-
-	device->instance = physical_device->instance;
-	device->physical_device = physical_device;
-
-	device->ws = physical_device->ws;
-
-	for (uint32_t i = 0; i < pCreateInfo->enabledExtensionCount; i++) {
-		const char *ext_name = pCreateInfo->ppEnabledExtensionNames[i];
-		int index = radv_get_device_extension_index(ext_name);
-		if (index < 0 || !physical_device->supported_extensions.extensions[index]) {
-			vk_free(&device->vk.alloc, device);
-			return vk_error(physical_device->instance, VK_ERROR_EXTENSION_NOT_PRESENT);
-		}
-
-		device->enabled_extensions.extensions[index] = true;
-	}
-
-	radv_device_init_dispatch(device);
-
-	keep_shader_info = device->enabled_extensions.AMD_shader_info;
-
-	/* With update after bind we can't attach bo's to the command buffer
-	 * from the descriptor set anymore, so we have to use a global BO list.
-	 */
-	device->use_global_bo_list =
-		(device->instance->perftest_flags & RADV_PERFTEST_BO_LIST) ||
-		device->enabled_extensions.EXT_descriptor_indexing ||
-		device->enabled_extensions.EXT_buffer_device_address ||
-		device->enabled_extensions.KHR_buffer_device_address;
-
-	device->robust_buffer_access = robust_buffer_access;
-
-	mtx_init(&device->shader_slab_mutex, mtx_plain);
-	list_inithead(&device->shader_slabs);
-
-	device->overallocation_disallowed = overallocation_disallowed;
-	mtx_init(&device->overallocation_mutex, mtx_plain);
-
-	radv_bo_list_init(&device->bo_list);
-
-	for (unsigned i = 0; i < pCreateInfo->queueCreateInfoCount; i++) {
-		const VkDeviceQueueCreateInfo *queue_create = &pCreateInfo->pQueueCreateInfos[i];
-		uint32_t qfi = queue_create->queueFamilyIndex;
-		const VkDeviceQueueGlobalPriorityCreateInfoEXT *global_priority =
-			vk_find_struct_const(queue_create->pNext, DEVICE_QUEUE_GLOBAL_PRIORITY_CREATE_INFO_EXT);
-
-		assert(!global_priority || device->physical_device->rad_info.has_ctx_priority);
-
-		device->queues[qfi] = vk_alloc(&device->vk.alloc,
-					       queue_create->queueCount * sizeof(struct radv_queue), 8, VK_SYSTEM_ALLOCATION_SCOPE_DEVICE);
-		if (!device->queues[qfi]) {
-			result = VK_ERROR_OUT_OF_HOST_MEMORY;
-			goto fail;
-		}
-
-		memset(device->queues[qfi], 0, queue_create->queueCount * sizeof(struct radv_queue));
-
-		device->queue_count[qfi] = queue_create->queueCount;
-
-		for (unsigned q = 0; q < queue_create->queueCount; q++) {
-			result = radv_queue_init(device, &device->queues[qfi][q],
-						 qfi, q, queue_create->flags,
-						 global_priority);
-			if (result != VK_SUCCESS)
-				goto fail;
-		}
-	}
-
-	device->pbb_allowed = device->physical_device->rad_info.chip_class >= GFX9 &&
-			      !(device->instance->debug_flags & RADV_DEBUG_NOBINNING);
-
-	/* Disable DFSM by default. As of 2019-09-15 Talos on Low is still 3% slower on Raven. */
-	device->dfsm_allowed = device->pbb_allowed &&
-	                       (device->instance->perftest_flags & RADV_PERFTEST_DFSM);
-
-	device->always_use_syncobj = device->physical_device->rad_info.has_syncobj_wait_for_submit;
-
-	/* The maximum number of scratch waves. Scratch space isn't divided
-	 * evenly between CUs. The number is only a function of the number of CUs.
-	 * We can decrease the constant to decrease the scratch buffer size.
-	 *
-	 * sctx->scratch_waves must be >= the maximum possible size of
-	 * 1 threadgroup, so that the hw doesn't hang from being unable
-	 * to start any.
-	 *
-	 * The recommended value is 4 per CU at most. Higher numbers don't
-	 * bring much benefit, but they still occupy chip resources (think
-	 * async compute). I've seen ~2% performance difference between 4 and 32.
-	 */
-	uint32_t max_threads_per_block = 2048;
-	device->scratch_waves = MAX2(32 * physical_device->rad_info.num_good_compute_units,
-				     max_threads_per_block / 64);
-
-	device->dispatch_initiator = S_00B800_COMPUTE_SHADER_EN(1);
-
-	if (device->physical_device->rad_info.chip_class >= GFX7) {
-		/* If the KMD allows it (there is a KMD hw register for it),
-		 * allow launching waves out-of-order.
-		 */
-		device->dispatch_initiator |= S_00B800_ORDER_MODE(1);
-	}
-
-	radv_device_init_gs_info(device);
-
-	device->tess_offchip_block_dw_size =
-		device->physical_device->rad_info.family == CHIP_HAWAII ? 4096 : 8192;
-
-	if (getenv("RADV_TRACE_FILE")) {
-		fprintf(stderr, "***********************************************************************************\n");
-		fprintf(stderr, "* WARNING: RADV_TRACE_FILE=<file> is deprecated and replaced by RADV_DEBUG=hang *\n");
-		fprintf(stderr, "***********************************************************************************\n");
-		abort();
-	}
-
-	if (device->instance->debug_flags & RADV_DEBUG_HANG) {
-		/* Enable GPU hangs detection and dump logs if a GPU hang is
-		 * detected.
-		 */
-		keep_shader_info = true;
-
-		if (!radv_init_trace(device))
-			goto fail;
-
-		fprintf(stderr, "*****************************************************************************\n");
-		fprintf(stderr, "* WARNING: RADV_DEBUG=hang is costly and should only be used for debugging! *\n");
-		fprintf(stderr, "*****************************************************************************\n");
-
-		/* Wait for idle after every draw/dispatch to identify the
-		 * first bad call.
-		 */
-		device->instance->debug_flags |= RADV_DEBUG_SYNC_SHADERS;
-
-		radv_dump_enabled_options(device, stderr);
-	}
-
-	if (radv_thread_trace_enabled()) {
-		fprintf(stderr, "*************************************************\n");
-		fprintf(stderr, "* WARNING: Thread trace support is experimental *\n");
-		fprintf(stderr, "*************************************************\n");
-
-		if (device->physical_device->rad_info.chip_class < GFX8) {
-			fprintf(stderr, "GPU hardware not supported: refer to "
-					"the RGP documentation for the list of "
-					"supported GPUs!\n");
-			abort();
-		}
-
-		if (device->physical_device->rad_info.chip_class > GFX10) {
-			fprintf(stderr, "radv: Thread trace is not supported "
-					"for that GPU!\n");
-			exit(1);
-		}
-
-		/* Default buffer size set to 1MB per SE. */
-		device->thread_trace_buffer_size =
-			radv_get_int_debug_option("RADV_THREAD_TRACE_BUFFER_SIZE", 1024 * 1024);
-		device->thread_trace_start_frame = radv_get_int_debug_option("RADV_THREAD_TRACE", -1);
-
-		const char *trigger_file = getenv("RADV_THREAD_TRACE_TRIGGER");
-		if (trigger_file)
-			device->thread_trace_trigger_file = strdup(trigger_file);
-
-		if (!radv_thread_trace_init(device))
-			goto fail;
-	}
-
-	if (getenv("RADV_TRAP_HANDLER")) {
-		/* TODO: Add support for more hardware. */
-		assert(device->physical_device->rad_info.chip_class == GFX8);
-
-		fprintf(stderr, "**********************************************************************\n");
-		fprintf(stderr, "* WARNING: RADV_TRAP_HANDLER is experimental and only for debugging! *\n");
-		fprintf(stderr, "**********************************************************************\n");
-
-		/* To get the disassembly of the faulty shaders, we have to
-		 * keep some shader info around.
-		 */
-		keep_shader_info = true;
-
-		if (!radv_trap_handler_init(device))
-			goto fail;
-	}
-
-	device->keep_shader_info = keep_shader_info;
-	result = radv_device_init_meta(device);
-	if (result != VK_SUCCESS)
-		goto fail;
-
-	radv_device_init_msaa(device);
-
- 	/* If the border color extension is enabled, let's create the buffer we need. */
-	if (custom_border_colors) {
-		result = radv_device_init_border_color(device);
-		if (result != VK_SUCCESS)
-			goto fail;
-	}
-
-	for (int family = 0; family < RADV_MAX_QUEUE_FAMILIES; ++family) {
-		device->empty_cs[family] = device->ws->cs_create(device->ws, family);
-		if (!device->empty_cs[family])
-			goto fail;
-
-		switch (family) {
-		case RADV_QUEUE_GENERAL:
-			radeon_emit(device->empty_cs[family], PKT3(PKT3_CONTEXT_CONTROL, 1, 0));
-			radeon_emit(device->empty_cs[family], CC0_UPDATE_LOAD_ENABLES(1));
-			radeon_emit(device->empty_cs[family], CC1_UPDATE_SHADOW_ENABLES(1));
-			break;
-		case RADV_QUEUE_COMPUTE:
-			radeon_emit(device->empty_cs[family], PKT3(PKT3_NOP, 0, 0));
-			radeon_emit(device->empty_cs[family], 0);
-			break;
-		}
-
-		result = device->ws->cs_finalize(device->empty_cs[family]);
-		if (result != VK_SUCCESS)
-			goto fail;
-	}
-
-	if (device->physical_device->rad_info.chip_class >= GFX7)
-		cik_create_gfx_config(device);
-
-	VkPipelineCacheCreateInfo ci;
-	ci.sType = VK_STRUCTURE_TYPE_PIPELINE_CACHE_CREATE_INFO;
-	ci.pNext = NULL;
-	ci.flags = 0;
-	ci.pInitialData = NULL;
-	ci.initialDataSize = 0;
-	VkPipelineCache pc;
-	result = radv_CreatePipelineCache(radv_device_to_handle(device),
-					  &ci, NULL, &pc);
-	if (result != VK_SUCCESS)
-		goto fail_meta;
-
-	device->mem_cache = radv_pipeline_cache_from_handle(pc);
-
-	result = radv_create_pthread_cond(&device->timeline_cond);
-	if (result != VK_SUCCESS)
-		goto fail_mem_cache;
-
-	device->force_aniso =
-		MIN2(16, radv_get_int_debug_option("RADV_TEX_ANISO", -1));
-	if (device->force_aniso >= 0) {
-		fprintf(stderr, "radv: Forcing anisotropy filter to %ix\n",
-			1 << util_logbase2(device->force_aniso));
-	}
-
-	*pDevice = radv_device_to_handle(device);
-	return VK_SUCCESS;
-
-fail_mem_cache:
-	radv_DestroyPipelineCache(radv_device_to_handle(device), pc, NULL);
-fail_meta:
-	radv_device_finish_meta(device);
-fail:
-	radv_bo_list_finish(&device->bo_list);
-
-	radv_thread_trace_finish(device);
-	free(device->thread_trace_trigger_file);
-
-	radv_trap_handler_finish(device);
-
-	if (device->trace_bo)
-		device->ws->buffer_destroy(device->trace_bo);
-
-	if (device->gfx_init)
-		device->ws->buffer_destroy(device->gfx_init);
-
-	radv_device_finish_border_color(device);
-
-	for (unsigned i = 0; i < RADV_MAX_QUEUE_FAMILIES; i++) {
-		for (unsigned q = 0; q < device->queue_count[i]; q++)
-			radv_queue_finish(&device->queues[i][q]);
-		if (device->queue_count[i])
-			vk_free(&device->vk.alloc, device->queues[i]);
-	}
-
-	vk_free(&device->vk.alloc, device);
-	return result;
-}
-
-void radv_DestroyDevice(
-	VkDevice                                    _device,
-	const VkAllocationCallbacks*                pAllocator)
-{
-	RADV_FROM_HANDLE(radv_device, device, _device);
-
-	if (!device)
-		return;
-
-	if (device->trace_bo)
-		device->ws->buffer_destroy(device->trace_bo);
-
-	if (device->gfx_init)
-		device->ws->buffer_destroy(device->gfx_init);
-
-	radv_device_finish_border_color(device);
-
-	for (unsigned i = 0; i < RADV_MAX_QUEUE_FAMILIES; i++) {
-		for (unsigned q = 0; q < device->queue_count[i]; q++)
-			radv_queue_finish(&device->queues[i][q]);
-		if (device->queue_count[i])
-			vk_free(&device->vk.alloc, device->queues[i]);
-		if (device->empty_cs[i])
-			device->ws->cs_destroy(device->empty_cs[i]);
-	}
-	radv_device_finish_meta(device);
-
-	VkPipelineCache pc = radv_pipeline_cache_to_handle(device->mem_cache);
-	radv_DestroyPipelineCache(radv_device_to_handle(device), pc, NULL);
-
-	radv_trap_handler_finish(device);
-
-	radv_destroy_shader_slabs(device);
-
-	pthread_cond_destroy(&device->timeline_cond);
-	radv_bo_list_finish(&device->bo_list);
-
-	free(device->thread_trace_trigger_file);
-	radv_thread_trace_finish(device);
-
-	vk_free(&device->vk.alloc, device);
-}
-
-VkResult radv_EnumerateInstanceLayerProperties(
-	uint32_t*                                   pPropertyCount,
-	VkLayerProperties*                          pProperties)
-{
-	if (pProperties == NULL) {
-		*pPropertyCount = 0;
-		return VK_SUCCESS;
-	}
-
-	/* None supported at this time */
-	return vk_error(NULL, VK_ERROR_LAYER_NOT_PRESENT);
-}
-
-VkResult radv_EnumerateDeviceLayerProperties(
-	VkPhysicalDevice                            physicalDevice,
-	uint32_t*                                   pPropertyCount,
-	VkLayerProperties*                          pProperties)
-{
-	if (pProperties == NULL) {
-		*pPropertyCount = 0;
-		return VK_SUCCESS;
-	}
-
-	/* None supported at this time */
-	return vk_error(NULL, VK_ERROR_LAYER_NOT_PRESENT);
-}
-
-void radv_GetDeviceQueue2(
-	VkDevice                                    _device,
-	const VkDeviceQueueInfo2*                   pQueueInfo,
-	VkQueue*                                    pQueue)
-{
-	RADV_FROM_HANDLE(radv_device, device, _device);
-	struct radv_queue *queue;
-
-	queue = &device->queues[pQueueInfo->queueFamilyIndex][pQueueInfo->queueIndex];
-	if (pQueueInfo->flags != queue->flags) {
-		/* From the Vulkan 1.1.70 spec:
-		 *
-		 * "The queue returned by vkGetDeviceQueue2 must have the same
-		 * flags value from this structure as that used at device
-		 * creation time in a VkDeviceQueueCreateInfo instance. If no
-		 * matching flags were specified at device creation time then
-		 * pQueue will return VK_NULL_HANDLE."
-		 */
-		*pQueue = VK_NULL_HANDLE;
-		return;
-	}
-
-	*pQueue = radv_queue_to_handle(queue);
-}
-
-void radv_GetDeviceQueue(
-	VkDevice                                    _device,
-	uint32_t                                    queueFamilyIndex,
-	uint32_t                                    queueIndex,
-	VkQueue*                                    pQueue)
-{
-	const VkDeviceQueueInfo2 info = (VkDeviceQueueInfo2) {
-		.sType = VK_STRUCTURE_TYPE_DEVICE_QUEUE_INFO_2,
-		.queueFamilyIndex = queueFamilyIndex,
-		.queueIndex = queueIndex
-	};
-
-	radv_GetDeviceQueue2(_device, &info, pQueue);
-}
-
-static void
-fill_geom_tess_rings(struct radv_queue *queue,
-		     uint32_t *map,
-		     bool add_sample_positions,
-		     uint32_t esgs_ring_size,
-		     struct radeon_winsys_bo *esgs_ring_bo,
-		     uint32_t gsvs_ring_size,
-		     struct radeon_winsys_bo *gsvs_ring_bo,
-		     uint32_t tess_factor_ring_size,
-		     uint32_t tess_offchip_ring_offset,
-		     uint32_t tess_offchip_ring_size,
-		     struct radeon_winsys_bo *tess_rings_bo)
-{
-	uint32_t *desc = &map[4];
-
-	if (esgs_ring_bo) {
-		uint64_t esgs_va = radv_buffer_get_va(esgs_ring_bo);
-
-		/* stride 0, num records - size, add tid, swizzle, elsize4,
-		   index stride 64 */
-		desc[0] = esgs_va;
-		desc[1] = S_008F04_BASE_ADDRESS_HI(esgs_va >> 32) |
-			  S_008F04_SWIZZLE_ENABLE(true);
-		desc[2] = esgs_ring_size;
-		desc[3] = S_008F0C_DST_SEL_X(V_008F0C_SQ_SEL_X) |
-			  S_008F0C_DST_SEL_Y(V_008F0C_SQ_SEL_Y) |
-			  S_008F0C_DST_SEL_Z(V_008F0C_SQ_SEL_Z) |
-			  S_008F0C_DST_SEL_W(V_008F0C_SQ_SEL_W) |
-			  S_008F0C_INDEX_STRIDE(3) |
-			  S_008F0C_ADD_TID_ENABLE(1);
-
-		if (queue->device->physical_device->rad_info.chip_class >= GFX10) {
-			desc[3] |= S_008F0C_FORMAT(V_008F0C_IMG_FORMAT_32_FLOAT) |
-				   S_008F0C_OOB_SELECT(V_008F0C_OOB_SELECT_DISABLED) |
-				   S_008F0C_RESOURCE_LEVEL(1);
-		} else {
-			desc[3] |= S_008F0C_NUM_FORMAT(V_008F0C_BUF_NUM_FORMAT_FLOAT) |
-				   S_008F0C_DATA_FORMAT(V_008F0C_BUF_DATA_FORMAT_32) |
-				   S_008F0C_ELEMENT_SIZE(1);
-		}
-
-		/* GS entry for ES->GS ring */
-		/* stride 0, num records - size, elsize0,
-		   index stride 0 */
-		desc[4] = esgs_va;
-		desc[5] = S_008F04_BASE_ADDRESS_HI(esgs_va >> 32);
-		desc[6] = esgs_ring_size;
-		desc[7] = S_008F0C_DST_SEL_X(V_008F0C_SQ_SEL_X) |
-			  S_008F0C_DST_SEL_Y(V_008F0C_SQ_SEL_Y) |
-			  S_008F0C_DST_SEL_Z(V_008F0C_SQ_SEL_Z) |
-			  S_008F0C_DST_SEL_W(V_008F0C_SQ_SEL_W);
-
-		if (queue->device->physical_device->rad_info.chip_class >= GFX10) {
-			desc[7] |= S_008F0C_FORMAT(V_008F0C_IMG_FORMAT_32_FLOAT) |
-				   S_008F0C_OOB_SELECT(V_008F0C_OOB_SELECT_DISABLED) |
-				   S_008F0C_RESOURCE_LEVEL(1);
-		} else {
-			desc[7] |= S_008F0C_NUM_FORMAT(V_008F0C_BUF_NUM_FORMAT_FLOAT) |
-				   S_008F0C_DATA_FORMAT(V_008F0C_BUF_DATA_FORMAT_32);
-		}
-	}
-
-	desc += 8;
-
-	if (gsvs_ring_bo) {
-		uint64_t gsvs_va = radv_buffer_get_va(gsvs_ring_bo);
-
-		/* VS entry for GS->VS ring */
-		/* stride 0, num records - size, elsize0,
-		   index stride 0 */
-		desc[0] = gsvs_va;
-		desc[1] = S_008F04_BASE_ADDRESS_HI(gsvs_va >> 32);
-		desc[2] = gsvs_ring_size;
-		desc[3] = S_008F0C_DST_SEL_X(V_008F0C_SQ_SEL_X) |
-			  S_008F0C_DST_SEL_Y(V_008F0C_SQ_SEL_Y) |
-			  S_008F0C_DST_SEL_Z(V_008F0C_SQ_SEL_Z) |
-			  S_008F0C_DST_SEL_W(V_008F0C_SQ_SEL_W);
-
-		if (queue->device->physical_device->rad_info.chip_class >= GFX10) {
-			desc[3] |= S_008F0C_FORMAT(V_008F0C_IMG_FORMAT_32_FLOAT) |
-				   S_008F0C_OOB_SELECT(V_008F0C_OOB_SELECT_DISABLED) |
-				   S_008F0C_RESOURCE_LEVEL(1);
-		} else {
-			desc[3] |= S_008F0C_NUM_FORMAT(V_008F0C_BUF_NUM_FORMAT_FLOAT) |
-				   S_008F0C_DATA_FORMAT(V_008F0C_BUF_DATA_FORMAT_32);
-		}
-
-		/* stride gsvs_itemsize, num records 64
-		   elsize 4, index stride 16 */
-		/* shader will patch stride and desc[2] */
-		desc[4] = gsvs_va;
-		desc[5] = S_008F04_BASE_ADDRESS_HI(gsvs_va >> 32) |
-			  S_008F04_SWIZZLE_ENABLE(1);
-		desc[6] = 0;
-		desc[7] = S_008F0C_DST_SEL_X(V_008F0C_SQ_SEL_X) |
-			  S_008F0C_DST_SEL_Y(V_008F0C_SQ_SEL_Y) |
-			  S_008F0C_DST_SEL_Z(V_008F0C_SQ_SEL_Z) |
-			  S_008F0C_DST_SEL_W(V_008F0C_SQ_SEL_W) |
-			  S_008F0C_INDEX_STRIDE(1) |
-			  S_008F0C_ADD_TID_ENABLE(true);
-
-		if (queue->device->physical_device->rad_info.chip_class >= GFX10) {
-			desc[7] |= S_008F0C_FORMAT(V_008F0C_IMG_FORMAT_32_FLOAT) |
-				   S_008F0C_OOB_SELECT(V_008F0C_OOB_SELECT_DISABLED) |
-				   S_008F0C_RESOURCE_LEVEL(1);
-		} else {
-			desc[7] |= S_008F0C_NUM_FORMAT(V_008F0C_BUF_NUM_FORMAT_FLOAT) |
-				   S_008F0C_DATA_FORMAT(V_008F0C_BUF_DATA_FORMAT_32) |
-				   S_008F0C_ELEMENT_SIZE(1);
-		}
-
-	}
-
-	desc += 8;
-
-	if (tess_rings_bo) {
-		uint64_t tess_va = radv_buffer_get_va(tess_rings_bo);
-		uint64_t tess_offchip_va = tess_va + tess_offchip_ring_offset;
-
-		desc[0] = tess_va;
-		desc[1] = S_008F04_BASE_ADDRESS_HI(tess_va >> 32);
-		desc[2] = tess_factor_ring_size;
-		desc[3] = S_008F0C_DST_SEL_X(V_008F0C_SQ_SEL_X) |
-			  S_008F0C_DST_SEL_Y(V_008F0C_SQ_SEL_Y) |
-			  S_008F0C_DST_SEL_Z(V_008F0C_SQ_SEL_Z) |
-			  S_008F0C_DST_SEL_W(V_008F0C_SQ_SEL_W);
-
-		if (queue->device->physical_device->rad_info.chip_class >= GFX10) {
-			desc[3] |= S_008F0C_FORMAT(V_008F0C_IMG_FORMAT_32_FLOAT) |
-				   S_008F0C_OOB_SELECT(V_008F0C_OOB_SELECT_RAW) |
-				   S_008F0C_RESOURCE_LEVEL(1);
-		} else {
-			desc[3] |= S_008F0C_NUM_FORMAT(V_008F0C_BUF_NUM_FORMAT_FLOAT) |
-				   S_008F0C_DATA_FORMAT(V_008F0C_BUF_DATA_FORMAT_32);
-		}
-
-		desc[4] = tess_offchip_va;
-		desc[5] = S_008F04_BASE_ADDRESS_HI(tess_offchip_va >> 32);
-		desc[6] = tess_offchip_ring_size;
-		desc[7] = S_008F0C_DST_SEL_X(V_008F0C_SQ_SEL_X) |
-			  S_008F0C_DST_SEL_Y(V_008F0C_SQ_SEL_Y) |
-			  S_008F0C_DST_SEL_Z(V_008F0C_SQ_SEL_Z) |
-			  S_008F0C_DST_SEL_W(V_008F0C_SQ_SEL_W);
-
-		if (queue->device->physical_device->rad_info.chip_class >= GFX10) {
-			desc[7] |= S_008F0C_FORMAT(V_008F0C_IMG_FORMAT_32_FLOAT) |
-				   S_008F0C_OOB_SELECT(V_008F0C_OOB_SELECT_RAW) |
-				   S_008F0C_RESOURCE_LEVEL(1);
-		} else {
-			desc[7] |= S_008F0C_NUM_FORMAT(V_008F0C_BUF_NUM_FORMAT_FLOAT) |
-				   S_008F0C_DATA_FORMAT(V_008F0C_BUF_DATA_FORMAT_32);
-		}
-	}
-
-	desc += 8;
-
-	if (add_sample_positions) {
-		/* add sample positions after all rings */
-		memcpy(desc, queue->device->sample_locations_1x, 8);
-		desc += 2;
-		memcpy(desc, queue->device->sample_locations_2x, 16);
-		desc += 4;
-		memcpy(desc, queue->device->sample_locations_4x, 32);
-		desc += 8;
-		memcpy(desc, queue->device->sample_locations_8x, 64);
-	}
-}
-
-static unsigned
-radv_get_hs_offchip_param(struct radv_device *device, uint32_t *max_offchip_buffers_p)
-{
-	bool double_offchip_buffers = device->physical_device->rad_info.chip_class >= GFX7 &&
-		device->physical_device->rad_info.family != CHIP_CARRIZO &&
-		device->physical_device->rad_info.family != CHIP_STONEY;
-	unsigned max_offchip_buffers_per_se = double_offchip_buffers ? 128 : 64;
-	unsigned max_offchip_buffers;
-	unsigned offchip_granularity;
-	unsigned hs_offchip_param;
-
-	/*
-	 * Per RadeonSI:
-	 * This must be one less than the maximum number due to a hw limitation.
-         * Various hardware bugs need thGFX7
-	 *
-	 * Per AMDVLK:
-	 * Vega10 should limit max_offchip_buffers to 508 (4 * 127).
-	 * Gfx7 should limit max_offchip_buffers to 508
-	 * Gfx6 should limit max_offchip_buffers to 126 (2 * 63)
-	 *
-	 * Follow AMDVLK here.
-	 */
-	if (device->physical_device->rad_info.chip_class >= GFX10) {
-		max_offchip_buffers_per_se = 256;
-	} else if (device->physical_device->rad_info.family == CHIP_VEGA10 ||
-		   device->physical_device->rad_info.chip_class == GFX7 ||
-		   device->physical_device->rad_info.chip_class == GFX6)
-		--max_offchip_buffers_per_se;
-
-	max_offchip_buffers = max_offchip_buffers_per_se *
-		device->physical_device->rad_info.max_se;
-
-	/* Hawaii has a bug with offchip buffers > 256 that can be worked
-	 * around by setting 4K granularity.
-	 */
-	if (device->tess_offchip_block_dw_size == 4096) {
-		assert(device->physical_device->rad_info.family == CHIP_HAWAII);
-		offchip_granularity = V_03093C_X_4K_DWORDS;
-	} else {
-		assert(device->tess_offchip_block_dw_size == 8192);
-		offchip_granularity = V_03093C_X_8K_DWORDS;
-	}
-
-	switch (device->physical_device->rad_info.chip_class) {
-	case GFX6:
-		max_offchip_buffers = MIN2(max_offchip_buffers, 126);
-		break;
-	case GFX7:
-	case GFX8:
-	case GFX9:
-		max_offchip_buffers = MIN2(max_offchip_buffers, 508);
-		break;
-	case GFX10:
-		break;
-	default:
-		break;
-	}
-
-	*max_offchip_buffers_p = max_offchip_buffers;
-	if (device->physical_device->rad_info.chip_class >= GFX10_3) {
-		hs_offchip_param = S_03093C_OFFCHIP_BUFFERING_GFX103(max_offchip_buffers - 1) |
-				   S_03093C_OFFCHIP_GRANULARITY_GFX103(offchip_granularity);
-	} else if (device->physical_device->rad_info.chip_class >= GFX7) {
-		if (device->physical_device->rad_info.chip_class >= GFX8)
-			--max_offchip_buffers;
-		hs_offchip_param =
-			S_03093C_OFFCHIP_BUFFERING_GFX7(max_offchip_buffers) |
-			S_03093C_OFFCHIP_GRANULARITY_GFX7(offchip_granularity);
-	} else {
-		hs_offchip_param =
-			S_0089B0_OFFCHIP_BUFFERING(max_offchip_buffers);
-	}
-	return hs_offchip_param;
-}
-
-static void
-radv_emit_gs_ring_sizes(struct radv_queue *queue, struct radeon_cmdbuf *cs,
-			struct radeon_winsys_bo *esgs_ring_bo,
-			uint32_t esgs_ring_size,
-			struct radeon_winsys_bo *gsvs_ring_bo,
-			uint32_t gsvs_ring_size)
-{
-	if (!esgs_ring_bo && !gsvs_ring_bo)
-		return;
-
-	if (esgs_ring_bo)
-		radv_cs_add_buffer(queue->device->ws, cs, esgs_ring_bo);
-
-	if (gsvs_ring_bo)
-		radv_cs_add_buffer(queue->device->ws, cs, gsvs_ring_bo);
-
-	if (queue->device->physical_device->rad_info.chip_class >= GFX7) {
-		radeon_set_uconfig_reg_seq(cs, R_030900_VGT_ESGS_RING_SIZE, 2);
-		radeon_emit(cs, esgs_ring_size >> 8);
-		radeon_emit(cs, gsvs_ring_size >> 8);
-	} else {
-		radeon_set_config_reg_seq(cs, R_0088C8_VGT_ESGS_RING_SIZE, 2);
-		radeon_emit(cs, esgs_ring_size >> 8);
-		radeon_emit(cs, gsvs_ring_size >> 8);
-	}
-}
-
-static void
-radv_emit_tess_factor_ring(struct radv_queue *queue, struct radeon_cmdbuf *cs,
-			   unsigned hs_offchip_param, unsigned tf_ring_size,
-			   struct radeon_winsys_bo *tess_rings_bo)
-{
-	uint64_t tf_va;
-
-	if (!tess_rings_bo)
-		return;
-
-	tf_va = radv_buffer_get_va(tess_rings_bo);
-
-	radv_cs_add_buffer(queue->device->ws, cs, tess_rings_bo);
-
-	if (queue->device->physical_device->rad_info.chip_class >= GFX7) {
-		radeon_set_uconfig_reg(cs, R_030938_VGT_TF_RING_SIZE,
-				       S_030938_SIZE(tf_ring_size / 4));
-		radeon_set_uconfig_reg(cs, R_030940_VGT_TF_MEMORY_BASE,
-				       tf_va >> 8);
-
-		if (queue->device->physical_device->rad_info.chip_class >= GFX10) {
-			radeon_set_uconfig_reg(cs, R_030984_VGT_TF_MEMORY_BASE_HI_UMD,
-					       S_030984_BASE_HI(tf_va >> 40));
-		} else if (queue->device->physical_device->rad_info.chip_class == GFX9) {
-			radeon_set_uconfig_reg(cs, R_030944_VGT_TF_MEMORY_BASE_HI,
-					       S_030944_BASE_HI(tf_va >> 40));
-		}
-		radeon_set_uconfig_reg(cs, R_03093C_VGT_HS_OFFCHIP_PARAM,
-				       hs_offchip_param);
-	} else {
-		radeon_set_config_reg(cs, R_008988_VGT_TF_RING_SIZE,
-				      S_008988_SIZE(tf_ring_size / 4));
-		radeon_set_config_reg(cs, R_0089B8_VGT_TF_MEMORY_BASE,
-				      tf_va >> 8);
-		radeon_set_config_reg(cs, R_0089B0_VGT_HS_OFFCHIP_PARAM,
-				     hs_offchip_param);
-	}
-}
-
-static void
-radv_emit_graphics_scratch(struct radv_queue *queue, struct radeon_cmdbuf *cs,
-                           uint32_t size_per_wave, uint32_t waves,
-                           struct radeon_winsys_bo *scratch_bo)
-{
-	if (queue->queue_family_index != RADV_QUEUE_GENERAL)
-		return;
-
-	if (!scratch_bo)
-		return;
-
-	radv_cs_add_buffer(queue->device->ws, cs, scratch_bo);
-
-	radeon_set_context_reg(cs, R_0286E8_SPI_TMPRING_SIZE,
-	                       S_0286E8_WAVES(waves) |
-	                       S_0286E8_WAVESIZE(round_up_u32(size_per_wave, 1024)));
-}
-
-static void
-radv_emit_compute_scratch(struct radv_queue *queue, struct radeon_cmdbuf *cs,
-                          uint32_t size_per_wave, uint32_t waves,
-                          struct radeon_winsys_bo *compute_scratch_bo)
-{
-	uint64_t scratch_va;
-
-	if (!compute_scratch_bo)
-		return;
-
-	scratch_va = radv_buffer_get_va(compute_scratch_bo);
-
-	radv_cs_add_buffer(queue->device->ws, cs, compute_scratch_bo);
-
-	radeon_set_sh_reg_seq(cs, R_00B900_COMPUTE_USER_DATA_0, 2);
-	radeon_emit(cs, scratch_va);
-	radeon_emit(cs, S_008F04_BASE_ADDRESS_HI(scratch_va >> 32) |
-			S_008F04_SWIZZLE_ENABLE(1));
-
-	radeon_set_sh_reg(cs, R_00B860_COMPUTE_TMPRING_SIZE,
-	                 S_00B860_WAVES(waves) |
-	                 S_00B860_WAVESIZE(round_up_u32(size_per_wave, 1024)));
-}
-
-static void
-radv_emit_global_shader_pointers(struct radv_queue *queue,
-				 struct radeon_cmdbuf *cs,
-				 struct radeon_winsys_bo *descriptor_bo)
-{
-	uint64_t va;
-
-	if (!descriptor_bo)
-		return;
-
-	va = radv_buffer_get_va(descriptor_bo);
-
-	radv_cs_add_buffer(queue->device->ws, cs, descriptor_bo);
-
-	if (queue->device->physical_device->rad_info.chip_class >= GFX10) {
-		uint32_t regs[] = {R_00B030_SPI_SHADER_USER_DATA_PS_0,
-				   R_00B130_SPI_SHADER_USER_DATA_VS_0,
-				   R_00B208_SPI_SHADER_USER_DATA_ADDR_LO_GS,
-				   R_00B408_SPI_SHADER_USER_DATA_ADDR_LO_HS};
-
-		for (int i = 0; i < ARRAY_SIZE(regs); ++i) {
-			radv_emit_shader_pointer(queue->device, cs, regs[i],
-						 va, true);
-		}
-	} else if (queue->device->physical_device->rad_info.chip_class == GFX9) {
-		uint32_t regs[] = {R_00B030_SPI_SHADER_USER_DATA_PS_0,
-				   R_00B130_SPI_SHADER_USER_DATA_VS_0,
-				   R_00B208_SPI_SHADER_USER_DATA_ADDR_LO_GS,
-				   R_00B408_SPI_SHADER_USER_DATA_ADDR_LO_HS};
-
-		for (int i = 0; i < ARRAY_SIZE(regs); ++i) {
-			radv_emit_shader_pointer(queue->device, cs, regs[i],
-						 va, true);
-		}
-	} else {
-		uint32_t regs[] = {R_00B030_SPI_SHADER_USER_DATA_PS_0,
-				   R_00B130_SPI_SHADER_USER_DATA_VS_0,
-				   R_00B230_SPI_SHADER_USER_DATA_GS_0,
-				   R_00B330_SPI_SHADER_USER_DATA_ES_0,
-				   R_00B430_SPI_SHADER_USER_DATA_HS_0,
-				   R_00B530_SPI_SHADER_USER_DATA_LS_0};
-
-		for (int i = 0; i < ARRAY_SIZE(regs); ++i) {
-			radv_emit_shader_pointer(queue->device, cs, regs[i],
-						 va, true);
-		}
-	}
-}
-
-static void
-radv_emit_trap_handler(struct radv_queue *queue,
-		       struct radeon_cmdbuf *cs,
-		       struct radeon_winsys_bo *tma_bo)
-{
-	struct radv_device *device = queue->device;
-	struct radeon_winsys_bo *tba_bo;
-	uint64_t tba_va, tma_va;
-
-	if (!device->trap_handler_shader || !tma_bo)
-		return;
-
-	tba_bo = device->trap_handler_shader->bo;
-
-	tba_va = radv_buffer_get_va(tba_bo) + device->trap_handler_shader->bo_offset;
-	tma_va = radv_buffer_get_va(tma_bo);
-
-	radv_cs_add_buffer(queue->device->ws, cs, tba_bo);
-	radv_cs_add_buffer(queue->device->ws, cs, tma_bo);
-
-	if (queue->queue_family_index == RADV_QUEUE_GENERAL) {
-		uint32_t regs[] = {R_00B000_SPI_SHADER_TBA_LO_PS,
-				   R_00B100_SPI_SHADER_TBA_LO_VS,
-				   R_00B200_SPI_SHADER_TBA_LO_GS,
-				   R_00B300_SPI_SHADER_TBA_LO_ES,
-				   R_00B400_SPI_SHADER_TBA_LO_HS,
-				   R_00B500_SPI_SHADER_TBA_LO_LS};
-
-		for (int i = 0; i < ARRAY_SIZE(regs); ++i) {
-			radeon_set_sh_reg_seq(cs, regs[i], 4);
-			radeon_emit(cs, tba_va >> 8);
-			radeon_emit(cs, tba_va >> 40);
-			radeon_emit(cs, tma_va >> 8);
-			radeon_emit(cs, tma_va >> 40);
-		}
-	} else {
-		radeon_set_sh_reg_seq(cs, R_00B838_COMPUTE_TBA_LO, 4);
-		radeon_emit(cs, tba_va >> 8);
-		radeon_emit(cs, tba_va >> 40);
-		radeon_emit(cs, tma_va >> 8);
-		radeon_emit(cs, tma_va >> 40);
-	}
-}
-
-static void
-radv_init_graphics_state(struct radeon_cmdbuf *cs, struct radv_queue *queue)
-{
-	struct radv_device *device = queue->device;
-
-	if (device->gfx_init) {
-		uint64_t va = radv_buffer_get_va(device->gfx_init);
-
-		radeon_emit(cs, PKT3(PKT3_INDIRECT_BUFFER_CIK, 2, 0));
-		radeon_emit(cs, va);
-		radeon_emit(cs, va >> 32);
-		radeon_emit(cs, device->gfx_init_size_dw & 0xffff);
-
-		radv_cs_add_buffer(device->ws, cs, device->gfx_init);
-	} else {
-		si_emit_graphics(device, cs);
-	}
-}
-
-static void
-radv_init_compute_state(struct radeon_cmdbuf *cs, struct radv_queue *queue)
-{
-	si_emit_compute(queue->device, cs);
-}
-
-static VkResult
-radv_get_preamble_cs(struct radv_queue *queue,
-		     uint32_t scratch_size_per_wave,
-		     uint32_t scratch_waves,
-		     uint32_t compute_scratch_size_per_wave,
-		     uint32_t compute_scratch_waves,
-		     uint32_t esgs_ring_size,
-		     uint32_t gsvs_ring_size,
-		     bool needs_tess_rings,
-		     bool needs_gds,
-		     bool needs_gds_oa,
-		     bool needs_sample_positions,
-		     struct radeon_cmdbuf **initial_full_flush_preamble_cs,
-                     struct radeon_cmdbuf **initial_preamble_cs,
-                     struct radeon_cmdbuf **continue_preamble_cs)
-{
-	struct radeon_winsys_bo *scratch_bo = NULL;
-	struct radeon_winsys_bo *descriptor_bo = NULL;
-	struct radeon_winsys_bo *compute_scratch_bo = NULL;
-	struct radeon_winsys_bo *esgs_ring_bo = NULL;
-	struct radeon_winsys_bo *gsvs_ring_bo = NULL;
-	struct radeon_winsys_bo *tess_rings_bo = NULL;
-	struct radeon_winsys_bo *gds_bo = NULL;
-	struct radeon_winsys_bo *gds_oa_bo = NULL;
-	struct radeon_cmdbuf *dest_cs[3] = {0};
-	bool add_tess_rings = false, add_gds = false, add_gds_oa = false, add_sample_positions = false;
-	unsigned tess_factor_ring_size = 0, tess_offchip_ring_size = 0;
-	unsigned max_offchip_buffers;
-	unsigned hs_offchip_param = 0;
-	unsigned tess_offchip_ring_offset;
-	uint32_t ring_bo_flags = RADEON_FLAG_NO_CPU_ACCESS | RADEON_FLAG_NO_INTERPROCESS_SHARING;
-	if (!queue->has_tess_rings) {
-		if (needs_tess_rings)
-			add_tess_rings = true;
-	}
-	if (!queue->has_gds) {
-		if (needs_gds)
-			add_gds = true;
-	}
-	if (!queue->has_gds_oa) {
-		if (needs_gds_oa)
-			add_gds_oa = true;
-	}
-	if (!queue->has_sample_positions) {
-		if (needs_sample_positions)
-			add_sample_positions = true;
-	}
-	tess_factor_ring_size = 32768 * queue->device->physical_device->rad_info.max_se;
-	hs_offchip_param = radv_get_hs_offchip_param(queue->device,
-						     &max_offchip_buffers);
-	tess_offchip_ring_offset = align(tess_factor_ring_size, 64 * 1024);
-	tess_offchip_ring_size = max_offchip_buffers *
-		queue->device->tess_offchip_block_dw_size * 4;
-
-	scratch_size_per_wave = MAX2(scratch_size_per_wave, queue->scratch_size_per_wave);
-	if (scratch_size_per_wave)
-		scratch_waves = MIN2(scratch_waves, UINT32_MAX / scratch_size_per_wave);
-	else
-		scratch_waves = 0;
-
-	compute_scratch_size_per_wave = MAX2(compute_scratch_size_per_wave, queue->compute_scratch_size_per_wave);
-	if (compute_scratch_size_per_wave)
-		compute_scratch_waves = MIN2(compute_scratch_waves, UINT32_MAX / compute_scratch_size_per_wave);
-	else
-		compute_scratch_waves = 0;
-
-	if (scratch_size_per_wave <= queue->scratch_size_per_wave &&
-	    scratch_waves <= queue->scratch_waves &&
-	    compute_scratch_size_per_wave <= queue->compute_scratch_size_per_wave &&
-	    compute_scratch_waves <= queue->compute_scratch_waves &&
-	    esgs_ring_size <= queue->esgs_ring_size &&
-	    gsvs_ring_size <= queue->gsvs_ring_size &&
-	    !add_tess_rings && !add_gds && !add_gds_oa && !add_sample_positions &&
-	    queue->initial_preamble_cs) {
-		*initial_full_flush_preamble_cs = queue->initial_full_flush_preamble_cs;
-		*initial_preamble_cs = queue->initial_preamble_cs;
-		*continue_preamble_cs = queue->continue_preamble_cs;
-		if (!scratch_size_per_wave && !compute_scratch_size_per_wave &&
-		    !esgs_ring_size && !gsvs_ring_size && !needs_tess_rings &&
-		    !needs_gds && !needs_gds_oa && !needs_sample_positions)
-			*continue_preamble_cs = NULL;
-		return VK_SUCCESS;
-	}
-
-	uint32_t scratch_size = scratch_size_per_wave * scratch_waves;
-	uint32_t queue_scratch_size = queue->scratch_size_per_wave * queue->scratch_waves;
-	if (scratch_size > queue_scratch_size) {
-		scratch_bo = queue->device->ws->buffer_create(queue->device->ws,
-		                                              scratch_size,
-		                                              4096,
-		                                              RADEON_DOMAIN_VRAM,
-		                                              ring_bo_flags,
-		                                              RADV_BO_PRIORITY_SCRATCH);
-		if (!scratch_bo)
-			goto fail;
-	} else
-		scratch_bo = queue->scratch_bo;
-
-	uint32_t compute_scratch_size = compute_scratch_size_per_wave * compute_scratch_waves;
-	uint32_t compute_queue_scratch_size = queue->compute_scratch_size_per_wave * queue->compute_scratch_waves;
-	if (compute_scratch_size > compute_queue_scratch_size) {
-		compute_scratch_bo = queue->device->ws->buffer_create(queue->device->ws,
-		                                                      compute_scratch_size,
-		                                                      4096,
-		                                                      RADEON_DOMAIN_VRAM,
-		                                                      ring_bo_flags,
-		                                                      RADV_BO_PRIORITY_SCRATCH);
-		if (!compute_scratch_bo)
-			goto fail;
-
-	} else
-		compute_scratch_bo = queue->compute_scratch_bo;
-
-	if (esgs_ring_size > queue->esgs_ring_size) {
-		esgs_ring_bo = queue->device->ws->buffer_create(queue->device->ws,
-								esgs_ring_size,
-								4096,
-								RADEON_DOMAIN_VRAM,
-								ring_bo_flags,
-								RADV_BO_PRIORITY_SCRATCH);
-		if (!esgs_ring_bo)
-			goto fail;
-	} else {
-		esgs_ring_bo = queue->esgs_ring_bo;
-		esgs_ring_size = queue->esgs_ring_size;
-	}
-
-	if (gsvs_ring_size > queue->gsvs_ring_size) {
-		gsvs_ring_bo = queue->device->ws->buffer_create(queue->device->ws,
-								gsvs_ring_size,
-								4096,
-								RADEON_DOMAIN_VRAM,
-								ring_bo_flags,
-								RADV_BO_PRIORITY_SCRATCH);
-		if (!gsvs_ring_bo)
-			goto fail;
-	} else {
-		gsvs_ring_bo = queue->gsvs_ring_bo;
-		gsvs_ring_size = queue->gsvs_ring_size;
-	}
-
-	if (add_tess_rings) {
-		tess_rings_bo = queue->device->ws->buffer_create(queue->device->ws,
-								 tess_offchip_ring_offset + tess_offchip_ring_size,
-								 256,
-								 RADEON_DOMAIN_VRAM,
-								 ring_bo_flags,
-								 RADV_BO_PRIORITY_SCRATCH);
-		if (!tess_rings_bo)
-			goto fail;
-	} else {
-		tess_rings_bo = queue->tess_rings_bo;
-	}
-
-	if (add_gds) {
-		assert(queue->device->physical_device->rad_info.chip_class >= GFX10);
-
-		/* 4 streamout GDS counters.
-		 * We need 256B (64 dw) of GDS, otherwise streamout hangs.
-		 */
-		gds_bo = queue->device->ws->buffer_create(queue->device->ws,
-							  256, 4,
-							  RADEON_DOMAIN_GDS,
-							  ring_bo_flags,
-							  RADV_BO_PRIORITY_SCRATCH);
-		if (!gds_bo)
-			goto fail;
-	} else {
-		gds_bo = queue->gds_bo;
-	}
-
-	if (add_gds_oa) {
-		assert(queue->device->physical_device->rad_info.chip_class >= GFX10);
-
-		gds_oa_bo = queue->device->ws->buffer_create(queue->device->ws,
-							     4, 1,
-							     RADEON_DOMAIN_OA,
-							     ring_bo_flags,
-							     RADV_BO_PRIORITY_SCRATCH);
-		if (!gds_oa_bo)
-			goto fail;
-	} else {
-		gds_oa_bo = queue->gds_oa_bo;
-	}
-
-	if (scratch_bo != queue->scratch_bo ||
-	    esgs_ring_bo != queue->esgs_ring_bo ||
-	    gsvs_ring_bo != queue->gsvs_ring_bo ||
-	    tess_rings_bo != queue->tess_rings_bo ||
-	    add_sample_positions) {
-		uint32_t size = 0;
-		if (gsvs_ring_bo || esgs_ring_bo ||
-		    tess_rings_bo || add_sample_positions) {
-			size = 112; /* 2 dword + 2 padding + 4 dword * 6 */
-			if (add_sample_positions)
-				size += 128; /* 64+32+16+8 = 120 bytes */
-		}
-		else if (scratch_bo)
-			size = 8; /* 2 dword */
-
-		descriptor_bo = queue->device->ws->buffer_create(queue->device->ws,
-		                                                 size,
-		                                                 4096,
-		                                                 RADEON_DOMAIN_VRAM,
-		                                                 RADEON_FLAG_CPU_ACCESS |
-								 RADEON_FLAG_NO_INTERPROCESS_SHARING |
-								 RADEON_FLAG_READ_ONLY,
-								 RADV_BO_PRIORITY_DESCRIPTOR);
-		if (!descriptor_bo)
-			goto fail;
-	} else
-		descriptor_bo = queue->descriptor_bo;
-
-	if (descriptor_bo != queue->descriptor_bo) {
-		uint32_t *map = (uint32_t*)queue->device->ws->buffer_map(descriptor_bo);
-		if (!map)
-			goto fail;
-
-		if (scratch_bo) {
-			uint64_t scratch_va = radv_buffer_get_va(scratch_bo);
-			uint32_t rsrc1 = S_008F04_BASE_ADDRESS_HI(scratch_va >> 32) |
-				         S_008F04_SWIZZLE_ENABLE(1);
-			map[0] = scratch_va;
-			map[1] = rsrc1;
-		}
-
-		if (esgs_ring_bo || gsvs_ring_bo || tess_rings_bo || add_sample_positions)
-			fill_geom_tess_rings(queue, map, add_sample_positions,
-					     esgs_ring_size, esgs_ring_bo,
-					     gsvs_ring_size, gsvs_ring_bo,
-					     tess_factor_ring_size,
-					     tess_offchip_ring_offset,
-					     tess_offchip_ring_size,
-					     tess_rings_bo);
-
-		queue->device->ws->buffer_unmap(descriptor_bo);
-	}
-
-	for(int i = 0; i < 3; ++i) {
-		enum rgp_flush_bits sqtt_flush_bits = 0;
-		struct radeon_cmdbuf *cs = NULL;
-		cs = queue->device->ws->cs_create(queue->device->ws,
-						  queue->queue_family_index ? RING_COMPUTE : RING_GFX);
-		if (!cs)
-			goto fail;
-
-		dest_cs[i] = cs;
-
-		if (scratch_bo)
-			radv_cs_add_buffer(queue->device->ws, cs, scratch_bo);
-
-		/* Emit initial configuration. */
-		switch (queue->queue_family_index) {
-		case RADV_QUEUE_GENERAL:
-			radv_init_graphics_state(cs, queue);
-			break;
-		case RADV_QUEUE_COMPUTE:
-			radv_init_compute_state(cs, queue);
-			break;
-		case RADV_QUEUE_TRANSFER:
-			break;
-		}
-
-		if (esgs_ring_bo || gsvs_ring_bo || tess_rings_bo)  {
-			radeon_emit(cs, PKT3(PKT3_EVENT_WRITE, 0, 0));
-			radeon_emit(cs, EVENT_TYPE(V_028A90_VS_PARTIAL_FLUSH) | EVENT_INDEX(4));
-
-			radeon_emit(cs, PKT3(PKT3_EVENT_WRITE, 0, 0));
-			radeon_emit(cs, EVENT_TYPE(V_028A90_VGT_FLUSH) | EVENT_INDEX(0));
-		}
-
-		radv_emit_gs_ring_sizes(queue, cs, esgs_ring_bo, esgs_ring_size,
-					gsvs_ring_bo, gsvs_ring_size);
-		radv_emit_tess_factor_ring(queue, cs, hs_offchip_param,
-					   tess_factor_ring_size, tess_rings_bo);
-		radv_emit_global_shader_pointers(queue, cs, descriptor_bo);
-		radv_emit_compute_scratch(queue, cs, compute_scratch_size_per_wave,
-		                          compute_scratch_waves, compute_scratch_bo);
-		radv_emit_graphics_scratch(queue, cs, scratch_size_per_wave,
-		                           scratch_waves, scratch_bo);
-		radv_emit_trap_handler(queue, cs, queue->device->tma_bo);
-
-		if (gds_bo)
-			radv_cs_add_buffer(queue->device->ws, cs, gds_bo);
-		if (gds_oa_bo)
-			radv_cs_add_buffer(queue->device->ws, cs, gds_oa_bo);
-
-		if (queue->device->trace_bo)
-			radv_cs_add_buffer(queue->device->ws, cs, queue->device->trace_bo);
-
-		if (queue->device->border_color_data.bo)
-			radv_cs_add_buffer(queue->device->ws, cs,
-					   queue->device->border_color_data.bo);
-
-		if (i == 0) {
-			si_cs_emit_cache_flush(cs,
-			                       queue->device->physical_device->rad_info.chip_class,
-					       NULL, 0,
-			                       queue->queue_family_index == RING_COMPUTE &&
-			                         queue->device->physical_device->rad_info.chip_class >= GFX7,
-			                       (queue->queue_family_index == RADV_QUEUE_COMPUTE ? RADV_CMD_FLAG_CS_PARTIAL_FLUSH : (RADV_CMD_FLAG_CS_PARTIAL_FLUSH | RADV_CMD_FLAG_PS_PARTIAL_FLUSH)) |
-			                       RADV_CMD_FLAG_INV_ICACHE |
-			                       RADV_CMD_FLAG_INV_SCACHE |
-			                       RADV_CMD_FLAG_INV_VCACHE |
-			                       RADV_CMD_FLAG_INV_L2 |
-					       RADV_CMD_FLAG_START_PIPELINE_STATS, &sqtt_flush_bits, 0);
-		} else if (i == 1) {
-			si_cs_emit_cache_flush(cs,
-			                       queue->device->physical_device->rad_info.chip_class,
-					       NULL, 0,
-			                       queue->queue_family_index == RING_COMPUTE &&
-			                         queue->device->physical_device->rad_info.chip_class >= GFX7,
-			                       RADV_CMD_FLAG_INV_ICACHE |
-			                       RADV_CMD_FLAG_INV_SCACHE |
-			                       RADV_CMD_FLAG_INV_VCACHE |
-			                       RADV_CMD_FLAG_INV_L2 |
-					       RADV_CMD_FLAG_START_PIPELINE_STATS, &sqtt_flush_bits, 0);
-		}
-
-		if (queue->device->ws->cs_finalize(cs) != VK_SUCCESS)
-			goto fail;
-	}
-
-	if (queue->initial_full_flush_preamble_cs)
-			queue->device->ws->cs_destroy(queue->initial_full_flush_preamble_cs);
-
-	if (queue->initial_preamble_cs)
-			queue->device->ws->cs_destroy(queue->initial_preamble_cs);
-
-	if (queue->continue_preamble_cs)
-			queue->device->ws->cs_destroy(queue->continue_preamble_cs);
-
-	queue->initial_full_flush_preamble_cs = dest_cs[0];
-	queue->initial_preamble_cs = dest_cs[1];
-	queue->continue_preamble_cs = dest_cs[2];
-
-	if (scratch_bo != queue->scratch_bo) {
-		if (queue->scratch_bo)
-			queue->device->ws->buffer_destroy(queue->scratch_bo);
-		queue->scratch_bo = scratch_bo;
-	}
-	queue->scratch_size_per_wave = scratch_size_per_wave;
-	queue->scratch_waves = scratch_waves;
-
-	if (compute_scratch_bo != queue->compute_scratch_bo) {
-		if (queue->compute_scratch_bo)
-			queue->device->ws->buffer_destroy(queue->compute_scratch_bo);
-		queue->compute_scratch_bo = compute_scratch_bo;
-	}
-	queue->compute_scratch_size_per_wave = compute_scratch_size_per_wave;
-	queue->compute_scratch_waves = compute_scratch_waves;
-
-	if (esgs_ring_bo != queue->esgs_ring_bo) {
-		if (queue->esgs_ring_bo)
-			queue->device->ws->buffer_destroy(queue->esgs_ring_bo);
-		queue->esgs_ring_bo = esgs_ring_bo;
-		queue->esgs_ring_size = esgs_ring_size;
-	}
-
-	if (gsvs_ring_bo != queue->gsvs_ring_bo) {
-		if (queue->gsvs_ring_bo)
-			queue->device->ws->buffer_destroy(queue->gsvs_ring_bo);
-		queue->gsvs_ring_bo = gsvs_ring_bo;
-		queue->gsvs_ring_size = gsvs_ring_size;
-	}
-
-	if (tess_rings_bo != queue->tess_rings_bo) {
-		queue->tess_rings_bo = tess_rings_bo;
-		queue->has_tess_rings = true;
-	}
-
-	if (gds_bo != queue->gds_bo) {
-		queue->gds_bo = gds_bo;
-		queue->has_gds = true;
-	}
-
-	if (gds_oa_bo != queue->gds_oa_bo) {
-		queue->gds_oa_bo = gds_oa_bo;
-		queue->has_gds_oa = true;
-	}
-
-	if (descriptor_bo != queue->descriptor_bo) {
-		if (queue->descriptor_bo)
-			queue->device->ws->buffer_destroy(queue->descriptor_bo);
-
-		queue->descriptor_bo = descriptor_bo;
-	}
-
-	if (add_sample_positions)
-		queue->has_sample_positions = true;
-
-	*initial_full_flush_preamble_cs = queue->initial_full_flush_preamble_cs;
-	*initial_preamble_cs = queue->initial_preamble_cs;
-	*continue_preamble_cs = queue->continue_preamble_cs;
-	if (!scratch_size && !compute_scratch_size && !esgs_ring_size && !gsvs_ring_size)
-			*continue_preamble_cs = NULL;
-	return VK_SUCCESS;
-fail:
-	for (int i = 0; i < ARRAY_SIZE(dest_cs); ++i)
-		if (dest_cs[i])
-			queue->device->ws->cs_destroy(dest_cs[i]);
-	if (descriptor_bo && descriptor_bo != queue->descriptor_bo)
-		queue->device->ws->buffer_destroy(descriptor_bo);
-	if (scratch_bo && scratch_bo != queue->scratch_bo)
-		queue->device->ws->buffer_destroy(scratch_bo);
-	if (compute_scratch_bo && compute_scratch_bo != queue->compute_scratch_bo)
-		queue->device->ws->buffer_destroy(compute_scratch_bo);
-	if (esgs_ring_bo && esgs_ring_bo != queue->esgs_ring_bo)
-		queue->device->ws->buffer_destroy(esgs_ring_bo);
-	if (gsvs_ring_bo && gsvs_ring_bo != queue->gsvs_ring_bo)
-		queue->device->ws->buffer_destroy(gsvs_ring_bo);
-	if (tess_rings_bo && tess_rings_bo != queue->tess_rings_bo)
-		queue->device->ws->buffer_destroy(tess_rings_bo);
-	if (gds_bo && gds_bo != queue->gds_bo)
-		queue->device->ws->buffer_destroy(gds_bo);
-	if (gds_oa_bo && gds_oa_bo != queue->gds_oa_bo)
-		queue->device->ws->buffer_destroy(gds_oa_bo);
-
-	return vk_error(queue->device->instance, VK_ERROR_OUT_OF_DEVICE_MEMORY);
-}
-
-static VkResult radv_alloc_sem_counts(struct radv_device *device,
-				      struct radv_winsys_sem_counts *counts,
-				      int num_sems,
-				      struct radv_semaphore_part **sems,
-				      const uint64_t *timeline_values,
-				      VkFence _fence,
-				      bool is_signal)
-{
-	int syncobj_idx = 0, non_reset_idx = 0, sem_idx = 0, timeline_idx = 0;
-
-	if (num_sems == 0 && _fence == VK_NULL_HANDLE)
-		return VK_SUCCESS;
-
-	for (uint32_t i = 0; i < num_sems; i++) {
-		switch(sems[i]->kind) {
-		case RADV_SEMAPHORE_SYNCOBJ:
-			counts->syncobj_count++;
-			counts->syncobj_reset_count++;
-			break;
-		case RADV_SEMAPHORE_WINSYS:
-			counts->sem_count++;
-			break;
-		case RADV_SEMAPHORE_NONE:
-			break;
-		case RADV_SEMAPHORE_TIMELINE:
-			counts->syncobj_count++;
-			break;
-		case RADV_SEMAPHORE_TIMELINE_SYNCOBJ:
-			counts->timeline_syncobj_count++;
-			break;
-		}
-	}
-
-	if (_fence != VK_NULL_HANDLE) {
-		RADV_FROM_HANDLE(radv_fence, fence, _fence);
-
-		struct radv_fence_part *part =
-			fence->temporary.kind != RADV_FENCE_NONE ?
-			&fence->temporary : &fence->permanent;
-		if (part->kind == RADV_FENCE_SYNCOBJ)
-			counts->syncobj_count++;
-	}
-
-	if (counts->syncobj_count || counts->timeline_syncobj_count) {
-		counts->points = (uint64_t *)malloc(
-			sizeof(*counts->syncobj) * counts->syncobj_count +
-			(sizeof(*counts->syncobj) + sizeof(*counts->points)) * counts->timeline_syncobj_count);
-		if (!counts->points)
-			return vk_error(device->instance, VK_ERROR_OUT_OF_HOST_MEMORY);
-		counts->syncobj = (uint32_t*)(counts->points + counts->timeline_syncobj_count);
-	}
-
-	if (counts->sem_count) {
-		counts->sem = (struct radeon_winsys_sem **)malloc(sizeof(struct radeon_winsys_sem *) * counts->sem_count);
-		if (!counts->sem) {
-			free(counts->syncobj);
-			return vk_error(device->instance, VK_ERROR_OUT_OF_HOST_MEMORY);
-		}
-	}
-
-	non_reset_idx = counts->syncobj_reset_count;
-
-	for (uint32_t i = 0; i < num_sems; i++) {
-		switch(sems[i]->kind) {
-		case RADV_SEMAPHORE_NONE:
-			unreachable("Empty semaphore");
-			break;
-		case RADV_SEMAPHORE_SYNCOBJ:
-			counts->syncobj[syncobj_idx++] = sems[i]->syncobj;
-			break;
-		case RADV_SEMAPHORE_WINSYS:
-			counts->sem[sem_idx++] = sems[i]->ws_sem;
-			break;
-		case RADV_SEMAPHORE_TIMELINE: {
-			pthread_mutex_lock(&sems[i]->timeline.mutex);
-			struct radv_timeline_point *point = NULL;
-			if (is_signal) {
-				point = radv_timeline_add_point_locked(device, &sems[i]->timeline, timeline_values[i]);
-			} else {
-				point = radv_timeline_find_point_at_least_locked(device, &sems[i]->timeline, timeline_values[i]);
-			}
-
-			pthread_mutex_unlock(&sems[i]->timeline.mutex);
-
-			if (point) {
-				counts->syncobj[non_reset_idx++] = point->syncobj;
-			} else {
-				/* Explicitly remove the semaphore so we might not find
-				 * a point later post-submit. */
-				sems[i] = NULL;
-			}
-			break;
-		}
-		case RADV_SEMAPHORE_TIMELINE_SYNCOBJ:
-			counts->syncobj[counts->syncobj_count + timeline_idx] = sems[i]->syncobj;
-			counts->points[timeline_idx] = timeline_values[i];
-			++timeline_idx;
-			break;
-		}
-	}
-
-	if (_fence != VK_NULL_HANDLE) {
-		RADV_FROM_HANDLE(radv_fence, fence, _fence);
-
-		struct radv_fence_part *part =
-			fence->temporary.kind != RADV_FENCE_NONE ?
-			&fence->temporary : &fence->permanent;
-		if (part->kind == RADV_FENCE_SYNCOBJ)
-			counts->syncobj[non_reset_idx++] = part->syncobj;
-	}
-
-	assert(MAX2(syncobj_idx, non_reset_idx) <= counts->syncobj_count);
-	counts->syncobj_count = MAX2(syncobj_idx, non_reset_idx);
-
-	return VK_SUCCESS;
-}
-
-static void
-radv_free_sem_info(struct radv_winsys_sem_info *sem_info)
-{
-	free(sem_info->wait.points);
-	free(sem_info->wait.sem);
-	free(sem_info->signal.points);
-	free(sem_info->signal.sem);
-}
-
-
-static void radv_free_temp_syncobjs(struct radv_device *device,
-				    int num_sems,
-				    struct radv_semaphore_part *sems)
-{
-	for (uint32_t i = 0; i < num_sems; i++) {
-		radv_destroy_semaphore_part(device, sems + i);
-	}
-}
-
-static VkResult
-radv_alloc_sem_info(struct radv_device *device,
-		    struct radv_winsys_sem_info *sem_info,
-		    int num_wait_sems,
-		    struct radv_semaphore_part **wait_sems,
-		    const uint64_t *wait_values,
-		    int num_signal_sems,
-		    struct radv_semaphore_part **signal_sems,
-		    const uint64_t *signal_values,
-		    VkFence fence)
-{
-	VkResult ret;
-	memset(sem_info, 0, sizeof(*sem_info));
-
-	ret = radv_alloc_sem_counts(device, &sem_info->wait, num_wait_sems, wait_sems, wait_values, VK_NULL_HANDLE, false);
-	if (ret)
-		return ret;
-	ret = radv_alloc_sem_counts(device, &sem_info->signal, num_signal_sems, signal_sems, signal_values, fence, true);
-	if (ret)
-		radv_free_sem_info(sem_info);
-
-	/* caller can override these */
-	sem_info->cs_emit_wait = true;
-	sem_info->cs_emit_signal = true;
-	return ret;
-}
-
-static void
-radv_finalize_timelines(struct radv_device *device,
-                        uint32_t num_wait_sems,
-                        struct radv_semaphore_part **wait_sems,
-                        const uint64_t *wait_values,
-                        uint32_t num_signal_sems,
-                        struct radv_semaphore_part **signal_sems,
-                        const uint64_t *signal_values,
-                        struct list_head *processing_list)
-{
-	for (uint32_t i = 0; i < num_wait_sems; ++i) {
-		if (wait_sems[i] && wait_sems[i]->kind == RADV_SEMAPHORE_TIMELINE) {
-			pthread_mutex_lock(&wait_sems[i]->timeline.mutex);
-			struct radv_timeline_point *point =
-				radv_timeline_find_point_at_least_locked(device, &wait_sems[i]->timeline, wait_values[i]);
-			point->wait_count -= 2;
-			pthread_mutex_unlock(&wait_sems[i]->timeline.mutex);
-		}
-	}
-	for (uint32_t i = 0; i < num_signal_sems; ++i) {
-		if (signal_sems[i] && signal_sems[i]->kind == RADV_SEMAPHORE_TIMELINE) {
-			pthread_mutex_lock(&signal_sems[i]->timeline.mutex);
-			struct radv_timeline_point *point =
-				radv_timeline_find_point_at_least_locked(device, &signal_sems[i]->timeline, signal_values[i]);
-			signal_sems[i]->timeline.highest_submitted =
-				MAX2(signal_sems[i]->timeline.highest_submitted, point->value);
-			point->wait_count -= 2;
-			radv_timeline_trigger_waiters_locked(&signal_sems[i]->timeline, processing_list);
-			pthread_mutex_unlock(&signal_sems[i]->timeline.mutex);
-		} else if (signal_sems[i] && signal_sems[i]->kind == RADV_SEMAPHORE_TIMELINE_SYNCOBJ) {
-			signal_sems[i]->timeline_syncobj.max_point =
-				MAX2(signal_sems[i]->timeline_syncobj.max_point, signal_values[i]);
-		}
-	}
-}
-
-static VkResult
-radv_sparse_buffer_bind_memory(struct radv_device *device,
-                               const VkSparseBufferMemoryBindInfo *bind)
-{
-	RADV_FROM_HANDLE(radv_buffer, buffer, bind->buffer);
-	VkResult result;
-
-	for (uint32_t i = 0; i < bind->bindCount; ++i) {
-		struct radv_device_memory *mem = NULL;
-
-		if (bind->pBinds[i].memory != VK_NULL_HANDLE)
-			mem = radv_device_memory_from_handle(bind->pBinds[i].memory);
-
-		result = device->ws->buffer_virtual_bind(buffer->bo,
-							 bind->pBinds[i].resourceOffset,
-							 bind->pBinds[i].size,
-							 mem ? mem->bo : NULL,
-							 bind->pBinds[i].memoryOffset);
-		if (result != VK_SUCCESS)
-			return result;
-	}
-
-	return VK_SUCCESS;
-}
-
-static VkResult
-radv_sparse_image_opaque_bind_memory(struct radv_device *device,
-                                     const VkSparseImageOpaqueMemoryBindInfo *bind)
-{
-	RADV_FROM_HANDLE(radv_image, image, bind->image);
-	VkResult result;
-
-	for (uint32_t i = 0; i < bind->bindCount; ++i) {
-		struct radv_device_memory *mem = NULL;
-
-		if (bind->pBinds[i].memory != VK_NULL_HANDLE)
-			mem = radv_device_memory_from_handle(bind->pBinds[i].memory);
-
-		result = device->ws->buffer_virtual_bind(image->bo,
-							 bind->pBinds[i].resourceOffset,
-							 bind->pBinds[i].size,
-							 mem ? mem->bo : NULL,
-							 bind->pBinds[i].memoryOffset);
-		if (result != VK_SUCCESS)
-			return result;
-	}
-
-	return VK_SUCCESS;
-}
-
-static VkResult
-radv_get_preambles(struct radv_queue *queue,
-                   const VkCommandBuffer *cmd_buffers,
-                   uint32_t cmd_buffer_count,
-                   struct radeon_cmdbuf **initial_full_flush_preamble_cs,
-                   struct radeon_cmdbuf **initial_preamble_cs,
-                   struct radeon_cmdbuf **continue_preamble_cs)
-{
-	uint32_t scratch_size_per_wave = 0, waves_wanted = 0;
-	uint32_t compute_scratch_size_per_wave = 0, compute_waves_wanted = 0;
-	uint32_t esgs_ring_size = 0, gsvs_ring_size = 0;
-	bool tess_rings_needed = false;
-	bool gds_needed = false;
-	bool gds_oa_needed = false;
-	bool sample_positions_needed = false;
-
-	for (uint32_t j = 0; j < cmd_buffer_count; j++) {
-		RADV_FROM_HANDLE(radv_cmd_buffer, cmd_buffer,
-				 cmd_buffers[j]);
-
-		scratch_size_per_wave = MAX2(scratch_size_per_wave, cmd_buffer->scratch_size_per_wave_needed);
-		waves_wanted = MAX2(waves_wanted, cmd_buffer->scratch_waves_wanted);
-		compute_scratch_size_per_wave = MAX2(compute_scratch_size_per_wave,
-		                                     cmd_buffer->compute_scratch_size_per_wave_needed);
-		compute_waves_wanted = MAX2(compute_waves_wanted,
-		                            cmd_buffer->compute_scratch_waves_wanted);
-		esgs_ring_size = MAX2(esgs_ring_size, cmd_buffer->esgs_ring_size_needed);
-		gsvs_ring_size = MAX2(gsvs_ring_size, cmd_buffer->gsvs_ring_size_needed);
-		tess_rings_needed |= cmd_buffer->tess_rings_needed;
-		gds_needed |= cmd_buffer->gds_needed;
-		gds_oa_needed |= cmd_buffer->gds_oa_needed;
-		sample_positions_needed |= cmd_buffer->sample_positions_needed;
-	}
-
-	return radv_get_preamble_cs(queue, scratch_size_per_wave, waves_wanted,
-	                            compute_scratch_size_per_wave, compute_waves_wanted,
-	                            esgs_ring_size, gsvs_ring_size, tess_rings_needed,
-	                            gds_needed, gds_oa_needed, sample_positions_needed,
-	                            initial_full_flush_preamble_cs,
-	                            initial_preamble_cs, continue_preamble_cs);
-}
-
-struct radv_deferred_queue_submission {
-	struct radv_queue *queue;
-	VkCommandBuffer *cmd_buffers;
-	uint32_t cmd_buffer_count;
-
-	/* Sparse bindings that happen on a queue. */
-	VkSparseBufferMemoryBindInfo *buffer_binds;
-	uint32_t buffer_bind_count;
-	VkSparseImageOpaqueMemoryBindInfo *image_opaque_binds;
-	uint32_t image_opaque_bind_count;
-
-	bool flush_caches;
-	VkShaderStageFlags wait_dst_stage_mask;
-	struct radv_semaphore_part **wait_semaphores;
-	uint32_t wait_semaphore_count;
-	struct radv_semaphore_part **signal_semaphores;
-	uint32_t signal_semaphore_count;
-	VkFence fence;
-
-	uint64_t *wait_values;
-	uint64_t *signal_values;
-
-	struct radv_semaphore_part *temporary_semaphore_parts;
-	uint32_t temporary_semaphore_part_count;
-
-	struct list_head queue_pending_list;
-	uint32_t submission_wait_count;
-	struct radv_timeline_waiter *wait_nodes;
-
-	struct list_head processing_list;
-};
-
-struct radv_queue_submission {
-	const VkCommandBuffer *cmd_buffers;
-	uint32_t cmd_buffer_count;
-
-	/* Sparse bindings that happen on a queue. */
-	const VkSparseBufferMemoryBindInfo *buffer_binds;
-	uint32_t buffer_bind_count;
-	const VkSparseImageOpaqueMemoryBindInfo *image_opaque_binds;
-	uint32_t image_opaque_bind_count;
-
-	bool flush_caches;
-	VkPipelineStageFlags wait_dst_stage_mask;
-	const VkSemaphore *wait_semaphores;
-	uint32_t wait_semaphore_count;
-	const VkSemaphore *signal_semaphores;
-	uint32_t signal_semaphore_count;
-	VkFence fence;
-
-	const uint64_t *wait_values;
-	uint32_t wait_value_count;
-	const uint64_t *signal_values;
-	uint32_t signal_value_count;
-};
-
-static VkResult
-radv_queue_trigger_submission(struct radv_deferred_queue_submission *submission,
-                              uint32_t decrement,
-                              struct list_head *processing_list);
-
-static VkResult
-radv_create_deferred_submission(struct radv_queue *queue,
-                                const struct radv_queue_submission *submission,
-                                struct radv_deferred_queue_submission **out)
-{
-	struct radv_deferred_queue_submission *deferred = NULL;
-	size_t size = sizeof(struct radv_deferred_queue_submission);
-
-	uint32_t temporary_count = 0;
-	for (uint32_t i = 0; i < submission->wait_semaphore_count; ++i) {
-		RADV_FROM_HANDLE(radv_semaphore, semaphore, submission->wait_semaphores[i]);
-		if (semaphore->temporary.kind != RADV_SEMAPHORE_NONE)
-			++temporary_count;
-	}
-
-	size += submission->cmd_buffer_count * sizeof(VkCommandBuffer);
-	size += submission->buffer_bind_count * sizeof(VkSparseBufferMemoryBindInfo);
-	size += submission->image_opaque_bind_count * sizeof(VkSparseImageOpaqueMemoryBindInfo);
-	size += submission->wait_semaphore_count * sizeof(struct radv_semaphore_part *);
-	size += temporary_count * sizeof(struct radv_semaphore_part);
-	size += submission->signal_semaphore_count * sizeof(struct radv_semaphore_part *);
-	size += submission->wait_value_count * sizeof(uint64_t);
-	size += submission->signal_value_count * sizeof(uint64_t);
-	size += submission->wait_semaphore_count * sizeof(struct radv_timeline_waiter);
-
-	deferred = calloc(1, size);
-	if (!deferred)
-		return VK_ERROR_OUT_OF_HOST_MEMORY;
-
-	deferred->queue = queue;
-
-	deferred->cmd_buffers = (void*)(deferred + 1);
-	deferred->cmd_buffer_count = submission->cmd_buffer_count;
-	if (submission->cmd_buffer_count) {
-		memcpy(deferred->cmd_buffers, submission->cmd_buffers,
-		       submission->cmd_buffer_count * sizeof(*deferred->cmd_buffers));
-	}
-
-	deferred->buffer_binds = (void*)(deferred->cmd_buffers + submission->cmd_buffer_count);
-	deferred->buffer_bind_count = submission->buffer_bind_count;
-	if (submission->buffer_bind_count) {
-		memcpy(deferred->buffer_binds, submission->buffer_binds,
-		       submission->buffer_bind_count * sizeof(*deferred->buffer_binds));
-	}
-
-	deferred->image_opaque_binds = (void*)(deferred->buffer_binds + submission->buffer_bind_count);
-	deferred->image_opaque_bind_count = submission->image_opaque_bind_count;
-	if (submission->image_opaque_bind_count) {
-		memcpy(deferred->image_opaque_binds, submission->image_opaque_binds,
-		       submission->image_opaque_bind_count * sizeof(*deferred->image_opaque_binds));
-	}
-
-	deferred->flush_caches = submission->flush_caches;
-	deferred->wait_dst_stage_mask = submission->wait_dst_stage_mask;
-
-	deferred->wait_semaphores = (void*)(deferred->image_opaque_binds + deferred->image_opaque_bind_count);
-	deferred->wait_semaphore_count = submission->wait_semaphore_count;
-
-	deferred->signal_semaphores = (void*)(deferred->wait_semaphores + deferred->wait_semaphore_count);
-	deferred->signal_semaphore_count = submission->signal_semaphore_count;
-
-	deferred->fence = submission->fence;
-
-	deferred->temporary_semaphore_parts = (void*)(deferred->signal_semaphores + deferred->signal_semaphore_count);
-	deferred->temporary_semaphore_part_count = temporary_count;
-
-	uint32_t temporary_idx = 0;
-	for (uint32_t i = 0; i < submission->wait_semaphore_count; ++i) {
-		RADV_FROM_HANDLE(radv_semaphore, semaphore, submission->wait_semaphores[i]);
-		if (semaphore->temporary.kind != RADV_SEMAPHORE_NONE) {
-			deferred->wait_semaphores[i] = &deferred->temporary_semaphore_parts[temporary_idx];
-			deferred->temporary_semaphore_parts[temporary_idx] = semaphore->temporary;
-			semaphore->temporary.kind = RADV_SEMAPHORE_NONE;
-			++temporary_idx;
-		} else
-			deferred->wait_semaphores[i] = &semaphore->permanent;
-	}
-
-	for (uint32_t i = 0; i < submission->signal_semaphore_count; ++i) {
-		RADV_FROM_HANDLE(radv_semaphore, semaphore, submission->signal_semaphores[i]);
-		if (semaphore->temporary.kind != RADV_SEMAPHORE_NONE) {
-			deferred->signal_semaphores[i] = &semaphore->temporary;
-		} else {
-			deferred->signal_semaphores[i] = &semaphore->permanent;
-		}
-	}
-
-	deferred->wait_values = (void*)(deferred->temporary_semaphore_parts + temporary_count);
-	if (submission->wait_value_count) {
-		memcpy(deferred->wait_values, submission->wait_values, submission->wait_value_count * sizeof(uint64_t));
-	}
-	deferred->signal_values = deferred->wait_values + submission->wait_value_count;
-	if (submission->signal_value_count) {
-		memcpy(deferred->signal_values, submission->signal_values, submission->signal_value_count * sizeof(uint64_t));
-	}
-
-	deferred->wait_nodes = (void*)(deferred->signal_values + submission->signal_value_count);
-	/* This is worst-case. radv_queue_enqueue_submission will fill in further, but this
-	 * ensure the submission is not accidentally triggered early when adding wait timelines. */
-	deferred->submission_wait_count = 1 + submission->wait_semaphore_count;
-
-	*out = deferred;
-	return VK_SUCCESS;
-}
-
-static VkResult
-radv_queue_enqueue_submission(struct radv_deferred_queue_submission *submission,
-                              struct list_head *processing_list)
-{
-	uint32_t wait_cnt = 0;
-	struct radv_timeline_waiter *waiter = submission->wait_nodes;
-	for (uint32_t i = 0; i < submission->wait_semaphore_count; ++i) {
-		if (submission->wait_semaphores[i]->kind == RADV_SEMAPHORE_TIMELINE) {
-			pthread_mutex_lock(&submission->wait_semaphores[i]->timeline.mutex);
-			if (submission->wait_semaphores[i]->timeline.highest_submitted < submission->wait_values[i]) {
-				++wait_cnt;
-				waiter->value = submission->wait_values[i];
-				waiter->submission = submission;
-				list_addtail(&waiter->list, &submission->wait_semaphores[i]->timeline.waiters);
-				++waiter;
-			}
-			pthread_mutex_unlock(&submission->wait_semaphores[i]->timeline.mutex);
-		}
-	}
-
-	pthread_mutex_lock(&submission->queue->pending_mutex);
-
-	bool is_first = list_is_empty(&submission->queue->pending_submissions);
-	list_addtail(&submission->queue_pending_list, &submission->queue->pending_submissions);
-
-	pthread_mutex_unlock(&submission->queue->pending_mutex);
-
-	/* If there is already a submission in the queue, that will decrement the counter by 1 when
-	 * submitted, but if the queue was empty, we decrement ourselves as there is no previous
-	 * submission. */
-	uint32_t decrement = submission->wait_semaphore_count - wait_cnt + (is_first ? 1 : 0);
-
-	/* if decrement is zero, then we don't have a refcounted reference to the
-	 * submission anymore, so it is not safe to access the submission. */
-	if (!decrement)
-		return VK_SUCCESS;
-
-	return radv_queue_trigger_submission(submission, decrement, processing_list);
-}
-
-static void
-radv_queue_submission_update_queue(struct radv_deferred_queue_submission *submission,
-                                   struct list_head *processing_list)
-{
-	pthread_mutex_lock(&submission->queue->pending_mutex);
-	list_del(&submission->queue_pending_list);
-
-	/* trigger the next submission in the queue. */
-	if (!list_is_empty(&submission->queue->pending_submissions)) {
-		struct radv_deferred_queue_submission *next_submission =
-			list_first_entry(&submission->queue->pending_submissions,
-			                 struct radv_deferred_queue_submission,
-			                 queue_pending_list);
-		radv_queue_trigger_submission(next_submission, 1, processing_list);
-	}
-	pthread_mutex_unlock(&submission->queue->pending_mutex);
-
-	pthread_cond_broadcast(&submission->queue->device->timeline_cond);
-}
-
-static VkResult
-radv_queue_submit_deferred(struct radv_deferred_queue_submission *submission,
-                           struct list_head *processing_list)
-{
-	RADV_FROM_HANDLE(radv_fence, fence, submission->fence);
-	struct radv_queue *queue = submission->queue;
-	struct radeon_winsys_ctx *ctx = queue->hw_ctx;
-	uint32_t max_cs_submission = queue->device->trace_bo ? 1 : RADV_MAX_IBS_PER_SUBMIT;
-	struct radeon_winsys_fence *base_fence = NULL;
-	bool do_flush = submission->flush_caches || submission->wait_dst_stage_mask;
-	bool can_patch = true;
-	uint32_t advance;
-	struct radv_winsys_sem_info sem_info;
-	VkResult result;
-	struct radeon_cmdbuf *initial_preamble_cs = NULL;
-	struct radeon_cmdbuf *initial_flush_preamble_cs = NULL;
-	struct radeon_cmdbuf *continue_preamble_cs = NULL;
-
-	if (fence) {
-		/* Under most circumstances, out fences won't be temporary.
-		 * However, the spec does allow it for opaque_fd.
-		 *
-		 * From the Vulkan 1.0.53 spec:
-		 *
-		 *    "If the import is temporary, the implementation must
-		 *    restore the semaphore to its prior permanent state after
-		 *    submitting the next semaphore wait operation."
-		 */
-		struct radv_fence_part *part =
-			fence->temporary.kind != RADV_FENCE_NONE ?
-			&fence->temporary : &fence->permanent;
-		if (part->kind == RADV_FENCE_WINSYS)
-			base_fence = part->fence;
-	}
-
-	result = radv_get_preambles(queue, submission->cmd_buffers,
-	                            submission->cmd_buffer_count,
-	                            &initial_preamble_cs,
-	                            &initial_flush_preamble_cs,
-	                            &continue_preamble_cs);
-	if (result != VK_SUCCESS)
-		goto fail;
-
-	result = radv_alloc_sem_info(queue->device,
-				     &sem_info,
-				     submission->wait_semaphore_count,
-				     submission->wait_semaphores,
-				     submission->wait_values,
-				     submission->signal_semaphore_count,
-				     submission->signal_semaphores,
-				     submission->signal_values,
-				     submission->fence);
-	if (result != VK_SUCCESS)
-		goto fail;
-
-	for (uint32_t i = 0; i < submission->buffer_bind_count; ++i) {
-		result = radv_sparse_buffer_bind_memory(queue->device,
-							submission->buffer_binds + i);
-		if (result != VK_SUCCESS)
-			goto fail;
-	}
-
-	for (uint32_t i = 0; i < submission->image_opaque_bind_count; ++i) {
-		result = radv_sparse_image_opaque_bind_memory(queue->device,
-							      submission->image_opaque_binds + i);
-		if (result != VK_SUCCESS)
-			goto fail;
-	}
-
-	if (!submission->cmd_buffer_count) {
-		result = queue->device->ws->cs_submit(ctx, queue->queue_idx,
-						      &queue->device->empty_cs[queue->queue_family_index],
-						      1, NULL, NULL,
-						      &sem_info, NULL,
-						      false, base_fence);
-		if (result != VK_SUCCESS)
-			goto fail;
-	} else {
-		struct radeon_cmdbuf **cs_array = malloc(sizeof(struct radeon_cmdbuf *) *
-		                                         (submission->cmd_buffer_count));
-
-		for (uint32_t j = 0; j < submission->cmd_buffer_count; j++) {
-			RADV_FROM_HANDLE(radv_cmd_buffer, cmd_buffer, submission->cmd_buffers[j]);
-			assert(cmd_buffer->level == VK_COMMAND_BUFFER_LEVEL_PRIMARY);
-
-			cs_array[j] = cmd_buffer->cs;
-			if ((cmd_buffer->usage_flags & VK_COMMAND_BUFFER_USAGE_SIMULTANEOUS_USE_BIT))
-				can_patch = false;
-
-			cmd_buffer->status = RADV_CMD_BUFFER_STATUS_PENDING;
-		}
-
-		for (uint32_t j = 0; j < submission->cmd_buffer_count; j += advance) {
-			struct radeon_cmdbuf *initial_preamble = (do_flush && !j) ? initial_flush_preamble_cs : initial_preamble_cs;
-			const struct radv_winsys_bo_list *bo_list = NULL;
-
-			advance = MIN2(max_cs_submission,
-			               submission->cmd_buffer_count - j);
-
-			if (queue->device->trace_bo)
-				*queue->device->trace_id_ptr = 0;
-
-			sem_info.cs_emit_wait = j == 0;
-			sem_info.cs_emit_signal = j + advance == submission->cmd_buffer_count;
-
-			if (unlikely(queue->device->use_global_bo_list)) {
-				u_rwlock_rdlock(&queue->device->bo_list.rwlock);
-				bo_list = &queue->device->bo_list.list;
-			}
-
-			result = queue->device->ws->cs_submit(ctx, queue->queue_idx, cs_array + j,
-							      advance, initial_preamble, continue_preamble_cs,
-							      &sem_info, bo_list,
-							      can_patch, base_fence);
-
-			if (unlikely(queue->device->use_global_bo_list))
-				u_rwlock_rdunlock(&queue->device->bo_list.rwlock);
-
-			if (result != VK_SUCCESS)
-				goto fail;
-
-			if (queue->device->trace_bo) {
-				radv_check_gpu_hangs(queue, cs_array[j]);
-			}
-
-			if (queue->device->tma_bo) {
-				radv_check_trap_handler(queue);
-			}
-		}
-
-		free(cs_array);
-	}
-
-	radv_free_temp_syncobjs(queue->device,
-				submission->temporary_semaphore_part_count,
-				submission->temporary_semaphore_parts);
-	radv_finalize_timelines(queue->device,
-	                        submission->wait_semaphore_count,
-	                        submission->wait_semaphores,
-	                        submission->wait_values,
-	                        submission->signal_semaphore_count,
-	                        submission->signal_semaphores,
-	                        submission->signal_values,
-	                        processing_list);
-	/* Has to happen after timeline finalization to make sure the
-	 * condition variable is only triggered when timelines and queue have
-	 * been updated. */
-	radv_queue_submission_update_queue(submission, processing_list);
-	radv_free_sem_info(&sem_info);
-	free(submission);
-	return VK_SUCCESS;
-
-fail:
-	if (result != VK_SUCCESS && result != VK_ERROR_DEVICE_LOST) {
-		/* When something bad happened during the submission, such as
-		 * an out of memory issue, it might be hard to recover from
-		 * this inconsistent state. To avoid this sort of problem, we
-		 * assume that we are in a really bad situation and return
-		 * VK_ERROR_DEVICE_LOST to ensure the clients do not attempt
-		 * to submit the same job again to this device.
-		 */
-		result = radv_device_set_lost(queue->device, "vkQueueSubmit() failed");
-	}
-
-	radv_free_temp_syncobjs(queue->device,
-				submission->temporary_semaphore_part_count,
-				submission->temporary_semaphore_parts);
-	free(submission);
-	return result;
-}
-
-static VkResult
-radv_process_submissions(struct list_head *processing_list)
-{
-	while(!list_is_empty(processing_list)) {
-		struct radv_deferred_queue_submission *submission =
-			list_first_entry(processing_list, struct radv_deferred_queue_submission, processing_list);
-		list_del(&submission->processing_list);
-
-		VkResult result = radv_queue_submit_deferred(submission, processing_list);
-		if (result != VK_SUCCESS)
-			return result;
-	}
-	return VK_SUCCESS;
-}
-
-static VkResult
-wait_for_submission_timelines_available(struct radv_deferred_queue_submission *submission,
-                                        uint64_t timeout)
-{
-	struct radv_device *device = submission->queue->device;
-	uint32_t syncobj_count = 0;
-	uint32_t syncobj_idx = 0;
-
-	for (uint32_t i = 0; i < submission->wait_semaphore_count; ++i) {
-		if (submission->wait_semaphores[i]->kind != RADV_SEMAPHORE_TIMELINE_SYNCOBJ)
-			continue;
-
-		if (submission->wait_semaphores[i]->timeline_syncobj.max_point >= submission->wait_values[i])
-			continue;
-		++syncobj_count;
-	}
-
-	if (!syncobj_count)
-		return VK_SUCCESS;
-
-	uint64_t *points = malloc((sizeof(uint64_t) + sizeof(uint32_t)) * syncobj_count);
-	if (!points)
-		return vk_error(device->instance, VK_ERROR_OUT_OF_HOST_MEMORY);
-
-	uint32_t *syncobj = (uint32_t*)(points + syncobj_count);
-
-	for (uint32_t i = 0; i < submission->wait_semaphore_count; ++i) {
-		if (submission->wait_semaphores[i]->kind != RADV_SEMAPHORE_TIMELINE_SYNCOBJ)
-			continue;
-
-		if (submission->wait_semaphores[i]->timeline_syncobj.max_point >= submission->wait_values[i])
-			continue;
-
-		syncobj[syncobj_idx] = submission->wait_semaphores[i]->syncobj;
-		points[syncobj_idx] = submission->wait_values[i];
-		++syncobj_idx;
-	}
-	bool success = device->ws->wait_timeline_syncobj(device->ws, syncobj, points, syncobj_idx, true, true, timeout);
-
-	free(points);
-	return success ? VK_SUCCESS : VK_TIMEOUT;
-}
-
-static void* radv_queue_submission_thread_run(void *q)
-{
-	struct radv_queue *queue = q;
-
-	pthread_mutex_lock(&queue->thread_mutex);
-	while (!p_atomic_read(&queue->thread_exit)) {
-		struct radv_deferred_queue_submission *submission = queue->thread_submission;
-		struct list_head processing_list;
-		VkResult result = VK_SUCCESS;
-		if (!submission) {
-			pthread_cond_wait(&queue->thread_cond, &queue->thread_mutex);
-			continue;
-		}
-		pthread_mutex_unlock(&queue->thread_mutex);
-
-		/* Wait at most 5 seconds so we have a chance to notice shutdown when
-		 * a semaphore never gets signaled. If it takes longer we just retry
-		 * the wait next iteration. */
-		result = wait_for_submission_timelines_available(submission,
-		                                                 radv_get_absolute_timeout(5000000000));
-		if (result != VK_SUCCESS) {
-			pthread_mutex_lock(&queue->thread_mutex);
-			continue;
-		}
-
-		/* The lock isn't held but nobody will add one until we finish
-		 * the current submission. */
-		p_atomic_set(&queue->thread_submission, NULL);
-
-		list_inithead(&processing_list);
-		list_addtail(&submission->processing_list, &processing_list);
-		result = radv_process_submissions(&processing_list);
-
-		pthread_mutex_lock(&queue->thread_mutex);
-	}
-	pthread_mutex_unlock(&queue->thread_mutex);
-	return NULL;
-}
-
-static VkResult
-radv_queue_trigger_submission(struct radv_deferred_queue_submission *submission,
-                              uint32_t decrement,
-                              struct list_head *processing_list)
-{
-	struct radv_queue *queue = submission->queue;
-	int ret;
-	if  (p_atomic_add_return(&submission->submission_wait_count, -decrement))
-		return VK_SUCCESS;
-
-	if (wait_for_submission_timelines_available(submission, radv_get_absolute_timeout(0)) == VK_SUCCESS) {
-		list_addtail(&submission->processing_list, processing_list);
-		return VK_SUCCESS;
-	}
-
-	pthread_mutex_lock(&queue->thread_mutex);
-
-	/* A submission can only be ready for the thread if it doesn't have
-	 * any predecessors in the same queue, so there can only be one such
-	 * submission at a time. */
-	assert(queue->thread_submission == NULL);
-
-	/* Only start the thread on demand to save resources for the many games
-	 * which only use binary semaphores. */
-	if (!queue->thread_running) {
-		ret  = pthread_create(&queue->submission_thread, NULL,
-		                      radv_queue_submission_thread_run, queue);
-		if (ret) {
-			pthread_mutex_unlock(&queue->thread_mutex);
-			return vk_errorf(queue->device->instance,
-			                 VK_ERROR_DEVICE_LOST,
-			                 "Failed to start submission thread");
-		}
-		queue->thread_running = true;
-	}
-
-	queue->thread_submission = submission;
-	pthread_mutex_unlock(&queue->thread_mutex);
-
-	pthread_cond_signal(&queue->thread_cond);
-	return VK_SUCCESS;
-}
-
-static VkResult radv_queue_submit(struct radv_queue *queue,
-                                  const struct radv_queue_submission *submission)
-{
-	struct radv_deferred_queue_submission *deferred = NULL;
-
-	VkResult result = radv_create_deferred_submission(queue, submission, &deferred);
-	if (result != VK_SUCCESS)
-		return result;
-
-	struct list_head processing_list;
-	list_inithead(&processing_list);
-
-	result = radv_queue_enqueue_submission(deferred, &processing_list);
-	if (result != VK_SUCCESS) {
-		/* If anything is in the list we leak. */
-		assert(list_is_empty(&processing_list));
-		return result;
-	}
-	return radv_process_submissions(&processing_list);
-}
-
-bool
-radv_queue_internal_submit(struct radv_queue *queue, struct radeon_cmdbuf *cs)
-{
-	struct radeon_winsys_ctx *ctx = queue->hw_ctx;
-	struct radv_winsys_sem_info sem_info;
-	VkResult result;
-
-	result = radv_alloc_sem_info(queue->device, &sem_info, 0, NULL, 0, 0,
-				     0, NULL, VK_NULL_HANDLE);
-	if (result != VK_SUCCESS)
-		return false;
-
-	result = queue->device->ws->cs_submit(ctx, queue->queue_idx, &cs, 1,
-					      NULL, NULL, &sem_info, NULL,
-					      false, NULL);
-	radv_free_sem_info(&sem_info);
-	if (result != VK_SUCCESS)
-		return false;
-
-	return true;
-
-}
-
-/* Signals fence as soon as all the work currently put on queue is done. */
-static VkResult radv_signal_fence(struct radv_queue *queue,
-                              VkFence fence)
-{
-	return radv_queue_submit(queue, &(struct radv_queue_submission) {
-			.fence = fence
-		});
-}
-
-static bool radv_submit_has_effects(const VkSubmitInfo *info)
-{
-	return info->commandBufferCount ||
-	       info->waitSemaphoreCount ||
-	       info->signalSemaphoreCount;
-}
-
-VkResult radv_QueueSubmit(
-	VkQueue                                     _queue,
-	uint32_t                                    submitCount,
-	const VkSubmitInfo*                         pSubmits,
-	VkFence                                     fence)
-{
-	RADV_FROM_HANDLE(radv_queue, queue, _queue);
-	VkResult result;
-	uint32_t fence_idx = 0;
-	bool flushed_caches = false;
-
-	if (radv_device_is_lost(queue->device))
-		return VK_ERROR_DEVICE_LOST;
-
-	if (fence != VK_NULL_HANDLE) {
-		for (uint32_t i = 0; i < submitCount; ++i)
-			if (radv_submit_has_effects(pSubmits + i))
-				fence_idx = i;
-	} else
-		fence_idx = UINT32_MAX;
-
-	for (uint32_t i = 0; i < submitCount; i++) {
-		if (!radv_submit_has_effects(pSubmits + i) && fence_idx != i)
-			continue;
-
-		VkPipelineStageFlags wait_dst_stage_mask = 0;
-		for (unsigned j = 0; j < pSubmits[i].waitSemaphoreCount; ++j) {
-			wait_dst_stage_mask |= pSubmits[i].pWaitDstStageMask[j];
-		}
-
-		const VkTimelineSemaphoreSubmitInfo *timeline_info =
-			vk_find_struct_const(pSubmits[i].pNext, TIMELINE_SEMAPHORE_SUBMIT_INFO);
-
-		result = radv_queue_submit(queue, &(struct radv_queue_submission) {
-				.cmd_buffers = pSubmits[i].pCommandBuffers,
-				.cmd_buffer_count = pSubmits[i].commandBufferCount,
-				.wait_dst_stage_mask = wait_dst_stage_mask,
-				.flush_caches = !flushed_caches,
-				.wait_semaphores = pSubmits[i].pWaitSemaphores,
-				.wait_semaphore_count = pSubmits[i].waitSemaphoreCount,
-				.signal_semaphores = pSubmits[i].pSignalSemaphores,
-				.signal_semaphore_count = pSubmits[i].signalSemaphoreCount,
-				.fence = i == fence_idx ? fence : VK_NULL_HANDLE,
-				.wait_values = timeline_info ? timeline_info->pWaitSemaphoreValues : NULL,
-				.wait_value_count = timeline_info && timeline_info->pWaitSemaphoreValues ? timeline_info->waitSemaphoreValueCount : 0,
-				.signal_values = timeline_info ? timeline_info->pSignalSemaphoreValues : NULL,
-				.signal_value_count = timeline_info && timeline_info->pSignalSemaphoreValues ? timeline_info->signalSemaphoreValueCount : 0,
-			});
-		if (result != VK_SUCCESS)
-			return result;
-
-		flushed_caches  = true;
-	}
-
-	if (fence != VK_NULL_HANDLE && !submitCount) {
-		result = radv_signal_fence(queue, fence);
-		if (result != VK_SUCCESS)
-			return result;
-	}
-
-	return VK_SUCCESS;
-}
-
-static const char *
-radv_get_queue_family_name(struct radv_queue *queue)
-{
-	switch (queue->queue_family_index) {
-	case RADV_QUEUE_GENERAL:
-		return "graphics";
-	case RADV_QUEUE_COMPUTE:
-		return "compute";
-	case RADV_QUEUE_TRANSFER:
-		return "transfer";
-	default:
-		unreachable("Unknown queue family");
-	}
-}
-
-VkResult radv_QueueWaitIdle(
-	VkQueue                                     _queue)
-{
-	RADV_FROM_HANDLE(radv_queue, queue, _queue);
-
-	if (radv_device_is_lost(queue->device))
-		return VK_ERROR_DEVICE_LOST;
-
-	pthread_mutex_lock(&queue->pending_mutex);
-	while (!list_is_empty(&queue->pending_submissions)) {
-		pthread_cond_wait(&queue->device->timeline_cond, &queue->pending_mutex);
-	}
-	pthread_mutex_unlock(&queue->pending_mutex);
-
-	if (!queue->device->ws->ctx_wait_idle(queue->hw_ctx,
-					      radv_queue_family_to_ring(queue->queue_family_index),
-					      queue->queue_idx)) {
-		return radv_device_set_lost(queue->device,
-					    "Failed to wait for a '%s' queue "
-					    "to be idle. GPU hang ?",
-					    radv_get_queue_family_name(queue));
-	}
-
-	return VK_SUCCESS;
-}
-
-VkResult radv_DeviceWaitIdle(
-	VkDevice                                    _device)
-{
-	RADV_FROM_HANDLE(radv_device, device, _device);
-
-	for (unsigned i = 0; i < RADV_MAX_QUEUE_FAMILIES; i++) {
-		for (unsigned q = 0; q < device->queue_count[i]; q++) {
-			VkResult result =
-				radv_QueueWaitIdle(radv_queue_to_handle(&device->queues[i][q]));
-
-			if (result != VK_SUCCESS)
-				return result;
-		}
-	}
-	return VK_SUCCESS;
-}
-
-VkResult radv_EnumerateInstanceExtensionProperties(
-    const char*                                 pLayerName,
-    uint32_t*                                   pPropertyCount,
-    VkExtensionProperties*                      pProperties)
-{
-	VK_OUTARRAY_MAKE_TYPED(VkExtensionProperties, out, pProperties,
-			       pPropertyCount);
-
-	for (int i = 0; i < RADV_INSTANCE_EXTENSION_COUNT; i++) {
-		if (radv_instance_extensions_supported.extensions[i]) {
-			vk_outarray_append_typed(VkExtensionProperties, &out, prop) {
-				*prop = radv_instance_extensions[i];
-			}
-		}
-	}
-
-	return vk_outarray_status(&out);
-}
-
-VkResult radv_EnumerateDeviceExtensionProperties(
-    VkPhysicalDevice                            physicalDevice,
-    const char*                                 pLayerName,
-    uint32_t*                                   pPropertyCount,
-    VkExtensionProperties*                      pProperties)
-{
-	RADV_FROM_HANDLE(radv_physical_device, device, physicalDevice);
-	VK_OUTARRAY_MAKE_TYPED(VkExtensionProperties, out, pProperties,
-			       pPropertyCount);
-
-	for (int i = 0; i < RADV_DEVICE_EXTENSION_COUNT; i++) {
-		if (device->supported_extensions.extensions[i]) {
-			vk_outarray_append_typed(VkExtensionProperties, &out, prop) {
-				*prop = radv_device_extensions[i];
-			}
-		}
-	}
-
-	return vk_outarray_status(&out);
-}
-
-PFN_vkVoidFunction radv_GetInstanceProcAddr(
-	VkInstance                                  _instance,
-	const char*                                 pName)
-{
-	RADV_FROM_HANDLE(radv_instance, instance, _instance);
-
-	/* The Vulkan 1.0 spec for vkGetInstanceProcAddr has a table of exactly
-	 * when we have to return valid function pointers, NULL, or it's left
-	 * undefined.  See the table for exact details.
-	 */
-	if (pName == NULL)
-		return NULL;
-
-#define LOOKUP_RADV_ENTRYPOINT(entrypoint) \
-	if (strcmp(pName, "vk" #entrypoint) == 0) \
-		return (PFN_vkVoidFunction)radv_##entrypoint
-
-	LOOKUP_RADV_ENTRYPOINT(EnumerateInstanceExtensionProperties);
-	LOOKUP_RADV_ENTRYPOINT(EnumerateInstanceLayerProperties);
-	LOOKUP_RADV_ENTRYPOINT(EnumerateInstanceVersion);
-	LOOKUP_RADV_ENTRYPOINT(CreateInstance);
-
-	/* GetInstanceProcAddr() can also be called with a NULL instance.
-	 * See https://gitlab.khronos.org/vulkan/vulkan/issues/2057
-	 */
-	LOOKUP_RADV_ENTRYPOINT(GetInstanceProcAddr);
-
-#undef LOOKUP_RADV_ENTRYPOINT
-
-	if (instance == NULL)
-		return NULL;
-
-	int idx = radv_get_instance_entrypoint_index(pName);
-	if (idx >= 0)
-		return instance->dispatch.entrypoints[idx];
-
-	idx = radv_get_physical_device_entrypoint_index(pName);
-	if (idx >= 0)
-		return instance->physical_device_dispatch.entrypoints[idx];
-
-	idx = radv_get_device_entrypoint_index(pName);
-	if (idx >= 0)
-		return instance->device_dispatch.entrypoints[idx];
-
-	return NULL;
-}
-
-/* The loader wants us to expose a second GetInstanceProcAddr function
- * to work around certain LD_PRELOAD issues seen in apps.
- */
-PUBLIC
-VKAPI_ATTR PFN_vkVoidFunction VKAPI_CALL vk_icdGetInstanceProcAddr(
-	VkInstance                                  instance,
-	const char*                                 pName);
-
-PUBLIC
-VKAPI_ATTR PFN_vkVoidFunction VKAPI_CALL vk_icdGetInstanceProcAddr(
-	VkInstance                                  instance,
-	const char*                                 pName)
-{
-	return radv_GetInstanceProcAddr(instance, pName);
-}
-
-PUBLIC
-VKAPI_ATTR PFN_vkVoidFunction VKAPI_CALL vk_icdGetPhysicalDeviceProcAddr(
-	VkInstance                                  _instance,
-	const char*                                 pName);
-
-PUBLIC
-VKAPI_ATTR PFN_vkVoidFunction VKAPI_CALL vk_icdGetPhysicalDeviceProcAddr(
-	VkInstance                                  _instance,
-	const char*                                 pName)
-{
-	RADV_FROM_HANDLE(radv_instance, instance, _instance);
-
-	if (!pName || !instance)
-		return NULL;
-
-	int idx = radv_get_physical_device_entrypoint_index(pName);
-	if (idx < 0)
-		return NULL;
-
-	return instance->physical_device_dispatch.entrypoints[idx];
-}
-
-PFN_vkVoidFunction radv_GetDeviceProcAddr(
-	VkDevice                                    _device,
-	const char*                                 pName)
-{
-	RADV_FROM_HANDLE(radv_device, device, _device);
-
-	if (!device || !pName)
-		return NULL;
-
-	int idx = radv_get_device_entrypoint_index(pName);
-	if (idx < 0)
-		return NULL;
-
-	return device->dispatch.entrypoints[idx];
-}
-
-bool radv_get_memory_fd(struct radv_device *device,
-			struct radv_device_memory *memory,
-			int *pFD)
-{
-	struct radeon_bo_metadata metadata;
-
-	if (memory->image && memory->image->tiling != VK_IMAGE_TILING_LINEAR) {
-		radv_init_metadata(device, memory->image, &metadata);
-		device->ws->buffer_set_metadata(memory->bo, &metadata);
-	}
-
-	return device->ws->buffer_get_fd(device->ws, memory->bo,
-					 pFD);
-}
-
-
-void
-radv_free_memory(struct radv_device *device,
-		 const VkAllocationCallbacks* pAllocator,
-		 struct radv_device_memory *mem)
-{
-	if (mem == NULL)
-		return;
-
-#if RADV_SUPPORT_ANDROID_HARDWARE_BUFFER
-	if (mem->android_hardware_buffer)
-		AHardwareBuffer_release(mem->android_hardware_buffer);
-#endif
-
-	if (mem->bo) {
-		if (device->overallocation_disallowed) {
-			mtx_lock(&device->overallocation_mutex);
-			device->allocated_memory_size[mem->heap_index] -= mem->alloc_size;
-			mtx_unlock(&device->overallocation_mutex);
-		}
-
-		radv_bo_list_remove(device, mem->bo);
-		device->ws->buffer_destroy(mem->bo);
-		mem->bo = NULL;
-	}
-
-	vk_object_base_finish(&mem->base);
-	vk_free2(&device->vk.alloc, pAllocator, mem);
-}
-
-static VkResult radv_alloc_memory(struct radv_device *device,
-				  const VkMemoryAllocateInfo*     pAllocateInfo,
-				  const VkAllocationCallbacks*    pAllocator,
-				  VkDeviceMemory*                 pMem)
-{
-	struct radv_device_memory *mem;
-	VkResult result;
-	enum radeon_bo_domain domain;
-	uint32_t flags = 0;
-
-	assert(pAllocateInfo->sType == VK_STRUCTURE_TYPE_MEMORY_ALLOCATE_INFO);
-
-	const VkImportMemoryFdInfoKHR *import_info =
-		vk_find_struct_const(pAllocateInfo->pNext, IMPORT_MEMORY_FD_INFO_KHR);
-	const VkMemoryDedicatedAllocateInfo *dedicate_info =
-		vk_find_struct_const(pAllocateInfo->pNext, MEMORY_DEDICATED_ALLOCATE_INFO);
-	const VkExportMemoryAllocateInfo *export_info =
-		vk_find_struct_const(pAllocateInfo->pNext, EXPORT_MEMORY_ALLOCATE_INFO);
-	const struct VkImportAndroidHardwareBufferInfoANDROID *ahb_import_info =
-		vk_find_struct_const(pAllocateInfo->pNext,
-		                     IMPORT_ANDROID_HARDWARE_BUFFER_INFO_ANDROID);
-	const VkImportMemoryHostPointerInfoEXT *host_ptr_info =
-		vk_find_struct_const(pAllocateInfo->pNext, IMPORT_MEMORY_HOST_POINTER_INFO_EXT);
-
-	const struct wsi_memory_allocate_info *wsi_info =
-		vk_find_struct_const(pAllocateInfo->pNext, WSI_MEMORY_ALLOCATE_INFO_MESA);
-
-	if (pAllocateInfo->allocationSize == 0 && !ahb_import_info &&
-	    !(export_info && (export_info->handleTypes & VK_EXTERNAL_MEMORY_HANDLE_TYPE_ANDROID_HARDWARE_BUFFER_BIT_ANDROID))) {
-		/* Apparently, this is allowed */
-		*pMem = VK_NULL_HANDLE;
-		return VK_SUCCESS;
-	}
-
-	mem = vk_zalloc2(&device->vk.alloc, pAllocator, sizeof(*mem), 8,
-			  VK_SYSTEM_ALLOCATION_SCOPE_OBJECT);
-	if (mem == NULL)
-		return vk_error(device->instance, VK_ERROR_OUT_OF_HOST_MEMORY);
-
-	vk_object_base_init(&device->vk, &mem->base,
-			    VK_OBJECT_TYPE_DEVICE_MEMORY);
-
-	if (wsi_info && wsi_info->implicit_sync)
-		flags |= RADEON_FLAG_IMPLICIT_SYNC;
-
-	if (dedicate_info) {
-		mem->image = radv_image_from_handle(dedicate_info->image);
-		mem->buffer = radv_buffer_from_handle(dedicate_info->buffer);
-	} else {
-		mem->image = NULL;
-		mem->buffer = NULL;
-	}
-
-	float priority_float = 0.5;
-	const struct VkMemoryPriorityAllocateInfoEXT *priority_ext =
-		vk_find_struct_const(pAllocateInfo->pNext,
-				     MEMORY_PRIORITY_ALLOCATE_INFO_EXT);
-	if (priority_ext)
-		priority_float = priority_ext->priority;
-
-	unsigned priority = MIN2(RADV_BO_PRIORITY_APPLICATION_MAX - 1,
-	                         (int)(priority_float * RADV_BO_PRIORITY_APPLICATION_MAX));
-
-	mem->user_ptr = NULL;
-	mem->bo = NULL;
-
-#if RADV_SUPPORT_ANDROID_HARDWARE_BUFFER
-	mem->android_hardware_buffer = NULL;
-#endif
-
-	if (ahb_import_info) {
-		result = radv_import_ahb_memory(device, mem, priority, ahb_import_info);
-		if (result != VK_SUCCESS)
-			goto fail;
-	} else if(export_info && (export_info->handleTypes & VK_EXTERNAL_MEMORY_HANDLE_TYPE_ANDROID_HARDWARE_BUFFER_BIT_ANDROID)) {
-		result = radv_create_ahb_memory(device, mem, priority, pAllocateInfo);
-		if (result != VK_SUCCESS)
-			goto fail;
-	} else if (import_info) {
-		assert(import_info->handleType ==
-		       VK_EXTERNAL_MEMORY_HANDLE_TYPE_OPAQUE_FD_BIT ||
-		       import_info->handleType ==
-		       VK_EXTERNAL_MEMORY_HANDLE_TYPE_DMA_BUF_BIT_EXT);
-		mem->bo = device->ws->buffer_from_fd(device->ws, import_info->fd,
-						     priority, NULL);
-		if (!mem->bo) {
-			result = VK_ERROR_INVALID_EXTERNAL_HANDLE;
-			goto fail;
-		} else {
-			close(import_info->fd);
-		}
-
-		if (mem->image && mem->image->plane_count == 1 &&
-		    !vk_format_is_depth_or_stencil(mem->image->vk_format) &&
-		    mem->image->info.samples == 1) {
-			struct radeon_bo_metadata metadata;
-			device->ws->buffer_get_metadata(mem->bo, &metadata);
-
-			struct radv_image_create_info create_info = {
-				.no_metadata_planes = true,
-				.bo_metadata = &metadata
-			};
-
-			/* This gives a basic ability to import radeonsi images
-			 * that don't have DCC. This is not guaranteed by any
-			 * spec and can be removed after we support modifiers. */
-			result = radv_image_create_layout(device, create_info, mem->image);
-			if (result != VK_SUCCESS) {
-				device->ws->buffer_destroy(mem->bo);
-				goto fail;
-			}
-		}
-	} else if (host_ptr_info) {
-		assert(host_ptr_info->handleType == VK_EXTERNAL_MEMORY_HANDLE_TYPE_HOST_ALLOCATION_BIT_EXT);
-		mem->bo = device->ws->buffer_from_ptr(device->ws, host_ptr_info->pHostPointer,
-		                                      pAllocateInfo->allocationSize,
-		                                      priority);
-		if (!mem->bo) {
-			result = VK_ERROR_INVALID_EXTERNAL_HANDLE;
-			goto fail;
-		} else {
-			mem->user_ptr = host_ptr_info->pHostPointer;
-		}
-	} else {
-		uint64_t alloc_size = align_u64(pAllocateInfo->allocationSize, 4096);
-		uint32_t heap_index;
-
-		heap_index = device->physical_device->memory_properties.memoryTypes[pAllocateInfo->memoryTypeIndex].heapIndex;
-		domain = device->physical_device->memory_domains[pAllocateInfo->memoryTypeIndex];
-		flags |= device->physical_device->memory_flags[pAllocateInfo->memoryTypeIndex];
-
-		if (!dedicate_info && !import_info && (!export_info || !export_info->handleTypes)) {
-			flags |= RADEON_FLAG_NO_INTERPROCESS_SHARING;
-			if (device->use_global_bo_list) {
-				flags |= RADEON_FLAG_PREFER_LOCAL_BO;
-			}
-		}
-
-		if (device->overallocation_disallowed) {
-			uint64_t total_size =
-				device->physical_device->memory_properties.memoryHeaps[heap_index].size;
-
-			mtx_lock(&device->overallocation_mutex);
-			if (device->allocated_memory_size[heap_index] + alloc_size > total_size) {
-				mtx_unlock(&device->overallocation_mutex);
-				result = VK_ERROR_OUT_OF_DEVICE_MEMORY;
-				goto fail;
-			}
-			device->allocated_memory_size[heap_index] += alloc_size;
-			mtx_unlock(&device->overallocation_mutex);
-		}
-
-		mem->bo = device->ws->buffer_create(device->ws, alloc_size, device->physical_device->rad_info.max_alignment,
-		                                    domain, flags, priority);
-
-		if (!mem->bo) {
-			if (device->overallocation_disallowed) {
-				mtx_lock(&device->overallocation_mutex);
-				device->allocated_memory_size[heap_index] -= alloc_size;
-				mtx_unlock(&device->overallocation_mutex);
-			}
-			result = VK_ERROR_OUT_OF_DEVICE_MEMORY;
-			goto fail;
-		}
-
-		mem->heap_index = heap_index;
-		mem->alloc_size = alloc_size;
-	}
-
-	if (!wsi_info) {
-		result = radv_bo_list_add(device, mem->bo);
-		if (result != VK_SUCCESS)
-			goto fail;
-	}
-
-	*pMem = radv_device_memory_to_handle(mem);
-
-	return VK_SUCCESS;
-
-fail:
-	radv_free_memory(device, pAllocator,mem);
-
-	return result;
-}
-=======
 #include "util/u_process.h"
 #include "vulkan/vk_icd.h"
 #include "winsys/null/radv_null_winsys_public.h"
@@ -5410,7 +78,6 @@
 #include "vk_format.h"
 #include "vk_sync.h"
 #include "vk_sync_dummy.h"
->>>>>>> be466399
 
 #if LLVM_AVAILABLE
 #include "ac_llvm_util.h"
