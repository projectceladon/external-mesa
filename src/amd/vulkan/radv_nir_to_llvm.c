/*
 * Copyright © 2016 Red Hat.
 * Copyright © 2016 Bas Nieuwenhuizen
 *
 * based in part on anv driver which is:
 * Copyright © 2015 Intel Corporation
 *
 * Permission is hereby granted, free of charge, to any person obtaining a
 * copy of this software and associated documentation files (the "Software"),
 * to deal in the Software without restriction, including without limitation
 * the rights to use, copy, modify, merge, publish, distribute, sublicense,
 * and/or sell copies of the Software, and to permit persons to whom the
 * Software is furnished to do so, subject to the following conditions:
 *
 * The above copyright notice and this permission notice (including the next
 * paragraph) shall be included in all copies or substantial portions of the
 * Software.
 *
 * THE SOFTWARE IS PROVIDED "AS IS", WITHOUT WARRANTY OF ANY KIND, EXPRESS OR
 * IMPLIED, INCLUDING BUT NOT LIMITED TO THE WARRANTIES OF MERCHANTABILITY,
 * FITNESS FOR A PARTICULAR PURPOSE AND NONINFRINGEMENT.  IN NO EVENT SHALL
 * THE AUTHORS OR COPYRIGHT HOLDERS BE LIABLE FOR ANY CLAIM, DAMAGES OR OTHER
 * LIABILITY, WHETHER IN AN ACTION OF CONTRACT, TORT OR OTHERWISE, ARISING
 * FROM, OUT OF OR IN CONNECTION WITH THE SOFTWARE OR THE USE OR OTHER DEALINGS
 * IN THE SOFTWARE.
 */

#include "radv_private.h"
#include "radv_shader.h"
#include "radv_shader_helper.h"
#include "nir/nir.h"

#include <llvm-c/Core.h>
#include <llvm-c/TargetMachine.h>
#include <llvm-c/Transforms/Scalar.h>
#include <llvm-c/Transforms/Utils.h>

#include "sid.h"
#include "gfx9d.h"
#include "ac_binary.h"
#include "ac_llvm_util.h"
#include "ac_llvm_build.h"
#include "ac_shader_abi.h"
#include "ac_shader_util.h"
#include "ac_exp_param.h"

#define RADEON_LLVM_MAX_INPUTS (VARYING_SLOT_VAR31 + 1)

struct radv_shader_context {
	struct ac_llvm_context ac;
	const struct radv_nir_compiler_options *options;
	struct radv_shader_variant_info *shader_info;
	struct ac_shader_abi abi;

	unsigned max_workgroup_size;
	LLVMContextRef context;
	LLVMValueRef main_function;

	LLVMValueRef descriptor_sets[RADV_UD_MAX_SETS];
	LLVMValueRef ring_offsets;

	LLVMValueRef vertex_buffers;
	LLVMValueRef rel_auto_id;
	LLVMValueRef vs_prim_id;
	LLVMValueRef es2gs_offset;

	LLVMValueRef oc_lds;
	LLVMValueRef merged_wave_info;
	LLVMValueRef tess_factor_offset;
	LLVMValueRef tes_rel_patch_id;
	LLVMValueRef tes_u;
	LLVMValueRef tes_v;

	LLVMValueRef gs2vs_offset;
	LLVMValueRef gs_wave_id;
	LLVMValueRef gs_vtx_offset[6];

	LLVMValueRef esgs_ring;
	LLVMValueRef gsvs_ring[4];
	LLVMValueRef hs_ring_tess_offchip;
	LLVMValueRef hs_ring_tess_factor;

	LLVMValueRef persp_sample, persp_center, persp_centroid;
	LLVMValueRef linear_sample, linear_center, linear_centroid;

	/* Streamout */
	LLVMValueRef streamout_buffers;
	LLVMValueRef streamout_write_idx;
	LLVMValueRef streamout_config;
	LLVMValueRef streamout_offset[4];

	gl_shader_stage stage;

	LLVMValueRef inputs[RADEON_LLVM_MAX_INPUTS * 4];
	uint64_t float16_shaded_mask;

	uint64_t input_mask;
	uint64_t output_mask;

	bool is_gs_copy_shader;
	LLVMValueRef gs_next_vertex[4];
	unsigned gs_max_out_vertices;

	unsigned tes_primitive_mode;

	uint32_t tcs_patch_outputs_read;
	uint64_t tcs_outputs_read;
	uint32_t tcs_vertices_per_patch;
	uint32_t tcs_num_inputs;
	uint32_t tcs_num_patches;
	uint32_t max_gsvs_emit_size;
	uint32_t gsvs_vertex_size;
};

enum radeon_llvm_calling_convention {
	RADEON_LLVM_AMDGPU_VS = 87,
	RADEON_LLVM_AMDGPU_GS = 88,
	RADEON_LLVM_AMDGPU_PS = 89,
	RADEON_LLVM_AMDGPU_CS = 90,
	RADEON_LLVM_AMDGPU_HS = 93,
};

static inline struct radv_shader_context *
radv_shader_context_from_abi(struct ac_shader_abi *abi)
{
	struct radv_shader_context *ctx = NULL;
	return container_of(abi, ctx, abi);
}

struct ac_build_if_state
{
	struct radv_shader_context *ctx;
	LLVMValueRef condition;
	LLVMBasicBlockRef entry_block;
	LLVMBasicBlockRef true_block;
	LLVMBasicBlockRef false_block;
	LLVMBasicBlockRef merge_block;
};

static LLVMBasicBlockRef
ac_build_insert_new_block(struct radv_shader_context *ctx, const char *name)
{
	LLVMBasicBlockRef current_block;
	LLVMBasicBlockRef next_block;
	LLVMBasicBlockRef new_block;

	/* get current basic block */
	current_block = LLVMGetInsertBlock(ctx->ac.builder);

	/* chqeck if there's another block after this one */
	next_block = LLVMGetNextBasicBlock(current_block);
	if (next_block) {
		/* insert the new block before the next block */
		new_block = LLVMInsertBasicBlockInContext(ctx->context, next_block, name);
	}
	else {
		/* append new block after current block */
		LLVMValueRef function = LLVMGetBasicBlockParent(current_block);
		new_block = LLVMAppendBasicBlockInContext(ctx->context, function, name);
	}
	return new_block;
}

static void
ac_nir_build_if(struct ac_build_if_state *ifthen,
		struct radv_shader_context *ctx,
		LLVMValueRef condition)
{
	LLVMBasicBlockRef block = LLVMGetInsertBlock(ctx->ac.builder);

	memset(ifthen, 0, sizeof *ifthen);
	ifthen->ctx = ctx;
	ifthen->condition = condition;
	ifthen->entry_block = block;

	/* create endif/merge basic block for the phi functions */
	ifthen->merge_block = ac_build_insert_new_block(ctx, "endif-block");

	/* create/insert true_block before merge_block */
	ifthen->true_block =
		LLVMInsertBasicBlockInContext(ctx->context,
					      ifthen->merge_block,
					      "if-true-block");

	/* successive code goes into the true block */
	LLVMPositionBuilderAtEnd(ctx->ac.builder, ifthen->true_block);
}

/**
 * End a conditional.
 */
static void
ac_nir_build_endif(struct ac_build_if_state *ifthen)
{
	LLVMBuilderRef builder = ifthen->ctx->ac.builder;

	/* Insert branch to the merge block from current block */
	LLVMBuildBr(builder, ifthen->merge_block);

	/*
	 * Now patch in the various branch instructions.
	 */

	/* Insert the conditional branch instruction at the end of entry_block */
	LLVMPositionBuilderAtEnd(builder, ifthen->entry_block);
	if (ifthen->false_block) {
		/* we have an else clause */
		LLVMBuildCondBr(builder, ifthen->condition,
				ifthen->true_block, ifthen->false_block);
	}
	else {
		/* no else clause */
		LLVMBuildCondBr(builder, ifthen->condition,
				ifthen->true_block, ifthen->merge_block);
	}

	/* Resume building code at end of the ifthen->merge_block */
	LLVMPositionBuilderAtEnd(builder, ifthen->merge_block);
}


static LLVMValueRef get_rel_patch_id(struct radv_shader_context *ctx)
{
	switch (ctx->stage) {
	case MESA_SHADER_TESS_CTRL:
		return ac_unpack_param(&ctx->ac, ctx->abi.tcs_rel_ids, 0, 8);
	case MESA_SHADER_TESS_EVAL:
		return ctx->tes_rel_patch_id;
		break;
	default:
		unreachable("Illegal stage");
	}
}

static unsigned
get_tcs_num_patches(struct radv_shader_context *ctx)
{
	unsigned num_tcs_input_cp = ctx->options->key.tcs.input_vertices;
	unsigned num_tcs_output_cp = ctx->tcs_vertices_per_patch;
	uint32_t input_vertex_size = ctx->tcs_num_inputs * 16;
	uint32_t input_patch_size = ctx->options->key.tcs.input_vertices * input_vertex_size;
	uint32_t num_tcs_outputs = util_last_bit64(ctx->shader_info->info.tcs.outputs_written);
	uint32_t num_tcs_patch_outputs = util_last_bit64(ctx->shader_info->info.tcs.patch_outputs_written);
	uint32_t output_vertex_size = num_tcs_outputs * 16;
	uint32_t pervertex_output_patch_size = ctx->tcs_vertices_per_patch * output_vertex_size;
	uint32_t output_patch_size = pervertex_output_patch_size + num_tcs_patch_outputs * 16;
	unsigned num_patches;
	unsigned hardware_lds_size;

	/* Ensure that we only need one wave per SIMD so we don't need to check
	 * resource usage. Also ensures that the number of tcs in and out
	 * vertices per threadgroup are at most 256.
	 */
	num_patches = 64 / MAX2(num_tcs_input_cp, num_tcs_output_cp) * 4;
	/* Make sure that the data fits in LDS. This assumes the shaders only
	 * use LDS for the inputs and outputs.
	 */
	hardware_lds_size = 32768;

	/* Looks like STONEY hangs if we use more than 32 KiB LDS in a single
	 * threadgroup, even though there is more than 32 KiB LDS.
	 *
	 * Test: dEQP-VK.tessellation.shader_input_output.barrier
	 */
	if (ctx->options->chip_class >= CIK && ctx->options->family != CHIP_STONEY)
		hardware_lds_size = 65536;

	num_patches = MIN2(num_patches, hardware_lds_size / (input_patch_size + output_patch_size));
	/* Make sure the output data fits in the offchip buffer */
	num_patches = MIN2(num_patches, (ctx->options->tess_offchip_block_dw_size * 4) / output_patch_size);
	/* Not necessary for correctness, but improves performance. The
	 * specific value is taken from the proprietary driver.
	 */
	num_patches = MIN2(num_patches, 40);

	/* SI bug workaround - limit LS-HS threadgroups to only one wave. */
	if (ctx->options->chip_class == SI) {
		unsigned one_wave = 64 / MAX2(num_tcs_input_cp, num_tcs_output_cp);
		num_patches = MIN2(num_patches, one_wave);
	}
	return num_patches;
}

static unsigned
calculate_tess_lds_size(struct radv_shader_context *ctx)
{
	unsigned num_tcs_input_cp = ctx->options->key.tcs.input_vertices;
	unsigned num_tcs_output_cp;
	unsigned num_tcs_outputs, num_tcs_patch_outputs;
	unsigned input_vertex_size, output_vertex_size;
	unsigned input_patch_size, output_patch_size;
	unsigned pervertex_output_patch_size;
	unsigned output_patch0_offset;
	unsigned num_patches;
	unsigned lds_size;

	num_tcs_output_cp = ctx->tcs_vertices_per_patch;
	num_tcs_outputs = util_last_bit64(ctx->shader_info->info.tcs.outputs_written);
	num_tcs_patch_outputs = util_last_bit64(ctx->shader_info->info.tcs.patch_outputs_written);

	input_vertex_size = ctx->tcs_num_inputs * 16;
	output_vertex_size = num_tcs_outputs * 16;

	input_patch_size = num_tcs_input_cp * input_vertex_size;

	pervertex_output_patch_size = num_tcs_output_cp * output_vertex_size;
	output_patch_size = pervertex_output_patch_size + num_tcs_patch_outputs * 16;

	num_patches = ctx->tcs_num_patches;
	output_patch0_offset = input_patch_size * num_patches;

	lds_size = output_patch0_offset + output_patch_size * num_patches;
	return lds_size;
}

/* Tessellation shaders pass outputs to the next shader using LDS.
 *
 * LS outputs = TCS inputs
 * TCS outputs = TES inputs
 *
 * The LDS layout is:
 * - TCS inputs for patch 0
 * - TCS inputs for patch 1
 * - TCS inputs for patch 2		= get_tcs_in_current_patch_offset (if RelPatchID==2)
 * - ...
 * - TCS outputs for patch 0            = get_tcs_out_patch0_offset
 * - Per-patch TCS outputs for patch 0  = get_tcs_out_patch0_patch_data_offset
 * - TCS outputs for patch 1
 * - Per-patch TCS outputs for patch 1
 * - TCS outputs for patch 2            = get_tcs_out_current_patch_offset (if RelPatchID==2)
 * - Per-patch TCS outputs for patch 2  = get_tcs_out_current_patch_data_offset (if RelPatchID==2)
 * - ...
 *
 * All three shaders VS(LS), TCS, TES share the same LDS space.
 */
static LLVMValueRef
get_tcs_in_patch_stride(struct radv_shader_context *ctx)
{
	assert (ctx->stage == MESA_SHADER_TESS_CTRL);
	uint32_t input_vertex_size = ctx->tcs_num_inputs * 16;
	uint32_t input_patch_size = ctx->options->key.tcs.input_vertices * input_vertex_size;

	input_patch_size /= 4;
	return LLVMConstInt(ctx->ac.i32, input_patch_size, false);
}

static LLVMValueRef
get_tcs_out_patch_stride(struct radv_shader_context *ctx)
{
	uint32_t num_tcs_outputs = util_last_bit64(ctx->shader_info->info.tcs.outputs_written);
	uint32_t num_tcs_patch_outputs = util_last_bit64(ctx->shader_info->info.tcs.patch_outputs_written);
	uint32_t output_vertex_size = num_tcs_outputs * 16;
	uint32_t pervertex_output_patch_size = ctx->tcs_vertices_per_patch * output_vertex_size;
	uint32_t output_patch_size = pervertex_output_patch_size + num_tcs_patch_outputs * 16;
	output_patch_size /= 4;
	return LLVMConstInt(ctx->ac.i32, output_patch_size, false);
}

static LLVMValueRef
get_tcs_out_vertex_stride(struct radv_shader_context *ctx)
{
	uint32_t num_tcs_outputs = util_last_bit64(ctx->shader_info->info.tcs.outputs_written);
	uint32_t output_vertex_size = num_tcs_outputs * 16;
	output_vertex_size /= 4;
	return LLVMConstInt(ctx->ac.i32, output_vertex_size, false);
}

static LLVMValueRef
get_tcs_out_patch0_offset(struct radv_shader_context *ctx)
{
	assert (ctx->stage == MESA_SHADER_TESS_CTRL);
	uint32_t input_vertex_size = ctx->tcs_num_inputs * 16;
	uint32_t input_patch_size = ctx->options->key.tcs.input_vertices * input_vertex_size;
	uint32_t output_patch0_offset = input_patch_size;
	unsigned num_patches = ctx->tcs_num_patches;

	output_patch0_offset *= num_patches;
	output_patch0_offset /= 4;
	return LLVMConstInt(ctx->ac.i32, output_patch0_offset, false);
}

static LLVMValueRef
get_tcs_out_patch0_patch_data_offset(struct radv_shader_context *ctx)
{
	assert (ctx->stage == MESA_SHADER_TESS_CTRL);
	uint32_t input_vertex_size = ctx->tcs_num_inputs * 16;
	uint32_t input_patch_size = ctx->options->key.tcs.input_vertices * input_vertex_size;
	uint32_t output_patch0_offset = input_patch_size;

	uint32_t num_tcs_outputs = util_last_bit64(ctx->shader_info->info.tcs.outputs_written);
	uint32_t output_vertex_size = num_tcs_outputs * 16;
	uint32_t pervertex_output_patch_size = ctx->tcs_vertices_per_patch * output_vertex_size;
	unsigned num_patches = ctx->tcs_num_patches;

	output_patch0_offset *= num_patches;
	output_patch0_offset += pervertex_output_patch_size;
	output_patch0_offset /= 4;
	return LLVMConstInt(ctx->ac.i32, output_patch0_offset, false);
}

static LLVMValueRef
get_tcs_in_current_patch_offset(struct radv_shader_context *ctx)
{
	LLVMValueRef patch_stride = get_tcs_in_patch_stride(ctx);
	LLVMValueRef rel_patch_id = get_rel_patch_id(ctx);

	return LLVMBuildMul(ctx->ac.builder, patch_stride, rel_patch_id, "");
}

static LLVMValueRef
get_tcs_out_current_patch_offset(struct radv_shader_context *ctx)
{
	LLVMValueRef patch0_offset = get_tcs_out_patch0_offset(ctx);
	LLVMValueRef patch_stride = get_tcs_out_patch_stride(ctx);
	LLVMValueRef rel_patch_id = get_rel_patch_id(ctx);

	return ac_build_imad(&ctx->ac, patch_stride, rel_patch_id,
			     patch0_offset);
}

static LLVMValueRef
get_tcs_out_current_patch_data_offset(struct radv_shader_context *ctx)
{
	LLVMValueRef patch0_patch_data_offset =
		get_tcs_out_patch0_patch_data_offset(ctx);
	LLVMValueRef patch_stride = get_tcs_out_patch_stride(ctx);
	LLVMValueRef rel_patch_id = get_rel_patch_id(ctx);

	return ac_build_imad(&ctx->ac, patch_stride, rel_patch_id,
			     patch0_patch_data_offset);
}

#define MAX_ARGS 64
struct arg_info {
	LLVMTypeRef types[MAX_ARGS];
	LLVMValueRef *assign[MAX_ARGS];
	uint8_t count;
	uint8_t sgpr_count;
	uint8_t num_sgprs_used;
	uint8_t num_vgprs_used;
};

enum ac_arg_regfile {
	ARG_SGPR,
	ARG_VGPR,
};

static void
add_arg(struct arg_info *info, enum ac_arg_regfile regfile, LLVMTypeRef type,
	LLVMValueRef *param_ptr)
{
	assert(info->count < MAX_ARGS);

	info->assign[info->count] = param_ptr;
	info->types[info->count] = type;
	info->count++;

	if (regfile == ARG_SGPR) {
		info->num_sgprs_used += ac_get_type_size(type) / 4;
		info->sgpr_count++;
	} else {
		assert(regfile == ARG_VGPR);
		info->num_vgprs_used += ac_get_type_size(type) / 4;
	}
}

static void assign_arguments(LLVMValueRef main_function,
			     struct arg_info *info)
{
	unsigned i;
	for (i = 0; i < info->count; i++) {
		if (info->assign[i])
			*info->assign[i] = LLVMGetParam(main_function, i);
	}
}

static LLVMValueRef
create_llvm_function(LLVMContextRef ctx, LLVMModuleRef module,
                     LLVMBuilderRef builder, LLVMTypeRef *return_types,
                     unsigned num_return_elems,
		     struct arg_info *args,
		     unsigned max_workgroup_size,
		     const struct radv_nir_compiler_options *options)
{
	LLVMTypeRef main_function_type, ret_type;
	LLVMBasicBlockRef main_function_body;

	if (num_return_elems)
		ret_type = LLVMStructTypeInContext(ctx, return_types,
		                                   num_return_elems, true);
	else
		ret_type = LLVMVoidTypeInContext(ctx);

	/* Setup the function */
	main_function_type =
	    LLVMFunctionType(ret_type, args->types, args->count, 0);
	LLVMValueRef main_function =
	    LLVMAddFunction(module, "main", main_function_type);
	main_function_body =
	    LLVMAppendBasicBlockInContext(ctx, main_function, "main_body");
	LLVMPositionBuilderAtEnd(builder, main_function_body);

	LLVMSetFunctionCallConv(main_function, RADEON_LLVM_AMDGPU_CS);
	for (unsigned i = 0; i < args->sgpr_count; ++i) {
		LLVMValueRef P = LLVMGetParam(main_function, i);

		ac_add_function_attr(ctx, main_function, i + 1, AC_FUNC_ATTR_INREG);

		if (LLVMGetTypeKind(LLVMTypeOf(P)) == LLVMPointerTypeKind) {
			ac_add_function_attr(ctx, main_function, i + 1, AC_FUNC_ATTR_NOALIAS);
			ac_add_attr_dereferenceable(P, UINT64_MAX);
		}
	}

	if (options->address32_hi) {
		ac_llvm_add_target_dep_function_attr(main_function,
						     "amdgpu-32bit-address-high-bits",
						     options->address32_hi);
	}

	if (max_workgroup_size) {
		ac_llvm_add_target_dep_function_attr(main_function,
						     "amdgpu-max-work-group-size",
						     max_workgroup_size);
	}
	if (options->unsafe_math) {
		/* These were copied from some LLVM test. */
		LLVMAddTargetDependentFunctionAttr(main_function,
						   "less-precise-fpmad",
						   "true");
		LLVMAddTargetDependentFunctionAttr(main_function,
						   "no-infs-fp-math",
						   "true");
		LLVMAddTargetDependentFunctionAttr(main_function,
						   "no-nans-fp-math",
						   "true");
		LLVMAddTargetDependentFunctionAttr(main_function,
						   "unsafe-fp-math",
						   "true");
		LLVMAddTargetDependentFunctionAttr(main_function,
					   "no-signed-zeros-fp-math",
					   "true");
	}
	return main_function;
}


static void
set_loc(struct radv_userdata_info *ud_info, uint8_t *sgpr_idx,
	uint8_t num_sgprs)
{
	ud_info->sgpr_idx = *sgpr_idx;
	ud_info->num_sgprs = num_sgprs;
	*sgpr_idx += num_sgprs;
}

static void
set_loc_shader(struct radv_shader_context *ctx, int idx, uint8_t *sgpr_idx,
	       uint8_t num_sgprs)
{
	struct radv_userdata_info *ud_info =
		&ctx->shader_info->user_sgprs_locs.shader_data[idx];
	assert(ud_info);

	set_loc(ud_info, sgpr_idx, num_sgprs);
}

static void
set_loc_shader_ptr(struct radv_shader_context *ctx, int idx, uint8_t *sgpr_idx)
{
	bool use_32bit_pointers = idx != AC_UD_SCRATCH_RING_OFFSETS;

	set_loc_shader(ctx, idx, sgpr_idx, use_32bit_pointers ? 1 : 2);
}

static void
set_loc_desc(struct radv_shader_context *ctx, int idx, uint8_t *sgpr_idx)
{
	struct radv_userdata_locations *locs =
		&ctx->shader_info->user_sgprs_locs;
	struct radv_userdata_info *ud_info = &locs->descriptor_sets[idx];
	assert(ud_info);

	set_loc(ud_info, sgpr_idx, 1);

	locs->descriptor_sets_enabled |= 1 << idx;
}

struct user_sgpr_info {
	bool need_ring_offsets;
	bool indirect_all_descriptor_sets;
};

static bool needs_view_index_sgpr(struct radv_shader_context *ctx,
				  gl_shader_stage stage)
{
	switch (stage) {
	case MESA_SHADER_VERTEX:
		if (ctx->shader_info->info.needs_multiview_view_index ||
		    (!ctx->options->key.vs.as_es && !ctx->options->key.vs.as_ls && ctx->options->key.has_multiview_view_index))
			return true;
		break;
	case MESA_SHADER_TESS_EVAL:
		if (ctx->shader_info->info.needs_multiview_view_index || (!ctx->options->key.tes.as_es && ctx->options->key.has_multiview_view_index))
			return true;
		break;
	case MESA_SHADER_GEOMETRY:
	case MESA_SHADER_TESS_CTRL:
		if (ctx->shader_info->info.needs_multiview_view_index)
			return true;
		break;
	default:
		break;
	}
	return false;
}

static uint8_t
count_vs_user_sgprs(struct radv_shader_context *ctx)
{
	uint8_t count = 0;

	if (ctx->shader_info->info.vs.has_vertex_buffers)
		count++;
	count += ctx->shader_info->info.vs.needs_draw_id ? 3 : 2;

	return count;
}

static void allocate_user_sgprs(struct radv_shader_context *ctx,
				gl_shader_stage stage,
				bool has_previous_stage,
				gl_shader_stage previous_stage,
				bool needs_view_index,
				struct user_sgpr_info *user_sgpr_info)
{
	uint8_t user_sgpr_count = 0;

	memset(user_sgpr_info, 0, sizeof(struct user_sgpr_info));

	/* until we sort out scratch/global buffers always assign ring offsets for gs/vs/es */
	if (stage == MESA_SHADER_GEOMETRY ||
	    stage == MESA_SHADER_VERTEX ||
	    stage == MESA_SHADER_TESS_CTRL ||
	    stage == MESA_SHADER_TESS_EVAL ||
	    ctx->is_gs_copy_shader)
		user_sgpr_info->need_ring_offsets = true;

	if (stage == MESA_SHADER_FRAGMENT &&
	    ctx->shader_info->info.ps.needs_sample_positions)
		user_sgpr_info->need_ring_offsets = true;

	/* 2 user sgprs will nearly always be allocated for scratch/rings */
	if (ctx->options->supports_spill || user_sgpr_info->need_ring_offsets) {
		user_sgpr_count += 2;
	}

	switch (stage) {
	case MESA_SHADER_COMPUTE:
		if (ctx->shader_info->info.cs.uses_grid_size)
			user_sgpr_count += 3;
		break;
	case MESA_SHADER_FRAGMENT:
		user_sgpr_count += ctx->shader_info->info.ps.needs_sample_positions;
		break;
	case MESA_SHADER_VERTEX:
		if (!ctx->is_gs_copy_shader)
			user_sgpr_count += count_vs_user_sgprs(ctx);
		break;
	case MESA_SHADER_TESS_CTRL:
		if (has_previous_stage) {
			if (previous_stage == MESA_SHADER_VERTEX)
				user_sgpr_count += count_vs_user_sgprs(ctx);
		}
		break;
	case MESA_SHADER_TESS_EVAL:
		break;
	case MESA_SHADER_GEOMETRY:
		if (has_previous_stage) {
			if (previous_stage == MESA_SHADER_VERTEX) {
				user_sgpr_count += count_vs_user_sgprs(ctx);
			}
		}
		break;
	default:
		break;
	}

	if (needs_view_index)
		user_sgpr_count++;

	if (ctx->shader_info->info.loads_push_constants)
		user_sgpr_count++;

	if (ctx->streamout_buffers)
		user_sgpr_count++;

	uint32_t available_sgprs = ctx->options->chip_class >= GFX9 && stage != MESA_SHADER_COMPUTE ? 32 : 16;
	uint32_t remaining_sgprs = available_sgprs - user_sgpr_count;
	uint32_t num_desc_set =
		util_bitcount(ctx->shader_info->info.desc_set_used_mask);

	if (remaining_sgprs < num_desc_set) {
		user_sgpr_info->indirect_all_descriptor_sets = true;
	}
}

static void
declare_global_input_sgprs(struct radv_shader_context *ctx,
			   const struct user_sgpr_info *user_sgpr_info,
			   struct arg_info *args,
			   LLVMValueRef *desc_sets)
{
	LLVMTypeRef type = ac_array_in_const32_addr_space(ctx->ac.i8);

	/* 1 for each descriptor set */
	if (!user_sgpr_info->indirect_all_descriptor_sets) {
		uint32_t mask = ctx->shader_info->info.desc_set_used_mask;

		while (mask) {
			int i = u_bit_scan(&mask);

			add_arg(args, ARG_SGPR, type, &ctx->descriptor_sets[i]);
		}
	} else {
		add_arg(args, ARG_SGPR, ac_array_in_const32_addr_space(type),
			desc_sets);
	}

	if (ctx->shader_info->info.loads_push_constants) {
		/* 1 for push constants and dynamic descriptors */
		add_arg(args, ARG_SGPR, type, &ctx->abi.push_constants);
	}

	if (ctx->shader_info->info.so.num_outputs) {
		add_arg(args, ARG_SGPR,
			ac_array_in_const32_addr_space(ctx->ac.v4i32),
			&ctx->streamout_buffers);
	}
}

static void
declare_vs_specific_input_sgprs(struct radv_shader_context *ctx,
				gl_shader_stage stage,
				bool has_previous_stage,
				gl_shader_stage previous_stage,
				struct arg_info *args)
{
	if (!ctx->is_gs_copy_shader &&
	    (stage == MESA_SHADER_VERTEX ||
	     (has_previous_stage && previous_stage == MESA_SHADER_VERTEX))) {
		if (ctx->shader_info->info.vs.has_vertex_buffers) {
			add_arg(args, ARG_SGPR,
				ac_array_in_const32_addr_space(ctx->ac.v4i32),
				&ctx->vertex_buffers);
		}
		add_arg(args, ARG_SGPR, ctx->ac.i32, &ctx->abi.base_vertex);
		add_arg(args, ARG_SGPR, ctx->ac.i32, &ctx->abi.start_instance);
		if (ctx->shader_info->info.vs.needs_draw_id) {
			add_arg(args, ARG_SGPR, ctx->ac.i32, &ctx->abi.draw_id);
		}
	}
}

static void
declare_vs_input_vgprs(struct radv_shader_context *ctx, struct arg_info *args)
{
	add_arg(args, ARG_VGPR, ctx->ac.i32, &ctx->abi.vertex_id);
	if (!ctx->is_gs_copy_shader) {
		if (ctx->options->key.vs.as_ls) {
			add_arg(args, ARG_VGPR, ctx->ac.i32, &ctx->rel_auto_id);
			add_arg(args, ARG_VGPR, ctx->ac.i32, &ctx->abi.instance_id);
		} else {
			add_arg(args, ARG_VGPR, ctx->ac.i32, &ctx->abi.instance_id);
			add_arg(args, ARG_VGPR, ctx->ac.i32, &ctx->vs_prim_id);
		}
		add_arg(args, ARG_VGPR, ctx->ac.i32, NULL); /* unused */
	}
}

static void
declare_streamout_sgprs(struct radv_shader_context *ctx, gl_shader_stage stage,
			struct arg_info *args)
{
	int i;

	/* Streamout SGPRs. */
	if (ctx->shader_info->info.so.num_outputs) {
		assert(stage == MESA_SHADER_VERTEX ||
		       stage == MESA_SHADER_TESS_EVAL);

		if (stage != MESA_SHADER_TESS_EVAL) {
			add_arg(args, ARG_SGPR, ctx->ac.i32, &ctx->streamout_config);
		} else {
			args->assign[args->count - 1] = &ctx->streamout_config;
			args->types[args->count - 1] = ctx->ac.i32;
		}

		add_arg(args, ARG_SGPR, ctx->ac.i32, &ctx->streamout_write_idx);
	}

	/* A streamout buffer offset is loaded if the stride is non-zero. */
	for (i = 0; i < 4; i++) {
		if (!ctx->shader_info->info.so.strides[i])
			continue;

		add_arg(args, ARG_SGPR, ctx->ac.i32, &ctx->streamout_offset[i]);
	}
}

static void
declare_tes_input_vgprs(struct radv_shader_context *ctx, struct arg_info *args)
{
	add_arg(args, ARG_VGPR, ctx->ac.f32, &ctx->tes_u);
	add_arg(args, ARG_VGPR, ctx->ac.f32, &ctx->tes_v);
	add_arg(args, ARG_VGPR, ctx->ac.i32, &ctx->tes_rel_patch_id);
	add_arg(args, ARG_VGPR, ctx->ac.i32, &ctx->abi.tes_patch_id);
}

static void
set_global_input_locs(struct radv_shader_context *ctx,
		      const struct user_sgpr_info *user_sgpr_info,
		      LLVMValueRef desc_sets, uint8_t *user_sgpr_idx)
{
	uint32_t mask = ctx->shader_info->info.desc_set_used_mask;

	if (!user_sgpr_info->indirect_all_descriptor_sets) {
		while (mask) {
			int i = u_bit_scan(&mask);

			set_loc_desc(ctx, i, user_sgpr_idx);
		}
	} else {
		set_loc_shader_ptr(ctx, AC_UD_INDIRECT_DESCRIPTOR_SETS,
			           user_sgpr_idx);

		while (mask) {
			int i = u_bit_scan(&mask);

			ctx->descriptor_sets[i] =
				ac_build_load_to_sgpr(&ctx->ac, desc_sets,
						      LLVMConstInt(ctx->ac.i32, i, false));

		}

		ctx->shader_info->need_indirect_descriptor_sets = true;
	}

	if (ctx->shader_info->info.loads_push_constants) {
		set_loc_shader_ptr(ctx, AC_UD_PUSH_CONSTANTS, user_sgpr_idx);
	}

	if (ctx->streamout_buffers) {
		set_loc_shader_ptr(ctx, AC_UD_STREAMOUT_BUFFERS,
			       user_sgpr_idx);
	}
}

static void
set_vs_specific_input_locs(struct radv_shader_context *ctx,
			   gl_shader_stage stage, bool has_previous_stage,
			   gl_shader_stage previous_stage,
			   uint8_t *user_sgpr_idx)
{
	if (!ctx->is_gs_copy_shader &&
	    (stage == MESA_SHADER_VERTEX ||
	     (has_previous_stage && previous_stage == MESA_SHADER_VERTEX))) {
		if (ctx->shader_info->info.vs.has_vertex_buffers) {
			set_loc_shader_ptr(ctx, AC_UD_VS_VERTEX_BUFFERS,
					   user_sgpr_idx);
		}

		unsigned vs_num = 2;
		if (ctx->shader_info->info.vs.needs_draw_id)
			vs_num++;

		set_loc_shader(ctx, AC_UD_VS_BASE_VERTEX_START_INSTANCE,
			       user_sgpr_idx, vs_num);
	}
}

static void set_llvm_calling_convention(LLVMValueRef func,
                                        gl_shader_stage stage)
{
	enum radeon_llvm_calling_convention calling_conv;

	switch (stage) {
	case MESA_SHADER_VERTEX:
	case MESA_SHADER_TESS_EVAL:
		calling_conv = RADEON_LLVM_AMDGPU_VS;
		break;
	case MESA_SHADER_GEOMETRY:
		calling_conv = RADEON_LLVM_AMDGPU_GS;
		break;
	case MESA_SHADER_TESS_CTRL:
		calling_conv = RADEON_LLVM_AMDGPU_HS;
		break;
	case MESA_SHADER_FRAGMENT:
		calling_conv = RADEON_LLVM_AMDGPU_PS;
		break;
	case MESA_SHADER_COMPUTE:
		calling_conv = RADEON_LLVM_AMDGPU_CS;
		break;
	default:
		unreachable("Unhandle shader type");
	}

	LLVMSetFunctionCallConv(func, calling_conv);
}

static void create_function(struct radv_shader_context *ctx,
                            gl_shader_stage stage,
                            bool has_previous_stage,
                            gl_shader_stage previous_stage)
{
	uint8_t user_sgpr_idx;
	struct user_sgpr_info user_sgpr_info;
	struct arg_info args = {};
	LLVMValueRef desc_sets;
	bool needs_view_index = needs_view_index_sgpr(ctx, stage);
	allocate_user_sgprs(ctx, stage, has_previous_stage,
			    previous_stage, needs_view_index, &user_sgpr_info);

	if (user_sgpr_info.need_ring_offsets && !ctx->options->supports_spill) {
		add_arg(&args, ARG_SGPR, ac_array_in_const_addr_space(ctx->ac.v4i32),
			&ctx->ring_offsets);
	}

	switch (stage) {
	case MESA_SHADER_COMPUTE:
		declare_global_input_sgprs(ctx, &user_sgpr_info, &args,
					   &desc_sets);

		if (ctx->shader_info->info.cs.uses_grid_size) {
			add_arg(&args, ARG_SGPR, ctx->ac.v3i32,
				&ctx->abi.num_work_groups);
		}

		for (int i = 0; i < 3; i++) {
			ctx->abi.workgroup_ids[i] = NULL;
			if (ctx->shader_info->info.cs.uses_block_id[i]) {
				add_arg(&args, ARG_SGPR, ctx->ac.i32,
					&ctx->abi.workgroup_ids[i]);
			}
		}

		if (ctx->shader_info->info.cs.uses_local_invocation_idx)
			add_arg(&args, ARG_SGPR, ctx->ac.i32, &ctx->abi.tg_size);
		add_arg(&args, ARG_VGPR, ctx->ac.v3i32,
			&ctx->abi.local_invocation_ids);
		break;
	case MESA_SHADER_VERTEX:
		declare_global_input_sgprs(ctx, &user_sgpr_info, &args,
					   &desc_sets);

		declare_vs_specific_input_sgprs(ctx, stage, has_previous_stage,
						previous_stage, &args);

		if (needs_view_index)
			add_arg(&args, ARG_SGPR, ctx->ac.i32,
				&ctx->abi.view_index);
		if (ctx->options->key.vs.as_es) {
			add_arg(&args, ARG_SGPR, ctx->ac.i32,
				&ctx->es2gs_offset);
		} else if (ctx->options->key.vs.as_ls) {
			/* no extra parameters */
		} else {
			declare_streamout_sgprs(ctx, stage, &args);
		}

		declare_vs_input_vgprs(ctx, &args);
		break;
	case MESA_SHADER_TESS_CTRL:
		if (has_previous_stage) {
			// First 6 system regs
			add_arg(&args, ARG_SGPR, ctx->ac.i32, &ctx->oc_lds);
			add_arg(&args, ARG_SGPR, ctx->ac.i32,
				&ctx->merged_wave_info);
			add_arg(&args, ARG_SGPR, ctx->ac.i32,
				&ctx->tess_factor_offset);

			add_arg(&args, ARG_SGPR, ctx->ac.i32, NULL); // scratch offset
			add_arg(&args, ARG_SGPR, ctx->ac.i32, NULL); // unknown
			add_arg(&args, ARG_SGPR, ctx->ac.i32, NULL); // unknown

			declare_global_input_sgprs(ctx, &user_sgpr_info, &args,
						   &desc_sets);

			declare_vs_specific_input_sgprs(ctx, stage,
							has_previous_stage,
							previous_stage, &args);

			if (needs_view_index)
				add_arg(&args, ARG_SGPR, ctx->ac.i32,
					&ctx->abi.view_index);

			add_arg(&args, ARG_VGPR, ctx->ac.i32,
				&ctx->abi.tcs_patch_id);
			add_arg(&args, ARG_VGPR, ctx->ac.i32,
				&ctx->abi.tcs_rel_ids);

			declare_vs_input_vgprs(ctx, &args);
		} else {
			declare_global_input_sgprs(ctx, &user_sgpr_info, &args,
						   &desc_sets);

			if (needs_view_index)
				add_arg(&args, ARG_SGPR, ctx->ac.i32,
					&ctx->abi.view_index);

			add_arg(&args, ARG_SGPR, ctx->ac.i32, &ctx->oc_lds);
			add_arg(&args, ARG_SGPR, ctx->ac.i32,
				&ctx->tess_factor_offset);
			add_arg(&args, ARG_VGPR, ctx->ac.i32,
				&ctx->abi.tcs_patch_id);
			add_arg(&args, ARG_VGPR, ctx->ac.i32,
				&ctx->abi.tcs_rel_ids);
		}
		break;
	case MESA_SHADER_TESS_EVAL:
		declare_global_input_sgprs(ctx, &user_sgpr_info, &args,
					   &desc_sets);

		if (needs_view_index)
			add_arg(&args, ARG_SGPR, ctx->ac.i32,
				&ctx->abi.view_index);

		if (ctx->options->key.tes.as_es) {
			add_arg(&args, ARG_SGPR, ctx->ac.i32, &ctx->oc_lds);
			add_arg(&args, ARG_SGPR, ctx->ac.i32, NULL);
			add_arg(&args, ARG_SGPR, ctx->ac.i32,
				&ctx->es2gs_offset);
		} else {
			add_arg(&args, ARG_SGPR, ctx->ac.i32, NULL);
			declare_streamout_sgprs(ctx, stage, &args);
			add_arg(&args, ARG_SGPR, ctx->ac.i32, &ctx->oc_lds);
		}
		declare_tes_input_vgprs(ctx, &args);
		break;
	case MESA_SHADER_GEOMETRY:
		if (has_previous_stage) {
			// First 6 system regs
			add_arg(&args, ARG_SGPR, ctx->ac.i32,
				&ctx->gs2vs_offset);
			add_arg(&args, ARG_SGPR, ctx->ac.i32,
				&ctx->merged_wave_info);
			add_arg(&args, ARG_SGPR, ctx->ac.i32, &ctx->oc_lds);

			add_arg(&args, ARG_SGPR, ctx->ac.i32, NULL); // scratch offset
			add_arg(&args, ARG_SGPR, ctx->ac.i32, NULL); // unknown
			add_arg(&args, ARG_SGPR, ctx->ac.i32, NULL); // unknown

			declare_global_input_sgprs(ctx, &user_sgpr_info, &args,
						   &desc_sets);

			if (previous_stage != MESA_SHADER_TESS_EVAL) {
				declare_vs_specific_input_sgprs(ctx, stage,
								has_previous_stage,
								previous_stage,
								&args);
			}

			if (needs_view_index)
				add_arg(&args, ARG_SGPR, ctx->ac.i32,
					&ctx->abi.view_index);

			add_arg(&args, ARG_VGPR, ctx->ac.i32,
				&ctx->gs_vtx_offset[0]);
			add_arg(&args, ARG_VGPR, ctx->ac.i32,
				&ctx->gs_vtx_offset[2]);
			add_arg(&args, ARG_VGPR, ctx->ac.i32,
				&ctx->abi.gs_prim_id);
			add_arg(&args, ARG_VGPR, ctx->ac.i32,
				&ctx->abi.gs_invocation_id);
			add_arg(&args, ARG_VGPR, ctx->ac.i32,
				&ctx->gs_vtx_offset[4]);

			if (previous_stage == MESA_SHADER_VERTEX) {
				declare_vs_input_vgprs(ctx, &args);
			} else {
				declare_tes_input_vgprs(ctx, &args);
			}
		} else {
			declare_global_input_sgprs(ctx, &user_sgpr_info, &args,
						   &desc_sets);

			if (needs_view_index)
				add_arg(&args, ARG_SGPR, ctx->ac.i32,
					&ctx->abi.view_index);

			add_arg(&args, ARG_SGPR, ctx->ac.i32, &ctx->gs2vs_offset);
			add_arg(&args, ARG_SGPR, ctx->ac.i32, &ctx->gs_wave_id);
			add_arg(&args, ARG_VGPR, ctx->ac.i32,
				&ctx->gs_vtx_offset[0]);
			add_arg(&args, ARG_VGPR, ctx->ac.i32,
				&ctx->gs_vtx_offset[1]);
			add_arg(&args, ARG_VGPR, ctx->ac.i32,
				&ctx->abi.gs_prim_id);
			add_arg(&args, ARG_VGPR, ctx->ac.i32,
				&ctx->gs_vtx_offset[2]);
			add_arg(&args, ARG_VGPR, ctx->ac.i32,
				&ctx->gs_vtx_offset[3]);
			add_arg(&args, ARG_VGPR, ctx->ac.i32,
				&ctx->gs_vtx_offset[4]);
			add_arg(&args, ARG_VGPR, ctx->ac.i32,
				&ctx->gs_vtx_offset[5]);
			add_arg(&args, ARG_VGPR, ctx->ac.i32,
				&ctx->abi.gs_invocation_id);
		}
		break;
	case MESA_SHADER_FRAGMENT:
		declare_global_input_sgprs(ctx, &user_sgpr_info, &args,
					   &desc_sets);

		add_arg(&args, ARG_SGPR, ctx->ac.i32, &ctx->abi.prim_mask);
		add_arg(&args, ARG_VGPR, ctx->ac.v2i32, &ctx->persp_sample);
		add_arg(&args, ARG_VGPR, ctx->ac.v2i32, &ctx->persp_center);
		add_arg(&args, ARG_VGPR, ctx->ac.v2i32, &ctx->persp_centroid);
		add_arg(&args, ARG_VGPR, ctx->ac.v3i32, NULL); /* persp pull model */
		add_arg(&args, ARG_VGPR, ctx->ac.v2i32, &ctx->linear_sample);
		add_arg(&args, ARG_VGPR, ctx->ac.v2i32, &ctx->linear_center);
		add_arg(&args, ARG_VGPR, ctx->ac.v2i32, &ctx->linear_centroid);
		add_arg(&args, ARG_VGPR, ctx->ac.f32, NULL);  /* line stipple tex */
		add_arg(&args, ARG_VGPR, ctx->ac.f32, &ctx->abi.frag_pos[0]);
		add_arg(&args, ARG_VGPR, ctx->ac.f32, &ctx->abi.frag_pos[1]);
		add_arg(&args, ARG_VGPR, ctx->ac.f32, &ctx->abi.frag_pos[2]);
		add_arg(&args, ARG_VGPR, ctx->ac.f32, &ctx->abi.frag_pos[3]);
		add_arg(&args, ARG_VGPR, ctx->ac.i32, &ctx->abi.front_face);
		add_arg(&args, ARG_VGPR, ctx->ac.i32, &ctx->abi.ancillary);
		add_arg(&args, ARG_VGPR, ctx->ac.i32, &ctx->abi.sample_coverage);
		add_arg(&args, ARG_VGPR, ctx->ac.i32, NULL);  /* fixed pt */
		break;
	default:
		unreachable("Shader stage not implemented");
	}

	ctx->main_function = create_llvm_function(
	    ctx->context, ctx->ac.module, ctx->ac.builder, NULL, 0, &args,
	    ctx->max_workgroup_size, ctx->options);
	set_llvm_calling_convention(ctx->main_function, stage);


	ctx->shader_info->num_input_vgprs = 0;
	ctx->shader_info->num_input_sgprs = ctx->options->supports_spill ? 2 : 0;

	ctx->shader_info->num_input_sgprs += args.num_sgprs_used;

	if (ctx->stage != MESA_SHADER_FRAGMENT)
		ctx->shader_info->num_input_vgprs = args.num_vgprs_used;

	assign_arguments(ctx->main_function, &args);

	user_sgpr_idx = 0;

	if (ctx->options->supports_spill || user_sgpr_info.need_ring_offsets) {
		set_loc_shader_ptr(ctx, AC_UD_SCRATCH_RING_OFFSETS,
				   &user_sgpr_idx);
		if (ctx->options->supports_spill) {
			ctx->ring_offsets = ac_build_intrinsic(&ctx->ac, "llvm.amdgcn.implicit.buffer.ptr",
							       LLVMPointerType(ctx->ac.i8, AC_ADDR_SPACE_CONST),
							       NULL, 0, AC_FUNC_ATTR_READNONE);
			ctx->ring_offsets = LLVMBuildBitCast(ctx->ac.builder, ctx->ring_offsets,
							     ac_array_in_const_addr_space(ctx->ac.v4i32), "");
		}
	}

	/* For merged shaders the user SGPRs start at 8, with 8 system SGPRs in front (including
	 * the rw_buffers at s0/s1. With user SGPR0 = s8, lets restart the count from 0 */
	if (has_previous_stage)
		user_sgpr_idx = 0;

	set_global_input_locs(ctx, &user_sgpr_info, desc_sets, &user_sgpr_idx);

	switch (stage) {
	case MESA_SHADER_COMPUTE:
		if (ctx->shader_info->info.cs.uses_grid_size) {
			set_loc_shader(ctx, AC_UD_CS_GRID_SIZE,
				       &user_sgpr_idx, 3);
		}
		break;
	case MESA_SHADER_VERTEX:
		set_vs_specific_input_locs(ctx, stage, has_previous_stage,
					   previous_stage, &user_sgpr_idx);
		if (ctx->abi.view_index)
			set_loc_shader(ctx, AC_UD_VIEW_INDEX, &user_sgpr_idx, 1);
		break;
	case MESA_SHADER_TESS_CTRL:
		set_vs_specific_input_locs(ctx, stage, has_previous_stage,
					   previous_stage, &user_sgpr_idx);
		if (ctx->abi.view_index)
			set_loc_shader(ctx, AC_UD_VIEW_INDEX, &user_sgpr_idx, 1);
		break;
	case MESA_SHADER_TESS_EVAL:
		if (ctx->abi.view_index)
			set_loc_shader(ctx, AC_UD_VIEW_INDEX, &user_sgpr_idx, 1);
		break;
	case MESA_SHADER_GEOMETRY:
		if (has_previous_stage) {
			if (previous_stage == MESA_SHADER_VERTEX)
				set_vs_specific_input_locs(ctx, stage,
							   has_previous_stage,
							   previous_stage,
							   &user_sgpr_idx);
		}
		if (ctx->abi.view_index)
			set_loc_shader(ctx, AC_UD_VIEW_INDEX, &user_sgpr_idx, 1);
		break;
	case MESA_SHADER_FRAGMENT:
		break;
	default:
		unreachable("Shader stage not implemented");
	}

	if (stage == MESA_SHADER_TESS_CTRL ||
	    (stage == MESA_SHADER_VERTEX && ctx->options->key.vs.as_ls) ||
	    /* GFX9 has the ESGS ring buffer in LDS. */
	    (stage == MESA_SHADER_GEOMETRY && has_previous_stage)) {
		ac_declare_lds_as_pointer(&ctx->ac);
	}

	ctx->shader_info->num_user_sgprs = user_sgpr_idx;
}


static LLVMValueRef
radv_load_resource(struct ac_shader_abi *abi, LLVMValueRef index,
		   unsigned desc_set, unsigned binding)
{
	struct radv_shader_context *ctx = radv_shader_context_from_abi(abi);
	LLVMValueRef desc_ptr = ctx->descriptor_sets[desc_set];
	struct radv_pipeline_layout *pipeline_layout = ctx->options->layout;
	struct radv_descriptor_set_layout *layout = pipeline_layout->set[desc_set].layout;
	unsigned base_offset = layout->binding[binding].offset;
	LLVMValueRef offset, stride;

	if (layout->binding[binding].type == VK_DESCRIPTOR_TYPE_UNIFORM_BUFFER_DYNAMIC ||
	    layout->binding[binding].type == VK_DESCRIPTOR_TYPE_STORAGE_BUFFER_DYNAMIC) {
		unsigned idx = pipeline_layout->set[desc_set].dynamic_offset_start +
			layout->binding[binding].dynamic_offset_offset;
		desc_ptr = ctx->abi.push_constants;
		base_offset = pipeline_layout->push_constant_size + 16 * idx;
		stride = LLVMConstInt(ctx->ac.i32, 16, false);
	} else
		stride = LLVMConstInt(ctx->ac.i32, layout->binding[binding].size, false);

	offset = ac_build_imad(&ctx->ac, index, stride,
			       LLVMConstInt(ctx->ac.i32, base_offset, false));

	desc_ptr = ac_build_gep0(&ctx->ac, desc_ptr, offset);
	desc_ptr = ac_cast_ptr(&ctx->ac, desc_ptr, ctx->ac.v4i32);
	LLVMSetMetadata(desc_ptr, ctx->ac.uniform_md_kind, ctx->ac.empty_md);

	return desc_ptr;
}


/* The offchip buffer layout for TCS->TES is
 *
 * - attribute 0 of patch 0 vertex 0
 * - attribute 0 of patch 0 vertex 1
 * - attribute 0 of patch 0 vertex 2
 *   ...
 * - attribute 0 of patch 1 vertex 0
 * - attribute 0 of patch 1 vertex 1
 *   ...
 * - attribute 1 of patch 0 vertex 0
 * - attribute 1 of patch 0 vertex 1
 *   ...
 * - per patch attribute 0 of patch 0
 * - per patch attribute 0 of patch 1
 *   ...
 *
 * Note that every attribute has 4 components.
 */
static LLVMValueRef get_non_vertex_index_offset(struct radv_shader_context *ctx)
{
	uint32_t num_patches = ctx->tcs_num_patches;
	uint32_t num_tcs_outputs;
	if (ctx->stage == MESA_SHADER_TESS_CTRL)
		num_tcs_outputs = util_last_bit64(ctx->shader_info->info.tcs.outputs_written);
	else
		num_tcs_outputs = ctx->options->key.tes.tcs_num_outputs;

	uint32_t output_vertex_size = num_tcs_outputs * 16;
	uint32_t pervertex_output_patch_size = ctx->tcs_vertices_per_patch * output_vertex_size;

	return LLVMConstInt(ctx->ac.i32, pervertex_output_patch_size * num_patches, false);
}

static LLVMValueRef calc_param_stride(struct radv_shader_context *ctx,
				      LLVMValueRef vertex_index)
{
	LLVMValueRef param_stride;
	if (vertex_index)
		param_stride = LLVMConstInt(ctx->ac.i32, ctx->tcs_vertices_per_patch * ctx->tcs_num_patches, false);
	else
		param_stride = LLVMConstInt(ctx->ac.i32, ctx->tcs_num_patches, false);
	return param_stride;
}

static LLVMValueRef get_tcs_tes_buffer_address(struct radv_shader_context *ctx,
                                               LLVMValueRef vertex_index,
                                               LLVMValueRef param_index)
{
	LLVMValueRef base_addr;
	LLVMValueRef param_stride, constant16;
	LLVMValueRef rel_patch_id = get_rel_patch_id(ctx);
	LLVMValueRef vertices_per_patch = LLVMConstInt(ctx->ac.i32, ctx->tcs_vertices_per_patch, false);
	constant16 = LLVMConstInt(ctx->ac.i32, 16, false);
	param_stride = calc_param_stride(ctx, vertex_index);
	if (vertex_index) {
		base_addr = ac_build_imad(&ctx->ac, rel_patch_id,
					  vertices_per_patch, vertex_index);
	} else {
		base_addr = rel_patch_id;
	}

	base_addr = LLVMBuildAdd(ctx->ac.builder, base_addr,
	                         LLVMBuildMul(ctx->ac.builder, param_index,
	                                      param_stride, ""), "");

	base_addr = LLVMBuildMul(ctx->ac.builder, base_addr, constant16, "");

	if (!vertex_index) {
		LLVMValueRef patch_data_offset = get_non_vertex_index_offset(ctx);

		base_addr = LLVMBuildAdd(ctx->ac.builder, base_addr,
		                         patch_data_offset, "");
	}
	return base_addr;
}

static LLVMValueRef get_tcs_tes_buffer_address_params(struct radv_shader_context *ctx,
						      unsigned param,
						      unsigned const_index,
						      bool is_compact,
						      LLVMValueRef vertex_index,
						      LLVMValueRef indir_index)
{
	LLVMValueRef param_index;

	if (indir_index)
		param_index = LLVMBuildAdd(ctx->ac.builder, LLVMConstInt(ctx->ac.i32, param, false),
					   indir_index, "");
	else {
		if (const_index && !is_compact)
			param += const_index;
		param_index = LLVMConstInt(ctx->ac.i32, param, false);
	}
	return get_tcs_tes_buffer_address(ctx, vertex_index, param_index);
}

static LLVMValueRef
get_dw_address(struct radv_shader_context *ctx,
	       LLVMValueRef dw_addr,
	       unsigned param,
	       unsigned const_index,
	       bool compact_const_index,
	       LLVMValueRef vertex_index,
	       LLVMValueRef stride,
	       LLVMValueRef indir_index)

{

	if (vertex_index) {
		dw_addr = LLVMBuildAdd(ctx->ac.builder, dw_addr,
				       LLVMBuildMul(ctx->ac.builder,
						    vertex_index,
						    stride, ""), "");
	}

	if (indir_index)
		dw_addr = LLVMBuildAdd(ctx->ac.builder, dw_addr,
				       LLVMBuildMul(ctx->ac.builder, indir_index,
						    LLVMConstInt(ctx->ac.i32, 4, false), ""), "");
	else if (const_index && !compact_const_index)
		dw_addr = LLVMBuildAdd(ctx->ac.builder, dw_addr,
				       LLVMConstInt(ctx->ac.i32, const_index * 4, false), "");

	dw_addr = LLVMBuildAdd(ctx->ac.builder, dw_addr,
			       LLVMConstInt(ctx->ac.i32, param * 4, false), "");

	if (const_index && compact_const_index)
		dw_addr = LLVMBuildAdd(ctx->ac.builder, dw_addr,
				       LLVMConstInt(ctx->ac.i32, const_index, false), "");
	return dw_addr;
}

static LLVMValueRef
load_tcs_varyings(struct ac_shader_abi *abi,
		  LLVMTypeRef type,
		  LLVMValueRef vertex_index,
		  LLVMValueRef indir_index,
		  unsigned const_index,
		  unsigned location,
		  unsigned driver_location,
		  unsigned component,
		  unsigned num_components,
		  bool is_patch,
		  bool is_compact,
		  bool load_input)
{
	struct radv_shader_context *ctx = radv_shader_context_from_abi(abi);
	LLVMValueRef dw_addr, stride;
	LLVMValueRef value[4], result;
	unsigned param = shader_io_get_unique_index(location);

	if (load_input) {
		uint32_t input_vertex_size = (ctx->tcs_num_inputs * 16) / 4;
		stride = LLVMConstInt(ctx->ac.i32, input_vertex_size, false);
		dw_addr = get_tcs_in_current_patch_offset(ctx);
	} else {
		if (!is_patch) {
			stride = get_tcs_out_vertex_stride(ctx);
			dw_addr = get_tcs_out_current_patch_offset(ctx);
		} else {
			dw_addr = get_tcs_out_current_patch_data_offset(ctx);
			stride = NULL;
		}
	}

	dw_addr = get_dw_address(ctx, dw_addr, param, const_index, is_compact, vertex_index, stride,
				 indir_index);

	for (unsigned i = 0; i < num_components + component; i++) {
		value[i] = ac_lds_load(&ctx->ac, dw_addr);
		dw_addr = LLVMBuildAdd(ctx->ac.builder, dw_addr,
				       ctx->ac.i32_1, "");
	}
	result = ac_build_varying_gather_values(&ctx->ac, value, num_components, component);
	return result;
}

static void
store_tcs_output(struct ac_shader_abi *abi,
		 const nir_variable *var,
		 LLVMValueRef vertex_index,
		 LLVMValueRef param_index,
		 unsigned const_index,
		 LLVMValueRef src,
		 unsigned writemask)
{
	struct radv_shader_context *ctx = radv_shader_context_from_abi(abi);
	const unsigned location = var->data.location;
	unsigned component = var->data.location_frac;
	const bool is_patch = var->data.patch;
	const bool is_compact = var->data.compact;
	LLVMValueRef dw_addr;
	LLVMValueRef stride = NULL;
	LLVMValueRef buf_addr = NULL;
	unsigned param;
	bool store_lds = true;

	if (is_patch) {
		if (!(ctx->tcs_patch_outputs_read & (1U << (location - VARYING_SLOT_PATCH0))))
			store_lds = false;
	} else {
		if (!(ctx->tcs_outputs_read & (1ULL << location)))
			store_lds = false;
	}

	param = shader_io_get_unique_index(location);
	if ((location == VARYING_SLOT_CLIP_DIST0 || location == VARYING_SLOT_CLIP_DIST1) && is_compact) {
		const_index += component;
		component = 0;

		if (const_index >= 4) {
			const_index -= 4;
			param++;
		}
	}

	if (!is_patch) {
		stride = get_tcs_out_vertex_stride(ctx);
		dw_addr = get_tcs_out_current_patch_offset(ctx);
	} else {
		dw_addr = get_tcs_out_current_patch_data_offset(ctx);
	}

	dw_addr = get_dw_address(ctx, dw_addr, param, const_index, is_compact, vertex_index, stride,
				 param_index);
	buf_addr = get_tcs_tes_buffer_address_params(ctx, param, const_index, is_compact,
						     vertex_index, param_index);

	bool is_tess_factor = false;
	if (location == VARYING_SLOT_TESS_LEVEL_INNER ||
	    location == VARYING_SLOT_TESS_LEVEL_OUTER)
		is_tess_factor = true;

	unsigned base = is_compact ? const_index : 0;
	for (unsigned chan = 0; chan < 8; chan++) {
		if (!(writemask & (1 << chan)))
			continue;
		LLVMValueRef value = ac_llvm_extract_elem(&ctx->ac, src, chan - component);
		value = ac_to_integer(&ctx->ac, value);
		value = LLVMBuildZExtOrBitCast(ctx->ac.builder, value, ctx->ac.i32, "");

		if (store_lds || is_tess_factor) {
			LLVMValueRef dw_addr_chan =
				LLVMBuildAdd(ctx->ac.builder, dw_addr,
				                           LLVMConstInt(ctx->ac.i32, chan, false), "");
			ac_lds_store(&ctx->ac, dw_addr_chan, value);
		}

		if (!is_tess_factor && writemask != 0xF)
			ac_build_buffer_store_dword(&ctx->ac, ctx->hs_ring_tess_offchip, value, 1,
						    buf_addr, ctx->oc_lds,
						    4 * (base + chan), 1, 0, true, false);
	}

	if (writemask == 0xF) {
		ac_build_buffer_store_dword(&ctx->ac, ctx->hs_ring_tess_offchip, src, 4,
					    buf_addr, ctx->oc_lds,
					    (base * 4), 1, 0, true, false);
	}
}

static LLVMValueRef
load_tes_input(struct ac_shader_abi *abi,
	       LLVMTypeRef type,
	       LLVMValueRef vertex_index,
	       LLVMValueRef param_index,
	       unsigned const_index,
	       unsigned location,
	       unsigned driver_location,
	       unsigned component,
	       unsigned num_components,
	       bool is_patch,
	       bool is_compact,
	       bool load_input)
{
	struct radv_shader_context *ctx = radv_shader_context_from_abi(abi);
	LLVMValueRef buf_addr;
	LLVMValueRef result;
	unsigned param = shader_io_get_unique_index(location);

	if ((location == VARYING_SLOT_CLIP_DIST0 || location == VARYING_SLOT_CLIP_DIST1) && is_compact) {
		const_index += component;
		component = 0;
		if (const_index >= 4) {
			const_index -= 4;
			param++;
		}
	}

	buf_addr = get_tcs_tes_buffer_address_params(ctx, param, const_index,
						     is_compact, vertex_index, param_index);

	LLVMValueRef comp_offset = LLVMConstInt(ctx->ac.i32, component * 4, false);
	buf_addr = LLVMBuildAdd(ctx->ac.builder, buf_addr, comp_offset, "");

	result = ac_build_buffer_load(&ctx->ac, ctx->hs_ring_tess_offchip, num_components, NULL,
				      buf_addr, ctx->oc_lds, is_compact ? (4 * const_index) : 0, 1, 0, true, false);
	result = ac_trim_vector(&ctx->ac, result, num_components);
	return result;
}

static LLVMValueRef
load_gs_input(struct ac_shader_abi *abi,
	      unsigned location,
	      unsigned driver_location,
	      unsigned component,
	      unsigned num_components,
	      unsigned vertex_index,
	      unsigned const_index,
	      LLVMTypeRef type)
{
	struct radv_shader_context *ctx = radv_shader_context_from_abi(abi);
	LLVMValueRef vtx_offset;
	unsigned param, vtx_offset_param;
	LLVMValueRef value[4], result;

	vtx_offset_param = vertex_index;
	assert(vtx_offset_param < 6);
	vtx_offset = LLVMBuildMul(ctx->ac.builder, ctx->gs_vtx_offset[vtx_offset_param],
				  LLVMConstInt(ctx->ac.i32, 4, false), "");

	param = shader_io_get_unique_index(location);

	for (unsigned i = component; i < num_components + component; i++) {
		if (ctx->ac.chip_class >= GFX9) {
			LLVMValueRef dw_addr = ctx->gs_vtx_offset[vtx_offset_param];
			dw_addr = LLVMBuildAdd(ctx->ac.builder, dw_addr,
			                       LLVMConstInt(ctx->ac.i32, param * 4 + i + const_index, 0), "");
			value[i] = ac_lds_load(&ctx->ac, dw_addr);
		} else {
			LLVMValueRef soffset =
				LLVMConstInt(ctx->ac.i32,
					     (param * 4 + i + const_index) * 256,
					     false);

			value[i] = ac_build_buffer_load(&ctx->ac,
							ctx->esgs_ring, 1,
							ctx->ac.i32_0,
							vtx_offset, soffset,
							0, 1, 0, true, false);
		}

		if (ac_get_type_size(type) == 2) {
			value[i] = LLVMBuildBitCast(ctx->ac.builder, value[i], ctx->ac.i32, "");
			value[i] = LLVMBuildTrunc(ctx->ac.builder, value[i], ctx->ac.i16, "");
		}
		value[i] = LLVMBuildBitCast(ctx->ac.builder, value[i], type, "");
	}
	result = ac_build_varying_gather_values(&ctx->ac, value, num_components, component);
	result = ac_to_integer(&ctx->ac, result);
	return result;
}


static void radv_emit_kill(struct ac_shader_abi *abi, LLVMValueRef visible)
{
	struct radv_shader_context *ctx = radv_shader_context_from_abi(abi);
	ac_build_kill_if_false(&ctx->ac, visible);
}

static LLVMValueRef lookup_interp_param(struct ac_shader_abi *abi,
					enum glsl_interp_mode interp, unsigned location)
{
	struct radv_shader_context *ctx = radv_shader_context_from_abi(abi);

	switch (interp) {
	case INTERP_MODE_FLAT:
	default:
		return NULL;
	case INTERP_MODE_SMOOTH:
	case INTERP_MODE_NONE:
		if (location == INTERP_CENTER)
			return ctx->persp_center;
		else if (location == INTERP_CENTROID)
			return ctx->persp_centroid;
		else if (location == INTERP_SAMPLE)
			return ctx->persp_sample;
		break;
	case INTERP_MODE_NOPERSPECTIVE:
		if (location == INTERP_CENTER)
			return ctx->linear_center;
		else if (location == INTERP_CENTROID)
			return ctx->linear_centroid;
		else if (location == INTERP_SAMPLE)
			return ctx->linear_sample;
		break;
	}
	return NULL;
}

static uint32_t
radv_get_sample_pos_offset(uint32_t num_samples)
{
	uint32_t sample_pos_offset = 0;

	switch (num_samples) {
	case 2:
		sample_pos_offset = 1;
		break;
	case 4:
		sample_pos_offset = 3;
		break;
	case 8:
		sample_pos_offset = 7;
		break;
	default:
		break;
	}
	return sample_pos_offset;
}

static LLVMValueRef load_sample_position(struct ac_shader_abi *abi,
					 LLVMValueRef sample_id)
{
	struct radv_shader_context *ctx = radv_shader_context_from_abi(abi);

	LLVMValueRef result;
	LLVMValueRef ptr = ac_build_gep0(&ctx->ac, ctx->ring_offsets, LLVMConstInt(ctx->ac.i32, RING_PS_SAMPLE_POSITIONS, false));

	ptr = LLVMBuildBitCast(ctx->ac.builder, ptr,
			       ac_array_in_const_addr_space(ctx->ac.v2f32), "");

	uint32_t sample_pos_offset =
		radv_get_sample_pos_offset(ctx->options->key.fs.num_samples);

	sample_id =
		LLVMBuildAdd(ctx->ac.builder, sample_id,
			     LLVMConstInt(ctx->ac.i32, sample_pos_offset, false), "");
	result = ac_build_load_invariant(&ctx->ac, ptr, sample_id);

	return result;
}


static LLVMValueRef load_sample_mask_in(struct ac_shader_abi *abi)
{
	struct radv_shader_context *ctx = radv_shader_context_from_abi(abi);
	uint8_t log2_ps_iter_samples;

	if (ctx->shader_info->info.ps.force_persample) {
		log2_ps_iter_samples =
			util_logbase2(ctx->options->key.fs.num_samples);
	} else {
		log2_ps_iter_samples = ctx->options->key.fs.log2_ps_iter_samples;
	}

	/* The bit pattern matches that used by fixed function fragment
	 * processing. */
	static const uint16_t ps_iter_masks[] = {
		0xffff, /* not used */
		0x5555,
		0x1111,
		0x0101,
		0x0001,
	};
	assert(log2_ps_iter_samples < ARRAY_SIZE(ps_iter_masks));

	uint32_t ps_iter_mask = ps_iter_masks[log2_ps_iter_samples];

	LLVMValueRef result, sample_id;
	sample_id = ac_unpack_param(&ctx->ac, abi->ancillary, 8, 4);
	sample_id = LLVMBuildShl(ctx->ac.builder, LLVMConstInt(ctx->ac.i32, ps_iter_mask, false), sample_id, "");
	result = LLVMBuildAnd(ctx->ac.builder, sample_id, abi->sample_coverage, "");
	return result;
}


static void
visit_emit_vertex(struct ac_shader_abi *abi, unsigned stream, LLVMValueRef *addrs)
{
	LLVMValueRef gs_next_vertex;
	LLVMValueRef can_emit;
	unsigned offset = 0;
	struct radv_shader_context *ctx = radv_shader_context_from_abi(abi);

	/* Write vertex attribute values to GSVS ring */
	gs_next_vertex = LLVMBuildLoad(ctx->ac.builder,
				       ctx->gs_next_vertex[stream],
				       "");

	/* If this thread has already emitted the declared maximum number of
	 * vertices, kill it: excessive vertex emissions are not supposed to
	 * have any effect, and GS threads have no externally observable
	 * effects other than emitting vertices.
	 */
	can_emit = LLVMBuildICmp(ctx->ac.builder, LLVMIntULT, gs_next_vertex,
				 LLVMConstInt(ctx->ac.i32, ctx->gs_max_out_vertices, false), "");
	ac_build_kill_if_false(&ctx->ac, can_emit);

	for (unsigned i = 0; i < AC_LLVM_MAX_OUTPUTS; ++i) {
		unsigned output_usage_mask =
			ctx->shader_info->info.gs.output_usage_mask[i];
		uint8_t output_stream =
			ctx->shader_info->info.gs.output_streams[i];
		LLVMValueRef *out_ptr = &addrs[i * 4];
		int length = util_last_bit(output_usage_mask);

		if (!(ctx->output_mask & (1ull << i)) ||
		    output_stream != stream)
			continue;

		for (unsigned j = 0; j < length; j++) {
			if (!(output_usage_mask & (1 << j)))
				continue;

			LLVMValueRef out_val = LLVMBuildLoad(ctx->ac.builder,
							     out_ptr[j], "");
			LLVMValueRef voffset =
				LLVMConstInt(ctx->ac.i32, offset *
					     ctx->gs_max_out_vertices, false);

			offset++;

			voffset = LLVMBuildAdd(ctx->ac.builder, voffset, gs_next_vertex, "");
			voffset = LLVMBuildMul(ctx->ac.builder, voffset, LLVMConstInt(ctx->ac.i32, 4, false), "");

			out_val = ac_to_integer(&ctx->ac, out_val);
			out_val = LLVMBuildZExtOrBitCast(ctx->ac.builder, out_val, ctx->ac.i32, "");

			ac_build_buffer_store_dword(&ctx->ac,
						    ctx->gsvs_ring[stream],
						    out_val, 1,
						    voffset, ctx->gs2vs_offset, 0,
						    1, 1, true, true);
		}
	}

	gs_next_vertex = LLVMBuildAdd(ctx->ac.builder, gs_next_vertex,
				      ctx->ac.i32_1, "");
	LLVMBuildStore(ctx->ac.builder, gs_next_vertex, ctx->gs_next_vertex[stream]);

	ac_build_sendmsg(&ctx->ac,
			 AC_SENDMSG_GS_OP_EMIT | AC_SENDMSG_GS | (stream << 8),
			 ctx->gs_wave_id);
}

static void
visit_end_primitive(struct ac_shader_abi *abi, unsigned stream)
{
	struct radv_shader_context *ctx = radv_shader_context_from_abi(abi);
	ac_build_sendmsg(&ctx->ac, AC_SENDMSG_GS_OP_CUT | AC_SENDMSG_GS | (stream << 8), ctx->gs_wave_id);
}

static LLVMValueRef
load_tess_coord(struct ac_shader_abi *abi)
{
	struct radv_shader_context *ctx = radv_shader_context_from_abi(abi);

	LLVMValueRef coord[4] = {
		ctx->tes_u,
		ctx->tes_v,
		ctx->ac.f32_0,
		ctx->ac.f32_0,
	};

	if (ctx->tes_primitive_mode == GL_TRIANGLES)
		coord[2] = LLVMBuildFSub(ctx->ac.builder, ctx->ac.f32_1,
					LLVMBuildFAdd(ctx->ac.builder, coord[0], coord[1], ""), "");

	return ac_build_gather_values(&ctx->ac, coord, 3);
}

static LLVMValueRef
load_patch_vertices_in(struct ac_shader_abi *abi)
{
	struct radv_shader_context *ctx = radv_shader_context_from_abi(abi);
	return LLVMConstInt(ctx->ac.i32, ctx->options->key.tcs.input_vertices, false);
}


static LLVMValueRef radv_load_base_vertex(struct ac_shader_abi *abi)
{
	return abi->base_vertex;
}

static LLVMValueRef radv_load_ssbo(struct ac_shader_abi *abi,
				   LLVMValueRef buffer_ptr, bool write)
{
	struct radv_shader_context *ctx = radv_shader_context_from_abi(abi);
	LLVMValueRef result;

	LLVMSetMetadata(buffer_ptr, ctx->ac.uniform_md_kind, ctx->ac.empty_md);

	result = LLVMBuildLoad(ctx->ac.builder, buffer_ptr, "");
	LLVMSetMetadata(result, ctx->ac.invariant_load_md_kind, ctx->ac.empty_md);

	return result;
}

static LLVMValueRef radv_load_ubo(struct ac_shader_abi *abi, LLVMValueRef buffer_ptr)
{
	struct radv_shader_context *ctx = radv_shader_context_from_abi(abi);
	LLVMValueRef result;

	LLVMSetMetadata(buffer_ptr, ctx->ac.uniform_md_kind, ctx->ac.empty_md);

	result = LLVMBuildLoad(ctx->ac.builder, buffer_ptr, "");
	LLVMSetMetadata(result, ctx->ac.invariant_load_md_kind, ctx->ac.empty_md);

	return result;
}

static LLVMValueRef radv_get_sampler_desc(struct ac_shader_abi *abi,
					  unsigned descriptor_set,
					  unsigned base_index,
					  unsigned constant_index,
					  LLVMValueRef index,
					  enum ac_descriptor_type desc_type,
					  bool image, bool write,
					  bool bindless)
{
	struct radv_shader_context *ctx = radv_shader_context_from_abi(abi);
	LLVMValueRef list = ctx->descriptor_sets[descriptor_set];
	struct radv_descriptor_set_layout *layout = ctx->options->layout->set[descriptor_set].layout;
	struct radv_descriptor_set_binding_layout *binding = layout->binding + base_index;
	unsigned offset = binding->offset;
	unsigned stride = binding->size;
	unsigned type_size;
	LLVMBuilderRef builder = ctx->ac.builder;
	LLVMTypeRef type;

	assert(base_index < layout->binding_count);

	switch (desc_type) {
	case AC_DESC_IMAGE:
		type = ctx->ac.v8i32;
		type_size = 32;
		break;
	case AC_DESC_FMASK:
		type = ctx->ac.v8i32;
		offset += 32;
		type_size = 32;
		break;
	case AC_DESC_SAMPLER:
		type = ctx->ac.v4i32;
		if (binding->type == VK_DESCRIPTOR_TYPE_COMBINED_IMAGE_SAMPLER)
			offset += 64;

		type_size = 16;
		break;
	case AC_DESC_BUFFER:
		type = ctx->ac.v4i32;
		type_size = 16;
		break;
	default:
		unreachable("invalid desc_type\n");
	}

	offset += constant_index * stride;

	if (desc_type == AC_DESC_SAMPLER && binding->immutable_samplers_offset &&
	    (!index || binding->immutable_samplers_equal)) {
		if (binding->immutable_samplers_equal)
			constant_index = 0;

		const uint32_t *samplers = radv_immutable_samplers(layout, binding);

		LLVMValueRef constants[] = {
			LLVMConstInt(ctx->ac.i32, samplers[constant_index * 4 + 0], 0),
			LLVMConstInt(ctx->ac.i32, samplers[constant_index * 4 + 1], 0),
			LLVMConstInt(ctx->ac.i32, samplers[constant_index * 4 + 2], 0),
			LLVMConstInt(ctx->ac.i32, samplers[constant_index * 4 + 3], 0),
		};
		return ac_build_gather_values(&ctx->ac, constants, 4);
	}

	assert(stride % type_size == 0);

	if (!index)
		index = ctx->ac.i32_0;

	index = LLVMBuildMul(builder, index, LLVMConstInt(ctx->ac.i32, stride / type_size, 0), "");

	list = ac_build_gep0(&ctx->ac, list, LLVMConstInt(ctx->ac.i32, offset, 0));
	list = LLVMBuildPointerCast(builder, list,
				    ac_array_in_const32_addr_space(type), "");

	return ac_build_load_to_sgpr(&ctx->ac, list, index);
}

/* For 2_10_10_10 formats the alpha is handled as unsigned by pre-vega HW.
 * so we may need to fix it up. */
static LLVMValueRef
adjust_vertex_fetch_alpha(struct radv_shader_context *ctx,
                          unsigned adjustment,
                          LLVMValueRef alpha)
{
	if (adjustment == RADV_ALPHA_ADJUST_NONE)
		return alpha;

	LLVMValueRef c30 = LLVMConstInt(ctx->ac.i32, 30, 0);

	if (adjustment == RADV_ALPHA_ADJUST_SSCALED)
		alpha = LLVMBuildFPToUI(ctx->ac.builder, alpha, ctx->ac.i32, "");
	else
		alpha = ac_to_integer(&ctx->ac, alpha);

	/* For the integer-like cases, do a natural sign extension.
	 *
	 * For the SNORM case, the values are 0.0, 0.333, 0.666, 1.0
	 * and happen to contain 0, 1, 2, 3 as the two LSBs of the
	 * exponent.
	 */
	alpha = LLVMBuildShl(ctx->ac.builder, alpha,
	                     adjustment == RADV_ALPHA_ADJUST_SNORM ?
	                     LLVMConstInt(ctx->ac.i32, 7, 0) : c30, "");
	alpha = LLVMBuildAShr(ctx->ac.builder, alpha, c30, "");

	/* Convert back to the right type. */
	if (adjustment == RADV_ALPHA_ADJUST_SNORM) {
		LLVMValueRef clamp;
		LLVMValueRef neg_one = LLVMConstReal(ctx->ac.f32, -1.0);
		alpha = LLVMBuildSIToFP(ctx->ac.builder, alpha, ctx->ac.f32, "");
		clamp = LLVMBuildFCmp(ctx->ac.builder, LLVMRealULT, alpha, neg_one, "");
		alpha = LLVMBuildSelect(ctx->ac.builder, clamp, neg_one, alpha, "");
	} else if (adjustment == RADV_ALPHA_ADJUST_SSCALED) {
		alpha = LLVMBuildSIToFP(ctx->ac.builder, alpha, ctx->ac.f32, "");
	}

	return alpha;
}

static void
handle_vs_input_decl(struct radv_shader_context *ctx,
		     struct nir_variable *variable)
{
	LLVMValueRef t_list_ptr = ctx->vertex_buffers;
	LLVMValueRef t_offset;
	LLVMValueRef t_list;
	LLVMValueRef input;
	LLVMValueRef buffer_index;
	unsigned attrib_count = glsl_count_attribute_slots(variable->type, true);
	uint8_t input_usage_mask =
		ctx->shader_info->info.vs.input_usage_mask[variable->data.location];
	unsigned num_channels = util_last_bit(input_usage_mask);

	variable->data.driver_location = variable->data.location * 4;

	enum glsl_base_type type = glsl_get_base_type(variable->type);
	for (unsigned i = 0; i < attrib_count; ++i) {
		LLVMValueRef output[4];
		unsigned attrib_index = variable->data.location + i - VERT_ATTRIB_GENERIC0;

		if (ctx->options->key.vs.instance_rate_inputs & (1u << attrib_index)) {
			uint32_t divisor = ctx->options->key.vs.instance_rate_divisors[attrib_index];

			if (divisor) {
				buffer_index = ctx->abi.instance_id;

				if (divisor != 1) {
					buffer_index = LLVMBuildUDiv(ctx->ac.builder, buffer_index,
					                             LLVMConstInt(ctx->ac.i32, divisor, 0), "");
				}

				if (ctx->options->key.vs.as_ls) {
					ctx->shader_info->vs.vgpr_comp_cnt =
						MAX2(2, ctx->shader_info->vs.vgpr_comp_cnt);
				} else {
					ctx->shader_info->vs.vgpr_comp_cnt =
						MAX2(1, ctx->shader_info->vs.vgpr_comp_cnt);
				}
			} else {
				buffer_index = ctx->ac.i32_0;
			}

			buffer_index = LLVMBuildAdd(ctx->ac.builder, ctx->abi.start_instance, buffer_index, "");
		} else
			buffer_index = LLVMBuildAdd(ctx->ac.builder, ctx->abi.vertex_id,
			                            ctx->abi.base_vertex, "");
		t_offset = LLVMConstInt(ctx->ac.i32, attrib_index, false);

		t_list = ac_build_load_to_sgpr(&ctx->ac, t_list_ptr, t_offset);

		if (ctx->options->key.vs.vertex_attribute_provided & (1u << attrib_index)) {
			input = ac_build_buffer_load_format(&ctx->ac, t_list,
							    buffer_index,
							    ctx->ac.i32_0,
							    num_channels, false, true);
		} else {
			/* Per the Vulkan spec, it's invalid to consume vertex
			 * attributes that are not provided by the pipeline but
			 * some (invalid) apps appear to do that. Fill the
			 * input array with (eg. (0, 0, 0, 1)) to workaround
			 * the problem and to avoid possible GPU hangs.
			 */
			LLVMValueRef chan[4];

			/* The input_usage mask might be 0 if input variables
			 * are not removed by the compiler.
			 */
			num_channels = CLAMP(num_channels, 1, 4);

			for (unsigned i = 0; i < num_channels; i++) {
				chan[i] = i == 3 ? ctx->ac.f32_1 : ctx->ac.f32_0;
				chan[i] = ac_to_float(&ctx->ac, chan[i]);
			}

			input = ac_build_gather_values(&ctx->ac, chan, num_channels);
		}

		input = ac_build_expand_to_vec4(&ctx->ac, input, num_channels);

		for (unsigned chan = 0; chan < 4; chan++) {
			LLVMValueRef llvm_chan = LLVMConstInt(ctx->ac.i32, chan, false);
			output[chan] = LLVMBuildExtractElement(ctx->ac.builder, input, llvm_chan, "");
			if (type == GLSL_TYPE_FLOAT16) {
				output[chan] = LLVMBuildBitCast(ctx->ac.builder, output[chan], ctx->ac.f32, "");
				output[chan] = LLVMBuildFPTrunc(ctx->ac.builder, output[chan], ctx->ac.f16, "");
			}
		}

		unsigned alpha_adjust = (ctx->options->key.vs.alpha_adjust >> (attrib_index * 2)) & 3;
		output[3] = adjust_vertex_fetch_alpha(ctx, alpha_adjust, output[3]);

		for (unsigned chan = 0; chan < 4; chan++) {
			output[chan] = ac_to_integer(&ctx->ac, output[chan]);
			if (type == GLSL_TYPE_UINT16 || type == GLSL_TYPE_INT16)
				output[chan] = LLVMBuildTrunc(ctx->ac.builder, output[chan], ctx->ac.i16, "");

			ctx->inputs[ac_llvm_reg_index_soa(variable->data.location + i, chan)] = output[chan];
		}
	}
}

static void interp_fs_input(struct radv_shader_context *ctx,
			    unsigned attr,
			    LLVMValueRef interp_param,
			    LLVMValueRef prim_mask,
			    bool float16,
			    LLVMValueRef result[4])
{
	LLVMValueRef attr_number;
	unsigned chan;
	LLVMValueRef i, j;
	bool interp = !LLVMIsUndef(interp_param);

	attr_number = LLVMConstInt(ctx->ac.i32, attr, false);

	/* fs.constant returns the param from the middle vertex, so it's not
	 * really useful for flat shading. It's meant to be used for custom
	 * interpolation (but the intrinsic can't fetch from the other two
	 * vertices).
	 *
	 * Luckily, it doesn't matter, because we rely on the FLAT_SHADE state
	 * to do the right thing. The only reason we use fs.constant is that
	 * fs.interp cannot be used on integers, because they can be equal
	 * to NaN.
	 */
	if (interp) {
		interp_param = LLVMBuildBitCast(ctx->ac.builder, interp_param,
						ctx->ac.v2f32, "");

		i = LLVMBuildExtractElement(ctx->ac.builder, interp_param,
						ctx->ac.i32_0, "");
		j = LLVMBuildExtractElement(ctx->ac.builder, interp_param,
						ctx->ac.i32_1, "");
	}

	for (chan = 0; chan < 4; chan++) {
		LLVMValueRef llvm_chan = LLVMConstInt(ctx->ac.i32, chan, false);

		if (interp && float16) {
			result[chan] = ac_build_fs_interp_f16(&ctx->ac,
							      llvm_chan,
							      attr_number,
							      prim_mask, i, j);
		} else if (interp) {
			result[chan] = ac_build_fs_interp(&ctx->ac,
							  llvm_chan,
							  attr_number,
							  prim_mask, i, j);
		} else {
			result[chan] = ac_build_fs_interp_mov(&ctx->ac,
							      LLVMConstInt(ctx->ac.i32, 2, false),
							      llvm_chan,
							      attr_number,
							      prim_mask);
			result[chan] = LLVMBuildBitCast(ctx->ac.builder, result[chan], ctx->ac.i32, "");
			result[chan] = LLVMBuildTruncOrBitCast(ctx->ac.builder, result[chan], float16 ? ctx->ac.i16 : ctx->ac.i32, "");
		}
	}
}

static void mark_16bit_fs_input(struct radv_shader_context *ctx,
                                const struct glsl_type *type,
                                int location)
{
	if (glsl_type_is_scalar(type) || glsl_type_is_vector(type) || glsl_type_is_matrix(type)) {
		unsigned attrib_count = glsl_count_attribute_slots(type, false);
		if (glsl_type_is_16bit(type)) {
			ctx->float16_shaded_mask |= ((1ull << attrib_count) - 1) << location;
		}
	} else if (glsl_type_is_array(type)) {
		unsigned stride = glsl_count_attribute_slots(glsl_get_array_element(type), false);
		for (unsigned i = 0; i < glsl_get_length(type); ++i) {
			mark_16bit_fs_input(ctx, glsl_get_array_element(type), location + i * stride);
		}
	} else {
		assert(glsl_type_is_struct(type));
		for (unsigned i = 0; i < glsl_get_length(type); i++) {
			mark_16bit_fs_input(ctx, glsl_get_struct_field(type, i), location);
			location += glsl_count_attribute_slots(glsl_get_struct_field(type, i), false);
		}
	}
}

static void
handle_fs_input_decl(struct radv_shader_context *ctx,
		     struct nir_variable *variable)
{
	int idx = variable->data.location;
	unsigned attrib_count = glsl_count_attribute_slots(variable->type, false);
	LLVMValueRef interp = NULL;
	uint64_t mask;

	variable->data.driver_location = idx * 4;

<<<<<<< HEAD
	if (!variable->data.compact)
=======

	if (variable->data.compact) {
		unsigned component_count = variable->data.location_frac +
		                           glsl_get_length(variable->type);
		attrib_count = (component_count + 3) / 4;
	} else
>>>>>>> 3cf4df6a
		mark_16bit_fs_input(ctx, variable->type, idx);

	mask = ((1ull << attrib_count) - 1) << variable->data.location;

	if (glsl_get_base_type(glsl_without_array(variable->type)) == GLSL_TYPE_FLOAT ||
	    glsl_get_base_type(glsl_without_array(variable->type)) == GLSL_TYPE_FLOAT16 ||
	    glsl_get_base_type(glsl_without_array(variable->type)) == GLSL_TYPE_STRUCT) {
		unsigned interp_type;
		if (variable->data.sample)
			interp_type = INTERP_SAMPLE;
		else if (variable->data.centroid)
			interp_type = INTERP_CENTROID;
		else
			interp_type = INTERP_CENTER;

		interp = lookup_interp_param(&ctx->abi, variable->data.interpolation, interp_type);
	}
	if (interp == NULL)
		interp = LLVMGetUndef(ctx->ac.i32);

	for (unsigned i = 0; i < attrib_count; ++i)
		ctx->inputs[ac_llvm_reg_index_soa(idx + i, 0)] = interp;

	ctx->input_mask |= mask;
}

static void
handle_vs_inputs(struct radv_shader_context *ctx,
                 struct nir_shader *nir) {
	nir_foreach_variable(variable, &nir->inputs)
		handle_vs_input_decl(ctx, variable);
}

static void
prepare_interp_optimize(struct radv_shader_context *ctx,
                        struct nir_shader *nir)
{
	bool uses_center = false;
	bool uses_centroid = false;
	nir_foreach_variable(variable, &nir->inputs) {
		if (glsl_get_base_type(glsl_without_array(variable->type)) != GLSL_TYPE_FLOAT ||
		    variable->data.sample)
			continue;

		if (variable->data.centroid)
			uses_centroid = true;
		else
			uses_center = true;
	}

	if (uses_center && uses_centroid) {
		LLVMValueRef sel = LLVMBuildICmp(ctx->ac.builder, LLVMIntSLT, ctx->abi.prim_mask, ctx->ac.i32_0, "");
		ctx->persp_centroid = LLVMBuildSelect(ctx->ac.builder, sel, ctx->persp_center, ctx->persp_centroid, "");
		ctx->linear_centroid = LLVMBuildSelect(ctx->ac.builder, sel, ctx->linear_center, ctx->linear_centroid, "");
	}
}

static void
handle_fs_inputs(struct radv_shader_context *ctx,
                 struct nir_shader *nir)
{
	prepare_interp_optimize(ctx, nir);

	nir_foreach_variable(variable, &nir->inputs)
		handle_fs_input_decl(ctx, variable);

	unsigned index = 0;

	if (ctx->shader_info->info.ps.uses_input_attachments ||
	    ctx->shader_info->info.needs_multiview_view_index) {
		ctx->input_mask |= 1ull << VARYING_SLOT_LAYER;
		ctx->inputs[ac_llvm_reg_index_soa(VARYING_SLOT_LAYER, 0)] = LLVMGetUndef(ctx->ac.i32);
	}

	for (unsigned i = 0; i < RADEON_LLVM_MAX_INPUTS; ++i) {
		LLVMValueRef interp_param;
		LLVMValueRef *inputs = ctx->inputs +ac_llvm_reg_index_soa(i, 0);

		if (!(ctx->input_mask & (1ull << i)))
			continue;

		if (i >= VARYING_SLOT_VAR0 || i == VARYING_SLOT_PNTC ||
		    i == VARYING_SLOT_PRIMITIVE_ID || i == VARYING_SLOT_LAYER) {
			interp_param = *inputs;
			bool float16 = (ctx->float16_shaded_mask >> i) & 1;
			interp_fs_input(ctx, index, interp_param, ctx->abi.prim_mask, float16,
					inputs);

			if (LLVMIsUndef(interp_param))
				ctx->shader_info->fs.flat_shaded_mask |= 1u << index;
			if (float16)
				ctx->shader_info->fs.float16_shaded_mask |= 1u << index;
			if (i >= VARYING_SLOT_VAR0)
				ctx->abi.fs_input_attr_indices[i - VARYING_SLOT_VAR0] = index;
			++index;
		} else if (i == VARYING_SLOT_CLIP_DIST0) {
			int length = ctx->shader_info->info.ps.num_input_clips_culls;

			for (unsigned j = 0; j < length; j += 4) {
				inputs = ctx->inputs + ac_llvm_reg_index_soa(i, j);

				interp_param = *inputs;
				interp_fs_input(ctx, index, interp_param,
						ctx->abi.prim_mask, false, inputs);
				++index;
			}
		} else if (i == VARYING_SLOT_POS) {
			for(int i = 0; i < 3; ++i)
				inputs[i] = ctx->abi.frag_pos[i];

			inputs[3] = ac_build_fdiv(&ctx->ac, ctx->ac.f32_1,
						  ctx->abi.frag_pos[3]);
		}
	}
	ctx->shader_info->fs.num_interp = index;
	ctx->shader_info->fs.input_mask = ctx->input_mask >> VARYING_SLOT_VAR0;

	if (ctx->shader_info->info.needs_multiview_view_index)
		ctx->abi.view_index = ctx->inputs[ac_llvm_reg_index_soa(VARYING_SLOT_LAYER, 0)];
}

static void
scan_shader_output_decl(struct radv_shader_context *ctx,
			struct nir_variable *variable,
			struct nir_shader *shader,
			gl_shader_stage stage)
{
	int idx = variable->data.location + variable->data.index;
	unsigned attrib_count = glsl_count_attribute_slots(variable->type, false);
	uint64_t mask_attribs;

	variable->data.driver_location = idx * 4;

	/* tess ctrl has it's own load/store paths for outputs */
	if (stage == MESA_SHADER_TESS_CTRL)
		return;

	if (variable->data.compact) {
		unsigned component_count = variable->data.location_frac +
		                           glsl_get_length(variable->type);
		attrib_count = (component_count + 3) / 4;
	}

	mask_attribs = ((1ull << attrib_count) - 1) << idx;
	if (stage == MESA_SHADER_VERTEX ||
	    stage == MESA_SHADER_TESS_EVAL ||
	    stage == MESA_SHADER_GEOMETRY) {
		if (idx == VARYING_SLOT_CLIP_DIST0) {
			if (stage == MESA_SHADER_VERTEX) {
				ctx->shader_info->vs.outinfo.clip_dist_mask = (1 << shader->info.clip_distance_array_size) - 1;
				ctx->shader_info->vs.outinfo.cull_dist_mask = (1 << shader->info.cull_distance_array_size) - 1;
				ctx->shader_info->vs.outinfo.cull_dist_mask <<= shader->info.clip_distance_array_size;
			}
			if (stage == MESA_SHADER_TESS_EVAL) {
				ctx->shader_info->tes.outinfo.clip_dist_mask = (1 << shader->info.clip_distance_array_size) - 1;
				ctx->shader_info->tes.outinfo.cull_dist_mask = (1 << shader->info.cull_distance_array_size) - 1;
				ctx->shader_info->tes.outinfo.cull_dist_mask <<= shader->info.clip_distance_array_size;
			}
		}
	}

	ctx->output_mask |= mask_attribs;
}


/* Initialize arguments for the shader export intrinsic */
static void
si_llvm_init_export_args(struct radv_shader_context *ctx,
			 LLVMValueRef *values,
			 unsigned enabled_channels,
			 unsigned target,
			 struct ac_export_args *args)
{
	/* Specify the channels that are enabled. */
	args->enabled_channels = enabled_channels;

	/* Specify whether the EXEC mask represents the valid mask */
	args->valid_mask = 0;

	/* Specify whether this is the last export */
	args->done = 0;

	/* Specify the target we are exporting */
	args->target = target;

	args->compr = false;
	args->out[0] = LLVMGetUndef(ctx->ac.f32);
	args->out[1] = LLVMGetUndef(ctx->ac.f32);
	args->out[2] = LLVMGetUndef(ctx->ac.f32);
	args->out[3] = LLVMGetUndef(ctx->ac.f32);

	if (!values)
		return;

	bool is_16bit = ac_get_type_size(LLVMTypeOf(values[0])) == 2;
	if (ctx->stage == MESA_SHADER_FRAGMENT) {
		unsigned index = target - V_008DFC_SQ_EXP_MRT;
		unsigned col_format = (ctx->options->key.fs.col_format >> (4 * index)) & 0xf;
		bool is_int8 = (ctx->options->key.fs.is_int8 >> index) & 1;
		bool is_int10 = (ctx->options->key.fs.is_int10 >> index) & 1;
		unsigned chan;

		LLVMValueRef (*packf)(struct ac_llvm_context *ctx, LLVMValueRef args[2]) = NULL;
		LLVMValueRef (*packi)(struct ac_llvm_context *ctx, LLVMValueRef args[2],
				      unsigned bits, bool hi) = NULL;

		switch(col_format) {
		case V_028714_SPI_SHADER_ZERO:
			args->enabled_channels = 0; /* writemask */
			args->target = V_008DFC_SQ_EXP_NULL;
			break;

		case V_028714_SPI_SHADER_32_R:
			args->enabled_channels = 1;
			args->out[0] = values[0];
			break;

		case V_028714_SPI_SHADER_32_GR:
			args->enabled_channels = 0x3;
			args->out[0] = values[0];
			args->out[1] = values[1];
			break;

		case V_028714_SPI_SHADER_32_AR:
			args->enabled_channels = 0x9;
			args->out[0] = values[0];
			args->out[3] = values[3];
			break;

		case V_028714_SPI_SHADER_FP16_ABGR:
			args->enabled_channels = 0x5;
			packf = ac_build_cvt_pkrtz_f16;
			if (is_16bit) {
				for (unsigned chan = 0; chan < 4; chan++)
					values[chan] = LLVMBuildFPExt(ctx->ac.builder,
								      values[chan],
								      ctx->ac.f32, "");
			}
			break;

		case V_028714_SPI_SHADER_UNORM16_ABGR:
			args->enabled_channels = 0x5;
			packf = ac_build_cvt_pknorm_u16;
			break;

		case V_028714_SPI_SHADER_SNORM16_ABGR:
			args->enabled_channels = 0x5;
			packf = ac_build_cvt_pknorm_i16;
			break;

		case V_028714_SPI_SHADER_UINT16_ABGR:
			args->enabled_channels = 0x5;
			packi = ac_build_cvt_pk_u16;
			if (is_16bit) {
				for (unsigned chan = 0; chan < 4; chan++)
					values[chan] = LLVMBuildZExt(ctx->ac.builder,
								      ac_to_integer(&ctx->ac, values[chan]),
								      ctx->ac.i32, "");
			}
			break;

		case V_028714_SPI_SHADER_SINT16_ABGR:
			args->enabled_channels = 0x5;
			packi = ac_build_cvt_pk_i16;
			if (is_16bit) {
				for (unsigned chan = 0; chan < 4; chan++)
					values[chan] = LLVMBuildSExt(ctx->ac.builder,
								      ac_to_integer(&ctx->ac, values[chan]),
								      ctx->ac.i32, "");
			}
			break;

		default:
		case V_028714_SPI_SHADER_32_ABGR:
			memcpy(&args->out[0], values, sizeof(values[0]) * 4);
			break;
		}

		/* Pack f16 or norm_i16/u16. */
		if (packf) {
			for (chan = 0; chan < 2; chan++) {
				LLVMValueRef pack_args[2] = {
					values[2 * chan],
					values[2 * chan + 1]
				};
				LLVMValueRef packed;

				packed = packf(&ctx->ac, pack_args);
				args->out[chan] = ac_to_float(&ctx->ac, packed);
			}
			args->compr = 1; /* COMPR flag */
		}

		/* Pack i16/u16. */
		if (packi) {
			for (chan = 0; chan < 2; chan++) {
				LLVMValueRef pack_args[2] = {
					ac_to_integer(&ctx->ac, values[2 * chan]),
					ac_to_integer(&ctx->ac, values[2 * chan + 1])
				};
				LLVMValueRef packed;

				packed = packi(&ctx->ac, pack_args,
					       is_int8 ? 8 : is_int10 ? 10 : 16,
					       chan == 1);
				args->out[chan] = ac_to_float(&ctx->ac, packed);
			}
			args->compr = 1; /* COMPR flag */
		}
		return;
	}

	if (is_16bit) {
		for (unsigned chan = 0; chan < 4; chan++) {
			values[chan] = LLVMBuildBitCast(ctx->ac.builder, values[chan], ctx->ac.i16, "");
			args->out[chan] = LLVMBuildZExt(ctx->ac.builder, values[chan], ctx->ac.i32, "");
		}
	} else
		memcpy(&args->out[0], values, sizeof(values[0]) * 4);

	for (unsigned i = 0; i < 4; ++i)
		args->out[i] = ac_to_float(&ctx->ac, args->out[i]);
}

static void
radv_export_param(struct radv_shader_context *ctx, unsigned index,
		  LLVMValueRef *values, unsigned enabled_channels)
{
	struct ac_export_args args;

	si_llvm_init_export_args(ctx, values, enabled_channels,
				 V_008DFC_SQ_EXP_PARAM + index, &args);
	ac_build_export(&ctx->ac, &args);
}

static LLVMValueRef
radv_load_output(struct radv_shader_context *ctx, unsigned index, unsigned chan)
{
	LLVMValueRef output =
		ctx->abi.outputs[ac_llvm_reg_index_soa(index, chan)];

	return LLVMBuildLoad(ctx->ac.builder, output, "");
}

static void
radv_emit_stream_output(struct radv_shader_context *ctx,
			 LLVMValueRef const *so_buffers,
			 LLVMValueRef const *so_write_offsets,
			 const struct radv_stream_output *output)
{
	unsigned num_comps = util_bitcount(output->component_mask);
	unsigned loc = output->location;
	unsigned buf = output->buffer;
	unsigned offset = output->offset;
	unsigned start;
	LLVMValueRef out[4];

	assert(num_comps && num_comps <= 4);
	if (!num_comps || num_comps > 4)
		return;

	/* Get the first component. */
	start = ffs(output->component_mask) - 1;

	/* Load the output as int. */
	for (int i = 0; i < num_comps; i++) {
		out[i] = ac_to_integer(&ctx->ac,
				       radv_load_output(ctx, loc, start + i));
	}

	/* Pack the output. */
	LLVMValueRef vdata = NULL;

	switch (num_comps) {
	case 1: /* as i32 */
		vdata = out[0];
		break;
	case 2: /* as v2i32 */
	case 3: /* as v4i32 (aligned to 4) */
		out[3] = LLVMGetUndef(ctx->ac.i32);
		/* fall through */
	case 4: /* as v4i32 */
		vdata = ac_build_gather_values(&ctx->ac, out,
					       util_next_power_of_two(num_comps));
		break;
	}

	ac_build_buffer_store_dword(&ctx->ac, so_buffers[buf],
				    vdata, num_comps, so_write_offsets[buf],
				    ctx->ac.i32_0, offset,
				    1, 1, true, false);
}

static void
radv_emit_streamout(struct radv_shader_context *ctx, unsigned stream)
{
	struct ac_build_if_state if_ctx;
	int i;

	/* Get bits [22:16], i.e. (so_param >> 16) & 127; */
	assert(ctx->streamout_config);
	LLVMValueRef so_vtx_count =
		ac_build_bfe(&ctx->ac, ctx->streamout_config,
			     LLVMConstInt(ctx->ac.i32, 16, false),
			     LLVMConstInt(ctx->ac.i32, 7, false), false);

	LLVMValueRef tid = ac_get_thread_id(&ctx->ac);

	/* can_emit = tid < so_vtx_count; */
	LLVMValueRef can_emit = LLVMBuildICmp(ctx->ac.builder, LLVMIntULT,
					      tid, so_vtx_count, "");

	/* Emit the streamout code conditionally. This actually avoids
	 * out-of-bounds buffer access. The hw tells us via the SGPR
	 * (so_vtx_count) which threads are allowed to emit streamout data.
	 */
	ac_nir_build_if(&if_ctx, ctx, can_emit);
	{
		/* The buffer offset is computed as follows:
		 *   ByteOffset = streamout_offset[buffer_id]*4 +
		 *                (streamout_write_index + thread_id)*stride[buffer_id] +
		 *                attrib_offset
		 */
		LLVMValueRef so_write_index = ctx->streamout_write_idx;

		/* Compute (streamout_write_index + thread_id). */
		so_write_index =
			LLVMBuildAdd(ctx->ac.builder, so_write_index, tid, "");

		/* Load the descriptor and compute the write offset for each
		 * enabled buffer.
		 */
		LLVMValueRef so_write_offset[4] = {};
		LLVMValueRef so_buffers[4] = {};
		LLVMValueRef buf_ptr = ctx->streamout_buffers;

		for (i = 0; i < 4; i++) {
			uint16_t stride = ctx->shader_info->info.so.strides[i];

			if (!stride)
				continue;

			LLVMValueRef offset =
				LLVMConstInt(ctx->ac.i32, i, false);

			so_buffers[i] = ac_build_load_to_sgpr(&ctx->ac,
							      buf_ptr, offset);

			LLVMValueRef so_offset = ctx->streamout_offset[i];

			so_offset = LLVMBuildMul(ctx->ac.builder, so_offset,
						 LLVMConstInt(ctx->ac.i32, 4, false), "");

			so_write_offset[i] =
				ac_build_imad(&ctx->ac, so_write_index,
					      LLVMConstInt(ctx->ac.i32,
							   stride * 4, false),
					      so_offset);
		}

		/* Write streamout data. */
		for (i = 0; i < ctx->shader_info->info.so.num_outputs; i++) {
			struct radv_stream_output *output =
				&ctx->shader_info->info.so.outputs[i];

			if (stream != output->stream)
				continue;

			radv_emit_stream_output(ctx, so_buffers,
						so_write_offset, output);
		}
	}
	ac_nir_build_endif(&if_ctx);
}

static void
handle_vs_outputs_post(struct radv_shader_context *ctx,
		       bool export_prim_id, bool export_layer_id,
		       struct radv_vs_output_info *outinfo)
{
	uint32_t param_count = 0;
	unsigned target;
	unsigned pos_idx, num_pos_exports = 0;
	struct ac_export_args args, pos_args[4] = {};
	LLVMValueRef psize_value = NULL, layer_value = NULL, viewport_index_value = NULL;
	int i;

	if (ctx->options->key.has_multiview_view_index) {
		LLVMValueRef* tmp_out = &ctx->abi.outputs[ac_llvm_reg_index_soa(VARYING_SLOT_LAYER, 0)];
		if(!*tmp_out) {
			for(unsigned i = 0; i < 4; ++i)
				ctx->abi.outputs[ac_llvm_reg_index_soa(VARYING_SLOT_LAYER, i)] =
				            ac_build_alloca_undef(&ctx->ac, ctx->ac.f32, "");
		}

		LLVMBuildStore(ctx->ac.builder, ac_to_float(&ctx->ac, ctx->abi.view_index),  *tmp_out);
		ctx->output_mask |= 1ull << VARYING_SLOT_LAYER;
	}

	memset(outinfo->vs_output_param_offset, AC_EXP_PARAM_UNDEFINED,
	       sizeof(outinfo->vs_output_param_offset));

	for(unsigned location = VARYING_SLOT_CLIP_DIST0; location <= VARYING_SLOT_CLIP_DIST1; ++location) {
		if (ctx->output_mask & (1ull << location)) {
			unsigned output_usage_mask, length;
			LLVMValueRef slots[4];
			unsigned j;

			if (ctx->stage == MESA_SHADER_VERTEX &&
			!ctx->is_gs_copy_shader) {
				output_usage_mask =
					ctx->shader_info->info.vs.output_usage_mask[location];
			} else if (ctx->stage == MESA_SHADER_TESS_EVAL) {
				output_usage_mask =
					ctx->shader_info->info.tes.output_usage_mask[location];
			} else {
				assert(ctx->is_gs_copy_shader);
				output_usage_mask =
					ctx->shader_info->info.gs.output_usage_mask[location];
			}

			length = util_last_bit(output_usage_mask);

			for (j = 0; j < length; j++)
				slots[j] = ac_to_float(&ctx->ac, radv_load_output(ctx, location, j));

			for (i = length; i < 4; i++)
				slots[i] = LLVMGetUndef(ctx->ac.f32);

			target = V_008DFC_SQ_EXP_POS + 2 + (location - VARYING_SLOT_CLIP_DIST0);
			si_llvm_init_export_args(ctx, &slots[0], 0xf, target, &args);
			memcpy(&pos_args[target - V_008DFC_SQ_EXP_POS],
			&args, sizeof(args));

			/* Export the clip/cull distances values to the next stage. */
			radv_export_param(ctx, param_count, &slots[0], 0xf);
			outinfo->vs_output_param_offset[location] = param_count++;
		}
	}

	LLVMValueRef pos_values[4] = {ctx->ac.f32_0, ctx->ac.f32_0, ctx->ac.f32_0, ctx->ac.f32_1};
	if (ctx->output_mask & (1ull << VARYING_SLOT_POS)) {
		for (unsigned j = 0; j < 4; j++)
			pos_values[j] = radv_load_output(ctx, VARYING_SLOT_POS, j);
	}
	si_llvm_init_export_args(ctx, pos_values, 0xf, V_008DFC_SQ_EXP_POS, &pos_args[0]);

	if (ctx->output_mask & (1ull << VARYING_SLOT_PSIZ)) {
		outinfo->writes_pointsize = true;
		psize_value = radv_load_output(ctx, VARYING_SLOT_PSIZ, 0);
	}

	if (ctx->output_mask & (1ull << VARYING_SLOT_LAYER)) {
		outinfo->writes_layer = true;
		layer_value = radv_load_output(ctx, VARYING_SLOT_LAYER, 0);
	}

	if (ctx->output_mask & (1ull << VARYING_SLOT_VIEWPORT)) {
		outinfo->writes_viewport_index = true;
		viewport_index_value = radv_load_output(ctx, VARYING_SLOT_VIEWPORT, 0);
	}

	if (ctx->shader_info->info.so.num_outputs &&
	    !ctx->is_gs_copy_shader) {
		/* The GS copy shader emission already emits streamout. */
		radv_emit_streamout(ctx, 0);
	}

	if (outinfo->writes_pointsize ||
	    outinfo->writes_layer ||
	    outinfo->writes_viewport_index) {
		pos_args[1].enabled_channels = ((outinfo->writes_pointsize == true ? 1 : 0) |
						(outinfo->writes_layer == true ? 4 : 0));
		pos_args[1].valid_mask = 0;
		pos_args[1].done = 0;
		pos_args[1].target = V_008DFC_SQ_EXP_POS + 1;
		pos_args[1].compr = 0;
		pos_args[1].out[0] = ctx->ac.f32_0; /* X */
		pos_args[1].out[1] = ctx->ac.f32_0; /* Y */
		pos_args[1].out[2] = ctx->ac.f32_0; /* Z */
		pos_args[1].out[3] = ctx->ac.f32_0;  /* W */

		if (outinfo->writes_pointsize == true)
			pos_args[1].out[0] = psize_value;
		if (outinfo->writes_layer == true)
			pos_args[1].out[2] = layer_value;
		if (outinfo->writes_viewport_index == true) {
			if (ctx->options->chip_class >= GFX9) {
				/* GFX9 has the layer in out.z[10:0] and the viewport
				 * index in out.z[19:16].
				 */
				LLVMValueRef v = viewport_index_value;
				v = ac_to_integer(&ctx->ac, v);
				v = LLVMBuildShl(ctx->ac.builder, v,
						 LLVMConstInt(ctx->ac.i32, 16, false),
						 "");
				v = LLVMBuildOr(ctx->ac.builder, v,
						ac_to_integer(&ctx->ac, pos_args[1].out[2]), "");

				pos_args[1].out[2] = ac_to_float(&ctx->ac, v);
				pos_args[1].enabled_channels |= 1 << 2;
			} else {
				pos_args[1].out[3] = viewport_index_value;
				pos_args[1].enabled_channels |= 1 << 3;
			}
		}
	}
	for (i = 0; i < 4; i++) {
		if (pos_args[i].out[0])
			num_pos_exports++;
	}

	pos_idx = 0;
	for (i = 0; i < 4; i++) {
		if (!pos_args[i].out[0])
			continue;

		/* Specify the target we are exporting */
		pos_args[i].target = V_008DFC_SQ_EXP_POS + pos_idx++;
		if (pos_idx == num_pos_exports)
			pos_args[i].done = 1;
		ac_build_export(&ctx->ac, &pos_args[i]);
	}

	for (unsigned i = 0; i < AC_LLVM_MAX_OUTPUTS; ++i) {
		LLVMValueRef values[4];
		if (!(ctx->output_mask & (1ull << i)))
			continue;

		if (i != VARYING_SLOT_LAYER &&
		    i != VARYING_SLOT_PRIMITIVE_ID &&
		    i < VARYING_SLOT_VAR0)
			continue;

		for (unsigned j = 0; j < 4; j++)
			values[j] = ac_to_float(&ctx->ac, radv_load_output(ctx, i, j));

		unsigned output_usage_mask;

		if (ctx->stage == MESA_SHADER_VERTEX &&
		    !ctx->is_gs_copy_shader) {
			output_usage_mask =
				ctx->shader_info->info.vs.output_usage_mask[i];
		} else if (ctx->stage == MESA_SHADER_TESS_EVAL) {
			output_usage_mask =
				ctx->shader_info->info.tes.output_usage_mask[i];
		} else {
			assert(ctx->is_gs_copy_shader);
			output_usage_mask =
				ctx->shader_info->info.gs.output_usage_mask[i];
		}

		radv_export_param(ctx, param_count, values, output_usage_mask);

		outinfo->vs_output_param_offset[i] = param_count++;
	}

	if (export_prim_id) {
		LLVMValueRef values[4];

		values[0] = ctx->vs_prim_id;
		ctx->shader_info->vs.vgpr_comp_cnt = MAX2(2,
							  ctx->shader_info->vs.vgpr_comp_cnt);
		for (unsigned j = 1; j < 4; j++)
			values[j] = ctx->ac.f32_0;

		radv_export_param(ctx, param_count, values, 0x1);

		outinfo->vs_output_param_offset[VARYING_SLOT_PRIMITIVE_ID] = param_count++;
		outinfo->export_prim_id = true;
	}

	if (export_layer_id && layer_value) {
		LLVMValueRef values[4];

		values[0] = layer_value;
		for (unsigned j = 1; j < 4; j++)
			values[j] = ctx->ac.f32_0;

		radv_export_param(ctx, param_count, values, 0x1);

		outinfo->vs_output_param_offset[VARYING_SLOT_LAYER] = param_count++;
	}

	outinfo->pos_exports = num_pos_exports;
	outinfo->param_exports = param_count;
}

static void
handle_es_outputs_post(struct radv_shader_context *ctx,
		       struct radv_es_output_info *outinfo)
{
	int j;
	uint64_t max_output_written = 0;
	LLVMValueRef lds_base = NULL;

	for (unsigned i = 0; i < AC_LLVM_MAX_OUTPUTS; ++i) {
		int param_index;

		if (!(ctx->output_mask & (1ull << i)))
			continue;

		param_index = shader_io_get_unique_index(i);

		max_output_written = MAX2(param_index, max_output_written);
	}

	outinfo->esgs_itemsize = (max_output_written + 1) * 16;

	if (ctx->ac.chip_class  >= GFX9) {
		unsigned itemsize_dw = outinfo->esgs_itemsize / 4;
		LLVMValueRef vertex_idx = ac_get_thread_id(&ctx->ac);
		LLVMValueRef wave_idx = ac_unpack_param(&ctx->ac, ctx->merged_wave_info, 24, 4);
		vertex_idx = LLVMBuildOr(ctx->ac.builder, vertex_idx,
					 LLVMBuildMul(ctx->ac.builder, wave_idx,
						      LLVMConstInt(ctx->ac.i32, 64, false), ""), "");
		lds_base = LLVMBuildMul(ctx->ac.builder, vertex_idx,
					LLVMConstInt(ctx->ac.i32, itemsize_dw, 0), "");
	}

	for (unsigned i = 0; i < AC_LLVM_MAX_OUTPUTS; ++i) {
		LLVMValueRef dw_addr = NULL;
		LLVMValueRef *out_ptr = &ctx->abi.outputs[i * 4];
		unsigned output_usage_mask;
		int param_index;

		if (!(ctx->output_mask & (1ull << i)))
			continue;

		if (ctx->stage == MESA_SHADER_VERTEX) {
			output_usage_mask =
				ctx->shader_info->info.vs.output_usage_mask[i];
		} else {
			assert(ctx->stage == MESA_SHADER_TESS_EVAL);
			output_usage_mask =
				ctx->shader_info->info.tes.output_usage_mask[i];
		}

		param_index = shader_io_get_unique_index(i);

		if (lds_base) {
			dw_addr = LLVMBuildAdd(ctx->ac.builder, lds_base,
			                       LLVMConstInt(ctx->ac.i32, param_index * 4, false),
			                       "");
		}

		for (j = 0; j < 4; j++) {
			if (!(output_usage_mask & (1 << j)))
				continue;

			LLVMValueRef out_val = LLVMBuildLoad(ctx->ac.builder, out_ptr[j], "");
			out_val = ac_to_integer(&ctx->ac, out_val);
			out_val = LLVMBuildZExtOrBitCast(ctx->ac.builder, out_val, ctx->ac.i32, "");

			if (ctx->ac.chip_class  >= GFX9) {
				LLVMValueRef dw_addr_offset =
					LLVMBuildAdd(ctx->ac.builder, dw_addr,
						     LLVMConstInt(ctx->ac.i32,
								  j, false), "");

				ac_lds_store(&ctx->ac, dw_addr_offset, out_val);
			} else {
				ac_build_buffer_store_dword(&ctx->ac,
				                            ctx->esgs_ring,
				                            out_val, 1,
				                            NULL, ctx->es2gs_offset,
				                            (4 * param_index + j) * 4,
				                            1, 1, true, true);
			}
		}
	}
}

static void
handle_ls_outputs_post(struct radv_shader_context *ctx)
{
	LLVMValueRef vertex_id = ctx->rel_auto_id;
	uint32_t num_tcs_inputs = util_last_bit64(ctx->shader_info->info.vs.ls_outputs_written);
	LLVMValueRef vertex_dw_stride = LLVMConstInt(ctx->ac.i32, num_tcs_inputs * 4, false);
	LLVMValueRef base_dw_addr = LLVMBuildMul(ctx->ac.builder, vertex_id,
						 vertex_dw_stride, "");

	for (unsigned i = 0; i < AC_LLVM_MAX_OUTPUTS; ++i) {
		LLVMValueRef *out_ptr = &ctx->abi.outputs[i * 4];

		if (!(ctx->output_mask & (1ull << i)))
			continue;

		int param = shader_io_get_unique_index(i);
		LLVMValueRef dw_addr = LLVMBuildAdd(ctx->ac.builder, base_dw_addr,
						    LLVMConstInt(ctx->ac.i32, param * 4, false),
						    "");
		for (unsigned j = 0; j < 4; j++) {
			LLVMValueRef value = LLVMBuildLoad(ctx->ac.builder, out_ptr[j], "");
			value = ac_to_integer(&ctx->ac, value);
			value = LLVMBuildZExtOrBitCast(ctx->ac.builder, value, ctx->ac.i32, "");
			ac_lds_store(&ctx->ac, dw_addr, value);
			dw_addr = LLVMBuildAdd(ctx->ac.builder, dw_addr, ctx->ac.i32_1, "");
		}
	}
}

static void
write_tess_factors(struct radv_shader_context *ctx)
{
	unsigned stride, outer_comps, inner_comps;
	struct ac_build_if_state if_ctx, inner_if_ctx;
	LLVMValueRef invocation_id = ac_unpack_param(&ctx->ac, ctx->abi.tcs_rel_ids, 8, 5);
	LLVMValueRef rel_patch_id = ac_unpack_param(&ctx->ac, ctx->abi.tcs_rel_ids, 0, 8);
	unsigned tess_inner_index = 0, tess_outer_index;
	LLVMValueRef lds_base, lds_inner = NULL, lds_outer, byteoffset, buffer;
	LLVMValueRef out[6], vec0, vec1, tf_base, inner[4], outer[4];
	int i;
	ac_emit_barrier(&ctx->ac, ctx->stage);

	switch (ctx->options->key.tcs.primitive_mode) {
	case GL_ISOLINES:
		stride = 2;
		outer_comps = 2;
		inner_comps = 0;
		break;
	case GL_TRIANGLES:
		stride = 4;
		outer_comps = 3;
		inner_comps = 1;
		break;
	case GL_QUADS:
		stride = 6;
		outer_comps = 4;
		inner_comps = 2;
		break;
	default:
		return;
	}

	ac_nir_build_if(&if_ctx, ctx,
			LLVMBuildICmp(ctx->ac.builder, LLVMIntEQ,
				      invocation_id, ctx->ac.i32_0, ""));

	lds_base = get_tcs_out_current_patch_data_offset(ctx);

	if (inner_comps) {
		tess_inner_index = shader_io_get_unique_index(VARYING_SLOT_TESS_LEVEL_INNER);
		lds_inner = LLVMBuildAdd(ctx->ac.builder, lds_base,
					 LLVMConstInt(ctx->ac.i32, tess_inner_index * 4, false), "");
	}

	tess_outer_index = shader_io_get_unique_index(VARYING_SLOT_TESS_LEVEL_OUTER);
	lds_outer = LLVMBuildAdd(ctx->ac.builder, lds_base,
				 LLVMConstInt(ctx->ac.i32, tess_outer_index * 4, false), "");

	for (i = 0; i < 4; i++) {
		inner[i] = LLVMGetUndef(ctx->ac.i32);
		outer[i] = LLVMGetUndef(ctx->ac.i32);
	}

	// LINES reversal
	if (ctx->options->key.tcs.primitive_mode == GL_ISOLINES) {
		outer[0] = out[1] = ac_lds_load(&ctx->ac, lds_outer);
		lds_outer = LLVMBuildAdd(ctx->ac.builder, lds_outer,
					 ctx->ac.i32_1, "");
		outer[1] = out[0] = ac_lds_load(&ctx->ac, lds_outer);
	} else {
		for (i = 0; i < outer_comps; i++) {
			outer[i] = out[i] =
				ac_lds_load(&ctx->ac, lds_outer);
			lds_outer = LLVMBuildAdd(ctx->ac.builder, lds_outer,
						 ctx->ac.i32_1, "");
		}
		for (i = 0; i < inner_comps; i++) {
			inner[i] = out[outer_comps+i] =
				ac_lds_load(&ctx->ac, lds_inner);
			lds_inner = LLVMBuildAdd(ctx->ac.builder, lds_inner,
						 ctx->ac.i32_1, "");
		}
	}

	/* Convert the outputs to vectors for stores. */
	vec0 = ac_build_gather_values(&ctx->ac, out, MIN2(stride, 4));
	vec1 = NULL;

	if (stride > 4)
		vec1 = ac_build_gather_values(&ctx->ac, out + 4, stride - 4);


	buffer = ctx->hs_ring_tess_factor;
	tf_base = ctx->tess_factor_offset;
	byteoffset = LLVMBuildMul(ctx->ac.builder, rel_patch_id,
				  LLVMConstInt(ctx->ac.i32, 4 * stride, false), "");
	unsigned tf_offset = 0;

	if (ctx->options->chip_class <= VI) {
		ac_nir_build_if(&inner_if_ctx, ctx,
		                LLVMBuildICmp(ctx->ac.builder, LLVMIntEQ,
		                              rel_patch_id, ctx->ac.i32_0, ""));

		/* Store the dynamic HS control word. */
		ac_build_buffer_store_dword(&ctx->ac, buffer,
					    LLVMConstInt(ctx->ac.i32, 0x80000000, false),
					    1, ctx->ac.i32_0, tf_base,
					    0, 1, 0, true, false);
		tf_offset += 4;

		ac_nir_build_endif(&inner_if_ctx);
	}

	/* Store the tessellation factors. */
	ac_build_buffer_store_dword(&ctx->ac, buffer, vec0,
				    MIN2(stride, 4), byteoffset, tf_base,
				    tf_offset, 1, 0, true, false);
	if (vec1)
		ac_build_buffer_store_dword(&ctx->ac, buffer, vec1,
					    stride - 4, byteoffset, tf_base,
					    16 + tf_offset, 1, 0, true, false);

	//store to offchip for TES to read - only if TES reads them
	if (ctx->options->key.tcs.tes_reads_tess_factors) {
		LLVMValueRef inner_vec, outer_vec, tf_outer_offset;
		LLVMValueRef tf_inner_offset;
		unsigned param_outer, param_inner;

		param_outer = shader_io_get_unique_index(VARYING_SLOT_TESS_LEVEL_OUTER);
		tf_outer_offset = get_tcs_tes_buffer_address(ctx, NULL,
							     LLVMConstInt(ctx->ac.i32, param_outer, 0));

		outer_vec = ac_build_gather_values(&ctx->ac, outer,
						   util_next_power_of_two(outer_comps));

		ac_build_buffer_store_dword(&ctx->ac, ctx->hs_ring_tess_offchip, outer_vec,
					    outer_comps, tf_outer_offset,
					    ctx->oc_lds, 0, 1, 0, true, false);
		if (inner_comps) {
			param_inner = shader_io_get_unique_index(VARYING_SLOT_TESS_LEVEL_INNER);
			tf_inner_offset = get_tcs_tes_buffer_address(ctx, NULL,
								     LLVMConstInt(ctx->ac.i32, param_inner, 0));

			inner_vec = inner_comps == 1 ? inner[0] :
				ac_build_gather_values(&ctx->ac, inner, inner_comps);
			ac_build_buffer_store_dword(&ctx->ac, ctx->hs_ring_tess_offchip, inner_vec,
						    inner_comps, tf_inner_offset,
						    ctx->oc_lds, 0, 1, 0, true, false);
		}
	}
	ac_nir_build_endif(&if_ctx);
}

static void
handle_tcs_outputs_post(struct radv_shader_context *ctx)
{
	write_tess_factors(ctx);
}

static bool
si_export_mrt_color(struct radv_shader_context *ctx,
		    LLVMValueRef *color, unsigned index,
		    struct ac_export_args *args)
{
	/* Export */
	si_llvm_init_export_args(ctx, color, 0xf,
				 V_008DFC_SQ_EXP_MRT + index, args);
	if (!args->enabled_channels)
		return false; /* unnecessary NULL export */

	return true;
}

static void
radv_export_mrt_z(struct radv_shader_context *ctx,
		  LLVMValueRef depth, LLVMValueRef stencil,
		  LLVMValueRef samplemask)
{
	struct ac_export_args args;

	ac_export_mrt_z(&ctx->ac, depth, stencil, samplemask, &args);

	ac_build_export(&ctx->ac, &args);
}

static void
handle_fs_outputs_post(struct radv_shader_context *ctx)
{
	unsigned index = 0;
	LLVMValueRef depth = NULL, stencil = NULL, samplemask = NULL;
	struct ac_export_args color_args[8];

	for (unsigned i = 0; i < AC_LLVM_MAX_OUTPUTS; ++i) {
		LLVMValueRef values[4];

		if (!(ctx->output_mask & (1ull << i)))
			continue;

		if (i < FRAG_RESULT_DATA0)
			continue;

		for (unsigned j = 0; j < 4; j++)
			values[j] = ac_to_float(&ctx->ac,
						radv_load_output(ctx, i, j));

		bool ret = si_export_mrt_color(ctx, values,
					       i - FRAG_RESULT_DATA0,
					       &color_args[index]);
		if (ret)
			index++;
	}

	/* Process depth, stencil, samplemask. */
	if (ctx->shader_info->info.ps.writes_z) {
		depth = ac_to_float(&ctx->ac,
				    radv_load_output(ctx, FRAG_RESULT_DEPTH, 0));
	}
	if (ctx->shader_info->info.ps.writes_stencil) {
		stencil = ac_to_float(&ctx->ac,
				      radv_load_output(ctx, FRAG_RESULT_STENCIL, 0));
	}
	if (ctx->shader_info->info.ps.writes_sample_mask) {
		samplemask = ac_to_float(&ctx->ac,
					 radv_load_output(ctx, FRAG_RESULT_SAMPLE_MASK, 0));
	}

	/* Set the DONE bit on last non-null color export only if Z isn't
	 * exported.
	 */
	if (index > 0 &&
	    !ctx->shader_info->info.ps.writes_z &&
	    !ctx->shader_info->info.ps.writes_stencil &&
	    !ctx->shader_info->info.ps.writes_sample_mask) {
		unsigned last = index - 1;

               color_args[last].valid_mask = 1; /* whether the EXEC mask is valid */
               color_args[last].done = 1; /* DONE bit */
	}

	/* Export PS outputs. */
	for (unsigned i = 0; i < index; i++)
		ac_build_export(&ctx->ac, &color_args[i]);

	if (depth || stencil || samplemask)
		radv_export_mrt_z(ctx, depth, stencil, samplemask);
	else if (!index)
		ac_build_export_null(&ctx->ac);
}

static void
emit_gs_epilogue(struct radv_shader_context *ctx)
{
	ac_build_sendmsg(&ctx->ac, AC_SENDMSG_GS_OP_NOP | AC_SENDMSG_GS_DONE, ctx->gs_wave_id);
}

static void
handle_shader_outputs_post(struct ac_shader_abi *abi, unsigned max_outputs,
			   LLVMValueRef *addrs)
{
	struct radv_shader_context *ctx = radv_shader_context_from_abi(abi);

	switch (ctx->stage) {
	case MESA_SHADER_VERTEX:
		if (ctx->options->key.vs.as_ls)
			handle_ls_outputs_post(ctx);
		else if (ctx->options->key.vs.as_es)
			handle_es_outputs_post(ctx, &ctx->shader_info->vs.es_info);
		else
			handle_vs_outputs_post(ctx, ctx->options->key.vs.export_prim_id,
					       ctx->options->key.vs.export_layer_id,
					       &ctx->shader_info->vs.outinfo);
		break;
	case MESA_SHADER_FRAGMENT:
		handle_fs_outputs_post(ctx);
		break;
	case MESA_SHADER_GEOMETRY:
		emit_gs_epilogue(ctx);
		break;
	case MESA_SHADER_TESS_CTRL:
		handle_tcs_outputs_post(ctx);
		break;
	case MESA_SHADER_TESS_EVAL:
		if (ctx->options->key.tes.as_es)
			handle_es_outputs_post(ctx, &ctx->shader_info->tes.es_info);
		else
			handle_vs_outputs_post(ctx, ctx->options->key.tes.export_prim_id,
					       ctx->options->key.tes.export_layer_id,
					       &ctx->shader_info->tes.outinfo);
		break;
	default:
		break;
	}
}

static void ac_llvm_finalize_module(struct radv_shader_context *ctx,
				    LLVMPassManagerRef passmgr,
				    const struct radv_nir_compiler_options *options)
{
	LLVMRunPassManager(passmgr, ctx->ac.module);
	LLVMDisposeBuilder(ctx->ac.builder);

	ac_llvm_context_dispose(&ctx->ac);
}

static void
ac_nir_eliminate_const_vs_outputs(struct radv_shader_context *ctx)
{
	struct radv_vs_output_info *outinfo;

	switch (ctx->stage) {
	case MESA_SHADER_FRAGMENT:
	case MESA_SHADER_COMPUTE:
	case MESA_SHADER_TESS_CTRL:
	case MESA_SHADER_GEOMETRY:
		return;
	case MESA_SHADER_VERTEX:
		if (ctx->options->key.vs.as_ls ||
		    ctx->options->key.vs.as_es)
			return;
		outinfo = &ctx->shader_info->vs.outinfo;
		break;
	case MESA_SHADER_TESS_EVAL:
		if (ctx->options->key.vs.as_es)
			return;
		outinfo = &ctx->shader_info->tes.outinfo;
		break;
	default:
		unreachable("Unhandled shader type");
	}

	ac_optimize_vs_outputs(&ctx->ac,
			       ctx->main_function,
			       outinfo->vs_output_param_offset,
			       VARYING_SLOT_MAX,
			       &outinfo->param_exports);
}

static void
ac_setup_rings(struct radv_shader_context *ctx)
{
	if (ctx->options->chip_class <= VI &&
	    (ctx->stage == MESA_SHADER_GEOMETRY ||
	     ctx->options->key.vs.as_es || ctx->options->key.tes.as_es)) {
		unsigned ring = ctx->stage == MESA_SHADER_GEOMETRY ? RING_ESGS_GS
								   : RING_ESGS_VS;
		LLVMValueRef offset = LLVMConstInt(ctx->ac.i32, ring, false);

		ctx->esgs_ring = ac_build_load_to_sgpr(&ctx->ac,
						       ctx->ring_offsets,
						       offset);
	}

	if (ctx->is_gs_copy_shader) {
		ctx->gsvs_ring[0] =
			ac_build_load_to_sgpr(&ctx->ac, ctx->ring_offsets,
					      LLVMConstInt(ctx->ac.i32,
							   RING_GSVS_VS, false));
	}

	if (ctx->stage == MESA_SHADER_GEOMETRY) {
		/* The conceptual layout of the GSVS ring is
		 *   v0c0 .. vLv0 v0c1 .. vLc1 ..
		 * but the real memory layout is swizzled across
		 * threads:
		 *   t0v0c0 .. t15v0c0 t0v1c0 .. t15v1c0 ... t15vLcL
		 *   t16v0c0 ..
		 * Override the buffer descriptor accordingly.
		 */
		LLVMTypeRef v2i64 = LLVMVectorType(ctx->ac.i64, 2);
		uint64_t stream_offset = 0;
		unsigned num_records = 64;
		LLVMValueRef base_ring;

		base_ring =
			ac_build_load_to_sgpr(&ctx->ac, ctx->ring_offsets,
					      LLVMConstInt(ctx->ac.i32,
							   RING_GSVS_GS, false));

		for (unsigned stream = 0; stream < 4; stream++) {
			unsigned num_components, stride;
			LLVMValueRef ring, tmp;

			num_components =
				ctx->shader_info->info.gs.num_stream_output_components[stream];

			if (!num_components)
				continue;

			stride = 4 * num_components * ctx->gs_max_out_vertices;

			/* Limit on the stride field for <= CIK. */
			assert(stride < (1 << 14));

			ring = LLVMBuildBitCast(ctx->ac.builder,
						base_ring, v2i64, "");
			tmp = LLVMBuildExtractElement(ctx->ac.builder,
						      ring, ctx->ac.i32_0, "");
			tmp = LLVMBuildAdd(ctx->ac.builder, tmp,
					   LLVMConstInt(ctx->ac.i64,
							stream_offset, 0), "");
			ring = LLVMBuildInsertElement(ctx->ac.builder,
						      ring, tmp, ctx->ac.i32_0, "");

			stream_offset += stride * 64;

			ring = LLVMBuildBitCast(ctx->ac.builder, ring,
						ctx->ac.v4i32, "");

			tmp = LLVMBuildExtractElement(ctx->ac.builder, ring,
						      ctx->ac.i32_1, "");
			tmp = LLVMBuildOr(ctx->ac.builder, tmp,
					  LLVMConstInt(ctx->ac.i32,
						       S_008F04_STRIDE(stride), false), "");
			ring = LLVMBuildInsertElement(ctx->ac.builder, ring, tmp,
						      ctx->ac.i32_1, "");

			ring = LLVMBuildInsertElement(ctx->ac.builder, ring,
						      LLVMConstInt(ctx->ac.i32,
								   num_records, false),
						      LLVMConstInt(ctx->ac.i32, 2, false), "");

			ctx->gsvs_ring[stream] = ring;
		}
	}

	if (ctx->stage == MESA_SHADER_TESS_CTRL ||
	    ctx->stage == MESA_SHADER_TESS_EVAL) {
		ctx->hs_ring_tess_offchip = ac_build_load_to_sgpr(&ctx->ac, ctx->ring_offsets, LLVMConstInt(ctx->ac.i32, RING_HS_TESS_OFFCHIP, false));
		ctx->hs_ring_tess_factor = ac_build_load_to_sgpr(&ctx->ac, ctx->ring_offsets, LLVMConstInt(ctx->ac.i32, RING_HS_TESS_FACTOR, false));
	}
}

static unsigned
ac_nir_get_max_workgroup_size(enum chip_class chip_class,
			      const struct nir_shader *nir)
{
	switch (nir->info.stage) {
	case MESA_SHADER_TESS_CTRL:
		return chip_class >= CIK ? 128 : 64;
	case MESA_SHADER_GEOMETRY:
		return chip_class >= GFX9 ? 128 : 64;
	case MESA_SHADER_COMPUTE:
		break;
	default:
		return 0;
	}

	unsigned max_workgroup_size = nir->info.cs.local_size[0] *
		nir->info.cs.local_size[1] *
		nir->info.cs.local_size[2];
	return max_workgroup_size;
}

/* Fixup the HW not emitting the TCS regs if there are no HS threads. */
static void ac_nir_fixup_ls_hs_input_vgprs(struct radv_shader_context *ctx)
{
	LLVMValueRef count = ac_unpack_param(&ctx->ac, ctx->merged_wave_info, 8, 8);
	LLVMValueRef hs_empty = LLVMBuildICmp(ctx->ac.builder, LLVMIntEQ, count,
	                                      ctx->ac.i32_0, "");
	ctx->abi.instance_id = LLVMBuildSelect(ctx->ac.builder, hs_empty, ctx->rel_auto_id, ctx->abi.instance_id, "");
	ctx->rel_auto_id = LLVMBuildSelect(ctx->ac.builder, hs_empty, ctx->abi.tcs_rel_ids, ctx->rel_auto_id, "");
	ctx->abi.vertex_id = LLVMBuildSelect(ctx->ac.builder, hs_empty, ctx->abi.tcs_patch_id, ctx->abi.vertex_id, "");
}

static void prepare_gs_input_vgprs(struct radv_shader_context *ctx)
{
	for(int i = 5; i >= 0; --i) {
		ctx->gs_vtx_offset[i] = ac_unpack_param(&ctx->ac, ctx->gs_vtx_offset[i & ~1],
							(i & 1) * 16, 16);
	}

	ctx->gs_wave_id = ac_unpack_param(&ctx->ac, ctx->merged_wave_info, 16, 8);
}


static
LLVMModuleRef ac_translate_nir_to_llvm(struct ac_llvm_compiler *ac_llvm,
                                       struct nir_shader *const *shaders,
                                       int shader_count,
                                       struct radv_shader_variant_info *shader_info,
                                       const struct radv_nir_compiler_options *options)
{
	struct radv_shader_context ctx = {0};
	unsigned i;
	ctx.options = options;
	ctx.shader_info = shader_info;

	ac_llvm_context_init(&ctx.ac, options->chip_class, options->family);
	ctx.context = ctx.ac.context;
	ctx.ac.module = ac_create_module(ac_llvm->tm, ctx.context);

	enum ac_float_mode float_mode =
		options->unsafe_math ? AC_FLOAT_MODE_UNSAFE_FP_MATH :
				       AC_FLOAT_MODE_DEFAULT;

	ctx.ac.builder = ac_create_builder(ctx.context, float_mode);

	memset(shader_info, 0, sizeof(*shader_info));

	for(int i = 0; i < shader_count; ++i)
		radv_nir_shader_info_pass(shaders[i], options, &shader_info->info);

	for (i = 0; i < RADV_UD_MAX_SETS; i++)
		shader_info->user_sgprs_locs.descriptor_sets[i].sgpr_idx = -1;
	for (i = 0; i < AC_UD_MAX_UD; i++)
		shader_info->user_sgprs_locs.shader_data[i].sgpr_idx = -1;

	ctx.max_workgroup_size = 0;
	for (int i = 0; i < shader_count; ++i) {
		ctx.max_workgroup_size = MAX2(ctx.max_workgroup_size,
		                              ac_nir_get_max_workgroup_size(ctx.options->chip_class,
		                                                            shaders[i]));
	}

	create_function(&ctx, shaders[shader_count - 1]->info.stage, shader_count >= 2,
	                shader_count >= 2 ? shaders[shader_count - 2]->info.stage  : MESA_SHADER_VERTEX);

	ctx.abi.inputs = &ctx.inputs[0];
	ctx.abi.emit_outputs = handle_shader_outputs_post;
	ctx.abi.emit_vertex = visit_emit_vertex;
	ctx.abi.load_ubo = radv_load_ubo;
	ctx.abi.load_ssbo = radv_load_ssbo;
	ctx.abi.load_sampler_desc = radv_get_sampler_desc;
	ctx.abi.load_resource = radv_load_resource;
	ctx.abi.clamp_shadow_reference = false;
	ctx.abi.gfx9_stride_size_workaround = ctx.ac.chip_class == GFX9 && HAVE_LLVM < 0x800;

	/* Because the new raw/struct atomic intrinsics are buggy with LLVM 8,
	 * we fallback to the old intrinsics for atomic buffer image operations
	 * and thus we need to apply the indexing workaround...
	 */
	ctx.abi.gfx9_stride_size_workaround_for_atomic = ctx.ac.chip_class == GFX9 && HAVE_LLVM < 0x900;

	if (shader_count >= 2)
		ac_init_exec_full_mask(&ctx.ac);

	if ((ctx.ac.family == CHIP_VEGA10 ||
	     ctx.ac.family == CHIP_RAVEN) &&
	    shaders[shader_count - 1]->info.stage == MESA_SHADER_TESS_CTRL)
		ac_nir_fixup_ls_hs_input_vgprs(&ctx);

	for(int i = 0; i < shader_count; ++i) {
		ctx.stage = shaders[i]->info.stage;
		ctx.output_mask = 0;

		if (shaders[i]->info.stage == MESA_SHADER_GEOMETRY) {
			for (int i = 0; i < 4; i++) {
				ctx.gs_next_vertex[i] =
					ac_build_alloca(&ctx.ac, ctx.ac.i32, "");
			}
			ctx.gs_max_out_vertices = shaders[i]->info.gs.vertices_out;
			ctx.abi.load_inputs = load_gs_input;
			ctx.abi.emit_primitive = visit_end_primitive;
		} else if (shaders[i]->info.stage == MESA_SHADER_TESS_CTRL) {
			ctx.tcs_outputs_read = shaders[i]->info.outputs_read;
			ctx.tcs_patch_outputs_read = shaders[i]->info.patch_outputs_read;
			ctx.abi.load_tess_varyings = load_tcs_varyings;
			ctx.abi.load_patch_vertices_in = load_patch_vertices_in;
			ctx.abi.store_tcs_outputs = store_tcs_output;
			ctx.tcs_vertices_per_patch = shaders[i]->info.tess.tcs_vertices_out;
			if (shader_count == 1)
				ctx.tcs_num_inputs = ctx.options->key.tcs.num_inputs;
			else
				ctx.tcs_num_inputs = util_last_bit64(shader_info->info.vs.ls_outputs_written);
			ctx.tcs_num_patches = get_tcs_num_patches(&ctx);
		} else if (shaders[i]->info.stage == MESA_SHADER_TESS_EVAL) {
			ctx.tes_primitive_mode = shaders[i]->info.tess.primitive_mode;
			ctx.abi.load_tess_varyings = load_tes_input;
			ctx.abi.load_tess_coord = load_tess_coord;
			ctx.abi.load_patch_vertices_in = load_patch_vertices_in;
			ctx.tcs_vertices_per_patch = shaders[i]->info.tess.tcs_vertices_out;
			ctx.tcs_num_patches = ctx.options->key.tes.num_patches;
		} else if (shaders[i]->info.stage == MESA_SHADER_VERTEX) {
			if (shader_info->info.vs.needs_instance_id) {
				if (ctx.options->key.vs.as_ls) {
					ctx.shader_info->vs.vgpr_comp_cnt =
						MAX2(2, ctx.shader_info->vs.vgpr_comp_cnt);
				} else {
					ctx.shader_info->vs.vgpr_comp_cnt =
						MAX2(1, ctx.shader_info->vs.vgpr_comp_cnt);
				}
			}
			ctx.abi.load_base_vertex = radv_load_base_vertex;
		} else if (shaders[i]->info.stage == MESA_SHADER_FRAGMENT) {
			shader_info->fs.can_discard = shaders[i]->info.fs.uses_discard;
			ctx.abi.lookup_interp_param = lookup_interp_param;
			ctx.abi.load_sample_position = load_sample_position;
			ctx.abi.load_sample_mask_in = load_sample_mask_in;
			ctx.abi.emit_kill = radv_emit_kill;
		}

		if (i)
			ac_emit_barrier(&ctx.ac, ctx.stage);

		nir_foreach_variable(variable, &shaders[i]->outputs)
			scan_shader_output_decl(&ctx, variable, shaders[i], shaders[i]->info.stage);

		if (shaders[i]->info.stage == MESA_SHADER_GEOMETRY) {
			unsigned addclip = shaders[i]->info.clip_distance_array_size +
					shaders[i]->info.cull_distance_array_size > 4;
			ctx.gsvs_vertex_size = (util_bitcount64(ctx.output_mask) + addclip) * 16;
			ctx.max_gsvs_emit_size = ctx.gsvs_vertex_size *
				shaders[i]->info.gs.vertices_out;
		}

		ac_setup_rings(&ctx);

		LLVMBasicBlockRef merge_block;
		if (shader_count >= 2) {
			LLVMValueRef fn = LLVMGetBasicBlockParent(LLVMGetInsertBlock(ctx.ac.builder));
			LLVMBasicBlockRef then_block = LLVMAppendBasicBlockInContext(ctx.ac.context, fn, "");
			merge_block = LLVMAppendBasicBlockInContext(ctx.ac.context, fn, "");

			LLVMValueRef count = ac_unpack_param(&ctx.ac, ctx.merged_wave_info, 8 * i, 8);
			LLVMValueRef thread_id = ac_get_thread_id(&ctx.ac);
			LLVMValueRef cond = LLVMBuildICmp(ctx.ac.builder, LLVMIntULT,
			                                  thread_id, count, "");
			LLVMBuildCondBr(ctx.ac.builder, cond, then_block, merge_block);

			LLVMPositionBuilderAtEnd(ctx.ac.builder, then_block);
		}

		if (shaders[i]->info.stage == MESA_SHADER_FRAGMENT)
			handle_fs_inputs(&ctx, shaders[i]);
		else if(shaders[i]->info.stage == MESA_SHADER_VERTEX)
			handle_vs_inputs(&ctx, shaders[i]);
		else if(shader_count >= 2 && shaders[i]->info.stage == MESA_SHADER_GEOMETRY)
			prepare_gs_input_vgprs(&ctx);

		ac_nir_translate(&ctx.ac, &ctx.abi, shaders[i]);

		if (shader_count >= 2) {
			LLVMBuildBr(ctx.ac.builder, merge_block);
			LLVMPositionBuilderAtEnd(ctx.ac.builder, merge_block);
		}

		if (shaders[i]->info.stage == MESA_SHADER_GEOMETRY) {
			shader_info->gs.gsvs_vertex_size = ctx.gsvs_vertex_size;
			shader_info->gs.max_gsvs_emit_size = ctx.max_gsvs_emit_size;
		} else if (shaders[i]->info.stage == MESA_SHADER_TESS_CTRL) {
			shader_info->tcs.num_patches = ctx.tcs_num_patches;
			shader_info->tcs.lds_size = calculate_tess_lds_size(&ctx);
		}
	}

	LLVMBuildRetVoid(ctx.ac.builder);

	if (options->dump_preoptir)
		ac_dump_module(ctx.ac.module);

	ac_llvm_finalize_module(&ctx, ac_llvm->passmgr, options);

	if (shader_count == 1)
		ac_nir_eliminate_const_vs_outputs(&ctx);

	if (options->dump_shader) {
		ctx.shader_info->private_mem_vgprs =
			ac_count_scratch_private_memory(ctx.main_function);
	}

	return ctx.ac.module;
}

static void ac_diagnostic_handler(LLVMDiagnosticInfoRef di, void *context)
{
	unsigned *retval = (unsigned *)context;
	LLVMDiagnosticSeverity severity = LLVMGetDiagInfoSeverity(di);
	char *description = LLVMGetDiagInfoDescription(di);

	if (severity == LLVMDSError) {
		*retval = 1;
		fprintf(stderr, "LLVM triggered Diagnostic Handler: %s\n",
		        description);
	}

	LLVMDisposeMessage(description);
}

static unsigned ac_llvm_compile(LLVMModuleRef M,
                                struct ac_shader_binary *binary,
                                struct ac_llvm_compiler *ac_llvm)
{
	unsigned retval = 0;
	LLVMContextRef llvm_ctx;

	/* Setup Diagnostic Handler*/
	llvm_ctx = LLVMGetModuleContext(M);

	LLVMContextSetDiagnosticHandler(llvm_ctx, ac_diagnostic_handler,
	                                &retval);

	/* Compile IR*/
	if (!radv_compile_to_binary(ac_llvm, M, binary))
		retval = 1;
	return retval;
}

static void ac_compile_llvm_module(struct ac_llvm_compiler *ac_llvm,
				   LLVMModuleRef llvm_module,
				   struct ac_shader_binary *binary,
				   struct ac_shader_config *config,
				   struct radv_shader_variant_info *shader_info,
				   gl_shader_stage stage,
				   const struct radv_nir_compiler_options *options)
{
	if (options->dump_shader)
		ac_dump_module(llvm_module);

	memset(binary, 0, sizeof(*binary));

	if (options->record_llvm_ir) {
		char *llvm_ir = LLVMPrintModuleToString(llvm_module);
		binary->llvm_ir_string = strdup(llvm_ir);
		LLVMDisposeMessage(llvm_ir);
	}

	int v = ac_llvm_compile(llvm_module, binary, ac_llvm);
	if (v) {
		fprintf(stderr, "compile failed\n");
	}

	if (options->dump_shader)
		fprintf(stderr, "disasm:\n%s\n", binary->disasm_string);

	ac_shader_binary_read_config(binary, config, 0, options->supports_spill);

	LLVMContextRef ctx = LLVMGetModuleContext(llvm_module);
	LLVMDisposeModule(llvm_module);
	LLVMContextDispose(ctx);

	if (stage == MESA_SHADER_FRAGMENT) {
		shader_info->num_input_vgprs = 0;
		if (G_0286CC_PERSP_SAMPLE_ENA(config->spi_ps_input_addr))
			shader_info->num_input_vgprs += 2;
		if (G_0286CC_PERSP_CENTER_ENA(config->spi_ps_input_addr))
			shader_info->num_input_vgprs += 2;
		if (G_0286CC_PERSP_CENTROID_ENA(config->spi_ps_input_addr))
			shader_info->num_input_vgprs += 2;
		if (G_0286CC_PERSP_PULL_MODEL_ENA(config->spi_ps_input_addr))
			shader_info->num_input_vgprs += 3;
		if (G_0286CC_LINEAR_SAMPLE_ENA(config->spi_ps_input_addr))
			shader_info->num_input_vgprs += 2;
		if (G_0286CC_LINEAR_CENTER_ENA(config->spi_ps_input_addr))
			shader_info->num_input_vgprs += 2;
		if (G_0286CC_LINEAR_CENTROID_ENA(config->spi_ps_input_addr))
			shader_info->num_input_vgprs += 2;
		if (G_0286CC_LINE_STIPPLE_TEX_ENA(config->spi_ps_input_addr))
			shader_info->num_input_vgprs += 1;
		if (G_0286CC_POS_X_FLOAT_ENA(config->spi_ps_input_addr))
			shader_info->num_input_vgprs += 1;
		if (G_0286CC_POS_Y_FLOAT_ENA(config->spi_ps_input_addr))
			shader_info->num_input_vgprs += 1;
		if (G_0286CC_POS_Z_FLOAT_ENA(config->spi_ps_input_addr))
			shader_info->num_input_vgprs += 1;
		if (G_0286CC_POS_W_FLOAT_ENA(config->spi_ps_input_addr))
			shader_info->num_input_vgprs += 1;
		if (G_0286CC_FRONT_FACE_ENA(config->spi_ps_input_addr))
			shader_info->num_input_vgprs += 1;
		if (G_0286CC_ANCILLARY_ENA(config->spi_ps_input_addr))
			shader_info->num_input_vgprs += 1;
		if (G_0286CC_SAMPLE_COVERAGE_ENA(config->spi_ps_input_addr))
			shader_info->num_input_vgprs += 1;
		if (G_0286CC_POS_FIXED_PT_ENA(config->spi_ps_input_addr))
			shader_info->num_input_vgprs += 1;
	}
	config->num_vgprs = MAX2(config->num_vgprs, shader_info->num_input_vgprs);

	/* +3 for scratch wave offset and VCC */
	config->num_sgprs = MAX2(config->num_sgprs,
	                         shader_info->num_input_sgprs + 3);

	/* Enable 64-bit and 16-bit denormals, because there is no performance
	 * cost.
	 *
	 * If denormals are enabled, all floating-point output modifiers are
	 * ignored.
	 *
	 * Don't enable denormals for 32-bit floats, because:
	 * - Floating-point output modifiers would be ignored by the hw.
	 * - Some opcodes don't support denormals, such as v_mad_f32. We would
	 *   have to stop using those.
	 * - SI & CI would be very slow.
	 */
	config->float_mode |= V_00B028_FP_64_DENORMS;
}

static void
ac_fill_shader_info(struct radv_shader_variant_info *shader_info, struct nir_shader *nir, const struct radv_nir_compiler_options *options)
{
        switch (nir->info.stage) {
        case MESA_SHADER_COMPUTE:
                for (int i = 0; i < 3; ++i)
                        shader_info->cs.block_size[i] = nir->info.cs.local_size[i];
                break;
        case MESA_SHADER_FRAGMENT:
                shader_info->fs.early_fragment_test = nir->info.fs.early_fragment_tests;
                break;
        case MESA_SHADER_GEOMETRY:
                shader_info->gs.vertices_in = nir->info.gs.vertices_in;
                shader_info->gs.vertices_out = nir->info.gs.vertices_out;
                shader_info->gs.output_prim = nir->info.gs.output_primitive;
                shader_info->gs.invocations = nir->info.gs.invocations;
                break;
        case MESA_SHADER_TESS_EVAL:
                shader_info->tes.primitive_mode = nir->info.tess.primitive_mode;
                shader_info->tes.spacing = nir->info.tess.spacing;
                shader_info->tes.ccw = nir->info.tess.ccw;
                shader_info->tes.point_mode = nir->info.tess.point_mode;
                shader_info->tes.as_es = options->key.tes.as_es;
                break;
        case MESA_SHADER_TESS_CTRL:
                shader_info->tcs.tcs_vertices_out = nir->info.tess.tcs_vertices_out;
                break;
        case MESA_SHADER_VERTEX:
                shader_info->vs.as_es = options->key.vs.as_es;
                shader_info->vs.as_ls = options->key.vs.as_ls;
                /* in LS mode we need at least 1, invocation id needs 2, handled elsewhere */
                if (options->key.vs.as_ls)
                        shader_info->vs.vgpr_comp_cnt = MAX2(1, shader_info->vs.vgpr_comp_cnt);
                break;
        default:
                break;
        }
}

void
radv_compile_nir_shader(struct ac_llvm_compiler *ac_llvm,
			struct ac_shader_binary *binary,
			struct ac_shader_config *config,
			struct radv_shader_variant_info *shader_info,
			struct nir_shader *const *nir,
			int nir_count,
			const struct radv_nir_compiler_options *options)
{

	LLVMModuleRef llvm_module;

	llvm_module = ac_translate_nir_to_llvm(ac_llvm, nir, nir_count, shader_info,
	                                       options);

	ac_compile_llvm_module(ac_llvm, llvm_module, binary, config, shader_info,
			       nir[0]->info.stage, options);

	for (int i = 0; i < nir_count; ++i)
		ac_fill_shader_info(shader_info, nir[i], options);

	/* Determine the ES type (VS or TES) for the GS on GFX9. */
	if (options->chip_class == GFX9) {
		if (nir_count == 2 &&
		    nir[1]->info.stage == MESA_SHADER_GEOMETRY) {
			shader_info->gs.es_type = nir[0]->info.stage;
		}
	}
}

static void
ac_gs_copy_shader_emit(struct radv_shader_context *ctx)
{
	LLVMValueRef vtx_offset =
		LLVMBuildMul(ctx->ac.builder, ctx->abi.vertex_id,
			     LLVMConstInt(ctx->ac.i32, 4, false), "");
	LLVMValueRef stream_id;

	/* Fetch the vertex stream ID. */
	if (ctx->shader_info->info.so.num_outputs) {
		stream_id =
			ac_unpack_param(&ctx->ac, ctx->streamout_config, 24, 2);
	} else {
		stream_id = ctx->ac.i32_0;
	}

	LLVMBasicBlockRef end_bb;
	LLVMValueRef switch_inst;

	end_bb = LLVMAppendBasicBlockInContext(ctx->ac.context,
					       ctx->main_function, "end");
	switch_inst = LLVMBuildSwitch(ctx->ac.builder, stream_id, end_bb, 4);

	for (unsigned stream = 0; stream < 4; stream++) {
		unsigned num_components =
			ctx->shader_info->info.gs.num_stream_output_components[stream];
		LLVMBasicBlockRef bb;
		unsigned offset;

		if (!num_components)
			continue;

		if (stream > 0 && !ctx->shader_info->info.so.num_outputs)
			continue;

		bb = LLVMInsertBasicBlockInContext(ctx->ac.context, end_bb, "out");
		LLVMAddCase(switch_inst, LLVMConstInt(ctx->ac.i32, stream, 0), bb);
		LLVMPositionBuilderAtEnd(ctx->ac.builder, bb);

		offset = 0;
		for (unsigned i = 0; i < AC_LLVM_MAX_OUTPUTS; ++i) {
			unsigned output_usage_mask =
				ctx->shader_info->info.gs.output_usage_mask[i];
			unsigned output_stream =
				ctx->shader_info->info.gs.output_streams[i];
			int length = util_last_bit(output_usage_mask);

			if (!(ctx->output_mask & (1ull << i)) ||
			    output_stream != stream)
				continue;

			for (unsigned j = 0; j < length; j++) {
				LLVMValueRef value, soffset;

				if (!(output_usage_mask & (1 << j)))
					continue;

				soffset = LLVMConstInt(ctx->ac.i32,
						       offset *
						       ctx->gs_max_out_vertices * 16 * 4, false);

				offset++;

				value = ac_build_buffer_load(&ctx->ac,
							     ctx->gsvs_ring[0],
							     1, ctx->ac.i32_0,
							     vtx_offset, soffset,
							     0, 1, 1, true, false);

				LLVMTypeRef type = LLVMGetAllocatedType(ctx->abi.outputs[ac_llvm_reg_index_soa(i, j)]);
				if (ac_get_type_size(type) == 2) {
					value = LLVMBuildBitCast(ctx->ac.builder, value, ctx->ac.i32, "");
					value = LLVMBuildTrunc(ctx->ac.builder, value, ctx->ac.i16, "");
				}

				LLVMBuildStore(ctx->ac.builder,
					       ac_to_float(&ctx->ac, value), ctx->abi.outputs[ac_llvm_reg_index_soa(i, j)]);
			}
		}

		if (ctx->shader_info->info.so.num_outputs)
			radv_emit_streamout(ctx, stream);

		if (stream == 0) {
			handle_vs_outputs_post(ctx, false, false,
					       &ctx->shader_info->vs.outinfo);
		}

		LLVMBuildBr(ctx->ac.builder, end_bb);
	}

	LLVMPositionBuilderAtEnd(ctx->ac.builder, end_bb);
}

void
radv_compile_gs_copy_shader(struct ac_llvm_compiler *ac_llvm,
			    struct nir_shader *geom_shader,
			    struct ac_shader_binary *binary,
			    struct ac_shader_config *config,
			    struct radv_shader_variant_info *shader_info,
			    const struct radv_nir_compiler_options *options)
{
	struct radv_shader_context ctx = {0};
	ctx.options = options;
	ctx.shader_info = shader_info;

	ac_llvm_context_init(&ctx.ac, options->chip_class, options->family);
	ctx.context = ctx.ac.context;
	ctx.ac.module = ac_create_module(ac_llvm->tm, ctx.context);

	ctx.is_gs_copy_shader = true;

	enum ac_float_mode float_mode =
		options->unsafe_math ? AC_FLOAT_MODE_UNSAFE_FP_MATH :
				       AC_FLOAT_MODE_DEFAULT;

	ctx.ac.builder = ac_create_builder(ctx.context, float_mode);
	ctx.stage = MESA_SHADER_VERTEX;

	radv_nir_shader_info_pass(geom_shader, options, &shader_info->info);

	create_function(&ctx, MESA_SHADER_VERTEX, false, MESA_SHADER_VERTEX);

	ctx.gs_max_out_vertices = geom_shader->info.gs.vertices_out;
	ac_setup_rings(&ctx);

	nir_foreach_variable(variable, &geom_shader->outputs) {
		scan_shader_output_decl(&ctx, variable, geom_shader, MESA_SHADER_VERTEX);
		ac_handle_shader_output_decl(&ctx.ac, &ctx.abi, geom_shader,
					     variable, MESA_SHADER_VERTEX);
	}

	ac_gs_copy_shader_emit(&ctx);

	LLVMBuildRetVoid(ctx.ac.builder);

	ac_llvm_finalize_module(&ctx, ac_llvm->passmgr, options);

	ac_compile_llvm_module(ac_llvm, ctx.ac.module, binary, config, shader_info,
			       MESA_SHADER_VERTEX, options);
}<|MERGE_RESOLUTION|>--- conflicted
+++ resolved
@@ -2171,16 +2171,12 @@
 
 	variable->data.driver_location = idx * 4;
 
-<<<<<<< HEAD
-	if (!variable->data.compact)
-=======
 
 	if (variable->data.compact) {
 		unsigned component_count = variable->data.location_frac +
 		                           glsl_get_length(variable->type);
 		attrib_count = (component_count + 3) / 4;
 	} else
->>>>>>> 3cf4df6a
 		mark_16bit_fs_input(ctx, variable->type, idx);
 
 	mask = ((1ull << attrib_count) - 1) << variable->data.location;
