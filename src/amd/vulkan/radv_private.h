--- conflicted
+++ resolved
@@ -686,13 +686,6 @@
 	uint64_t current_offset;
 	uint64_t size;
 
-<<<<<<< HEAD
-	int free_list;
-	int full_list;
-	uint32_t max_sets;
-	uint32_t allocated_sets;
-	struct radv_descriptor_pool_free_node free_nodes[];
-=======
 	uint8_t *host_memory_base;
 	uint8_t *host_memory_ptr;
 	uint8_t *host_memory_end;
@@ -730,7 +723,6 @@
 struct radv_descriptor_update_template {
 	uint32_t entry_count;
 	struct radv_descriptor_update_template_entry entry[0];
->>>>>>> 5d3caa1c
 };
 
 struct radv_buffer {
