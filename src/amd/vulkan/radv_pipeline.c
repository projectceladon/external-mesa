/*
 * Copyright © 2016 Red Hat.
 * Copyright © 2016 Bas Nieuwenhuizen
 *
 * based in part on anv driver which is:
 * Copyright © 2015 Intel Corporation
 *
 * Permission is hereby granted, free of charge, to any person obtaining a
 * copy of this software and associated documentation files (the "Software"),
 * to deal in the Software without restriction, including without limitation
 * the rights to use, copy, modify, merge, publish, distribute, sublicense,
 * and/or sell copies of the Software, and to permit persons to whom the
 * Software is furnished to do so, subject to the following conditions:
 *
 * The above copyright notice and this permission notice (including the next
 * paragraph) shall be included in all copies or substantial portions of the
 * Software.
 *
 * THE SOFTWARE IS PROVIDED "AS IS", WITHOUT WARRANTY OF ANY KIND, EXPRESS OR
 * IMPLIED, INCLUDING BUT NOT LIMITED TO THE WARRANTIES OF MERCHANTABILITY,
 * FITNESS FOR A PARTICULAR PURPOSE AND NONINFRINGEMENT.  IN NO EVENT SHALL
 * THE AUTHORS OR COPYRIGHT HOLDERS BE LIABLE FOR ANY CLAIM, DAMAGES OR OTHER
 * LIABILITY, WHETHER IN AN ACTION OF CONTRACT, TORT OR OTHERWISE, ARISING
 * FROM, OUT OF OR IN CONNECTION WITH THE SOFTWARE OR THE USE OR OTHER DEALINGS
 * IN THE SOFTWARE.
 */

#include "util/mesa-sha1.h"
#include "util/u_atomic.h"
#include "radv_debug.h"
#include "radv_private.h"
#include "radv_cs.h"
#include "radv_shader.h"
#include "nir/nir.h"
#include "nir/nir_builder.h"
#include "spirv/nir_spirv.h"
#include "vk_util.h"

#include <llvm-c/Core.h>
#include <llvm-c/TargetMachine.h>

#include "sid.h"
#include "gfx9d.h"
#include "ac_binary.h"
#include "ac_llvm_util.h"
#include "ac_nir_to_llvm.h"
#include "vk_format.h"
#include "util/debug.h"
#include "ac_exp_param.h"
#include "ac_shader_util.h"
#include "main/menums.h"

struct radv_blend_state {
	uint32_t blend_enable_4bit;
	uint32_t need_src_alpha;

	uint32_t cb_color_control;
	uint32_t cb_target_mask;
	uint32_t cb_target_enabled_4bit;
	uint32_t sx_mrt_blend_opt[8];
	uint32_t cb_blend_control[8];

	uint32_t spi_shader_col_format;
	uint32_t cb_shader_mask;
	uint32_t db_alpha_to_mask;

	uint32_t commutative_4bit;

	bool single_cb_enable;
	bool mrt0_is_dual_src;
};

struct radv_dsa_order_invariance {
	/* Whether the final result in Z/S buffers is guaranteed to be
	 * invariant under changes to the order in which fragments arrive.
	 */
	bool zs;

	/* Whether the set of fragments that pass the combined Z/S test is
	 * guaranteed to be invariant under changes to the order in which
	 * fragments arrive.
	 */
	bool pass_set;
};

struct radv_tessellation_state {
	uint32_t ls_hs_config;
	unsigned num_patches;
	unsigned lds_size;
	uint32_t tf_param;
};

struct radv_gs_state {
	uint32_t vgt_gs_onchip_cntl;
	uint32_t vgt_gs_max_prims_per_subgroup;
	uint32_t vgt_esgs_ring_itemsize;
	uint32_t lds_size;
};

static void
radv_pipeline_destroy(struct radv_device *device,
                      struct radv_pipeline *pipeline,
                      const VkAllocationCallbacks* allocator)
{
	for (unsigned i = 0; i < MESA_SHADER_STAGES; ++i)
		if (pipeline->shaders[i])
			radv_shader_variant_destroy(device, pipeline->shaders[i]);

	if (pipeline->gs_copy_shader)
		radv_shader_variant_destroy(device, pipeline->gs_copy_shader);

	if(pipeline->cs.buf)
		free(pipeline->cs.buf);
	vk_free2(&device->alloc, allocator, pipeline);
}

void radv_DestroyPipeline(
	VkDevice                                    _device,
	VkPipeline                                  _pipeline,
	const VkAllocationCallbacks*                pAllocator)
{
	RADV_FROM_HANDLE(radv_device, device, _device);
	RADV_FROM_HANDLE(radv_pipeline, pipeline, _pipeline);

	if (!_pipeline)
		return;

	radv_pipeline_destroy(device, pipeline, pAllocator);
}

static uint32_t get_hash_flags(struct radv_device *device)
{
	uint32_t hash_flags = 0;

	if (device->instance->debug_flags & RADV_DEBUG_UNSAFE_MATH)
		hash_flags |= RADV_HASH_SHADER_UNSAFE_MATH;
	if (device->instance->perftest_flags & RADV_PERFTEST_SISCHED)
		hash_flags |= RADV_HASH_SHADER_SISCHED;
	return hash_flags;
}

static VkResult
radv_pipeline_scratch_init(struct radv_device *device,
                           struct radv_pipeline *pipeline)
{
	unsigned scratch_bytes_per_wave = 0;
	unsigned max_waves = 0;
	unsigned min_waves = 1;

	for (int i = 0; i < MESA_SHADER_STAGES; ++i) {
		if (pipeline->shaders[i]) {
			unsigned max_stage_waves = device->scratch_waves;

			scratch_bytes_per_wave = MAX2(scratch_bytes_per_wave,
			                              pipeline->shaders[i]->config.scratch_bytes_per_wave);

			max_stage_waves = MIN2(max_stage_waves,
			          4 * device->physical_device->rad_info.num_good_compute_units *
			          (256 / pipeline->shaders[i]->config.num_vgprs));
			max_waves = MAX2(max_waves, max_stage_waves);
		}
	}

	if (pipeline->shaders[MESA_SHADER_COMPUTE]) {
		unsigned group_size = pipeline->shaders[MESA_SHADER_COMPUTE]->info.cs.block_size[0] *
		                      pipeline->shaders[MESA_SHADER_COMPUTE]->info.cs.block_size[1] *
		                      pipeline->shaders[MESA_SHADER_COMPUTE]->info.cs.block_size[2];
		min_waves = MAX2(min_waves, round_up_u32(group_size, 64));
	}

	if (scratch_bytes_per_wave)
		max_waves = MIN2(max_waves, 0xffffffffu / scratch_bytes_per_wave);

	if (scratch_bytes_per_wave && max_waves < min_waves) {
		/* Not really true at this moment, but will be true on first
		 * execution. Avoid having hanging shaders. */
		return vk_error(device->instance, VK_ERROR_OUT_OF_DEVICE_MEMORY);
	}
	pipeline->scratch_bytes_per_wave = scratch_bytes_per_wave;
	pipeline->max_waves = max_waves;
	return VK_SUCCESS;
}

static uint32_t si_translate_blend_logic_op(VkLogicOp op)
{
	switch (op) {
	case VK_LOGIC_OP_CLEAR:
		return V_028808_ROP3_CLEAR;
	case VK_LOGIC_OP_AND:
		return V_028808_ROP3_AND;
	case VK_LOGIC_OP_AND_REVERSE:
		return V_028808_ROP3_AND_REVERSE;
	case VK_LOGIC_OP_COPY:
		return V_028808_ROP3_COPY;
	case VK_LOGIC_OP_AND_INVERTED:
		return V_028808_ROP3_AND_INVERTED;
	case VK_LOGIC_OP_NO_OP:
		return V_028808_ROP3_NO_OP;
	case VK_LOGIC_OP_XOR:
		return V_028808_ROP3_XOR;
	case VK_LOGIC_OP_OR:
		return V_028808_ROP3_OR;
	case VK_LOGIC_OP_NOR:
		return V_028808_ROP3_NOR;
	case VK_LOGIC_OP_EQUIVALENT:
		return V_028808_ROP3_EQUIVALENT;
	case VK_LOGIC_OP_INVERT:
		return V_028808_ROP3_INVERT;
	case VK_LOGIC_OP_OR_REVERSE:
		return V_028808_ROP3_OR_REVERSE;
	case VK_LOGIC_OP_COPY_INVERTED:
		return V_028808_ROP3_COPY_INVERTED;
	case VK_LOGIC_OP_OR_INVERTED:
		return V_028808_ROP3_OR_INVERTED;
	case VK_LOGIC_OP_NAND:
		return V_028808_ROP3_NAND;
	case VK_LOGIC_OP_SET:
		return V_028808_ROP3_SET;
	default:
		unreachable("Unhandled logic op");
	}
}


static uint32_t si_translate_blend_function(VkBlendOp op)
{
	switch (op) {
	case VK_BLEND_OP_ADD:
		return V_028780_COMB_DST_PLUS_SRC;
	case VK_BLEND_OP_SUBTRACT:
		return V_028780_COMB_SRC_MINUS_DST;
	case VK_BLEND_OP_REVERSE_SUBTRACT:
		return V_028780_COMB_DST_MINUS_SRC;
	case VK_BLEND_OP_MIN:
		return V_028780_COMB_MIN_DST_SRC;
	case VK_BLEND_OP_MAX:
		return V_028780_COMB_MAX_DST_SRC;
	default:
		return 0;
	}
}

static uint32_t si_translate_blend_factor(VkBlendFactor factor)
{
	switch (factor) {
	case VK_BLEND_FACTOR_ZERO:
		return V_028780_BLEND_ZERO;
	case VK_BLEND_FACTOR_ONE:
		return V_028780_BLEND_ONE;
	case VK_BLEND_FACTOR_SRC_COLOR:
		return V_028780_BLEND_SRC_COLOR;
	case VK_BLEND_FACTOR_ONE_MINUS_SRC_COLOR:
		return V_028780_BLEND_ONE_MINUS_SRC_COLOR;
	case VK_BLEND_FACTOR_DST_COLOR:
		return V_028780_BLEND_DST_COLOR;
	case VK_BLEND_FACTOR_ONE_MINUS_DST_COLOR:
		return V_028780_BLEND_ONE_MINUS_DST_COLOR;
	case VK_BLEND_FACTOR_SRC_ALPHA:
		return V_028780_BLEND_SRC_ALPHA;
	case VK_BLEND_FACTOR_ONE_MINUS_SRC_ALPHA:
		return V_028780_BLEND_ONE_MINUS_SRC_ALPHA;
	case VK_BLEND_FACTOR_DST_ALPHA:
		return V_028780_BLEND_DST_ALPHA;
	case VK_BLEND_FACTOR_ONE_MINUS_DST_ALPHA:
		return V_028780_BLEND_ONE_MINUS_DST_ALPHA;
	case VK_BLEND_FACTOR_CONSTANT_COLOR:
		return V_028780_BLEND_CONSTANT_COLOR;
	case VK_BLEND_FACTOR_ONE_MINUS_CONSTANT_COLOR:
		return V_028780_BLEND_ONE_MINUS_CONSTANT_COLOR;
	case VK_BLEND_FACTOR_CONSTANT_ALPHA:
		return V_028780_BLEND_CONSTANT_ALPHA;
	case VK_BLEND_FACTOR_ONE_MINUS_CONSTANT_ALPHA:
		return V_028780_BLEND_ONE_MINUS_CONSTANT_ALPHA;
	case VK_BLEND_FACTOR_SRC_ALPHA_SATURATE:
		return V_028780_BLEND_SRC_ALPHA_SATURATE;
	case VK_BLEND_FACTOR_SRC1_COLOR:
		return V_028780_BLEND_SRC1_COLOR;
	case VK_BLEND_FACTOR_ONE_MINUS_SRC1_COLOR:
		return V_028780_BLEND_INV_SRC1_COLOR;
	case VK_BLEND_FACTOR_SRC1_ALPHA:
		return V_028780_BLEND_SRC1_ALPHA;
	case VK_BLEND_FACTOR_ONE_MINUS_SRC1_ALPHA:
		return V_028780_BLEND_INV_SRC1_ALPHA;
	default:
		return 0;
	}
}

static uint32_t si_translate_blend_opt_function(VkBlendOp op)
{
	switch (op) {
	case VK_BLEND_OP_ADD:
		return V_028760_OPT_COMB_ADD;
	case VK_BLEND_OP_SUBTRACT:
		return V_028760_OPT_COMB_SUBTRACT;
	case VK_BLEND_OP_REVERSE_SUBTRACT:
		return V_028760_OPT_COMB_REVSUBTRACT;
	case VK_BLEND_OP_MIN:
		return V_028760_OPT_COMB_MIN;
	case VK_BLEND_OP_MAX:
		return V_028760_OPT_COMB_MAX;
	default:
		return V_028760_OPT_COMB_BLEND_DISABLED;
	}
}

static uint32_t si_translate_blend_opt_factor(VkBlendFactor factor, bool is_alpha)
{
	switch (factor) {
	case VK_BLEND_FACTOR_ZERO:
		return V_028760_BLEND_OPT_PRESERVE_NONE_IGNORE_ALL;
	case VK_BLEND_FACTOR_ONE:
		return V_028760_BLEND_OPT_PRESERVE_ALL_IGNORE_NONE;
	case VK_BLEND_FACTOR_SRC_COLOR:
		return is_alpha ? V_028760_BLEND_OPT_PRESERVE_A1_IGNORE_A0
				: V_028760_BLEND_OPT_PRESERVE_C1_IGNORE_C0;
	case VK_BLEND_FACTOR_ONE_MINUS_SRC_COLOR:
		return is_alpha ? V_028760_BLEND_OPT_PRESERVE_A0_IGNORE_A1
				: V_028760_BLEND_OPT_PRESERVE_C0_IGNORE_C1;
	case VK_BLEND_FACTOR_SRC_ALPHA:
		return V_028760_BLEND_OPT_PRESERVE_A1_IGNORE_A0;
	case VK_BLEND_FACTOR_ONE_MINUS_SRC_ALPHA:
		return V_028760_BLEND_OPT_PRESERVE_A0_IGNORE_A1;
	case VK_BLEND_FACTOR_SRC_ALPHA_SATURATE:
		return is_alpha ? V_028760_BLEND_OPT_PRESERVE_ALL_IGNORE_NONE
				: V_028760_BLEND_OPT_PRESERVE_NONE_IGNORE_A0;
	default:
		return V_028760_BLEND_OPT_PRESERVE_NONE_IGNORE_NONE;
	}
}

/**
 * Get rid of DST in the blend factors by commuting the operands:
 *    func(src * DST, dst * 0) ---> func(src * 0, dst * SRC)
 */
static void si_blend_remove_dst(unsigned *func, unsigned *src_factor,
				unsigned *dst_factor, unsigned expected_dst,
				unsigned replacement_src)
{
	if (*src_factor == expected_dst &&
	    *dst_factor == VK_BLEND_FACTOR_ZERO) {
		*src_factor = VK_BLEND_FACTOR_ZERO;
		*dst_factor = replacement_src;

		/* Commuting the operands requires reversing subtractions. */
		if (*func == VK_BLEND_OP_SUBTRACT)
			*func = VK_BLEND_OP_REVERSE_SUBTRACT;
		else if (*func == VK_BLEND_OP_REVERSE_SUBTRACT)
			*func = VK_BLEND_OP_SUBTRACT;
	}
}

static bool si_blend_factor_uses_dst(unsigned factor)
{
	return factor == VK_BLEND_FACTOR_DST_COLOR ||
		factor == VK_BLEND_FACTOR_DST_ALPHA ||
		factor == VK_BLEND_FACTOR_SRC_ALPHA_SATURATE ||
		factor == VK_BLEND_FACTOR_ONE_MINUS_DST_ALPHA ||
		factor == VK_BLEND_FACTOR_ONE_MINUS_DST_COLOR;
}

static bool is_dual_src(VkBlendFactor factor)
{
	switch (factor) {
	case VK_BLEND_FACTOR_SRC1_COLOR:
	case VK_BLEND_FACTOR_ONE_MINUS_SRC1_COLOR:
	case VK_BLEND_FACTOR_SRC1_ALPHA:
	case VK_BLEND_FACTOR_ONE_MINUS_SRC1_ALPHA:
		return true;
	default:
		return false;
	}
}

static unsigned si_choose_spi_color_format(VkFormat vk_format,
					    bool blend_enable,
					    bool blend_need_alpha)
{
	const struct vk_format_description *desc = vk_format_description(vk_format);
	unsigned format, ntype, swap;

	/* Alpha is needed for alpha-to-coverage.
	 * Blending may be with or without alpha.
	 */
	unsigned normal = 0; /* most optimal, may not support blending or export alpha */
	unsigned alpha = 0; /* exports alpha, but may not support blending */
	unsigned blend = 0; /* supports blending, but may not export alpha */
	unsigned blend_alpha = 0; /* least optimal, supports blending and exports alpha */

	format = radv_translate_colorformat(vk_format);
	ntype = radv_translate_color_numformat(vk_format, desc,
					       vk_format_get_first_non_void_channel(vk_format));
	swap = radv_translate_colorswap(vk_format, false);

	/* Choose the SPI color formats. These are required values for Stoney/RB+.
	 * Other chips have multiple choices, though they are not necessarily better.
	 */
	switch (format) {
	case V_028C70_COLOR_5_6_5:
	case V_028C70_COLOR_1_5_5_5:
	case V_028C70_COLOR_5_5_5_1:
	case V_028C70_COLOR_4_4_4_4:
	case V_028C70_COLOR_10_11_11:
	case V_028C70_COLOR_11_11_10:
	case V_028C70_COLOR_8:
	case V_028C70_COLOR_8_8:
	case V_028C70_COLOR_8_8_8_8:
	case V_028C70_COLOR_10_10_10_2:
	case V_028C70_COLOR_2_10_10_10:
		if (ntype == V_028C70_NUMBER_UINT)
			alpha = blend = blend_alpha = normal = V_028714_SPI_SHADER_UINT16_ABGR;
		else if (ntype == V_028C70_NUMBER_SINT)
			alpha = blend = blend_alpha = normal = V_028714_SPI_SHADER_SINT16_ABGR;
		else
			alpha = blend = blend_alpha = normal = V_028714_SPI_SHADER_FP16_ABGR;
		break;

	case V_028C70_COLOR_16:
	case V_028C70_COLOR_16_16:
	case V_028C70_COLOR_16_16_16_16:
		if (ntype == V_028C70_NUMBER_UNORM ||
		    ntype == V_028C70_NUMBER_SNORM) {
			/* UNORM16 and SNORM16 don't support blending */
			if (ntype == V_028C70_NUMBER_UNORM)
				normal = alpha = V_028714_SPI_SHADER_UNORM16_ABGR;
			else
				normal = alpha = V_028714_SPI_SHADER_SNORM16_ABGR;

			/* Use 32 bits per channel for blending. */
			if (format == V_028C70_COLOR_16) {
				if (swap == V_028C70_SWAP_STD) { /* R */
					blend = V_028714_SPI_SHADER_32_R;
					blend_alpha = V_028714_SPI_SHADER_32_AR;
				} else if (swap == V_028C70_SWAP_ALT_REV) /* A */
					blend = blend_alpha = V_028714_SPI_SHADER_32_AR;
				else
					assert(0);
			} else if (format == V_028C70_COLOR_16_16) {
				if (swap == V_028C70_SWAP_STD) { /* RG */
					blend = V_028714_SPI_SHADER_32_GR;
					blend_alpha = V_028714_SPI_SHADER_32_ABGR;
				} else if (swap == V_028C70_SWAP_ALT) /* RA */
					blend = blend_alpha = V_028714_SPI_SHADER_32_AR;
				else
					assert(0);
			} else /* 16_16_16_16 */
				blend = blend_alpha = V_028714_SPI_SHADER_32_ABGR;
		} else if (ntype == V_028C70_NUMBER_UINT)
			alpha = blend = blend_alpha = normal = V_028714_SPI_SHADER_UINT16_ABGR;
		else if (ntype == V_028C70_NUMBER_SINT)
			alpha = blend = blend_alpha = normal = V_028714_SPI_SHADER_SINT16_ABGR;
		else if (ntype == V_028C70_NUMBER_FLOAT)
			alpha = blend = blend_alpha = normal = V_028714_SPI_SHADER_FP16_ABGR;
		else
			assert(0);
		break;

	case V_028C70_COLOR_32:
		if (swap == V_028C70_SWAP_STD) { /* R */
			blend = normal = V_028714_SPI_SHADER_32_R;
			alpha = blend_alpha = V_028714_SPI_SHADER_32_AR;
		} else if (swap == V_028C70_SWAP_ALT_REV) /* A */
			alpha = blend = blend_alpha = normal = V_028714_SPI_SHADER_32_AR;
		else
			assert(0);
		break;

	case V_028C70_COLOR_32_32:
		if (swap == V_028C70_SWAP_STD) { /* RG */
			blend = normal = V_028714_SPI_SHADER_32_GR;
			alpha = blend_alpha = V_028714_SPI_SHADER_32_ABGR;
		} else if (swap == V_028C70_SWAP_ALT) /* RA */
			alpha = blend = blend_alpha = normal = V_028714_SPI_SHADER_32_AR;
		else
			assert(0);
		break;

	case V_028C70_COLOR_32_32_32_32:
	case V_028C70_COLOR_8_24:
	case V_028C70_COLOR_24_8:
	case V_028C70_COLOR_X24_8_32_FLOAT:
		alpha = blend = blend_alpha = normal = V_028714_SPI_SHADER_32_ABGR;
		break;

	default:
		unreachable("unhandled blend format");
	}

	if (blend_enable && blend_need_alpha)
		return blend_alpha;
	else if(blend_need_alpha)
		return alpha;
	else if(blend_enable)
		return blend;
	else
		return normal;
}

static void
radv_pipeline_compute_spi_color_formats(struct radv_pipeline *pipeline,
					const VkGraphicsPipelineCreateInfo *pCreateInfo,
					struct radv_blend_state *blend)
{
	RADV_FROM_HANDLE(radv_render_pass, pass, pCreateInfo->renderPass);
	struct radv_subpass *subpass = pass->subpasses + pCreateInfo->subpass;
	unsigned col_format = 0;
	unsigned num_targets;

	for (unsigned i = 0; i < (blend->single_cb_enable ? 1 : subpass->color_count); ++i) {
		unsigned cf;

		if (subpass->color_attachments[i].attachment == VK_ATTACHMENT_UNUSED) {
			cf = V_028714_SPI_SHADER_ZERO;
		} else {
			struct radv_render_pass_attachment *attachment = pass->attachments + subpass->color_attachments[i].attachment;
			bool blend_enable =
				blend->blend_enable_4bit & (0xfu << (i * 4));

			cf = si_choose_spi_color_format(attachment->format,
			                                blend_enable,
			                                blend->need_src_alpha & (1 << i));
		}

		col_format |= cf << (4 * i);
	}

	/* If the i-th target format is set, all previous target formats must
	 * be non-zero to avoid hangs.
	 */
	num_targets = (util_last_bit(col_format) + 3) / 4;
	for (unsigned i = 0; i < num_targets; i++) {
		if (!(col_format & (0xf << (i * 4)))) {
			col_format |= V_028714_SPI_SHADER_32_R << (i * 4);
		}
	}

	blend->cb_shader_mask = ac_get_cb_shader_mask(col_format);

	if (blend->mrt0_is_dual_src)
		col_format |= (col_format & 0xf) << 4;
	blend->spi_shader_col_format = col_format;
}

static bool
format_is_int8(VkFormat format)
{
	const struct vk_format_description *desc = vk_format_description(format);
	int channel =  vk_format_get_first_non_void_channel(format);

	return channel >= 0 && desc->channel[channel].pure_integer &&
	       desc->channel[channel].size == 8;
}

static bool
format_is_int10(VkFormat format)
{
	const struct vk_format_description *desc = vk_format_description(format);

	if (desc->nr_channels != 4)
		return false;
	for (unsigned i = 0; i < 4; i++) {
		if (desc->channel[i].pure_integer && desc->channel[i].size == 10)
			return true;
	}
	return false;
}

/*
 * Ordered so that for each i,
 * radv_format_meta_fs_key(radv_fs_key_format_exemplars[i]) == i.
 */
const VkFormat radv_fs_key_format_exemplars[NUM_META_FS_KEYS] = {
	VK_FORMAT_R32_SFLOAT,
	VK_FORMAT_R32G32_SFLOAT,
	VK_FORMAT_R8G8B8A8_UNORM,
	VK_FORMAT_R16G16B16A16_UNORM,
	VK_FORMAT_R16G16B16A16_SNORM,
	VK_FORMAT_R16G16B16A16_UINT,
	VK_FORMAT_R16G16B16A16_SINT,
	VK_FORMAT_R32G32B32A32_SFLOAT,
	VK_FORMAT_R8G8B8A8_UINT,
	VK_FORMAT_R8G8B8A8_SINT,
	VK_FORMAT_A2R10G10B10_UINT_PACK32,
	VK_FORMAT_A2R10G10B10_SINT_PACK32,
};

unsigned radv_format_meta_fs_key(VkFormat format)
{
	unsigned col_format = si_choose_spi_color_format(format, false, false);

	assert(col_format != V_028714_SPI_SHADER_32_AR);
	if (col_format >= V_028714_SPI_SHADER_32_AR)
		--col_format; /* Skip V_028714_SPI_SHADER_32_AR  since there is no such VkFormat */

	--col_format; /* Skip V_028714_SPI_SHADER_ZERO */
	bool is_int8 = format_is_int8(format);
	bool is_int10 = format_is_int10(format);

	return col_format + (is_int8 ? 3 : is_int10 ? 5 : 0);
}

static void
radv_pipeline_compute_get_int_clamp(const VkGraphicsPipelineCreateInfo *pCreateInfo,
				    unsigned *is_int8, unsigned *is_int10)
{
	RADV_FROM_HANDLE(radv_render_pass, pass, pCreateInfo->renderPass);
	struct radv_subpass *subpass = pass->subpasses + pCreateInfo->subpass;
	*is_int8 = 0;
	*is_int10 = 0;

	for (unsigned i = 0; i < subpass->color_count; ++i) {
		struct radv_render_pass_attachment *attachment;

		if (subpass->color_attachments[i].attachment == VK_ATTACHMENT_UNUSED)
			continue;

		attachment = pass->attachments + subpass->color_attachments[i].attachment;

		if (format_is_int8(attachment->format))
			*is_int8 |= 1 << i;
		if (format_is_int10(attachment->format))
			*is_int10 |= 1 << i;
	}
}

static void
radv_blend_check_commutativity(struct radv_blend_state *blend,
			       VkBlendOp op, VkBlendFactor src,
			       VkBlendFactor dst, unsigned chanmask)
{
	/* Src factor is allowed when it does not depend on Dst. */
	static const uint32_t src_allowed =
		(1u << VK_BLEND_FACTOR_ONE) |
		(1u << VK_BLEND_FACTOR_SRC_COLOR) |
		(1u << VK_BLEND_FACTOR_SRC_ALPHA) |
		(1u << VK_BLEND_FACTOR_SRC_ALPHA_SATURATE) |
		(1u << VK_BLEND_FACTOR_CONSTANT_COLOR) |
		(1u << VK_BLEND_FACTOR_CONSTANT_ALPHA) |
		(1u << VK_BLEND_FACTOR_SRC1_COLOR) |
		(1u << VK_BLEND_FACTOR_SRC1_ALPHA) |
		(1u << VK_BLEND_FACTOR_ZERO) |
		(1u << VK_BLEND_FACTOR_ONE_MINUS_SRC_COLOR) |
		(1u << VK_BLEND_FACTOR_ONE_MINUS_SRC_ALPHA) |
		(1u << VK_BLEND_FACTOR_ONE_MINUS_CONSTANT_COLOR) |
		(1u << VK_BLEND_FACTOR_ONE_MINUS_CONSTANT_ALPHA) |
		(1u << VK_BLEND_FACTOR_ONE_MINUS_SRC1_COLOR) |
		(1u << VK_BLEND_FACTOR_ONE_MINUS_SRC1_ALPHA);

	if (dst == VK_BLEND_FACTOR_ONE &&
	    (src_allowed & (1u << src))) {
		/* Addition is commutative, but floating point addition isn't
		 * associative: subtle changes can be introduced via different
		 * rounding. Be conservative, only enable for min and max.
		 */
		if (op == VK_BLEND_OP_MAX || op == VK_BLEND_OP_MIN)
			blend->commutative_4bit |= chanmask;
	}
}

static struct radv_blend_state
radv_pipeline_init_blend_state(struct radv_pipeline *pipeline,
			       const VkGraphicsPipelineCreateInfo *pCreateInfo,
			       const struct radv_graphics_pipeline_create_info *extra)
{
	const VkPipelineColorBlendStateCreateInfo *vkblend = pCreateInfo->pColorBlendState;
	const VkPipelineMultisampleStateCreateInfo *vkms = pCreateInfo->pMultisampleState;
	struct radv_blend_state blend = {0};
	unsigned mode = V_028808_CB_NORMAL;
	int i;

	if (!vkblend)
		return blend;

	if (extra && extra->custom_blend_mode) {
		blend.single_cb_enable = true;
		mode = extra->custom_blend_mode;
	}
	blend.cb_color_control = 0;
	if (vkblend->logicOpEnable)
		blend.cb_color_control |= S_028808_ROP3(si_translate_blend_logic_op(vkblend->logicOp));
	else
		blend.cb_color_control |= S_028808_ROP3(V_028808_ROP3_COPY);

	blend.db_alpha_to_mask = S_028B70_ALPHA_TO_MASK_OFFSET0(2) |
		S_028B70_ALPHA_TO_MASK_OFFSET1(2) |
		S_028B70_ALPHA_TO_MASK_OFFSET2(2) |
		S_028B70_ALPHA_TO_MASK_OFFSET3(2);

	if (vkms && vkms->alphaToCoverageEnable) {
		blend.db_alpha_to_mask |= S_028B70_ALPHA_TO_MASK_ENABLE(1);
	}

	blend.cb_target_mask = 0;
	for (i = 0; i < vkblend->attachmentCount; i++) {
		const VkPipelineColorBlendAttachmentState *att = &vkblend->pAttachments[i];
		unsigned blend_cntl = 0;
		unsigned srcRGB_opt, dstRGB_opt, srcA_opt, dstA_opt;
		VkBlendOp eqRGB = att->colorBlendOp;
		VkBlendFactor srcRGB = att->srcColorBlendFactor;
		VkBlendFactor dstRGB = att->dstColorBlendFactor;
		VkBlendOp eqA = att->alphaBlendOp;
		VkBlendFactor srcA = att->srcAlphaBlendFactor;
		VkBlendFactor dstA = att->dstAlphaBlendFactor;

		blend.sx_mrt_blend_opt[i] = S_028760_COLOR_COMB_FCN(V_028760_OPT_COMB_BLEND_DISABLED) | S_028760_ALPHA_COMB_FCN(V_028760_OPT_COMB_BLEND_DISABLED);

		if (!att->colorWriteMask)
			continue;

		blend.cb_target_mask |= (unsigned)att->colorWriteMask << (4 * i);
		blend.cb_target_enabled_4bit |= 0xf << (4 * i);
		if (!att->blendEnable) {
			blend.cb_blend_control[i] = blend_cntl;
			continue;
		}

		if (is_dual_src(srcRGB) || is_dual_src(dstRGB) || is_dual_src(srcA) || is_dual_src(dstA))
			if (i == 0)
				blend.mrt0_is_dual_src = true;

		if (eqRGB == VK_BLEND_OP_MIN || eqRGB == VK_BLEND_OP_MAX) {
			srcRGB = VK_BLEND_FACTOR_ONE;
			dstRGB = VK_BLEND_FACTOR_ONE;
		}
		if (eqA == VK_BLEND_OP_MIN || eqA == VK_BLEND_OP_MAX) {
			srcA = VK_BLEND_FACTOR_ONE;
			dstA = VK_BLEND_FACTOR_ONE;
		}

		radv_blend_check_commutativity(&blend, eqRGB, srcRGB, dstRGB,
					       0x7 << (4 * i));
		radv_blend_check_commutativity(&blend, eqA, srcA, dstA,
					       0x8 << (4 * i));

		/* Blending optimizations for RB+.
		 * These transformations don't change the behavior.
		 *
		 * First, get rid of DST in the blend factors:
		 *    func(src * DST, dst * 0) ---> func(src * 0, dst * SRC)
		 */
		si_blend_remove_dst(&eqRGB, &srcRGB, &dstRGB,
				    VK_BLEND_FACTOR_DST_COLOR,
				    VK_BLEND_FACTOR_SRC_COLOR);

		si_blend_remove_dst(&eqA, &srcA, &dstA,
				    VK_BLEND_FACTOR_DST_COLOR,
				    VK_BLEND_FACTOR_SRC_COLOR);

		si_blend_remove_dst(&eqA, &srcA, &dstA,
				    VK_BLEND_FACTOR_DST_ALPHA,
				    VK_BLEND_FACTOR_SRC_ALPHA);

		/* Look up the ideal settings from tables. */
		srcRGB_opt = si_translate_blend_opt_factor(srcRGB, false);
		dstRGB_opt = si_translate_blend_opt_factor(dstRGB, false);
		srcA_opt = si_translate_blend_opt_factor(srcA, true);
		dstA_opt = si_translate_blend_opt_factor(dstA, true);

				/* Handle interdependencies. */
		if (si_blend_factor_uses_dst(srcRGB))
			dstRGB_opt = V_028760_BLEND_OPT_PRESERVE_NONE_IGNORE_NONE;
		if (si_blend_factor_uses_dst(srcA))
			dstA_opt = V_028760_BLEND_OPT_PRESERVE_NONE_IGNORE_NONE;

		if (srcRGB == VK_BLEND_FACTOR_SRC_ALPHA_SATURATE &&
		    (dstRGB == VK_BLEND_FACTOR_ZERO ||
		     dstRGB == VK_BLEND_FACTOR_SRC_ALPHA ||
		     dstRGB == VK_BLEND_FACTOR_SRC_ALPHA_SATURATE))
			dstRGB_opt = V_028760_BLEND_OPT_PRESERVE_NONE_IGNORE_A0;

		/* Set the final value. */
		blend.sx_mrt_blend_opt[i] =
			S_028760_COLOR_SRC_OPT(srcRGB_opt) |
			S_028760_COLOR_DST_OPT(dstRGB_opt) |
			S_028760_COLOR_COMB_FCN(si_translate_blend_opt_function(eqRGB)) |
			S_028760_ALPHA_SRC_OPT(srcA_opt) |
			S_028760_ALPHA_DST_OPT(dstA_opt) |
			S_028760_ALPHA_COMB_FCN(si_translate_blend_opt_function(eqA));
		blend_cntl |= S_028780_ENABLE(1);

		blend_cntl |= S_028780_COLOR_COMB_FCN(si_translate_blend_function(eqRGB));
		blend_cntl |= S_028780_COLOR_SRCBLEND(si_translate_blend_factor(srcRGB));
		blend_cntl |= S_028780_COLOR_DESTBLEND(si_translate_blend_factor(dstRGB));
		if (srcA != srcRGB || dstA != dstRGB || eqA != eqRGB) {
			blend_cntl |= S_028780_SEPARATE_ALPHA_BLEND(1);
			blend_cntl |= S_028780_ALPHA_COMB_FCN(si_translate_blend_function(eqA));
			blend_cntl |= S_028780_ALPHA_SRCBLEND(si_translate_blend_factor(srcA));
			blend_cntl |= S_028780_ALPHA_DESTBLEND(si_translate_blend_factor(dstA));
		}
		blend.cb_blend_control[i] = blend_cntl;

		blend.blend_enable_4bit |= 0xfu << (i * 4);

		if (srcRGB == VK_BLEND_FACTOR_SRC_ALPHA ||
		    dstRGB == VK_BLEND_FACTOR_SRC_ALPHA ||
		    srcRGB == VK_BLEND_FACTOR_SRC_ALPHA_SATURATE ||
		    dstRGB == VK_BLEND_FACTOR_SRC_ALPHA_SATURATE ||
		    srcRGB == VK_BLEND_FACTOR_ONE_MINUS_SRC_ALPHA ||
		    dstRGB == VK_BLEND_FACTOR_ONE_MINUS_SRC_ALPHA)
			blend.need_src_alpha |= 1 << i;
	}
	for (i = vkblend->attachmentCount; i < 8; i++) {
		blend.cb_blend_control[i] = 0;
		blend.sx_mrt_blend_opt[i] = S_028760_COLOR_COMB_FCN(V_028760_OPT_COMB_BLEND_DISABLED) | S_028760_ALPHA_COMB_FCN(V_028760_OPT_COMB_BLEND_DISABLED);
	}

	if (pipeline->device->physical_device->has_rbplus) {
		/* Disable RB+ blend optimizations for dual source blending. */
		if (blend.mrt0_is_dual_src) {
			for (i = 0; i < 8; i++) {
				blend.sx_mrt_blend_opt[i] =
					S_028760_COLOR_COMB_FCN(V_028760_OPT_COMB_NONE) |
					S_028760_ALPHA_COMB_FCN(V_028760_OPT_COMB_NONE);
			}
		}

		/* RB+ doesn't work with dual source blending, logic op and
		 * RESOLVE.
		 */
		if (blend.mrt0_is_dual_src || vkblend->logicOpEnable ||
		    mode == V_028808_CB_RESOLVE)
			blend.cb_color_control |= S_028808_DISABLE_DUAL_QUAD(1);
	}

	if (blend.cb_target_mask)
		blend.cb_color_control |= S_028808_MODE(mode);
	else
		blend.cb_color_control |= S_028808_MODE(V_028808_CB_DISABLE);

	radv_pipeline_compute_spi_color_formats(pipeline, pCreateInfo, &blend);
	return blend;
}

static uint32_t si_translate_stencil_op(enum VkStencilOp op)
{
	switch (op) {
	case VK_STENCIL_OP_KEEP:
		return V_02842C_STENCIL_KEEP;
	case VK_STENCIL_OP_ZERO:
		return V_02842C_STENCIL_ZERO;
	case VK_STENCIL_OP_REPLACE:
		return V_02842C_STENCIL_REPLACE_TEST;
	case VK_STENCIL_OP_INCREMENT_AND_CLAMP:
		return V_02842C_STENCIL_ADD_CLAMP;
	case VK_STENCIL_OP_DECREMENT_AND_CLAMP:
		return V_02842C_STENCIL_SUB_CLAMP;
	case VK_STENCIL_OP_INVERT:
		return V_02842C_STENCIL_INVERT;
	case VK_STENCIL_OP_INCREMENT_AND_WRAP:
		return V_02842C_STENCIL_ADD_WRAP;
	case VK_STENCIL_OP_DECREMENT_AND_WRAP:
		return V_02842C_STENCIL_SUB_WRAP;
	default:
		return 0;
	}
}

static uint32_t si_translate_fill(VkPolygonMode func)
{
	switch(func) {
	case VK_POLYGON_MODE_FILL:
		return V_028814_X_DRAW_TRIANGLES;
	case VK_POLYGON_MODE_LINE:
		return V_028814_X_DRAW_LINES;
	case VK_POLYGON_MODE_POINT:
		return V_028814_X_DRAW_POINTS;
	default:
		assert(0);
		return V_028814_X_DRAW_POINTS;
	}
}

static uint8_t radv_pipeline_get_ps_iter_samples(const VkPipelineMultisampleStateCreateInfo *vkms)
{
	uint32_t num_samples = vkms->rasterizationSamples;
	uint32_t ps_iter_samples = 1;

	if (vkms->sampleShadingEnable) {
		ps_iter_samples = ceil(vkms->minSampleShading * num_samples);
		ps_iter_samples = util_next_power_of_two(ps_iter_samples);
	}
	return ps_iter_samples;
}

static bool
radv_is_depth_write_enabled(const VkPipelineDepthStencilStateCreateInfo *pCreateInfo)
{
	return pCreateInfo->depthTestEnable &&
	       pCreateInfo->depthWriteEnable &&
	       pCreateInfo->depthCompareOp != VK_COMPARE_OP_NEVER;
}

static bool
radv_writes_stencil(const VkStencilOpState *state)
{
	return state->writeMask &&
	       (state->failOp != VK_STENCIL_OP_KEEP ||
		state->passOp != VK_STENCIL_OP_KEEP ||
		state->depthFailOp != VK_STENCIL_OP_KEEP);
}

static bool
radv_is_stencil_write_enabled(const VkPipelineDepthStencilStateCreateInfo *pCreateInfo)
{
	return pCreateInfo->stencilTestEnable &&
	       (radv_writes_stencil(&pCreateInfo->front) ||
		radv_writes_stencil(&pCreateInfo->back));
}

static bool
radv_is_ds_write_enabled(const VkPipelineDepthStencilStateCreateInfo *pCreateInfo)
{
	return radv_is_depth_write_enabled(pCreateInfo) ||
	       radv_is_stencil_write_enabled(pCreateInfo);
}

static bool
radv_order_invariant_stencil_op(VkStencilOp op)
{
	/* REPLACE is normally order invariant, except when the stencil
	 * reference value is written by the fragment shader. Tracking this
	 * interaction does not seem worth the effort, so be conservative.
	 */
	return op != VK_STENCIL_OP_INCREMENT_AND_CLAMP &&
	       op != VK_STENCIL_OP_DECREMENT_AND_CLAMP &&
	       op != VK_STENCIL_OP_REPLACE;
}

static bool
radv_order_invariant_stencil_state(const VkStencilOpState *state)
{
	/* Compute whether, assuming Z writes are disabled, this stencil state
	 * is order invariant in the sense that the set of passing fragments as
	 * well as the final stencil buffer result does not depend on the order
	 * of fragments.
	 */
	return !state->writeMask ||
	       /* The following assumes that Z writes are disabled. */
	       (state->compareOp == VK_COMPARE_OP_ALWAYS &&
		radv_order_invariant_stencil_op(state->passOp) &&
		radv_order_invariant_stencil_op(state->depthFailOp)) ||
	       (state->compareOp == VK_COMPARE_OP_NEVER &&
		radv_order_invariant_stencil_op(state->failOp));
}

static bool
radv_pipeline_out_of_order_rast(struct radv_pipeline *pipeline,
				struct radv_blend_state *blend,
				const VkGraphicsPipelineCreateInfo *pCreateInfo)
{
	RADV_FROM_HANDLE(radv_render_pass, pass, pCreateInfo->renderPass);
	struct radv_subpass *subpass = pass->subpasses + pCreateInfo->subpass;
	unsigned colormask = blend->cb_target_enabled_4bit;

	if (!pipeline->device->physical_device->out_of_order_rast_allowed)
		return false;

	/* Be conservative if a logic operation is enabled with color buffers. */
	if (colormask && pCreateInfo->pColorBlendState->logicOpEnable)
		return false;

	/* Default depth/stencil invariance when no attachment is bound. */
	struct radv_dsa_order_invariance dsa_order_invariant = {
		.zs = true, .pass_set = true
	};

	if (pCreateInfo->pDepthStencilState &&
	    subpass->depth_stencil_attachment.attachment != VK_ATTACHMENT_UNUSED) {
		const VkPipelineDepthStencilStateCreateInfo *vkds =
			pCreateInfo->pDepthStencilState;
		struct radv_render_pass_attachment *attachment =
			pass->attachments + subpass->depth_stencil_attachment.attachment;
		bool has_stencil = vk_format_is_stencil(attachment->format);
		struct radv_dsa_order_invariance order_invariance[2];
		struct radv_shader_variant *ps =
			pipeline->shaders[MESA_SHADER_FRAGMENT];

		/* Compute depth/stencil order invariance in order to know if
		 * it's safe to enable out-of-order.
		 */
		bool zfunc_is_ordered =
			vkds->depthCompareOp == VK_COMPARE_OP_NEVER ||
			vkds->depthCompareOp == VK_COMPARE_OP_LESS ||
			vkds->depthCompareOp == VK_COMPARE_OP_LESS_OR_EQUAL ||
			vkds->depthCompareOp == VK_COMPARE_OP_GREATER ||
			vkds->depthCompareOp == VK_COMPARE_OP_GREATER_OR_EQUAL;

		bool nozwrite_and_order_invariant_stencil =
			!radv_is_ds_write_enabled(vkds) ||
			(!radv_is_depth_write_enabled(vkds) &&
			 radv_order_invariant_stencil_state(&vkds->front) &&
			 radv_order_invariant_stencil_state(&vkds->back));

		order_invariance[1].zs =
			nozwrite_and_order_invariant_stencil ||
			(!radv_is_stencil_write_enabled(vkds) &&
			 zfunc_is_ordered);
		order_invariance[0].zs =
			!radv_is_depth_write_enabled(vkds) || zfunc_is_ordered;

		order_invariance[1].pass_set =
			nozwrite_and_order_invariant_stencil ||
			(!radv_is_stencil_write_enabled(vkds) &&
			 (vkds->depthCompareOp == VK_COMPARE_OP_ALWAYS ||
			  vkds->depthCompareOp == VK_COMPARE_OP_NEVER));
		order_invariance[0].pass_set =
			!radv_is_depth_write_enabled(vkds) ||
			(vkds->depthCompareOp == VK_COMPARE_OP_ALWAYS ||
			 vkds->depthCompareOp == VK_COMPARE_OP_NEVER);

		dsa_order_invariant = order_invariance[has_stencil];
		if (!dsa_order_invariant.zs)
			return false;

		/* The set of PS invocations is always order invariant,
		 * except when early Z/S tests are requested.
		 */
		if (ps &&
		    ps->info.info.ps.writes_memory &&
		    ps->info.fs.early_fragment_test &&
		    !dsa_order_invariant.pass_set)
			return false;

		/* Determine if out-of-order rasterization should be disabled
		 * when occlusion queries are used.
		 */
		pipeline->graphics.disable_out_of_order_rast_for_occlusion =
			!dsa_order_invariant.pass_set;
	}

	/* No color buffers are enabled for writing. */
	if (!colormask)
		return true;

	unsigned blendmask = colormask & blend->blend_enable_4bit;

	if (blendmask) {
		/* Only commutative blending. */
		if (blendmask & ~blend->commutative_4bit)
			return false;

		if (!dsa_order_invariant.pass_set)
			return false;
	}

	if (colormask & ~blendmask)
		return false;

	return true;
}

static void
radv_pipeline_init_multisample_state(struct radv_pipeline *pipeline,
				     struct radv_blend_state *blend,
				     const VkGraphicsPipelineCreateInfo *pCreateInfo)
{
	const VkPipelineMultisampleStateCreateInfo *vkms = pCreateInfo->pMultisampleState;
	struct radv_multisample_state *ms = &pipeline->graphics.ms;
	unsigned num_tile_pipes = pipeline->device->physical_device->rad_info.num_tile_pipes;
	bool out_of_order_rast = false;
	int ps_iter_samples = 1;
	uint32_t mask = 0xffff;

	if (vkms)
		ms->num_samples = vkms->rasterizationSamples;
	else
		ms->num_samples = 1;

	if (vkms)
		ps_iter_samples = radv_pipeline_get_ps_iter_samples(vkms);
	if (vkms && !vkms->sampleShadingEnable && pipeline->shaders[MESA_SHADER_FRAGMENT]->info.info.ps.force_persample) {
		ps_iter_samples = ms->num_samples;
	}

	const struct VkPipelineRasterizationStateRasterizationOrderAMD *raster_order =
		vk_find_struct_const(pCreateInfo->pRasterizationState->pNext, PIPELINE_RASTERIZATION_STATE_RASTERIZATION_ORDER_AMD);
	if (raster_order && raster_order->rasterizationOrder == VK_RASTERIZATION_ORDER_RELAXED_AMD) {
		/* Out-of-order rasterization is explicitly enabled by the
		 * application.
		 */
		out_of_order_rast = true;
	} else {
		/* Determine if the driver can enable out-of-order
		 * rasterization internally.
		 */
		out_of_order_rast =
			radv_pipeline_out_of_order_rast(pipeline, blend, pCreateInfo);
	}

	ms->pa_sc_line_cntl = S_028BDC_DX10_DIAMOND_TEST_ENA(1);
	ms->pa_sc_aa_config = 0;
	ms->db_eqaa = S_028804_HIGH_QUALITY_INTERSECTIONS(1) |
		      S_028804_INCOHERENT_EQAA_READS(1) |
		      S_028804_INTERPOLATE_COMP_Z(1) |
		      S_028804_STATIC_ANCHOR_ASSOCIATIONS(1);
	ms->pa_sc_mode_cntl_1 =
		S_028A4C_WALK_FENCE_ENABLE(1) | //TODO linear dst fixes
		S_028A4C_WALK_FENCE_SIZE(num_tile_pipes == 2 ? 2 : 3) |
		S_028A4C_OUT_OF_ORDER_PRIMITIVE_ENABLE(out_of_order_rast) |
		S_028A4C_OUT_OF_ORDER_WATER_MARK(0x7) |
		/* always 1: */
		S_028A4C_WALK_ALIGN8_PRIM_FITS_ST(1) |
		S_028A4C_SUPERTILE_WALK_ORDER_ENABLE(1) |
		S_028A4C_TILE_WALK_ORDER_ENABLE(1) |
		S_028A4C_MULTI_SHADER_ENGINE_PRIM_DISCARD_ENABLE(1) |
		S_028A4C_FORCE_EOV_CNTDWN_ENABLE(1) |
		S_028A4C_FORCE_EOV_REZ_ENABLE(1);
	ms->pa_sc_mode_cntl_0 = S_028A48_ALTERNATE_RBS_PER_TILE(pipeline->device->physical_device->rad_info.chip_class >= GFX9) |
	                        S_028A48_VPORT_SCISSOR_ENABLE(1);

	if (ms->num_samples > 1) {
		unsigned log_samples = util_logbase2(ms->num_samples);
		unsigned log_ps_iter_samples = util_logbase2(ps_iter_samples);
		ms->pa_sc_mode_cntl_0 |= S_028A48_MSAA_ENABLE(1);
		ms->pa_sc_line_cntl |= S_028BDC_EXPAND_LINE_WIDTH(1); /* CM_R_028BDC_PA_SC_LINE_CNTL */
		ms->db_eqaa |= S_028804_MAX_ANCHOR_SAMPLES(log_samples) |
			S_028804_PS_ITER_SAMPLES(log_ps_iter_samples) |
			S_028804_MASK_EXPORT_NUM_SAMPLES(log_samples) |
			S_028804_ALPHA_TO_MASK_NUM_SAMPLES(log_samples);
		ms->pa_sc_aa_config |= S_028BE0_MSAA_NUM_SAMPLES(log_samples) |
			S_028BE0_MAX_SAMPLE_DIST(radv_cayman_get_maxdist(log_samples)) |
			S_028BE0_MSAA_EXPOSED_SAMPLES(log_samples); /* CM_R_028BE0_PA_SC_AA_CONFIG */
		ms->pa_sc_mode_cntl_1 |= S_028A4C_PS_ITER_SAMPLE(ps_iter_samples > 1);
		if (ps_iter_samples > 1)
			pipeline->graphics.spi_baryc_cntl |= S_0286E0_POS_FLOAT_LOCATION(2);
	}

	if (vkms && vkms->pSampleMask) {
		mask = vkms->pSampleMask[0] & 0xffff;
	}

	ms->pa_sc_aa_mask[0] = mask | (mask << 16);
	ms->pa_sc_aa_mask[1] = mask | (mask << 16);
}

static bool
radv_prim_can_use_guardband(enum VkPrimitiveTopology topology)
{
	switch (topology) {
	case VK_PRIMITIVE_TOPOLOGY_POINT_LIST:
	case VK_PRIMITIVE_TOPOLOGY_LINE_LIST:
	case VK_PRIMITIVE_TOPOLOGY_LINE_STRIP:
	case VK_PRIMITIVE_TOPOLOGY_LINE_LIST_WITH_ADJACENCY:
	case VK_PRIMITIVE_TOPOLOGY_LINE_STRIP_WITH_ADJACENCY:
		return false;
	case VK_PRIMITIVE_TOPOLOGY_TRIANGLE_LIST:
	case VK_PRIMITIVE_TOPOLOGY_TRIANGLE_STRIP:
	case VK_PRIMITIVE_TOPOLOGY_TRIANGLE_FAN:
	case VK_PRIMITIVE_TOPOLOGY_TRIANGLE_LIST_WITH_ADJACENCY:
	case VK_PRIMITIVE_TOPOLOGY_TRIANGLE_STRIP_WITH_ADJACENCY:
	case VK_PRIMITIVE_TOPOLOGY_PATCH_LIST:
		return true;
	default:
		unreachable("unhandled primitive type");
	}
}

static uint32_t
si_translate_prim(enum VkPrimitiveTopology topology)
{
	switch (topology) {
	case VK_PRIMITIVE_TOPOLOGY_POINT_LIST:
		return V_008958_DI_PT_POINTLIST;
	case VK_PRIMITIVE_TOPOLOGY_LINE_LIST:
		return V_008958_DI_PT_LINELIST;
	case VK_PRIMITIVE_TOPOLOGY_LINE_STRIP:
		return V_008958_DI_PT_LINESTRIP;
	case VK_PRIMITIVE_TOPOLOGY_TRIANGLE_LIST:
		return V_008958_DI_PT_TRILIST;
	case VK_PRIMITIVE_TOPOLOGY_TRIANGLE_STRIP:
		return V_008958_DI_PT_TRISTRIP;
	case VK_PRIMITIVE_TOPOLOGY_TRIANGLE_FAN:
		return V_008958_DI_PT_TRIFAN;
	case VK_PRIMITIVE_TOPOLOGY_LINE_LIST_WITH_ADJACENCY:
		return V_008958_DI_PT_LINELIST_ADJ;
	case VK_PRIMITIVE_TOPOLOGY_LINE_STRIP_WITH_ADJACENCY:
		return V_008958_DI_PT_LINESTRIP_ADJ;
	case VK_PRIMITIVE_TOPOLOGY_TRIANGLE_LIST_WITH_ADJACENCY:
		return V_008958_DI_PT_TRILIST_ADJ;
	case VK_PRIMITIVE_TOPOLOGY_TRIANGLE_STRIP_WITH_ADJACENCY:
		return V_008958_DI_PT_TRISTRIP_ADJ;
	case VK_PRIMITIVE_TOPOLOGY_PATCH_LIST:
		return V_008958_DI_PT_PATCH;
	default:
		assert(0);
		return 0;
	}
}

static uint32_t
si_conv_gl_prim_to_gs_out(unsigned gl_prim)
{
	switch (gl_prim) {
	case 0: /* GL_POINTS */
		return V_028A6C_OUTPRIM_TYPE_POINTLIST;
	case 1: /* GL_LINES */
	case 3: /* GL_LINE_STRIP */
	case 0xA: /* GL_LINE_STRIP_ADJACENCY_ARB */
	case 0x8E7A: /* GL_ISOLINES */
		return V_028A6C_OUTPRIM_TYPE_LINESTRIP;

	case 4: /* GL_TRIANGLES */
	case 0xc: /* GL_TRIANGLES_ADJACENCY_ARB */
	case 5: /* GL_TRIANGLE_STRIP */
	case 7: /* GL_QUADS */
		return V_028A6C_OUTPRIM_TYPE_TRISTRIP;
	default:
		assert(0);
		return 0;
	}
}

static uint32_t
si_conv_prim_to_gs_out(enum VkPrimitiveTopology topology)
{
	switch (topology) {
	case VK_PRIMITIVE_TOPOLOGY_POINT_LIST:
	case VK_PRIMITIVE_TOPOLOGY_PATCH_LIST:
		return V_028A6C_OUTPRIM_TYPE_POINTLIST;
	case VK_PRIMITIVE_TOPOLOGY_LINE_LIST:
	case VK_PRIMITIVE_TOPOLOGY_LINE_STRIP:
	case VK_PRIMITIVE_TOPOLOGY_LINE_LIST_WITH_ADJACENCY:
	case VK_PRIMITIVE_TOPOLOGY_LINE_STRIP_WITH_ADJACENCY:
		return V_028A6C_OUTPRIM_TYPE_LINESTRIP;
	case VK_PRIMITIVE_TOPOLOGY_TRIANGLE_LIST:
	case VK_PRIMITIVE_TOPOLOGY_TRIANGLE_STRIP:
	case VK_PRIMITIVE_TOPOLOGY_TRIANGLE_FAN:
	case VK_PRIMITIVE_TOPOLOGY_TRIANGLE_LIST_WITH_ADJACENCY:
	case VK_PRIMITIVE_TOPOLOGY_TRIANGLE_STRIP_WITH_ADJACENCY:
		return V_028A6C_OUTPRIM_TYPE_TRISTRIP;
	default:
		assert(0);
		return 0;
	}
}

static unsigned si_map_swizzle(unsigned swizzle)
{
	switch (swizzle) {
	case VK_SWIZZLE_Y:
		return V_008F0C_SQ_SEL_Y;
	case VK_SWIZZLE_Z:
		return V_008F0C_SQ_SEL_Z;
	case VK_SWIZZLE_W:
		return V_008F0C_SQ_SEL_W;
	case VK_SWIZZLE_0:
		return V_008F0C_SQ_SEL_0;
	case VK_SWIZZLE_1:
		return V_008F0C_SQ_SEL_1;
	default: /* VK_SWIZZLE_X */
		return V_008F0C_SQ_SEL_X;
	}
}


static unsigned radv_dynamic_state_mask(VkDynamicState state)
{
	switch(state) {
	case VK_DYNAMIC_STATE_VIEWPORT:
		return RADV_DYNAMIC_VIEWPORT;
	case VK_DYNAMIC_STATE_SCISSOR:
		return RADV_DYNAMIC_SCISSOR;
	case VK_DYNAMIC_STATE_LINE_WIDTH:
		return RADV_DYNAMIC_LINE_WIDTH;
	case VK_DYNAMIC_STATE_DEPTH_BIAS:
		return RADV_DYNAMIC_DEPTH_BIAS;
	case VK_DYNAMIC_STATE_BLEND_CONSTANTS:
		return RADV_DYNAMIC_BLEND_CONSTANTS;
	case VK_DYNAMIC_STATE_DEPTH_BOUNDS:
		return RADV_DYNAMIC_DEPTH_BOUNDS;
	case VK_DYNAMIC_STATE_STENCIL_COMPARE_MASK:
		return RADV_DYNAMIC_STENCIL_COMPARE_MASK;
	case VK_DYNAMIC_STATE_STENCIL_WRITE_MASK:
		return RADV_DYNAMIC_STENCIL_WRITE_MASK;
	case VK_DYNAMIC_STATE_STENCIL_REFERENCE:
		return RADV_DYNAMIC_STENCIL_REFERENCE;
	case VK_DYNAMIC_STATE_DISCARD_RECTANGLE_EXT:
		return RADV_DYNAMIC_DISCARD_RECTANGLE;
	default:
		unreachable("Unhandled dynamic state");
	}
}

static uint32_t radv_pipeline_needed_dynamic_state(const VkGraphicsPipelineCreateInfo *pCreateInfo)
{
	uint32_t states = RADV_DYNAMIC_ALL;

	/* If rasterization is disabled we do not care about any of the dynamic states,
	 * since they are all rasterization related only. */
	if (pCreateInfo->pRasterizationState->rasterizerDiscardEnable)
		return 0;

	if (!pCreateInfo->pRasterizationState->depthBiasEnable)
		states &= ~RADV_DYNAMIC_DEPTH_BIAS;

	if (!pCreateInfo->pDepthStencilState ||
	    !pCreateInfo->pDepthStencilState->depthBoundsTestEnable)
		states &= ~RADV_DYNAMIC_DEPTH_BOUNDS;

	if (!pCreateInfo->pDepthStencilState ||
	    !pCreateInfo->pDepthStencilState->stencilTestEnable)
		states &= ~(RADV_DYNAMIC_STENCIL_COMPARE_MASK |
		            RADV_DYNAMIC_STENCIL_WRITE_MASK |
		            RADV_DYNAMIC_STENCIL_REFERENCE);

	if (!vk_find_struct_const(pCreateInfo->pNext, PIPELINE_DISCARD_RECTANGLE_STATE_CREATE_INFO_EXT))
		states &= ~RADV_DYNAMIC_DISCARD_RECTANGLE;

	/* TODO: blend constants & line width. */

	return states;
}


static void
radv_pipeline_init_dynamic_state(struct radv_pipeline *pipeline,
				 const VkGraphicsPipelineCreateInfo *pCreateInfo)
{
	uint32_t needed_states = radv_pipeline_needed_dynamic_state(pCreateInfo);
	uint32_t states = needed_states;
	RADV_FROM_HANDLE(radv_render_pass, pass, pCreateInfo->renderPass);
	struct radv_subpass *subpass = &pass->subpasses[pCreateInfo->subpass];

	pipeline->dynamic_state = default_dynamic_state;
	pipeline->graphics.needed_dynamic_state = needed_states;

	if (pCreateInfo->pDynamicState) {
		/* Remove all of the states that are marked as dynamic */
		uint32_t count = pCreateInfo->pDynamicState->dynamicStateCount;
		for (uint32_t s = 0; s < count; s++)
			states &= ~radv_dynamic_state_mask(pCreateInfo->pDynamicState->pDynamicStates[s]);
	}

	struct radv_dynamic_state *dynamic = &pipeline->dynamic_state;

	if (needed_states & RADV_DYNAMIC_VIEWPORT) {
		assert(pCreateInfo->pViewportState);

		dynamic->viewport.count = pCreateInfo->pViewportState->viewportCount;
		if (states & RADV_DYNAMIC_VIEWPORT) {
			typed_memcpy(dynamic->viewport.viewports,
			             pCreateInfo->pViewportState->pViewports,
			             pCreateInfo->pViewportState->viewportCount);
		}
	}

	if (needed_states & RADV_DYNAMIC_SCISSOR) {
		dynamic->scissor.count = pCreateInfo->pViewportState->scissorCount;
		if (states & RADV_DYNAMIC_SCISSOR) {
			typed_memcpy(dynamic->scissor.scissors,
			             pCreateInfo->pViewportState->pScissors,
			             pCreateInfo->pViewportState->scissorCount);
		}
	}

	if (states & RADV_DYNAMIC_LINE_WIDTH) {
		assert(pCreateInfo->pRasterizationState);
		dynamic->line_width = pCreateInfo->pRasterizationState->lineWidth;
	}

	if (states & RADV_DYNAMIC_DEPTH_BIAS) {
		assert(pCreateInfo->pRasterizationState);
		dynamic->depth_bias.bias =
			pCreateInfo->pRasterizationState->depthBiasConstantFactor;
		dynamic->depth_bias.clamp =
			pCreateInfo->pRasterizationState->depthBiasClamp;
		dynamic->depth_bias.slope =
			pCreateInfo->pRasterizationState->depthBiasSlopeFactor;
	}

	/* Section 9.2 of the Vulkan 1.0.15 spec says:
	 *
	 *    pColorBlendState is [...] NULL if the pipeline has rasterization
	 *    disabled or if the subpass of the render pass the pipeline is
	 *    created against does not use any color attachments.
	 */
	bool uses_color_att = false;
	for (unsigned i = 0; i < subpass->color_count; ++i) {
		if (subpass->color_attachments[i].attachment != VK_ATTACHMENT_UNUSED) {
			uses_color_att = true;
			break;
		}
	}

	if (uses_color_att && states & RADV_DYNAMIC_BLEND_CONSTANTS) {
		assert(pCreateInfo->pColorBlendState);
		typed_memcpy(dynamic->blend_constants,
			     pCreateInfo->pColorBlendState->blendConstants, 4);
	}

	/* If there is no depthstencil attachment, then don't read
	 * pDepthStencilState. The Vulkan spec states that pDepthStencilState may
	 * be NULL in this case. Even if pDepthStencilState is non-NULL, there is
	 * no need to override the depthstencil defaults in
	 * radv_pipeline::dynamic_state when there is no depthstencil attachment.
	 *
	 * Section 9.2 of the Vulkan 1.0.15 spec says:
	 *
	 *    pDepthStencilState is [...] NULL if the pipeline has rasterization
	 *    disabled or if the subpass of the render pass the pipeline is created
	 *    against does not use a depth/stencil attachment.
	 */
	if (needed_states &&
	    subpass->depth_stencil_attachment.attachment != VK_ATTACHMENT_UNUSED) {
		assert(pCreateInfo->pDepthStencilState);

		if (states & RADV_DYNAMIC_DEPTH_BOUNDS) {
			dynamic->depth_bounds.min =
				pCreateInfo->pDepthStencilState->minDepthBounds;
			dynamic->depth_bounds.max =
				pCreateInfo->pDepthStencilState->maxDepthBounds;
		}

		if (states & RADV_DYNAMIC_STENCIL_COMPARE_MASK) {
			dynamic->stencil_compare_mask.front =
				pCreateInfo->pDepthStencilState->front.compareMask;
			dynamic->stencil_compare_mask.back =
				pCreateInfo->pDepthStencilState->back.compareMask;
		}

		if (states & RADV_DYNAMIC_STENCIL_WRITE_MASK) {
			dynamic->stencil_write_mask.front =
				pCreateInfo->pDepthStencilState->front.writeMask;
			dynamic->stencil_write_mask.back =
				pCreateInfo->pDepthStencilState->back.writeMask;
		}

		if (states & RADV_DYNAMIC_STENCIL_REFERENCE) {
			dynamic->stencil_reference.front =
				pCreateInfo->pDepthStencilState->front.reference;
			dynamic->stencil_reference.back =
				pCreateInfo->pDepthStencilState->back.reference;
		}
	}

	const  VkPipelineDiscardRectangleStateCreateInfoEXT *discard_rectangle_info =
			vk_find_struct_const(pCreateInfo->pNext, PIPELINE_DISCARD_RECTANGLE_STATE_CREATE_INFO_EXT);
	if (states & RADV_DYNAMIC_DISCARD_RECTANGLE) {
		dynamic->discard_rectangle.count = discard_rectangle_info->discardRectangleCount;
		typed_memcpy(dynamic->discard_rectangle.rectangles,
		             discard_rectangle_info->pDiscardRectangles,
		             discard_rectangle_info->discardRectangleCount);
	}

	pipeline->dynamic_state.mask = states;
}

static struct radv_gs_state
calculate_gs_info(const VkGraphicsPipelineCreateInfo *pCreateInfo,
                       const struct radv_pipeline *pipeline)
{
	struct radv_gs_state gs = {0};
	struct radv_shader_variant_info *gs_info = &pipeline->shaders[MESA_SHADER_GEOMETRY]->info;
	struct radv_es_output_info *es_info;
	if (pipeline->device->physical_device->rad_info.chip_class >= GFX9)
		es_info = radv_pipeline_has_tess(pipeline) ? &gs_info->tes.es_info : &gs_info->vs.es_info;
	else
		es_info = radv_pipeline_has_tess(pipeline) ?
			&pipeline->shaders[MESA_SHADER_TESS_EVAL]->info.tes.es_info :
			&pipeline->shaders[MESA_SHADER_VERTEX]->info.vs.es_info;

	unsigned gs_num_invocations = MAX2(gs_info->gs.invocations, 1);
	bool uses_adjacency;
	switch(pCreateInfo->pInputAssemblyState->topology) {
	case VK_PRIMITIVE_TOPOLOGY_LINE_LIST_WITH_ADJACENCY:
	case VK_PRIMITIVE_TOPOLOGY_LINE_STRIP_WITH_ADJACENCY:
	case VK_PRIMITIVE_TOPOLOGY_TRIANGLE_LIST_WITH_ADJACENCY:
	case VK_PRIMITIVE_TOPOLOGY_TRIANGLE_STRIP_WITH_ADJACENCY:
		uses_adjacency = true;
		break;
	default:
		uses_adjacency = false;
		break;
	}

	/* All these are in dwords: */
	/* We can't allow using the whole LDS, because GS waves compete with
	 * other shader stages for LDS space. */
	const unsigned max_lds_size = 8 * 1024;
	const unsigned esgs_itemsize = es_info->esgs_itemsize / 4;
	unsigned esgs_lds_size;

	/* All these are per subgroup: */
	const unsigned max_out_prims = 32 * 1024;
	const unsigned max_es_verts = 255;
	const unsigned ideal_gs_prims = 64;
	unsigned max_gs_prims, gs_prims;
	unsigned min_es_verts, es_verts, worst_case_es_verts;

	if (uses_adjacency || gs_num_invocations > 1)
		max_gs_prims = 127 / gs_num_invocations;
	else
		max_gs_prims = 255;

	/* MAX_PRIMS_PER_SUBGROUP = gs_prims * max_vert_out * gs_invocations.
	 * Make sure we don't go over the maximum value.
	 */
	if (gs_info->gs.vertices_out > 0) {
		max_gs_prims = MIN2(max_gs_prims,
				    max_out_prims /
				    (gs_info->gs.vertices_out * gs_num_invocations));
	}
	assert(max_gs_prims > 0);

	/* If the primitive has adjacency, halve the number of vertices
	 * that will be reused in multiple primitives.
	 */
	min_es_verts = gs_info->gs.vertices_in / (uses_adjacency ? 2 : 1);

	gs_prims = MIN2(ideal_gs_prims, max_gs_prims);
	worst_case_es_verts = MIN2(min_es_verts * gs_prims, max_es_verts);

	/* Compute ESGS LDS size based on the worst case number of ES vertices
	 * needed to create the target number of GS prims per subgroup.
	 */
	esgs_lds_size = esgs_itemsize * worst_case_es_verts;

	/* If total LDS usage is too big, refactor partitions based on ratio
	 * of ESGS item sizes.
	 */
	if (esgs_lds_size > max_lds_size) {
		/* Our target GS Prims Per Subgroup was too large. Calculate
		 * the maximum number of GS Prims Per Subgroup that will fit
		 * into LDS, capped by the maximum that the hardware can support.
		 */
		gs_prims = MIN2((max_lds_size / (esgs_itemsize * min_es_verts)),
				max_gs_prims);
		assert(gs_prims > 0);
		worst_case_es_verts = MIN2(min_es_verts * gs_prims,
					   max_es_verts);

		esgs_lds_size = esgs_itemsize * worst_case_es_verts;
		assert(esgs_lds_size <= max_lds_size);
	}

	/* Now calculate remaining ESGS information. */
	if (esgs_lds_size)
		es_verts = MIN2(esgs_lds_size / esgs_itemsize, max_es_verts);
	else
		es_verts = max_es_verts;

	/* Vertices for adjacency primitives are not always reused, so restore
	 * it for ES_VERTS_PER_SUBGRP.
	 */
	min_es_verts = gs_info->gs.vertices_in;

	/* For normal primitives, the VGT only checks if they are past the ES
	 * verts per subgroup after allocating a full GS primitive and if they
	 * are, kick off a new subgroup.  But if those additional ES verts are
	 * unique (e.g. not reused) we need to make sure there is enough LDS
	 * space to account for those ES verts beyond ES_VERTS_PER_SUBGRP.
	 */
	es_verts -= min_es_verts - 1;

	uint32_t es_verts_per_subgroup = es_verts;
	uint32_t gs_prims_per_subgroup = gs_prims;
	uint32_t gs_inst_prims_in_subgroup = gs_prims * gs_num_invocations;
	uint32_t max_prims_per_subgroup = gs_inst_prims_in_subgroup * gs_info->gs.vertices_out;
	gs.lds_size = align(esgs_lds_size, 128) / 128;
	gs.vgt_gs_onchip_cntl = S_028A44_ES_VERTS_PER_SUBGRP(es_verts_per_subgroup) |
	                        S_028A44_GS_PRIMS_PER_SUBGRP(gs_prims_per_subgroup) |
	                        S_028A44_GS_INST_PRIMS_IN_SUBGRP(gs_inst_prims_in_subgroup);
	gs.vgt_gs_max_prims_per_subgroup = S_028A94_MAX_PRIMS_PER_SUBGROUP(max_prims_per_subgroup);
	gs.vgt_esgs_ring_itemsize  = esgs_itemsize;
	assert(max_prims_per_subgroup <= max_out_prims);

	return gs;
}

static void
calculate_gs_ring_sizes(struct radv_pipeline *pipeline, const struct radv_gs_state *gs)
{
	struct radv_device *device = pipeline->device;
	unsigned num_se = device->physical_device->rad_info.max_se;
	unsigned wave_size = 64;
	unsigned max_gs_waves = 32 * num_se; /* max 32 per SE on GCN */
	/* On SI-CI, the value comes from VGT_GS_VERTEX_REUSE = 16.
	 * On VI+, the value comes from VGT_VERTEX_REUSE_BLOCK_CNTL = 30 (+2).
	 */
	unsigned gs_vertex_reuse =
		(device->physical_device->rad_info.chip_class >= VI ? 32 : 16) * num_se;
	unsigned alignment = 256 * num_se;
	/* The maximum size is 63.999 MB per SE. */
	unsigned max_size = ((unsigned)(63.999 * 1024 * 1024) & ~255) * num_se;
	struct radv_shader_variant_info *gs_info = &pipeline->shaders[MESA_SHADER_GEOMETRY]->info;

	/* Calculate the minimum size. */
	unsigned min_esgs_ring_size = align(gs->vgt_esgs_ring_itemsize * 4 * gs_vertex_reuse *
					    wave_size, alignment);
	/* These are recommended sizes, not minimum sizes. */
	unsigned esgs_ring_size = max_gs_waves * 2 * wave_size *
		gs->vgt_esgs_ring_itemsize * 4 * gs_info->gs.vertices_in;
	unsigned gsvs_ring_size = max_gs_waves * 2 * wave_size *
		gs_info->gs.max_gsvs_emit_size;

	min_esgs_ring_size = align(min_esgs_ring_size, alignment);
	esgs_ring_size = align(esgs_ring_size, alignment);
	gsvs_ring_size = align(gsvs_ring_size, alignment);

	if (pipeline->device->physical_device->rad_info.chip_class <= VI)
		pipeline->graphics.esgs_ring_size = CLAMP(esgs_ring_size, min_esgs_ring_size, max_size);

	pipeline->graphics.gsvs_ring_size = MIN2(gsvs_ring_size, max_size);
}

static void si_multiwave_lds_size_workaround(struct radv_device *device,
					     unsigned *lds_size)
{
	/* If tessellation is all offchip and on-chip GS isn't used, this
	 * workaround is not needed.
	 */
	return;

	/* SPI barrier management bug:
	 *   Make sure we have at least 4k of LDS in use to avoid the bug.
	 *   It applies to workgroup sizes of more than one wavefront.
	 */
	if (device->physical_device->rad_info.family == CHIP_BONAIRE ||
	    device->physical_device->rad_info.family == CHIP_KABINI ||
	    device->physical_device->rad_info.family == CHIP_MULLINS)
		*lds_size = MAX2(*lds_size, 8);
}

struct radv_shader_variant *
radv_get_shader(struct radv_pipeline *pipeline,
		gl_shader_stage stage)
{
	if (stage == MESA_SHADER_VERTEX) {
		if (pipeline->shaders[MESA_SHADER_VERTEX])
			return pipeline->shaders[MESA_SHADER_VERTEX];
		if (pipeline->shaders[MESA_SHADER_TESS_CTRL])
			return pipeline->shaders[MESA_SHADER_TESS_CTRL];
		if (pipeline->shaders[MESA_SHADER_GEOMETRY])
			return pipeline->shaders[MESA_SHADER_GEOMETRY];
	} else if (stage == MESA_SHADER_TESS_EVAL) {
		if (!radv_pipeline_has_tess(pipeline))
			return NULL;
		if (pipeline->shaders[MESA_SHADER_TESS_EVAL])
			return pipeline->shaders[MESA_SHADER_TESS_EVAL];
		if (pipeline->shaders[MESA_SHADER_GEOMETRY])
			return pipeline->shaders[MESA_SHADER_GEOMETRY];
	}
	return pipeline->shaders[stage];
}

static struct radv_tessellation_state
calculate_tess_state(struct radv_pipeline *pipeline,
		     const VkGraphicsPipelineCreateInfo *pCreateInfo)
{
	unsigned num_tcs_input_cp;
	unsigned num_tcs_output_cp;
	unsigned lds_size;
	unsigned num_patches;
	struct radv_tessellation_state tess = {0};

	num_tcs_input_cp = pCreateInfo->pTessellationState->patchControlPoints;
	num_tcs_output_cp = pipeline->shaders[MESA_SHADER_TESS_CTRL]->info.tcs.tcs_vertices_out; //TCS VERTICES OUT
	num_patches = pipeline->shaders[MESA_SHADER_TESS_CTRL]->info.tcs.num_patches;

	lds_size = pipeline->shaders[MESA_SHADER_TESS_CTRL]->info.tcs.lds_size;

	if (pipeline->device->physical_device->rad_info.chip_class >= CIK) {
		assert(lds_size <= 65536);
		lds_size = align(lds_size, 512) / 512;
	} else {
		assert(lds_size <= 32768);
		lds_size = align(lds_size, 256) / 256;
	}
	si_multiwave_lds_size_workaround(pipeline->device, &lds_size);

	tess.lds_size = lds_size;

	tess.ls_hs_config = S_028B58_NUM_PATCHES(num_patches) |
		S_028B58_HS_NUM_INPUT_CP(num_tcs_input_cp) |
		S_028B58_HS_NUM_OUTPUT_CP(num_tcs_output_cp);
	tess.num_patches = num_patches;

	struct radv_shader_variant *tes = radv_get_shader(pipeline, MESA_SHADER_TESS_EVAL);
	unsigned type = 0, partitioning = 0, topology = 0, distribution_mode = 0;

	switch (tes->info.tes.primitive_mode) {
	case GL_TRIANGLES:
		type = V_028B6C_TESS_TRIANGLE;
		break;
	case GL_QUADS:
		type = V_028B6C_TESS_QUAD;
		break;
	case GL_ISOLINES:
		type = V_028B6C_TESS_ISOLINE;
		break;
	}

	switch (tes->info.tes.spacing) {
	case TESS_SPACING_EQUAL:
		partitioning = V_028B6C_PART_INTEGER;
		break;
	case TESS_SPACING_FRACTIONAL_ODD:
		partitioning = V_028B6C_PART_FRAC_ODD;
		break;
	case TESS_SPACING_FRACTIONAL_EVEN:
		partitioning = V_028B6C_PART_FRAC_EVEN;
		break;
	default:
		break;
	}

	bool ccw = tes->info.tes.ccw;
	const VkPipelineTessellationDomainOriginStateCreateInfoKHR *domain_origin_state =
	              vk_find_struct_const(pCreateInfo->pTessellationState,
	                                   PIPELINE_TESSELLATION_DOMAIN_ORIGIN_STATE_CREATE_INFO_KHR);

	if (domain_origin_state && domain_origin_state->domainOrigin != VK_TESSELLATION_DOMAIN_ORIGIN_UPPER_LEFT_KHR)
		ccw = !ccw;

	if (tes->info.tes.point_mode)
		topology = V_028B6C_OUTPUT_POINT;
	else if (tes->info.tes.primitive_mode == GL_ISOLINES)
		topology = V_028B6C_OUTPUT_LINE;
	else if (ccw)
		topology = V_028B6C_OUTPUT_TRIANGLE_CCW;
	else
		topology = V_028B6C_OUTPUT_TRIANGLE_CW;

	if (pipeline->device->has_distributed_tess) {
		if (pipeline->device->physical_device->rad_info.family == CHIP_FIJI ||
		    pipeline->device->physical_device->rad_info.family >= CHIP_POLARIS10)
			distribution_mode = V_028B6C_DISTRIBUTION_MODE_TRAPEZOIDS;
		else
			distribution_mode = V_028B6C_DISTRIBUTION_MODE_DONUTS;
	} else
		distribution_mode = V_028B6C_DISTRIBUTION_MODE_NO_DIST;

	tess.tf_param = S_028B6C_TYPE(type) |
		S_028B6C_PARTITIONING(partitioning) |
		S_028B6C_TOPOLOGY(topology) |
		S_028B6C_DISTRIBUTION_MODE(distribution_mode);

	return tess;
}

static const struct radv_prim_vertex_count prim_size_table[] = {
	[V_008958_DI_PT_NONE] = {0, 0},
	[V_008958_DI_PT_POINTLIST] = {1, 1},
	[V_008958_DI_PT_LINELIST] = {2, 2},
	[V_008958_DI_PT_LINESTRIP] = {2, 1},
	[V_008958_DI_PT_TRILIST] = {3, 3},
	[V_008958_DI_PT_TRIFAN] = {3, 1},
	[V_008958_DI_PT_TRISTRIP] = {3, 1},
	[V_008958_DI_PT_LINELIST_ADJ] = {4, 4},
	[V_008958_DI_PT_LINESTRIP_ADJ] = {4, 1},
	[V_008958_DI_PT_TRILIST_ADJ] = {6, 6},
	[V_008958_DI_PT_TRISTRIP_ADJ] = {6, 2},
	[V_008958_DI_PT_RECTLIST] = {3, 3},
	[V_008958_DI_PT_LINELOOP] = {2, 1},
	[V_008958_DI_PT_POLYGON] = {3, 1},
	[V_008958_DI_PT_2D_TRI_STRIP] = {0, 0},
};

static const struct radv_vs_output_info *get_vs_output_info(const struct radv_pipeline *pipeline)
{
	if (radv_pipeline_has_gs(pipeline))
		return &pipeline->gs_copy_shader->info.vs.outinfo;
	else if (radv_pipeline_has_tess(pipeline))
		return &pipeline->shaders[MESA_SHADER_TESS_EVAL]->info.tes.outinfo;
	else
		return &pipeline->shaders[MESA_SHADER_VERTEX]->info.vs.outinfo;
}

static void
radv_link_shaders(struct radv_pipeline *pipeline, nir_shader **shaders)
{
	nir_shader* ordered_shaders[MESA_SHADER_STAGES];
	int shader_count = 0;

	if(shaders[MESA_SHADER_FRAGMENT]) {
		ordered_shaders[shader_count++] = shaders[MESA_SHADER_FRAGMENT];
	}
	if(shaders[MESA_SHADER_GEOMETRY]) {
		ordered_shaders[shader_count++] = shaders[MESA_SHADER_GEOMETRY];
	}
	if(shaders[MESA_SHADER_TESS_EVAL]) {
		ordered_shaders[shader_count++] = shaders[MESA_SHADER_TESS_EVAL];
	}
	if(shaders[MESA_SHADER_TESS_CTRL]) {
		ordered_shaders[shader_count++] = shaders[MESA_SHADER_TESS_CTRL];
	}
	if(shaders[MESA_SHADER_VERTEX]) {
		ordered_shaders[shader_count++] = shaders[MESA_SHADER_VERTEX];
	}

	if (shader_count > 1) {
		unsigned first = ordered_shaders[shader_count - 1]->info.stage;
		unsigned last = ordered_shaders[0]->info.stage;

		if (ordered_shaders[0]->info.stage == MESA_SHADER_FRAGMENT &&
		    ordered_shaders[1]->info.has_transform_feedback_varyings)
			nir_link_xfb_varyings(ordered_shaders[1], ordered_shaders[0]);

		for (int i = 0; i < shader_count; ++i)  {
			nir_variable_mode mask = 0;

			if (ordered_shaders[i]->info.stage != first)
				mask = mask | nir_var_shader_in;

			if (ordered_shaders[i]->info.stage != last)
				mask = mask | nir_var_shader_out;

			nir_lower_io_to_scalar_early(ordered_shaders[i], mask);
			radv_optimize_nir(ordered_shaders[i], false, false);
		}
	}

	for (int i = 1; i < shader_count; ++i)  {
		nir_lower_io_arrays_to_elements(ordered_shaders[i],
						ordered_shaders[i - 1]);

		nir_remove_dead_variables(ordered_shaders[i],
					  nir_var_shader_out);
		nir_remove_dead_variables(ordered_shaders[i - 1],
					  nir_var_shader_in);

		bool progress = nir_remove_unused_varyings(ordered_shaders[i],
							   ordered_shaders[i - 1]);

		nir_compact_varyings(ordered_shaders[i],
				     ordered_shaders[i - 1], true);

		if (progress) {
			if (nir_lower_global_vars_to_local(ordered_shaders[i])) {
				ac_lower_indirect_derefs(ordered_shaders[i],
				                         pipeline->device->physical_device->rad_info.chip_class);
			}
			radv_optimize_nir(ordered_shaders[i], false, false);

			if (nir_lower_global_vars_to_local(ordered_shaders[i - 1])) {
				ac_lower_indirect_derefs(ordered_shaders[i - 1],
				                         pipeline->device->physical_device->rad_info.chip_class);
			}
			radv_optimize_nir(ordered_shaders[i - 1], false, false);
		}
	}
}


static struct radv_pipeline_key
radv_generate_graphics_pipeline_key(struct radv_pipeline *pipeline,
                                    const VkGraphicsPipelineCreateInfo *pCreateInfo,
                                    const struct radv_blend_state *blend,
                                    bool has_view_index)
{
	const VkPipelineVertexInputStateCreateInfo *input_state =
	                                         pCreateInfo->pVertexInputState;
	const VkPipelineVertexInputDivisorStateCreateInfoEXT *divisor_state =
		vk_find_struct_const(input_state->pNext, PIPELINE_VERTEX_INPUT_DIVISOR_STATE_CREATE_INFO_EXT);

	struct radv_pipeline_key key;
	memset(&key, 0, sizeof(key));

	if (pCreateInfo->flags & VK_PIPELINE_CREATE_DISABLE_OPTIMIZATION_BIT)
		key.optimisations_disabled = 1;

	key.has_multiview_view_index = has_view_index;

	uint32_t binding_input_rate = 0;
	uint32_t instance_rate_divisors[MAX_VERTEX_ATTRIBS];
	for (unsigned i = 0; i < input_state->vertexBindingDescriptionCount; ++i) {
		if (input_state->pVertexBindingDescriptions[i].inputRate) {
			unsigned binding = input_state->pVertexBindingDescriptions[i].binding;
			binding_input_rate |= 1u << binding;
			instance_rate_divisors[binding] = 1;
		}
	}
	if (divisor_state) {
		for (unsigned i = 0; i < divisor_state->vertexBindingDivisorCount; ++i) {
			instance_rate_divisors[divisor_state->pVertexBindingDivisors[i].binding] =
				divisor_state->pVertexBindingDivisors[i].divisor;
		}
	}

	for (unsigned i = 0; i < input_state->vertexAttributeDescriptionCount; ++i) {
		unsigned location = input_state->pVertexAttributeDescriptions[i].location;
		unsigned binding = input_state->pVertexAttributeDescriptions[i].binding;
		if (binding_input_rate & (1u << binding)) {
			key.instance_rate_inputs |= 1u << location;
			key.instance_rate_divisors[location] = instance_rate_divisors[binding];
		}

		if (pipeline->device->physical_device->rad_info.chip_class <= VI &&
		    pipeline->device->physical_device->rad_info.family != CHIP_STONEY) {
			VkFormat format = input_state->pVertexAttributeDescriptions[i].format;
			uint64_t adjust;
			switch(format) {
			case VK_FORMAT_A2R10G10B10_SNORM_PACK32:
			case VK_FORMAT_A2B10G10R10_SNORM_PACK32:
				adjust = RADV_ALPHA_ADJUST_SNORM;
				break;
			case VK_FORMAT_A2R10G10B10_SSCALED_PACK32:
			case VK_FORMAT_A2B10G10R10_SSCALED_PACK32:
				adjust = RADV_ALPHA_ADJUST_SSCALED;
				break;
			case VK_FORMAT_A2R10G10B10_SINT_PACK32:
			case VK_FORMAT_A2B10G10R10_SINT_PACK32:
				adjust = RADV_ALPHA_ADJUST_SINT;
				break;
			default:
				adjust = 0;
				break;
			}
			key.vertex_alpha_adjust |= adjust << (2 * location);
		}
	}

	if (pCreateInfo->pTessellationState)
		key.tess_input_vertices = pCreateInfo->pTessellationState->patchControlPoints;


	if (pCreateInfo->pMultisampleState &&
	    pCreateInfo->pMultisampleState->rasterizationSamples > 1) {
		uint32_t num_samples = pCreateInfo->pMultisampleState->rasterizationSamples;
		uint32_t ps_iter_samples = radv_pipeline_get_ps_iter_samples(pCreateInfo->pMultisampleState);
		key.num_samples = num_samples;
		key.log2_ps_iter_samples = util_logbase2(ps_iter_samples);
	}

	key.col_format = blend->spi_shader_col_format;
	if (pipeline->device->physical_device->rad_info.chip_class < VI)
		radv_pipeline_compute_get_int_clamp(pCreateInfo, &key.is_int8, &key.is_int10);

	return key;
}

static void
radv_fill_shader_keys(struct radv_shader_variant_key *keys,
                      const struct radv_pipeline_key *key,
                      nir_shader **nir)
{
	keys[MESA_SHADER_VERTEX].vs.instance_rate_inputs = key->instance_rate_inputs;
	keys[MESA_SHADER_VERTEX].vs.alpha_adjust = key->vertex_alpha_adjust;
	for (unsigned i = 0; i < MAX_VERTEX_ATTRIBS; ++i)
		keys[MESA_SHADER_VERTEX].vs.instance_rate_divisors[i] = key->instance_rate_divisors[i];

	if (nir[MESA_SHADER_TESS_CTRL]) {
		keys[MESA_SHADER_VERTEX].vs.as_ls = true;
		keys[MESA_SHADER_TESS_CTRL].tcs.num_inputs = 0;
		keys[MESA_SHADER_TESS_CTRL].tcs.input_vertices = key->tess_input_vertices;
		keys[MESA_SHADER_TESS_CTRL].tcs.primitive_mode = nir[MESA_SHADER_TESS_EVAL]->info.tess.primitive_mode;

		keys[MESA_SHADER_TESS_CTRL].tcs.tes_reads_tess_factors = !!(nir[MESA_SHADER_TESS_EVAL]->info.inputs_read & (VARYING_BIT_TESS_LEVEL_INNER | VARYING_BIT_TESS_LEVEL_OUTER));
	}

	if (nir[MESA_SHADER_GEOMETRY]) {
		if (nir[MESA_SHADER_TESS_CTRL])
			keys[MESA_SHADER_TESS_EVAL].tes.as_es = true;
		else
			keys[MESA_SHADER_VERTEX].vs.as_es = true;
	}

	for(int i = 0; i < MESA_SHADER_STAGES; ++i)
		keys[i].has_multiview_view_index = key->has_multiview_view_index;

	keys[MESA_SHADER_FRAGMENT].fs.col_format = key->col_format;
	keys[MESA_SHADER_FRAGMENT].fs.is_int8 = key->is_int8;
	keys[MESA_SHADER_FRAGMENT].fs.is_int10 = key->is_int10;
	keys[MESA_SHADER_FRAGMENT].fs.log2_ps_iter_samples = key->log2_ps_iter_samples;
	keys[MESA_SHADER_FRAGMENT].fs.num_samples = key->num_samples;
}

static void
merge_tess_info(struct shader_info *tes_info,
                const struct shader_info *tcs_info)
{
	/* The Vulkan 1.0.38 spec, section 21.1 Tessellator says:
	 *
	 *    "PointMode. Controls generation of points rather than triangles
	 *     or lines. This functionality defaults to disabled, and is
	 *     enabled if either shader stage includes the execution mode.
	 *
	 * and about Triangles, Quads, IsoLines, VertexOrderCw, VertexOrderCcw,
	 * PointMode, SpacingEqual, SpacingFractionalEven, SpacingFractionalOdd,
	 * and OutputVertices, it says:
	 *
	 *    "One mode must be set in at least one of the tessellation
	 *     shader stages."
	 *
	 * So, the fields can be set in either the TCS or TES, but they must
	 * agree if set in both.  Our backend looks at TES, so bitwise-or in
	 * the values from the TCS.
	 */
	assert(tcs_info->tess.tcs_vertices_out == 0 ||
	       tes_info->tess.tcs_vertices_out == 0 ||
	       tcs_info->tess.tcs_vertices_out == tes_info->tess.tcs_vertices_out);
	tes_info->tess.tcs_vertices_out |= tcs_info->tess.tcs_vertices_out;

	assert(tcs_info->tess.spacing == TESS_SPACING_UNSPECIFIED ||
	       tes_info->tess.spacing == TESS_SPACING_UNSPECIFIED ||
	       tcs_info->tess.spacing == tes_info->tess.spacing);
	tes_info->tess.spacing |= tcs_info->tess.spacing;

	assert(tcs_info->tess.primitive_mode == 0 ||
	       tes_info->tess.primitive_mode == 0 ||
	       tcs_info->tess.primitive_mode == tes_info->tess.primitive_mode);
	tes_info->tess.primitive_mode |= tcs_info->tess.primitive_mode;
	tes_info->tess.ccw |= tcs_info->tess.ccw;
	tes_info->tess.point_mode |= tcs_info->tess.point_mode;
}

static
void radv_create_shaders(struct radv_pipeline *pipeline,
                         struct radv_device *device,
                         struct radv_pipeline_cache *cache,
                         const struct radv_pipeline_key *key,
                         const VkPipelineShaderStageCreateInfo **pStages,
                         const VkPipelineCreateFlags flags)
{
	struct radv_shader_module fs_m = {0};
	struct radv_shader_module *modules[MESA_SHADER_STAGES] = { 0, };
	nir_shader *nir[MESA_SHADER_STAGES] = {0};
	void *codes[MESA_SHADER_STAGES] = {0};
	unsigned code_sizes[MESA_SHADER_STAGES] = {0};
	struct radv_shader_variant_key keys[MESA_SHADER_STAGES] = {{{{0}}}};
	unsigned char hash[20], gs_copy_hash[20];

	for (unsigned i = 0; i < MESA_SHADER_STAGES; ++i) {
		if (pStages[i]) {
			modules[i] = radv_shader_module_from_handle(pStages[i]->module);
			if (modules[i]->nir)
				_mesa_sha1_compute(modules[i]->nir->info.name,
				                   strlen(modules[i]->nir->info.name),
				                   modules[i]->sha1);

			pipeline->active_stages |= mesa_to_vk_shader_stage(i);
		}
	}

	radv_hash_shaders(hash, pStages, pipeline->layout, key, get_hash_flags(device));
	memcpy(gs_copy_hash, hash, 20);
	gs_copy_hash[0] ^= 1;

	if (modules[MESA_SHADER_GEOMETRY]) {
		struct radv_shader_variant *variants[MESA_SHADER_STAGES] = {0};
		radv_create_shader_variants_from_pipeline_cache(device, cache, gs_copy_hash, variants);
		pipeline->gs_copy_shader = variants[MESA_SHADER_GEOMETRY];
	}

	if (radv_create_shader_variants_from_pipeline_cache(device, cache, hash, pipeline->shaders) &&
	    (!modules[MESA_SHADER_GEOMETRY] || pipeline->gs_copy_shader)) {
		return;
	}

	if (!modules[MESA_SHADER_FRAGMENT] && !modules[MESA_SHADER_COMPUTE]) {
		nir_builder fs_b;
		nir_builder_init_simple_shader(&fs_b, NULL, MESA_SHADER_FRAGMENT, NULL);
		fs_b.shader->info.name = ralloc_strdup(fs_b.shader, "noop_fs");
		fs_m.nir = fs_b.shader;
		modules[MESA_SHADER_FRAGMENT] = &fs_m;
	}

	for (unsigned i = 0; i < MESA_SHADER_STAGES; ++i) {
		const VkPipelineShaderStageCreateInfo *stage = pStages[i];

		if (!modules[i])
			continue;

		nir[i] = radv_shader_compile_to_nir(device, modules[i],
						    stage ? stage->pName : "main", i,
						    stage ? stage->pSpecializationInfo : NULL,
						    flags);

		/* We don't want to alter meta shaders IR directly so clone it
		 * first.
		 */
		if (nir[i]->info.name) {
			nir[i] = nir_shader_clone(NULL, nir[i]);
		}
	}

	if (nir[MESA_SHADER_TESS_CTRL]) {
		nir_lower_patch_vertices(nir[MESA_SHADER_TESS_EVAL], nir[MESA_SHADER_TESS_CTRL]->info.tess.tcs_vertices_out, NULL);
		merge_tess_info(&nir[MESA_SHADER_TESS_EVAL]->info, &nir[MESA_SHADER_TESS_CTRL]->info);
	}

	if (!(flags & VK_PIPELINE_CREATE_DISABLE_OPTIMIZATION_BIT))
		radv_link_shaders(pipeline, nir);

	for (int i = 0; i < MESA_SHADER_STAGES; ++i) {
		if (radv_can_dump_shader(device, modules[i], false))
			nir_print_shader(nir[i], stderr);
	}

	radv_fill_shader_keys(keys, key, nir);

	if (nir[MESA_SHADER_FRAGMENT]) {
		if (!pipeline->shaders[MESA_SHADER_FRAGMENT]) {
			pipeline->shaders[MESA_SHADER_FRAGMENT] =
			       radv_shader_variant_create(device, modules[MESA_SHADER_FRAGMENT], &nir[MESA_SHADER_FRAGMENT], 1,
			                                  pipeline->layout, keys + MESA_SHADER_FRAGMENT,
			                                  &codes[MESA_SHADER_FRAGMENT], &code_sizes[MESA_SHADER_FRAGMENT]);
		}

		/* TODO: These are no longer used as keys we should refactor this */
		keys[MESA_SHADER_VERTEX].vs.export_prim_id =
		        pipeline->shaders[MESA_SHADER_FRAGMENT]->info.info.ps.prim_id_input;
		keys[MESA_SHADER_VERTEX].vs.export_layer_id =
		        pipeline->shaders[MESA_SHADER_FRAGMENT]->info.info.ps.layer_input;
		keys[MESA_SHADER_TESS_EVAL].tes.export_prim_id =
		        pipeline->shaders[MESA_SHADER_FRAGMENT]->info.info.ps.prim_id_input;
		keys[MESA_SHADER_TESS_EVAL].tes.export_layer_id =
		        pipeline->shaders[MESA_SHADER_FRAGMENT]->info.info.ps.layer_input;
	}

	if (device->physical_device->rad_info.chip_class >= GFX9 && modules[MESA_SHADER_TESS_CTRL]) {
		if (!pipeline->shaders[MESA_SHADER_TESS_CTRL]) {
			struct nir_shader *combined_nir[] = {nir[MESA_SHADER_VERTEX], nir[MESA_SHADER_TESS_CTRL]};
			struct radv_shader_variant_key key = keys[MESA_SHADER_TESS_CTRL];
			key.tcs.vs_key = keys[MESA_SHADER_VERTEX].vs;
			pipeline->shaders[MESA_SHADER_TESS_CTRL] = radv_shader_variant_create(device, modules[MESA_SHADER_TESS_CTRL], combined_nir, 2,
			                                                                      pipeline->layout,
			                                                                      &key, &codes[MESA_SHADER_TESS_CTRL],
			                                                                      &code_sizes[MESA_SHADER_TESS_CTRL]);
		}
		modules[MESA_SHADER_VERTEX] = NULL;
		keys[MESA_SHADER_TESS_EVAL].tes.num_patches = pipeline->shaders[MESA_SHADER_TESS_CTRL]->info.tcs.num_patches;
		keys[MESA_SHADER_TESS_EVAL].tes.tcs_num_outputs = util_last_bit64(pipeline->shaders[MESA_SHADER_TESS_CTRL]->info.info.tcs.outputs_written);
	}

	if (device->physical_device->rad_info.chip_class >= GFX9 && modules[MESA_SHADER_GEOMETRY]) {
		gl_shader_stage pre_stage = modules[MESA_SHADER_TESS_EVAL] ? MESA_SHADER_TESS_EVAL : MESA_SHADER_VERTEX;
		if (!pipeline->shaders[MESA_SHADER_GEOMETRY]) {
			struct nir_shader *combined_nir[] = {nir[pre_stage], nir[MESA_SHADER_GEOMETRY]};
			pipeline->shaders[MESA_SHADER_GEOMETRY] = radv_shader_variant_create(device, modules[MESA_SHADER_GEOMETRY], combined_nir, 2,
			                                                                     pipeline->layout,
			                                                                     &keys[pre_stage] , &codes[MESA_SHADER_GEOMETRY],
		                                                                     &code_sizes[MESA_SHADER_GEOMETRY]);
		}
		modules[pre_stage] = NULL;
	}

	for (int i = 0; i < MESA_SHADER_STAGES; ++i) {
		if(modules[i] && !pipeline->shaders[i]) {
			if (i == MESA_SHADER_TESS_CTRL) {
				keys[MESA_SHADER_TESS_CTRL].tcs.num_inputs = util_last_bit64(pipeline->shaders[MESA_SHADER_VERTEX]->info.info.vs.ls_outputs_written);
			}
			if (i == MESA_SHADER_TESS_EVAL) {
				keys[MESA_SHADER_TESS_EVAL].tes.num_patches = pipeline->shaders[MESA_SHADER_TESS_CTRL]->info.tcs.num_patches;
				keys[MESA_SHADER_TESS_EVAL].tes.tcs_num_outputs = util_last_bit64(pipeline->shaders[MESA_SHADER_TESS_CTRL]->info.info.tcs.outputs_written);
			}
			pipeline->shaders[i] = radv_shader_variant_create(device, modules[i], &nir[i], 1,
									  pipeline->layout,
									  keys + i, &codes[i],
									  &code_sizes[i]);
		}
	}

	if(modules[MESA_SHADER_GEOMETRY]) {
		void *gs_copy_code = NULL;
		unsigned gs_copy_code_size = 0;
		if (!pipeline->gs_copy_shader) {
			pipeline->gs_copy_shader = radv_create_gs_copy_shader(
					device, nir[MESA_SHADER_GEOMETRY], &gs_copy_code,
					&gs_copy_code_size,
					keys[MESA_SHADER_GEOMETRY].has_multiview_view_index);
		}

		if (pipeline->gs_copy_shader) {
			void *code[MESA_SHADER_STAGES] = {0};
			unsigned code_size[MESA_SHADER_STAGES] = {0};
			struct radv_shader_variant *variants[MESA_SHADER_STAGES] = {0};

			code[MESA_SHADER_GEOMETRY] = gs_copy_code;
			code_size[MESA_SHADER_GEOMETRY] = gs_copy_code_size;
			variants[MESA_SHADER_GEOMETRY] = pipeline->gs_copy_shader;

			radv_pipeline_cache_insert_shaders(device, cache,
							   gs_copy_hash,
							   variants,
							   (const void**)code,
							   code_size);
		}
		free(gs_copy_code);
	}

	radv_pipeline_cache_insert_shaders(device, cache, hash, pipeline->shaders,
					   (const void**)codes, code_sizes);

	for (int i = 0; i < MESA_SHADER_STAGES; ++i) {
		free(codes[i]);
		if (nir[i]) {
			if (!pipeline->device->keep_shader_info)
				ralloc_free(nir[i]);

			if (radv_can_dump_shader_stats(device, modules[i]))
				radv_shader_dump_stats(device,
						       pipeline->shaders[i],
						       i, stderr);
		}
	}

	if (fs_m.nir)
		ralloc_free(fs_m.nir);
}

static uint32_t
radv_pipeline_stage_to_user_data_0(struct radv_pipeline *pipeline,
				   gl_shader_stage stage, enum chip_class chip_class)
{
	bool has_gs = radv_pipeline_has_gs(pipeline);
	bool has_tess = radv_pipeline_has_tess(pipeline);
	switch (stage) {
	case MESA_SHADER_FRAGMENT:
		return R_00B030_SPI_SHADER_USER_DATA_PS_0;
	case MESA_SHADER_VERTEX:
		if (chip_class >= GFX9) {
			return has_tess ? R_00B430_SPI_SHADER_USER_DATA_LS_0 :
			       has_gs ? R_00B330_SPI_SHADER_USER_DATA_ES_0 :
			       R_00B130_SPI_SHADER_USER_DATA_VS_0;
		}
		if (has_tess)
			return R_00B530_SPI_SHADER_USER_DATA_LS_0;
		else
			return has_gs ? R_00B330_SPI_SHADER_USER_DATA_ES_0 : R_00B130_SPI_SHADER_USER_DATA_VS_0;
	case MESA_SHADER_GEOMETRY:
		return chip_class >= GFX9 ? R_00B330_SPI_SHADER_USER_DATA_ES_0 :
		                            R_00B230_SPI_SHADER_USER_DATA_GS_0;
	case MESA_SHADER_COMPUTE:
		return R_00B900_COMPUTE_USER_DATA_0;
	case MESA_SHADER_TESS_CTRL:
		return chip_class >= GFX9 ? R_00B430_SPI_SHADER_USER_DATA_LS_0 :
		                            R_00B430_SPI_SHADER_USER_DATA_HS_0;
	case MESA_SHADER_TESS_EVAL:
		if (chip_class >= GFX9) {
			return has_gs ? R_00B330_SPI_SHADER_USER_DATA_ES_0 :
			       R_00B130_SPI_SHADER_USER_DATA_VS_0;
		}
		if (has_gs)
			return R_00B330_SPI_SHADER_USER_DATA_ES_0;
		else
			return R_00B130_SPI_SHADER_USER_DATA_VS_0;
	default:
		unreachable("unknown shader");
	}
}

struct radv_bin_size_entry {
	unsigned bpp;
	VkExtent2D extent;
};

static VkExtent2D
radv_compute_bin_size(struct radv_pipeline *pipeline, const VkGraphicsPipelineCreateInfo *pCreateInfo)
{
	static const struct radv_bin_size_entry color_size_table[][3][9] = {
		{
			/* One RB / SE */
			{
				/* One shader engine */
				{        0, {128,  128}},
				{        1, { 64,  128}},
				{        2, { 32,  128}},
				{        3, { 16,  128}},
				{       17, {  0,    0}},
				{ UINT_MAX, {  0,    0}},
			},
			{
				/* Two shader engines */
				{        0, {128,  128}},
				{        2, { 64,  128}},
				{        3, { 32,  128}},
				{        5, { 16,  128}},
				{       17, {  0,    0}},
				{ UINT_MAX, {  0,    0}},
			},
			{
				/* Four shader engines */
				{        0, {128,  128}},
				{        3, { 64,  128}},
				{        5, { 16,  128}},
				{       17, {  0,    0}},
				{ UINT_MAX, {  0,    0}},
			},
		},
		{
			/* Two RB / SE */
			{
				/* One shader engine */
				{        0, {128,  128}},
				{        2, { 64,  128}},
				{        3, { 32,  128}},
				{        5, { 16,  128}},
				{       33, {  0,    0}},
				{ UINT_MAX, {  0,    0}},
			},
			{
				/* Two shader engines */
				{        0, {128,  128}},
				{        3, { 64,  128}},
				{        5, { 32,  128}},
				{        9, { 16,  128}},
				{       33, {  0,    0}},
				{ UINT_MAX, {  0,    0}},
			},
			{
				/* Four shader engines */
				{        0, {256,  256}},
				{        2, {128,  256}},
				{        3, {128,  128}},
				{        5, { 64,  128}},
				{        9, { 16,  128}},
				{       33, {  0,    0}},
				{ UINT_MAX, {  0,    0}},
			},
		},
		{
			/* Four RB / SE */
			{
				/* One shader engine */
				{        0, {128,  256}},
				{        2, {128,  128}},
				{        3, { 64,  128}},
				{        5, { 32,  128}},
				{        9, { 16,  128}},
				{       33, {  0,    0}},
				{ UINT_MAX, {  0,    0}},
			},
			{
				/* Two shader engines */
				{        0, {256,  256}},
				{        2, {128,  256}},
				{        3, {128,  128}},
				{        5, { 64,  128}},
				{        9, { 32,  128}},
				{       17, { 16,  128}},
				{       33, {  0,    0}},
				{ UINT_MAX, {  0,    0}},
			},
			{
				/* Four shader engines */
				{        0, {256,  512}},
				{        2, {256,  256}},
				{        3, {128,  256}},
				{        5, {128,  128}},
				{        9, { 64,  128}},
				{       17, { 16,  128}},
				{       33, {  0,    0}},
				{ UINT_MAX, {  0,    0}},
			},
		},
	};
	static const struct radv_bin_size_entry ds_size_table[][3][9] = {
		{
			// One RB / SE
			{
				// One shader engine
				{        0, {128,  256}},
				{        2, {128,  128}},
				{        4, { 64,  128}},
				{        7, { 32,  128}},
				{       13, { 16,  128}},
				{       49, {  0,    0}},
				{ UINT_MAX, {  0,    0}},
			},
			{
				// Two shader engines
				{        0, {256,  256}},
				{        2, {128,  256}},
				{        4, {128,  128}},
				{        7, { 64,  128}},
				{       13, { 32,  128}},
				{       25, { 16,  128}},
				{       49, {  0,    0}},
				{ UINT_MAX, {  0,    0}},
			},
			{
				// Four shader engines
				{        0, {256,  512}},
				{        2, {256,  256}},
				{        4, {128,  256}},
				{        7, {128,  128}},
				{       13, { 64,  128}},
				{       25, { 16,  128}},
				{       49, {  0,    0}},
				{ UINT_MAX, {  0,    0}},
			},
		},
		{
			// Two RB / SE
			{
				// One shader engine
				{        0, {256,  256}},
				{        2, {128,  256}},
				{        4, {128,  128}},
				{        7, { 64,  128}},
				{       13, { 32,  128}},
				{       25, { 16,  128}},
				{       97, {  0,    0}},
				{ UINT_MAX, {  0,    0}},
			},
			{
				// Two shader engines
				{        0, {256,  512}},
				{        2, {256,  256}},
				{        4, {128,  256}},
				{        7, {128,  128}},
				{       13, { 64,  128}},
				{       25, { 32,  128}},
				{       49, { 16,  128}},
				{       97, {  0,    0}},
				{ UINT_MAX, {  0,    0}},
			},
			{
				// Four shader engines
				{        0, {512,  512}},
				{        2, {256,  512}},
				{        4, {256,  256}},
				{        7, {128,  256}},
				{       13, {128,  128}},
				{       25, { 64,  128}},
				{       49, { 16,  128}},
				{       97, {  0,    0}},
				{ UINT_MAX, {  0,    0}},
			},
		},
		{
			// Four RB / SE
			{
				// One shader engine
				{        0, {256,  512}},
				{        2, {256,  256}},
				{        4, {128,  256}},
				{        7, {128,  128}},
				{       13, { 64,  128}},
				{       25, { 32,  128}},
				{       49, { 16,  128}},
				{ UINT_MAX, {  0,    0}},
			},
			{
				// Two shader engines
				{        0, {512,  512}},
				{        2, {256,  512}},
				{        4, {256,  256}},
				{        7, {128,  256}},
				{       13, {128,  128}},
				{       25, { 64,  128}},
				{       49, { 32,  128}},
				{       97, { 16,  128}},
				{ UINT_MAX, {  0,    0}},
			},
			{
				// Four shader engines
				{        0, {512,  512}},
				{        4, {256,  512}},
				{        7, {256,  256}},
				{       13, {128,  256}},
				{       25, {128,  128}},
				{       49, { 64,  128}},
				{       97, { 16,  128}},
				{ UINT_MAX, {  0,    0}},
			},
		},
	};

	RADV_FROM_HANDLE(radv_render_pass, pass, pCreateInfo->renderPass);
	struct radv_subpass *subpass = pass->subpasses + pCreateInfo->subpass;
	VkExtent2D extent = {512, 512};

	unsigned log_num_rb_per_se =
	    util_logbase2_ceil(pipeline->device->physical_device->rad_info.num_render_backends /
	                       pipeline->device->physical_device->rad_info.max_se);
	unsigned log_num_se = util_logbase2_ceil(pipeline->device->physical_device->rad_info.max_se);

	unsigned total_samples = 1u << G_028BE0_MSAA_NUM_SAMPLES(pipeline->graphics.ms.pa_sc_aa_config);
	unsigned ps_iter_samples = 1u << G_028804_PS_ITER_SAMPLES(pipeline->graphics.ms.db_eqaa);
	unsigned effective_samples = total_samples;
	unsigned color_bytes_per_pixel = 0;

	const VkPipelineColorBlendStateCreateInfo *vkblend = pCreateInfo->pColorBlendState;
	if (vkblend) {
		for (unsigned i = 0; i < subpass->color_count; i++) {
			if (!vkblend->pAttachments[i].colorWriteMask)
				continue;

			if (subpass->color_attachments[i].attachment == VK_ATTACHMENT_UNUSED)
				continue;

			VkFormat format = pass->attachments[subpass->color_attachments[i].attachment].format;
			color_bytes_per_pixel += vk_format_get_blocksize(format);
		}

		/* MSAA images typically don't use all samples all the time. */
		if (effective_samples >= 2 && ps_iter_samples <= 1)
			effective_samples = 2;
		color_bytes_per_pixel *= effective_samples;
	}

	const struct radv_bin_size_entry *color_entry = color_size_table[log_num_rb_per_se][log_num_se];
	while(color_entry[1].bpp <= color_bytes_per_pixel)
		++color_entry;

	extent = color_entry->extent;

	if (subpass->depth_stencil_attachment.attachment != VK_ATTACHMENT_UNUSED) {
		struct radv_render_pass_attachment *attachment = pass->attachments + subpass->depth_stencil_attachment.attachment;

		/* Coefficients taken from AMDVLK */
		unsigned depth_coeff = vk_format_is_depth(attachment->format) ? 5 : 0;
		unsigned stencil_coeff = vk_format_is_stencil(attachment->format) ? 1 : 0;
		unsigned ds_bytes_per_pixel = 4 * (depth_coeff + stencil_coeff) * total_samples;

		const struct radv_bin_size_entry *ds_entry = ds_size_table[log_num_rb_per_se][log_num_se];
		while(ds_entry[1].bpp <= ds_bytes_per_pixel)
			++ds_entry;

		extent.width = MIN2(extent.width, ds_entry->extent.width);
		extent.height = MIN2(extent.height, ds_entry->extent.height);
	}

	return extent;
}

static void
radv_pipeline_generate_binning_state(struct radeon_cmdbuf *cs,
				     struct radv_pipeline *pipeline,
				     const VkGraphicsPipelineCreateInfo *pCreateInfo)
{
	if (pipeline->device->physical_device->rad_info.chip_class < GFX9)
		return;

	uint32_t pa_sc_binner_cntl_0 =
	                S_028C44_BINNING_MODE(V_028C44_DISABLE_BINNING_USE_LEGACY_SC) |
	                S_028C44_DISABLE_START_OF_PRIM(1);
	uint32_t db_dfsm_control = S_028060_PUNCHOUT_MODE(V_028060_FORCE_OFF);

	VkExtent2D bin_size = radv_compute_bin_size(pipeline, pCreateInfo);

	unsigned context_states_per_bin; /* allowed range: [1, 6] */
	unsigned persistent_states_per_bin; /* allowed range: [1, 32] */
	unsigned fpovs_per_batch; /* allowed range: [0, 255], 0 = unlimited */

	switch (pipeline->device->physical_device->rad_info.family) {
	case CHIP_VEGA10:
	case CHIP_VEGA12:
	case CHIP_VEGA20:
		context_states_per_bin = 1;
		persistent_states_per_bin = 1;
		fpovs_per_batch = 63;
		break;
	case CHIP_RAVEN:
	case CHIP_RAVEN2:
		context_states_per_bin = 6;
		persistent_states_per_bin = 32;
		fpovs_per_batch = 63;
		break;
	default:
		unreachable("unhandled family while determining binning state.");
	}

	if (pipeline->device->pbb_allowed && bin_size.width && bin_size.height) {
		pa_sc_binner_cntl_0 =
	                S_028C44_BINNING_MODE(V_028C44_BINNING_ALLOWED) |
	                S_028C44_BIN_SIZE_X(bin_size.width == 16) |
	                S_028C44_BIN_SIZE_Y(bin_size.height == 16) |
	                S_028C44_BIN_SIZE_X_EXTEND(util_logbase2(MAX2(bin_size.width, 32)) - 5) |
	                S_028C44_BIN_SIZE_Y_EXTEND(util_logbase2(MAX2(bin_size.height, 32)) - 5) |
	                S_028C44_CONTEXT_STATES_PER_BIN(context_states_per_bin - 1) |
	                S_028C44_PERSISTENT_STATES_PER_BIN(persistent_states_per_bin - 1) |
	                S_028C44_DISABLE_START_OF_PRIM(1) |
	                S_028C44_FPOVS_PER_BATCH(fpovs_per_batch) |
	                S_028C44_OPTIMAL_BIN_SELECTION(1);
	}

	radeon_set_context_reg(cs, R_028C44_PA_SC_BINNER_CNTL_0,
			       pa_sc_binner_cntl_0);
	radeon_set_context_reg(cs, R_028060_DB_DFSM_CONTROL,
			       db_dfsm_control);
}


static void
radv_pipeline_generate_depth_stencil_state(struct radeon_cmdbuf *cs,
                                           struct radv_pipeline *pipeline,
                                           const VkGraphicsPipelineCreateInfo *pCreateInfo,
                                           const struct radv_graphics_pipeline_create_info *extra)
{
	const VkPipelineDepthStencilStateCreateInfo *vkds = pCreateInfo->pDepthStencilState;
	RADV_FROM_HANDLE(radv_render_pass, pass, pCreateInfo->renderPass);
	struct radv_subpass *subpass = pass->subpasses + pCreateInfo->subpass;
	struct radv_shader_variant *ps = pipeline->shaders[MESA_SHADER_FRAGMENT];
	struct radv_render_pass_attachment *attachment = NULL;
	uint32_t db_depth_control = 0, db_stencil_control = 0;
	uint32_t db_render_control = 0, db_render_override2 = 0;
	uint32_t db_render_override = 0;

	if (subpass->depth_stencil_attachment.attachment != VK_ATTACHMENT_UNUSED)
		attachment = pass->attachments + subpass->depth_stencil_attachment.attachment;

	bool has_depth_attachment = attachment && vk_format_is_depth(attachment->format);
	bool has_stencil_attachment = attachment && vk_format_is_stencil(attachment->format);

	if (vkds && has_depth_attachment) {
		db_depth_control = S_028800_Z_ENABLE(vkds->depthTestEnable ? 1 : 0) |
		                   S_028800_Z_WRITE_ENABLE(vkds->depthWriteEnable ? 1 : 0) |
		                   S_028800_ZFUNC(vkds->depthCompareOp) |
		                   S_028800_DEPTH_BOUNDS_ENABLE(vkds->depthBoundsTestEnable ? 1 : 0);

		/* from amdvlk: For 4xAA and 8xAA need to decompress on flush for better performance */
		db_render_override2 |= S_028010_DECOMPRESS_Z_ON_FLUSH(attachment->samples > 2);
	}

	if (has_stencil_attachment && vkds && vkds->stencilTestEnable) {
		db_depth_control |= S_028800_STENCIL_ENABLE(1) | S_028800_BACKFACE_ENABLE(1);
		db_depth_control |= S_028800_STENCILFUNC(vkds->front.compareOp);
		db_stencil_control |= S_02842C_STENCILFAIL(si_translate_stencil_op(vkds->front.failOp));
		db_stencil_control |= S_02842C_STENCILZPASS(si_translate_stencil_op(vkds->front.passOp));
		db_stencil_control |= S_02842C_STENCILZFAIL(si_translate_stencil_op(vkds->front.depthFailOp));

		db_depth_control |= S_028800_STENCILFUNC_BF(vkds->back.compareOp);
		db_stencil_control |= S_02842C_STENCILFAIL_BF(si_translate_stencil_op(vkds->back.failOp));
		db_stencil_control |= S_02842C_STENCILZPASS_BF(si_translate_stencil_op(vkds->back.passOp));
		db_stencil_control |= S_02842C_STENCILZFAIL_BF(si_translate_stencil_op(vkds->back.depthFailOp));
	}

	if (attachment && extra) {
		db_render_control |= S_028000_DEPTH_CLEAR_ENABLE(extra->db_depth_clear);
		db_render_control |= S_028000_STENCIL_CLEAR_ENABLE(extra->db_stencil_clear);

		db_render_control |= S_028000_RESUMMARIZE_ENABLE(extra->db_resummarize);
		db_render_control |= S_028000_DEPTH_COMPRESS_DISABLE(extra->db_flush_depth_inplace);
		db_render_control |= S_028000_STENCIL_COMPRESS_DISABLE(extra->db_flush_stencil_inplace);
		db_render_override2 |= S_028010_DISABLE_ZMASK_EXPCLEAR_OPTIMIZATION(extra->db_depth_disable_expclear);
		db_render_override2 |= S_028010_DISABLE_SMEM_EXPCLEAR_OPTIMIZATION(extra->db_stencil_disable_expclear);
	}

	db_render_override |= S_02800C_FORCE_HIS_ENABLE0(V_02800C_FORCE_DISABLE) |
			      S_02800C_FORCE_HIS_ENABLE1(V_02800C_FORCE_DISABLE);

	if (pipeline->device->enabled_extensions.EXT_depth_range_unrestricted &&
	    !pCreateInfo->pRasterizationState->depthClampEnable &&
	    ps->info.info.ps.writes_z) {
		/* From VK_EXT_depth_range_unrestricted spec:
		 *
		 * "The behavior described in Primitive Clipping still applies.
		 *  If depth clamping is disabled the depth values are still
		 *  clipped to 0 ≤ zc ≤ wc before the viewport transform. If
		 *  depth clamping is enabled the above equation is ignored and
		 *  the depth values are instead clamped to the VkViewport
		 *  minDepth and maxDepth values, which in the case of this
		 *  extension can be outside of the 0.0 to 1.0 range."
		 */
		db_render_override |= S_02800C_DISABLE_VIEWPORT_CLAMP(1);
	}

	radeon_set_context_reg(cs, R_028800_DB_DEPTH_CONTROL, db_depth_control);
	radeon_set_context_reg(cs, R_02842C_DB_STENCIL_CONTROL, db_stencil_control);

	radeon_set_context_reg(cs, R_028000_DB_RENDER_CONTROL, db_render_control);
	radeon_set_context_reg(cs, R_02800C_DB_RENDER_OVERRIDE, db_render_override);
	radeon_set_context_reg(cs, R_028010_DB_RENDER_OVERRIDE2, db_render_override2);
}

static void
radv_pipeline_generate_blend_state(struct radeon_cmdbuf *cs,
                                   struct radv_pipeline *pipeline,
                                   const struct radv_blend_state *blend)
{
	radeon_set_context_reg_seq(cs, R_028780_CB_BLEND0_CONTROL, 8);
	radeon_emit_array(cs, blend->cb_blend_control,
			  8);
	radeon_set_context_reg(cs, R_028808_CB_COLOR_CONTROL, blend->cb_color_control);
	radeon_set_context_reg(cs, R_028B70_DB_ALPHA_TO_MASK, blend->db_alpha_to_mask);

	if (pipeline->device->physical_device->has_rbplus) {

		radeon_set_context_reg_seq(cs, R_028760_SX_MRT0_BLEND_OPT, 8);
		radeon_emit_array(cs, blend->sx_mrt_blend_opt, 8);
	}

	radeon_set_context_reg(cs, R_028714_SPI_SHADER_COL_FORMAT, blend->spi_shader_col_format);

	radeon_set_context_reg(cs, R_028238_CB_TARGET_MASK, blend->cb_target_mask);
	radeon_set_context_reg(cs, R_02823C_CB_SHADER_MASK, blend->cb_shader_mask);

	pipeline->graphics.col_format = blend->spi_shader_col_format;
	pipeline->graphics.cb_target_mask = blend->cb_target_mask;
}

static const VkConservativeRasterizationModeEXT
radv_get_conservative_raster_mode(const VkPipelineRasterizationStateCreateInfo *pCreateInfo)
{
	const VkPipelineRasterizationConservativeStateCreateInfoEXT *conservative_raster =
		vk_find_struct_const(pCreateInfo->pNext, PIPELINE_RASTERIZATION_CONSERVATIVE_STATE_CREATE_INFO_EXT);

	if (!conservative_raster)
		return VK_CONSERVATIVE_RASTERIZATION_MODE_DISABLED_EXT;
	return conservative_raster->conservativeRasterizationMode;
}

static void
radv_pipeline_generate_raster_state(struct radeon_cmdbuf *cs,
				    struct radv_pipeline *pipeline,
                                    const VkGraphicsPipelineCreateInfo *pCreateInfo)
{
	const VkPipelineRasterizationStateCreateInfo *vkraster = pCreateInfo->pRasterizationState;
	const VkConservativeRasterizationModeEXT mode =
		radv_get_conservative_raster_mode(vkraster);
	uint32_t pa_sc_conservative_rast = 0;

	radeon_set_context_reg(cs, R_028810_PA_CL_CLIP_CNTL,
	                       S_028810_DX_CLIP_SPACE_DEF(1) | // vulkan uses DX conventions.
	                       S_028810_ZCLIP_NEAR_DISABLE(vkraster->depthClampEnable ? 1 : 0) |
	                       S_028810_ZCLIP_FAR_DISABLE(vkraster->depthClampEnable ? 1 : 0) |
	                       S_028810_DX_RASTERIZATION_KILL(vkraster->rasterizerDiscardEnable ? 1 : 0) |
	                       S_028810_DX_LINEAR_ATTR_CLIP_ENA(1));

	radeon_set_context_reg(cs, R_0286D4_SPI_INTERP_CONTROL_0,
	                       S_0286D4_FLAT_SHADE_ENA(1) |
	                       S_0286D4_PNT_SPRITE_ENA(1) |
	                       S_0286D4_PNT_SPRITE_OVRD_X(V_0286D4_SPI_PNT_SPRITE_SEL_S) |
	                       S_0286D4_PNT_SPRITE_OVRD_Y(V_0286D4_SPI_PNT_SPRITE_SEL_T) |
	                       S_0286D4_PNT_SPRITE_OVRD_Z(V_0286D4_SPI_PNT_SPRITE_SEL_0) |
	                       S_0286D4_PNT_SPRITE_OVRD_W(V_0286D4_SPI_PNT_SPRITE_SEL_1) |
	                       S_0286D4_PNT_SPRITE_TOP_1(0)); /* vulkan is top to bottom - 1.0 at bottom */

	radeon_set_context_reg(cs, R_028BE4_PA_SU_VTX_CNTL,
	                       S_028BE4_PIX_CENTER(1) | // TODO verify
	                       S_028BE4_ROUND_MODE(V_028BE4_X_ROUND_TO_EVEN) |
	                       S_028BE4_QUANT_MODE(V_028BE4_X_16_8_FIXED_POINT_1_256TH));

	radeon_set_context_reg(cs, R_028814_PA_SU_SC_MODE_CNTL,
	                       S_028814_FACE(vkraster->frontFace) |
	                       S_028814_CULL_FRONT(!!(vkraster->cullMode & VK_CULL_MODE_FRONT_BIT)) |
	                       S_028814_CULL_BACK(!!(vkraster->cullMode & VK_CULL_MODE_BACK_BIT)) |
	                       S_028814_POLY_MODE(vkraster->polygonMode != VK_POLYGON_MODE_FILL) |
	                       S_028814_POLYMODE_FRONT_PTYPE(si_translate_fill(vkraster->polygonMode)) |
	                       S_028814_POLYMODE_BACK_PTYPE(si_translate_fill(vkraster->polygonMode)) |
	                       S_028814_POLY_OFFSET_FRONT_ENABLE(vkraster->depthBiasEnable ? 1 : 0) |
	                       S_028814_POLY_OFFSET_BACK_ENABLE(vkraster->depthBiasEnable ? 1 : 0) |
	                       S_028814_POLY_OFFSET_PARA_ENABLE(vkraster->depthBiasEnable ? 1 : 0));

	/* Conservative rasterization. */
	if (mode != VK_CONSERVATIVE_RASTERIZATION_MODE_DISABLED_EXT) {
		struct radv_multisample_state *ms = &pipeline->graphics.ms;

		ms->pa_sc_aa_config |= S_028BE0_AA_MASK_CENTROID_DTMN(1);
		ms->db_eqaa |= S_028804_ENABLE_POSTZ_OVERRASTERIZATION(1) |
			       S_028804_OVERRASTERIZATION_AMOUNT(4);

		pa_sc_conservative_rast = S_028C4C_PREZ_AA_MASK_ENABLE(1) |
					  S_028C4C_POSTZ_AA_MASK_ENABLE(1) |
					  S_028C4C_CENTROID_SAMPLE_OVERRIDE(1);

		if (mode == VK_CONSERVATIVE_RASTERIZATION_MODE_OVERESTIMATE_EXT) {
			pa_sc_conservative_rast |=
				S_028C4C_OVER_RAST_ENABLE(1) |
				S_028C4C_OVER_RAST_SAMPLE_SELECT(0) |
				S_028C4C_UNDER_RAST_ENABLE(0) |
				S_028C4C_UNDER_RAST_SAMPLE_SELECT(1) |
				S_028C4C_PBB_UNCERTAINTY_REGION_ENABLE(1);
		} else {
			assert(mode == VK_CONSERVATIVE_RASTERIZATION_MODE_UNDERESTIMATE_EXT);
			pa_sc_conservative_rast |=
				S_028C4C_OVER_RAST_ENABLE(0) |
				S_028C4C_OVER_RAST_SAMPLE_SELECT(1) |
				S_028C4C_UNDER_RAST_ENABLE(1) |
				S_028C4C_UNDER_RAST_SAMPLE_SELECT(0) |
				S_028C4C_PBB_UNCERTAINTY_REGION_ENABLE(0);
		}
	}

	radeon_set_context_reg(cs, R_028C4C_PA_SC_CONSERVATIVE_RASTERIZATION_CNTL,
				   pa_sc_conservative_rast);
}


static void
radv_pipeline_generate_multisample_state(struct radeon_cmdbuf *cs,
                                         struct radv_pipeline *pipeline)
{
	struct radv_multisample_state *ms = &pipeline->graphics.ms;

	radeon_set_context_reg_seq(cs, R_028C38_PA_SC_AA_MASK_X0Y0_X1Y0, 2);
	radeon_emit(cs, ms->pa_sc_aa_mask[0]);
	radeon_emit(cs, ms->pa_sc_aa_mask[1]);

	radeon_set_context_reg(cs, R_028804_DB_EQAA, ms->db_eqaa);
	radeon_set_context_reg(cs, R_028A4C_PA_SC_MODE_CNTL_1, ms->pa_sc_mode_cntl_1);

	/* The exclusion bits can be set to improve rasterization efficiency
	 * if no sample lies on the pixel boundary (-8 sample offset). It's
	 * currently always TRUE because the driver doesn't support 16 samples.
	 */
	bool exclusion = pipeline->device->physical_device->rad_info.chip_class >= CIK;
	radeon_set_context_reg(cs, R_02882C_PA_SU_PRIM_FILTER_CNTL,
			       S_02882C_XMAX_RIGHT_EXCLUSION(exclusion) |
			       S_02882C_YMAX_BOTTOM_EXCLUSION(exclusion));
}

static void
radv_pipeline_generate_vgt_gs_mode(struct radeon_cmdbuf *cs,
                                   const struct radv_pipeline *pipeline)
{
	const struct radv_vs_output_info *outinfo = get_vs_output_info(pipeline);

	uint32_t vgt_primitiveid_en = false;
	uint32_t vgt_gs_mode = 0;

	if (radv_pipeline_has_gs(pipeline)) {
		const struct radv_shader_variant *gs =
			pipeline->shaders[MESA_SHADER_GEOMETRY];

		vgt_gs_mode = ac_vgt_gs_mode(gs->info.gs.vertices_out,
		                             pipeline->device->physical_device->rad_info.chip_class);
	} else if (outinfo->export_prim_id) {
		vgt_gs_mode = S_028A40_MODE(V_028A40_GS_SCENARIO_A);
		vgt_primitiveid_en = true;
	}

	radeon_set_context_reg(cs, R_028A84_VGT_PRIMITIVEID_EN, vgt_primitiveid_en);
	radeon_set_context_reg(cs, R_028A40_VGT_GS_MODE, vgt_gs_mode);
}

static void
radv_pipeline_generate_hw_vs(struct radeon_cmdbuf *cs,
			     struct radv_pipeline *pipeline,
			     struct radv_shader_variant *shader)
{
	uint64_t va = radv_buffer_get_va(shader->bo) + shader->bo_offset;

	radeon_set_sh_reg_seq(cs, R_00B120_SPI_SHADER_PGM_LO_VS, 4);
	radeon_emit(cs, va >> 8);
	radeon_emit(cs, S_00B124_MEM_BASE(va >> 40));
	radeon_emit(cs, shader->rsrc1);
	radeon_emit(cs, shader->rsrc2);

	const struct radv_vs_output_info *outinfo = get_vs_output_info(pipeline);
	unsigned clip_dist_mask, cull_dist_mask, total_mask;
	clip_dist_mask = outinfo->clip_dist_mask;
	cull_dist_mask = outinfo->cull_dist_mask;
	total_mask = clip_dist_mask | cull_dist_mask;
	bool misc_vec_ena = outinfo->writes_pointsize ||
		outinfo->writes_layer ||
		outinfo->writes_viewport_index;

	radeon_set_context_reg(cs, R_0286C4_SPI_VS_OUT_CONFIG,
	                       S_0286C4_VS_EXPORT_COUNT(MAX2(1, outinfo->param_exports) - 1));

	radeon_set_context_reg(cs, R_02870C_SPI_SHADER_POS_FORMAT,
	                       S_02870C_POS0_EXPORT_FORMAT(V_02870C_SPI_SHADER_4COMP) |
	                       S_02870C_POS1_EXPORT_FORMAT(outinfo->pos_exports > 1 ?
	                                                   V_02870C_SPI_SHADER_4COMP :
	                                                   V_02870C_SPI_SHADER_NONE) |
	                       S_02870C_POS2_EXPORT_FORMAT(outinfo->pos_exports > 2 ?
	                                                   V_02870C_SPI_SHADER_4COMP :
	                                                   V_02870C_SPI_SHADER_NONE) |
	                       S_02870C_POS3_EXPORT_FORMAT(outinfo->pos_exports > 3 ?
	                                                   V_02870C_SPI_SHADER_4COMP :
	                                                   V_02870C_SPI_SHADER_NONE));

	radeon_set_context_reg(cs, R_028818_PA_CL_VTE_CNTL,
			       S_028818_VTX_W0_FMT(1) |
			       S_028818_VPORT_X_SCALE_ENA(1) | S_028818_VPORT_X_OFFSET_ENA(1) |
			       S_028818_VPORT_Y_SCALE_ENA(1) | S_028818_VPORT_Y_OFFSET_ENA(1) |
			       S_028818_VPORT_Z_SCALE_ENA(1) | S_028818_VPORT_Z_OFFSET_ENA(1));

	radeon_set_context_reg(cs, R_02881C_PA_CL_VS_OUT_CNTL,
	                       S_02881C_USE_VTX_POINT_SIZE(outinfo->writes_pointsize) |
	                       S_02881C_USE_VTX_RENDER_TARGET_INDX(outinfo->writes_layer) |
	                       S_02881C_USE_VTX_VIEWPORT_INDX(outinfo->writes_viewport_index) |
	                       S_02881C_VS_OUT_MISC_VEC_ENA(misc_vec_ena) |
	                       S_02881C_VS_OUT_MISC_SIDE_BUS_ENA(misc_vec_ena) |
	                       S_02881C_VS_OUT_CCDIST0_VEC_ENA((total_mask & 0x0f) != 0) |
	                       S_02881C_VS_OUT_CCDIST1_VEC_ENA((total_mask & 0xf0) != 0) |
	                       cull_dist_mask << 8 |
	                       clip_dist_mask);

	if (pipeline->device->physical_device->rad_info.chip_class <= VI)
		radeon_set_context_reg(cs, R_028AB4_VGT_REUSE_OFF,
		                       outinfo->writes_viewport_index);
}

static void
radv_pipeline_generate_hw_es(struct radeon_cmdbuf *cs,
			     struct radv_pipeline *pipeline,
			     struct radv_shader_variant *shader)
{
	uint64_t va = radv_buffer_get_va(shader->bo) + shader->bo_offset;

	radeon_set_sh_reg_seq(cs, R_00B320_SPI_SHADER_PGM_LO_ES, 4);
	radeon_emit(cs, va >> 8);
	radeon_emit(cs, S_00B324_MEM_BASE(va >> 40));
	radeon_emit(cs, shader->rsrc1);
	radeon_emit(cs, shader->rsrc2);
}

static void
radv_pipeline_generate_hw_ls(struct radeon_cmdbuf *cs,
			     struct radv_pipeline *pipeline,
			     struct radv_shader_variant *shader,
			     const struct radv_tessellation_state *tess)
{
	uint64_t va = radv_buffer_get_va(shader->bo) + shader->bo_offset;
	uint32_t rsrc2 = shader->rsrc2;

	radeon_set_sh_reg_seq(cs, R_00B520_SPI_SHADER_PGM_LO_LS, 2);
	radeon_emit(cs, va >> 8);
	radeon_emit(cs, S_00B524_MEM_BASE(va >> 40));

	rsrc2 |= S_00B52C_LDS_SIZE(tess->lds_size);
	if (pipeline->device->physical_device->rad_info.chip_class == CIK &&
	    pipeline->device->physical_device->rad_info.family != CHIP_HAWAII)
		radeon_set_sh_reg(cs, R_00B52C_SPI_SHADER_PGM_RSRC2_LS, rsrc2);

	radeon_set_sh_reg_seq(cs, R_00B528_SPI_SHADER_PGM_RSRC1_LS, 2);
	radeon_emit(cs, shader->rsrc1);
	radeon_emit(cs, rsrc2);
}

static void
radv_pipeline_generate_hw_hs(struct radeon_cmdbuf *cs,
			     struct radv_pipeline *pipeline,
			     struct radv_shader_variant *shader,
			     const struct radv_tessellation_state *tess)
{
	uint64_t va = radv_buffer_get_va(shader->bo) + shader->bo_offset;

	if (pipeline->device->physical_device->rad_info.chip_class >= GFX9) {
		radeon_set_sh_reg_seq(cs, R_00B410_SPI_SHADER_PGM_LO_LS, 2);
		radeon_emit(cs, va >> 8);
		radeon_emit(cs, S_00B414_MEM_BASE(va >> 40));

		radeon_set_sh_reg_seq(cs, R_00B428_SPI_SHADER_PGM_RSRC1_HS, 2);
		radeon_emit(cs, shader->rsrc1);
		radeon_emit(cs, shader->rsrc2 |
		                S_00B42C_LDS_SIZE(tess->lds_size));
	} else {
		radeon_set_sh_reg_seq(cs, R_00B420_SPI_SHADER_PGM_LO_HS, 4);
		radeon_emit(cs, va >> 8);
		radeon_emit(cs, S_00B424_MEM_BASE(va >> 40));
		radeon_emit(cs, shader->rsrc1);
		radeon_emit(cs, shader->rsrc2);
	}
}

static void
radv_pipeline_generate_vertex_shader(struct radeon_cmdbuf *cs,
				     struct radv_pipeline *pipeline,
				     const struct radv_tessellation_state *tess)
{
	struct radv_shader_variant *vs;

	/* Skip shaders merged into HS/GS */
	vs = pipeline->shaders[MESA_SHADER_VERTEX];
	if (!vs)
		return;

	if (vs->info.vs.as_ls)
		radv_pipeline_generate_hw_ls(cs, pipeline, vs, tess);
	else if (vs->info.vs.as_es)
		radv_pipeline_generate_hw_es(cs, pipeline, vs);
	else
		radv_pipeline_generate_hw_vs(cs, pipeline, vs);
}

static void
radv_pipeline_generate_tess_shaders(struct radeon_cmdbuf *cs,
				    struct radv_pipeline *pipeline,
				    const struct radv_tessellation_state *tess)
{
	if (!radv_pipeline_has_tess(pipeline))
		return;

	struct radv_shader_variant *tes, *tcs;

	tcs = pipeline->shaders[MESA_SHADER_TESS_CTRL];
	tes = pipeline->shaders[MESA_SHADER_TESS_EVAL];

	if (tes) {
		if (tes->info.tes.as_es)
			radv_pipeline_generate_hw_es(cs, pipeline, tes);
		else
			radv_pipeline_generate_hw_vs(cs, pipeline, tes);
	}

	radv_pipeline_generate_hw_hs(cs, pipeline, tcs, tess);

	radeon_set_context_reg(cs, R_028B6C_VGT_TF_PARAM,
			       tess->tf_param);

	if (pipeline->device->physical_device->rad_info.chip_class >= CIK)
		radeon_set_context_reg_idx(cs, R_028B58_VGT_LS_HS_CONFIG, 2,
					   tess->ls_hs_config);
	else
		radeon_set_context_reg(cs, R_028B58_VGT_LS_HS_CONFIG,
				       tess->ls_hs_config);
}

static void
radv_pipeline_generate_geometry_shader(struct radeon_cmdbuf *cs,
				       struct radv_pipeline *pipeline,
				       const struct radv_gs_state *gs_state)
{
	struct radv_shader_variant *gs;
	unsigned gs_max_out_vertices;
	uint8_t *num_components;
	uint8_t max_stream;
	unsigned offset;
	uint64_t va;

	gs = pipeline->shaders[MESA_SHADER_GEOMETRY];
	if (!gs)
		return;

	gs_max_out_vertices = gs->info.gs.vertices_out;
	max_stream = gs->info.info.gs.max_stream;
	num_components = gs->info.info.gs.num_stream_output_components;

	offset = num_components[0] * gs_max_out_vertices;

	radeon_set_context_reg_seq(cs, R_028A60_VGT_GSVS_RING_OFFSET_1, 3);
	radeon_emit(cs, offset);
	if (max_stream >= 1)
		offset += num_components[1] * gs_max_out_vertices;
	radeon_emit(cs, offset);
	if (max_stream >= 2)
		offset += num_components[2] * gs_max_out_vertices;
	radeon_emit(cs, offset);
	if (max_stream >= 3)
		offset += num_components[3] * gs_max_out_vertices;
	radeon_set_context_reg(cs, R_028AB0_VGT_GSVS_RING_ITEMSIZE, offset);

	radeon_set_context_reg(cs, R_028B38_VGT_GS_MAX_VERT_OUT, gs->info.gs.vertices_out);

	radeon_set_context_reg_seq(cs, R_028B5C_VGT_GS_VERT_ITEMSIZE, 4);
	radeon_emit(cs, num_components[0]);
	radeon_emit(cs, (max_stream >= 1) ? num_components[1] : 0);
	radeon_emit(cs, (max_stream >= 2) ? num_components[2] : 0);
	radeon_emit(cs, (max_stream >= 3) ? num_components[3] : 0);

	uint32_t gs_num_invocations = gs->info.gs.invocations;
	radeon_set_context_reg(cs, R_028B90_VGT_GS_INSTANCE_CNT,
			       S_028B90_CNT(MIN2(gs_num_invocations, 127)) |
			       S_028B90_ENABLE(gs_num_invocations > 0));

	radeon_set_context_reg(cs, R_028AAC_VGT_ESGS_RING_ITEMSIZE,
			       gs_state->vgt_esgs_ring_itemsize);

	va = radv_buffer_get_va(gs->bo) + gs->bo_offset;

	if (pipeline->device->physical_device->rad_info.chip_class >= GFX9) {
		radeon_set_sh_reg_seq(cs, R_00B210_SPI_SHADER_PGM_LO_ES, 2);
		radeon_emit(cs, va >> 8);
		radeon_emit(cs, S_00B214_MEM_BASE(va >> 40));

		radeon_set_sh_reg_seq(cs, R_00B228_SPI_SHADER_PGM_RSRC1_GS, 2);
		radeon_emit(cs, gs->rsrc1);
		radeon_emit(cs, gs->rsrc2 | S_00B22C_LDS_SIZE(gs_state->lds_size));

		radeon_set_context_reg(cs, R_028A44_VGT_GS_ONCHIP_CNTL, gs_state->vgt_gs_onchip_cntl);
		radeon_set_context_reg(cs, R_028A94_VGT_GS_MAX_PRIMS_PER_SUBGROUP, gs_state->vgt_gs_max_prims_per_subgroup);
	} else {
		radeon_set_sh_reg_seq(cs, R_00B220_SPI_SHADER_PGM_LO_GS, 4);
		radeon_emit(cs, va >> 8);
		radeon_emit(cs, S_00B224_MEM_BASE(va >> 40));
		radeon_emit(cs, gs->rsrc1);
		radeon_emit(cs, gs->rsrc2);
	}

	radv_pipeline_generate_hw_vs(cs, pipeline, pipeline->gs_copy_shader);
}

static uint32_t offset_to_ps_input(uint32_t offset, bool flat_shade)
{
	uint32_t ps_input_cntl;
	if (offset <= AC_EXP_PARAM_OFFSET_31) {
		ps_input_cntl = S_028644_OFFSET(offset);
		if (flat_shade)
			ps_input_cntl |= S_028644_FLAT_SHADE(1);
	} else {
		/* The input is a DEFAULT_VAL constant. */
		assert(offset >= AC_EXP_PARAM_DEFAULT_VAL_0000 &&
		       offset <= AC_EXP_PARAM_DEFAULT_VAL_1111);
		offset -= AC_EXP_PARAM_DEFAULT_VAL_0000;
		ps_input_cntl = S_028644_OFFSET(0x20) |
			S_028644_DEFAULT_VAL(offset);
	}
	return ps_input_cntl;
}

static void
radv_pipeline_generate_ps_inputs(struct radeon_cmdbuf *cs,
                                 struct radv_pipeline *pipeline)
{
	struct radv_shader_variant *ps = pipeline->shaders[MESA_SHADER_FRAGMENT];
	const struct radv_vs_output_info *outinfo = get_vs_output_info(pipeline);
	uint32_t ps_input_cntl[32];

	unsigned ps_offset = 0;

	if (ps->info.info.ps.prim_id_input) {
		unsigned vs_offset = outinfo->vs_output_param_offset[VARYING_SLOT_PRIMITIVE_ID];
		if (vs_offset != AC_EXP_PARAM_UNDEFINED) {
			ps_input_cntl[ps_offset] = offset_to_ps_input(vs_offset, true);
			++ps_offset;
		}
	}

	if (ps->info.info.ps.layer_input ||
	    ps->info.info.ps.uses_input_attachments ||
	    ps->info.info.needs_multiview_view_index) {
		unsigned vs_offset = outinfo->vs_output_param_offset[VARYING_SLOT_LAYER];
		if (vs_offset != AC_EXP_PARAM_UNDEFINED)
			ps_input_cntl[ps_offset] = offset_to_ps_input(vs_offset, true);
		else
			ps_input_cntl[ps_offset] = offset_to_ps_input(AC_EXP_PARAM_DEFAULT_VAL_0000, true);
		++ps_offset;
	}

	if (ps->info.info.ps.has_pcoord) {
		unsigned val;
		val = S_028644_PT_SPRITE_TEX(1) | S_028644_OFFSET(0x20);
		ps_input_cntl[ps_offset] = val;
		ps_offset++;
	}

	if (ps->info.info.ps.num_input_clips_culls) {
		unsigned vs_offset;

		vs_offset = outinfo->vs_output_param_offset[VARYING_SLOT_CLIP_DIST0];
		if (vs_offset != AC_EXP_PARAM_UNDEFINED) {
<<<<<<< HEAD
			ps_input_cntl[ps_offset] = offset_to_ps_input(vs_offset, true);
=======
			ps_input_cntl[ps_offset] = offset_to_ps_input(vs_offset, false);
>>>>>>> cbac9f27
			++ps_offset;
		}

		vs_offset = outinfo->vs_output_param_offset[VARYING_SLOT_CLIP_DIST1];
		if (vs_offset != AC_EXP_PARAM_UNDEFINED &&
		    ps->info.info.ps.num_input_clips_culls > 4) {
<<<<<<< HEAD
			ps_input_cntl[ps_offset] = offset_to_ps_input(vs_offset, true);
=======
			ps_input_cntl[ps_offset] = offset_to_ps_input(vs_offset, false);
>>>>>>> cbac9f27
			++ps_offset;
		}
	}

	for (unsigned i = 0; i < 32 && (1u << i) <= ps->info.fs.input_mask; ++i) {
		unsigned vs_offset;
		bool flat_shade;
		if (!(ps->info.fs.input_mask & (1u << i)))
			continue;

		vs_offset = outinfo->vs_output_param_offset[VARYING_SLOT_VAR0 + i];
		if (vs_offset == AC_EXP_PARAM_UNDEFINED) {
			ps_input_cntl[ps_offset] = S_028644_OFFSET(0x20);
			++ps_offset;
			continue;
		}

		flat_shade = !!(ps->info.fs.flat_shaded_mask & (1u << ps_offset));

		ps_input_cntl[ps_offset] = offset_to_ps_input(vs_offset, flat_shade);
		++ps_offset;
	}

	if (ps_offset) {
		radeon_set_context_reg_seq(cs, R_028644_SPI_PS_INPUT_CNTL_0, ps_offset);
		for (unsigned i = 0; i < ps_offset; i++) {
			radeon_emit(cs, ps_input_cntl[i]);
		}
	}
}

static uint32_t
radv_compute_db_shader_control(const struct radv_device *device,
			       const struct radv_pipeline *pipeline,
                               const struct radv_shader_variant *ps)
{
	const struct radv_multisample_state *ms = &pipeline->graphics.ms;
	unsigned z_order;
	if (ps->info.fs.early_fragment_test || !ps->info.info.ps.writes_memory)
		z_order = V_02880C_EARLY_Z_THEN_LATE_Z;
	else
		z_order = V_02880C_LATE_Z;

	bool disable_rbplus = device->physical_device->has_rbplus &&
	                      !device->physical_device->rbplus_allowed;

	/* Do not enable the gl_SampleMask fragment shader output if MSAA is
	 * disabled.
	 */
	bool mask_export_enable = ms->num_samples > 1 &&
				  ps->info.info.ps.writes_sample_mask;

	return  S_02880C_Z_EXPORT_ENABLE(ps->info.info.ps.writes_z) |
		S_02880C_STENCIL_TEST_VAL_EXPORT_ENABLE(ps->info.info.ps.writes_stencil) |
		S_02880C_KILL_ENABLE(!!ps->info.fs.can_discard) |
		S_02880C_MASK_EXPORT_ENABLE(mask_export_enable) |
		S_02880C_Z_ORDER(z_order) |
		S_02880C_DEPTH_BEFORE_SHADER(ps->info.fs.early_fragment_test) |
		S_02880C_EXEC_ON_HIER_FAIL(ps->info.info.ps.writes_memory) |
		S_02880C_EXEC_ON_NOOP(ps->info.info.ps.writes_memory) |
		S_02880C_DUAL_QUAD_DISABLE(disable_rbplus);
}

static void
radv_pipeline_generate_fragment_shader(struct radeon_cmdbuf *cs,
				       struct radv_pipeline *pipeline)
{
	struct radv_shader_variant *ps;
	uint64_t va;
	assert (pipeline->shaders[MESA_SHADER_FRAGMENT]);

	ps = pipeline->shaders[MESA_SHADER_FRAGMENT];
	va = radv_buffer_get_va(ps->bo) + ps->bo_offset;

	radeon_set_sh_reg_seq(cs, R_00B020_SPI_SHADER_PGM_LO_PS, 4);
	radeon_emit(cs, va >> 8);
	radeon_emit(cs, S_00B024_MEM_BASE(va >> 40));
	radeon_emit(cs, ps->rsrc1);
	radeon_emit(cs, ps->rsrc2);

	radeon_set_context_reg(cs, R_02880C_DB_SHADER_CONTROL,
	                       radv_compute_db_shader_control(pipeline->device,
							      pipeline, ps));

	radeon_set_context_reg(cs, R_0286CC_SPI_PS_INPUT_ENA,
			       ps->config.spi_ps_input_ena);

	radeon_set_context_reg(cs, R_0286D0_SPI_PS_INPUT_ADDR,
			       ps->config.spi_ps_input_addr);

	radeon_set_context_reg(cs, R_0286D8_SPI_PS_IN_CONTROL,
			       S_0286D8_NUM_INTERP(ps->info.fs.num_interp));

	radeon_set_context_reg(cs, R_0286E0_SPI_BARYC_CNTL, pipeline->graphics.spi_baryc_cntl);

	radeon_set_context_reg(cs, R_028710_SPI_SHADER_Z_FORMAT,
	                       ac_get_spi_shader_z_format(ps->info.info.ps.writes_z,
	                                                  ps->info.info.ps.writes_stencil,
	                                                  ps->info.info.ps.writes_sample_mask));

	if (pipeline->device->dfsm_allowed) {
		/* optimise this? */
		radeon_emit(cs, PKT3(PKT3_EVENT_WRITE, 0, 0));
		radeon_emit(cs, EVENT_TYPE(V_028A90_FLUSH_DFSM) | EVENT_INDEX(0));
	}
}

static void
radv_pipeline_generate_vgt_vertex_reuse(struct radeon_cmdbuf *cs,
					struct radv_pipeline *pipeline)
{
	if (pipeline->device->physical_device->rad_info.family < CHIP_POLARIS10)
		return;

	unsigned vtx_reuse_depth = 30;
	if (radv_pipeline_has_tess(pipeline) &&
	    radv_get_shader(pipeline, MESA_SHADER_TESS_EVAL)->info.tes.spacing == TESS_SPACING_FRACTIONAL_ODD) {
		vtx_reuse_depth = 14;
	}
	radeon_set_context_reg(cs, R_028C58_VGT_VERTEX_REUSE_BLOCK_CNTL,
	                       S_028C58_VTX_REUSE_DEPTH(vtx_reuse_depth));
}

static uint32_t
radv_compute_vgt_shader_stages_en(const struct radv_pipeline *pipeline)
{
	uint32_t stages = 0;
	if (radv_pipeline_has_tess(pipeline)) {
		stages |= S_028B54_LS_EN(V_028B54_LS_STAGE_ON) |
			S_028B54_HS_EN(1) | S_028B54_DYNAMIC_HS(1);

		if (radv_pipeline_has_gs(pipeline))
			stages |=  S_028B54_ES_EN(V_028B54_ES_STAGE_DS) |
				S_028B54_GS_EN(1) |
				S_028B54_VS_EN(V_028B54_VS_STAGE_COPY_SHADER);
		else
			stages |= S_028B54_VS_EN(V_028B54_VS_STAGE_DS);

	} else if (radv_pipeline_has_gs(pipeline))
		stages |= S_028B54_ES_EN(V_028B54_ES_STAGE_REAL) |
			S_028B54_GS_EN(1) |
			S_028B54_VS_EN(V_028B54_VS_STAGE_COPY_SHADER);

	if (pipeline->device->physical_device->rad_info.chip_class >= GFX9)
		stages |= S_028B54_MAX_PRIMGRP_IN_WAVE(2);

	return stages;
}

static uint32_t
radv_compute_cliprect_rule(const VkGraphicsPipelineCreateInfo *pCreateInfo)
{
	const  VkPipelineDiscardRectangleStateCreateInfoEXT *discard_rectangle_info =
			vk_find_struct_const(pCreateInfo->pNext, PIPELINE_DISCARD_RECTANGLE_STATE_CREATE_INFO_EXT);

	if (!discard_rectangle_info)
		return 0xffff;

	unsigned mask = 0;

	for (unsigned i = 0; i < (1u << MAX_DISCARD_RECTANGLES); ++i) {
		/* Interpret i as a bitmask, and then set the bit in the mask if
		 * that combination of rectangles in which the pixel is contained
		 * should pass the cliprect test. */
		unsigned relevant_subset = i & ((1u << discard_rectangle_info->discardRectangleCount) - 1);

		if (discard_rectangle_info->discardRectangleMode == VK_DISCARD_RECTANGLE_MODE_INCLUSIVE_EXT &&
		    !relevant_subset)
			continue;

		if (discard_rectangle_info->discardRectangleMode == VK_DISCARD_RECTANGLE_MODE_EXCLUSIVE_EXT &&
		    relevant_subset)
			continue;

		mask |= 1u << i;
	}

	return mask;
}

static void
radv_pipeline_generate_pm4(struct radv_pipeline *pipeline,
                           const VkGraphicsPipelineCreateInfo *pCreateInfo,
                           const struct radv_graphics_pipeline_create_info *extra,
                           const struct radv_blend_state *blend,
                           const struct radv_tessellation_state *tess,
                           const struct radv_gs_state *gs,
                           unsigned prim, unsigned gs_out)
{
	pipeline->cs.buf = malloc(4 * 256);
	pipeline->cs.max_dw = 256;

	radv_pipeline_generate_depth_stencil_state(&pipeline->cs, pipeline, pCreateInfo, extra);
	radv_pipeline_generate_blend_state(&pipeline->cs, pipeline, blend);
	radv_pipeline_generate_raster_state(&pipeline->cs, pipeline, pCreateInfo);
	radv_pipeline_generate_multisample_state(&pipeline->cs, pipeline);
	radv_pipeline_generate_vgt_gs_mode(&pipeline->cs, pipeline);
	radv_pipeline_generate_vertex_shader(&pipeline->cs, pipeline, tess);
	radv_pipeline_generate_tess_shaders(&pipeline->cs, pipeline, tess);
	radv_pipeline_generate_geometry_shader(&pipeline->cs, pipeline, gs);
	radv_pipeline_generate_fragment_shader(&pipeline->cs, pipeline);
	radv_pipeline_generate_ps_inputs(&pipeline->cs, pipeline);
	radv_pipeline_generate_vgt_vertex_reuse(&pipeline->cs, pipeline);
	radv_pipeline_generate_binning_state(&pipeline->cs, pipeline, pCreateInfo);

	radeon_set_context_reg(&pipeline->cs, R_0286E8_SPI_TMPRING_SIZE,
			       S_0286E8_WAVES(pipeline->max_waves) |
			       S_0286E8_WAVESIZE(pipeline->scratch_bytes_per_wave >> 10));

	radeon_set_context_reg(&pipeline->cs, R_028B54_VGT_SHADER_STAGES_EN, radv_compute_vgt_shader_stages_en(pipeline));

	if (pipeline->device->physical_device->rad_info.chip_class >= CIK) {
		radeon_set_uconfig_reg_idx(&pipeline->cs, R_030908_VGT_PRIMITIVE_TYPE, 1, prim);
	} else {
		radeon_set_config_reg(&pipeline->cs, R_008958_VGT_PRIMITIVE_TYPE, prim);
	}
	radeon_set_context_reg(&pipeline->cs, R_028A6C_VGT_GS_OUT_PRIM_TYPE, gs_out);

	radeon_set_context_reg(&pipeline->cs, R_02820C_PA_SC_CLIPRECT_RULE, radv_compute_cliprect_rule(pCreateInfo));

	assert(pipeline->cs.cdw <= pipeline->cs.max_dw);
}

static struct radv_ia_multi_vgt_param_helpers
radv_compute_ia_multi_vgt_param_helpers(struct radv_pipeline *pipeline,
                                        const struct radv_tessellation_state *tess,
                                        uint32_t prim)
{
	struct radv_ia_multi_vgt_param_helpers ia_multi_vgt_param = {0};
	const struct radv_device *device = pipeline->device;

	if (radv_pipeline_has_tess(pipeline))
		ia_multi_vgt_param.primgroup_size = tess->num_patches;
	else if (radv_pipeline_has_gs(pipeline))
		ia_multi_vgt_param.primgroup_size = 64;
	else
		ia_multi_vgt_param.primgroup_size = 128; /* recommended without a GS */

	ia_multi_vgt_param.partial_es_wave = false;
	if (pipeline->device->has_distributed_tess) {
		if (radv_pipeline_has_gs(pipeline)) {
			if (device->physical_device->rad_info.chip_class <= VI)
				ia_multi_vgt_param.partial_es_wave = true;
		}
	}
	/* GS requirement. */
	if (radv_pipeline_has_gs(pipeline) && device->physical_device->rad_info.chip_class <= VI)
		if (SI_GS_PER_ES / ia_multi_vgt_param.primgroup_size >= pipeline->device->gs_table_depth - 3)
			ia_multi_vgt_param.partial_es_wave = true;

	ia_multi_vgt_param.wd_switch_on_eop = false;
	if (device->physical_device->rad_info.chip_class >= CIK) {
		/* WD_SWITCH_ON_EOP has no effect on GPUs with less than
		 * 4 shader engines. Set 1 to pass the assertion below.
		 * The other cases are hardware requirements. */
		if (device->physical_device->rad_info.max_se < 4 ||
		    prim == V_008958_DI_PT_POLYGON ||
		    prim == V_008958_DI_PT_LINELOOP ||
		    prim == V_008958_DI_PT_TRIFAN ||
		    prim == V_008958_DI_PT_TRISTRIP_ADJ ||
		    (pipeline->graphics.prim_restart_enable &&
		     (device->physical_device->rad_info.family < CHIP_POLARIS10 ||
		      (prim != V_008958_DI_PT_POINTLIST &&
		       prim != V_008958_DI_PT_LINESTRIP))))
			ia_multi_vgt_param.wd_switch_on_eop = true;
	}

	ia_multi_vgt_param.ia_switch_on_eoi = false;
	if (pipeline->shaders[MESA_SHADER_FRAGMENT]->info.info.ps.prim_id_input)
		ia_multi_vgt_param.ia_switch_on_eoi = true;
	if (radv_pipeline_has_gs(pipeline) &&
	    pipeline->shaders[MESA_SHADER_GEOMETRY]->info.info.uses_prim_id)
		ia_multi_vgt_param.ia_switch_on_eoi = true;
	if (radv_pipeline_has_tess(pipeline)) {
		/* SWITCH_ON_EOI must be set if PrimID is used. */
		if (pipeline->shaders[MESA_SHADER_TESS_CTRL]->info.info.uses_prim_id ||
		    radv_get_shader(pipeline, MESA_SHADER_TESS_EVAL)->info.info.uses_prim_id)
			ia_multi_vgt_param.ia_switch_on_eoi = true;
	}

	ia_multi_vgt_param.partial_vs_wave = false;
	if (radv_pipeline_has_tess(pipeline)) {
		/* Bug with tessellation and GS on Bonaire and older 2 SE chips. */
		if ((device->physical_device->rad_info.family == CHIP_TAHITI ||
		     device->physical_device->rad_info.family == CHIP_PITCAIRN ||
		     device->physical_device->rad_info.family == CHIP_BONAIRE) &&
		    radv_pipeline_has_gs(pipeline))
			ia_multi_vgt_param.partial_vs_wave = true;
		/* Needed for 028B6C_DISTRIBUTION_MODE != 0 */
		if (device->has_distributed_tess) {
			if (radv_pipeline_has_gs(pipeline)) {
				if (device->physical_device->rad_info.family == CHIP_TONGA ||
				    device->physical_device->rad_info.family == CHIP_FIJI ||
				    device->physical_device->rad_info.family == CHIP_POLARIS10 ||
				    device->physical_device->rad_info.family == CHIP_POLARIS11 ||
				    device->physical_device->rad_info.family == CHIP_POLARIS12 ||
				    device->physical_device->rad_info.family == CHIP_VEGAM)
					ia_multi_vgt_param.partial_vs_wave = true;
			} else {
				ia_multi_vgt_param.partial_vs_wave = true;
			}
		}
	}

	/* Workaround for a VGT hang when strip primitive types are used with
	 * primitive restart.
	 */
	if (pipeline->graphics.prim_restart_enable &&
	    (prim == V_008958_DI_PT_LINESTRIP ||
	     prim == V_008958_DI_PT_TRISTRIP ||
	     prim == V_008958_DI_PT_LINESTRIP_ADJ ||
	     prim == V_008958_DI_PT_TRISTRIP_ADJ)) {
		ia_multi_vgt_param.partial_vs_wave = true;
	}

	ia_multi_vgt_param.base =
		S_028AA8_PRIMGROUP_SIZE(ia_multi_vgt_param.primgroup_size - 1) |
		/* The following field was moved to VGT_SHADER_STAGES_EN in GFX9. */
		S_028AA8_MAX_PRIMGRP_IN_WAVE(device->physical_device->rad_info.chip_class == VI ? 2 : 0) |
		S_030960_EN_INST_OPT_BASIC(device->physical_device->rad_info.chip_class >= GFX9) |
		S_030960_EN_INST_OPT_ADV(device->physical_device->rad_info.chip_class >= GFX9);

	return ia_multi_vgt_param;
}


static void
radv_compute_vertex_input_state(struct radv_pipeline *pipeline,
                                const VkGraphicsPipelineCreateInfo *pCreateInfo)
{
	const VkPipelineVertexInputStateCreateInfo *vi_info =
		pCreateInfo->pVertexInputState;
	struct radv_vertex_elements_info *velems = &pipeline->vertex_elements;

	for (uint32_t i = 0; i < vi_info->vertexAttributeDescriptionCount; i++) {
		const VkVertexInputAttributeDescription *desc =
			&vi_info->pVertexAttributeDescriptions[i];
		unsigned loc = desc->location;
		const struct vk_format_description *format_desc;
		int first_non_void;
		uint32_t num_format, data_format;
		format_desc = vk_format_description(desc->format);
		first_non_void = vk_format_get_first_non_void_channel(desc->format);

		num_format = radv_translate_buffer_numformat(format_desc, first_non_void);
		data_format = radv_translate_buffer_dataformat(format_desc, first_non_void);

		velems->rsrc_word3[loc] = S_008F0C_DST_SEL_X(si_map_swizzle(format_desc->swizzle[0])) |
			S_008F0C_DST_SEL_Y(si_map_swizzle(format_desc->swizzle[1])) |
			S_008F0C_DST_SEL_Z(si_map_swizzle(format_desc->swizzle[2])) |
			S_008F0C_DST_SEL_W(si_map_swizzle(format_desc->swizzle[3])) |
			S_008F0C_NUM_FORMAT(num_format) |
			S_008F0C_DATA_FORMAT(data_format);
		velems->format_size[loc] = format_desc->block.bits / 8;
		velems->offset[loc] = desc->offset;
		velems->binding[loc] = desc->binding;
		velems->count = MAX2(velems->count, loc + 1);
	}

	for (uint32_t i = 0; i < vi_info->vertexBindingDescriptionCount; i++) {
		const VkVertexInputBindingDescription *desc =
			&vi_info->pVertexBindingDescriptions[i];

		pipeline->binding_stride[desc->binding] = desc->stride;
	}
}

static struct radv_shader_variant *
radv_pipeline_get_streamout_shader(struct radv_pipeline *pipeline)
{
	int i;

	for (i = MESA_SHADER_GEOMETRY; i >= MESA_SHADER_VERTEX; i--) {
		struct radv_shader_variant *shader =
			radv_get_shader(pipeline, i);

		if (shader && shader->info.info.so.num_outputs > 0)
			return shader;
	}

	return NULL;
}

static VkResult
radv_pipeline_init(struct radv_pipeline *pipeline,
		   struct radv_device *device,
		   struct radv_pipeline_cache *cache,
		   const VkGraphicsPipelineCreateInfo *pCreateInfo,
		   const struct radv_graphics_pipeline_create_info *extra,
		   const VkAllocationCallbacks *alloc)
{
	VkResult result;
	bool has_view_index = false;

	RADV_FROM_HANDLE(radv_render_pass, pass, pCreateInfo->renderPass);
	struct radv_subpass *subpass = pass->subpasses + pCreateInfo->subpass;
	if (subpass->view_mask)
		has_view_index = true;
	if (alloc == NULL)
		alloc = &device->alloc;

	pipeline->device = device;
	pipeline->layout = radv_pipeline_layout_from_handle(pCreateInfo->layout);
	assert(pipeline->layout);

	struct radv_blend_state blend = radv_pipeline_init_blend_state(pipeline, pCreateInfo, extra);

	const VkPipelineShaderStageCreateInfo *pStages[MESA_SHADER_STAGES] = { 0, };
	for (uint32_t i = 0; i < pCreateInfo->stageCount; i++) {
		gl_shader_stage stage = ffs(pCreateInfo->pStages[i].stage) - 1;
		pStages[stage] = &pCreateInfo->pStages[i];
	}

	struct radv_pipeline_key key = radv_generate_graphics_pipeline_key(pipeline, pCreateInfo, &blend, has_view_index);
	radv_create_shaders(pipeline, device, cache, &key, pStages, pCreateInfo->flags);

	pipeline->graphics.spi_baryc_cntl = S_0286E0_FRONT_FACE_ALL_BITS(1);
	radv_pipeline_init_multisample_state(pipeline, &blend, pCreateInfo);
	uint32_t gs_out;
	uint32_t prim = si_translate_prim(pCreateInfo->pInputAssemblyState->topology);

	pipeline->graphics.can_use_guardband = radv_prim_can_use_guardband(pCreateInfo->pInputAssemblyState->topology);

	if (radv_pipeline_has_gs(pipeline)) {
		gs_out = si_conv_gl_prim_to_gs_out(pipeline->shaders[MESA_SHADER_GEOMETRY]->info.gs.output_prim);
		pipeline->graphics.can_use_guardband = gs_out == V_028A6C_OUTPRIM_TYPE_TRISTRIP;
	} else {
		gs_out = si_conv_prim_to_gs_out(pCreateInfo->pInputAssemblyState->topology);
	}
	if (extra && extra->use_rectlist) {
		prim = V_008958_DI_PT_RECTLIST;
		gs_out = V_028A6C_OUTPRIM_TYPE_TRISTRIP;
		pipeline->graphics.can_use_guardband = true;
	}
	pipeline->graphics.prim_restart_enable = !!pCreateInfo->pInputAssemblyState->primitiveRestartEnable;
	/* prim vertex count will need TESS changes */
	pipeline->graphics.prim_vertex_count = prim_size_table[prim];

	radv_pipeline_init_dynamic_state(pipeline, pCreateInfo);

	/* Ensure that some export memory is always allocated, for two reasons:
	 *
	 * 1) Correctness: The hardware ignores the EXEC mask if no export
	 *    memory is allocated, so KILL and alpha test do not work correctly
	 *    without this.
	 * 2) Performance: Every shader needs at least a NULL export, even when
	 *    it writes no color/depth output. The NULL export instruction
	 *    stalls without this setting.
	 *
	 * Don't add this to CB_SHADER_MASK.
	 */
	struct radv_shader_variant *ps = pipeline->shaders[MESA_SHADER_FRAGMENT];
	if (!blend.spi_shader_col_format) {
		if (!ps->info.info.ps.writes_z &&
		    !ps->info.info.ps.writes_stencil &&
		    !ps->info.info.ps.writes_sample_mask)
			blend.spi_shader_col_format = V_028714_SPI_SHADER_32_R;
	}

	for (unsigned i = 0; i < MESA_SHADER_STAGES; i++) {
		if (pipeline->shaders[i]) {
			pipeline->need_indirect_descriptor_sets |= pipeline->shaders[i]->info.need_indirect_descriptor_sets;
		}
	}

	struct radv_gs_state gs = {0};
	if (radv_pipeline_has_gs(pipeline)) {
		gs = calculate_gs_info(pCreateInfo, pipeline);
		calculate_gs_ring_sizes(pipeline, &gs);
	}

	struct radv_tessellation_state tess = {0};
	if (radv_pipeline_has_tess(pipeline)) {
		if (prim == V_008958_DI_PT_PATCH) {
			pipeline->graphics.prim_vertex_count.min = pCreateInfo->pTessellationState->patchControlPoints;
			pipeline->graphics.prim_vertex_count.incr = 1;
		}
		tess = calculate_tess_state(pipeline, pCreateInfo);
	}

	pipeline->graphics.ia_multi_vgt_param = radv_compute_ia_multi_vgt_param_helpers(pipeline, &tess, prim);

	radv_compute_vertex_input_state(pipeline, pCreateInfo);

	for (uint32_t i = 0; i < MESA_SHADER_STAGES; i++)
		pipeline->user_data_0[i] = radv_pipeline_stage_to_user_data_0(pipeline, i, device->physical_device->rad_info.chip_class);

	struct radv_userdata_info *loc = radv_lookup_user_sgpr(pipeline, MESA_SHADER_VERTEX,
							     AC_UD_VS_BASE_VERTEX_START_INSTANCE);
	if (loc->sgpr_idx != -1) {
		pipeline->graphics.vtx_base_sgpr = pipeline->user_data_0[MESA_SHADER_VERTEX];
		pipeline->graphics.vtx_base_sgpr += loc->sgpr_idx * 4;
		if (radv_get_shader(pipeline, MESA_SHADER_VERTEX)->info.info.vs.needs_draw_id)
			pipeline->graphics.vtx_emit_num = 3;
		else
			pipeline->graphics.vtx_emit_num = 2;
	}

	/* Find the last vertex shader stage that eventually uses streamout. */
	pipeline->streamout_shader = radv_pipeline_get_streamout_shader(pipeline);

	result = radv_pipeline_scratch_init(device, pipeline);
	radv_pipeline_generate_pm4(pipeline, pCreateInfo, extra, &blend, &tess, &gs, prim, gs_out);

	return result;
}

VkResult
radv_graphics_pipeline_create(
	VkDevice _device,
	VkPipelineCache _cache,
	const VkGraphicsPipelineCreateInfo *pCreateInfo,
	const struct radv_graphics_pipeline_create_info *extra,
	const VkAllocationCallbacks *pAllocator,
	VkPipeline *pPipeline)
{
	RADV_FROM_HANDLE(radv_device, device, _device);
	RADV_FROM_HANDLE(radv_pipeline_cache, cache, _cache);
	struct radv_pipeline *pipeline;
	VkResult result;

	pipeline = vk_zalloc2(&device->alloc, pAllocator, sizeof(*pipeline), 8,
			      VK_SYSTEM_ALLOCATION_SCOPE_OBJECT);
	if (pipeline == NULL)
		return vk_error(device->instance, VK_ERROR_OUT_OF_HOST_MEMORY);

	result = radv_pipeline_init(pipeline, device, cache,
				    pCreateInfo, extra, pAllocator);
	if (result != VK_SUCCESS) {
		radv_pipeline_destroy(device, pipeline, pAllocator);
		return result;
	}

	*pPipeline = radv_pipeline_to_handle(pipeline);

	return VK_SUCCESS;
}

VkResult radv_CreateGraphicsPipelines(
	VkDevice                                    _device,
	VkPipelineCache                             pipelineCache,
	uint32_t                                    count,
	const VkGraphicsPipelineCreateInfo*         pCreateInfos,
	const VkAllocationCallbacks*                pAllocator,
	VkPipeline*                                 pPipelines)
{
	VkResult result = VK_SUCCESS;
	unsigned i = 0;

	for (; i < count; i++) {
		VkResult r;
		r = radv_graphics_pipeline_create(_device,
						  pipelineCache,
						  &pCreateInfos[i],
						  NULL, pAllocator, &pPipelines[i]);
		if (r != VK_SUCCESS) {
			result = r;
			pPipelines[i] = VK_NULL_HANDLE;
		}
	}

	return result;
}


static void
radv_compute_generate_pm4(struct radv_pipeline *pipeline)
{
	struct radv_shader_variant *compute_shader;
	struct radv_device *device = pipeline->device;
	unsigned compute_resource_limits;
	unsigned waves_per_threadgroup;
	uint64_t va;

	pipeline->cs.buf = malloc(20 * 4);
	pipeline->cs.max_dw = 20;

	compute_shader = pipeline->shaders[MESA_SHADER_COMPUTE];
	va = radv_buffer_get_va(compute_shader->bo) + compute_shader->bo_offset;

	radeon_set_sh_reg_seq(&pipeline->cs, R_00B830_COMPUTE_PGM_LO, 2);
	radeon_emit(&pipeline->cs, va >> 8);
	radeon_emit(&pipeline->cs, S_00B834_DATA(va >> 40));

	radeon_set_sh_reg_seq(&pipeline->cs, R_00B848_COMPUTE_PGM_RSRC1, 2);
	radeon_emit(&pipeline->cs, compute_shader->rsrc1);
	radeon_emit(&pipeline->cs, compute_shader->rsrc2);

	radeon_set_sh_reg(&pipeline->cs, R_00B860_COMPUTE_TMPRING_SIZE,
			  S_00B860_WAVES(pipeline->max_waves) |
			  S_00B860_WAVESIZE(pipeline->scratch_bytes_per_wave >> 10));

	/* Calculate best compute resource limits. */
	waves_per_threadgroup =
		DIV_ROUND_UP(compute_shader->info.cs.block_size[0] *
			     compute_shader->info.cs.block_size[1] *
			     compute_shader->info.cs.block_size[2], 64);
	compute_resource_limits =
		S_00B854_SIMD_DEST_CNTL(waves_per_threadgroup % 4 == 0);

	if (device->physical_device->rad_info.chip_class >= CIK) {
		unsigned num_cu_per_se =
			device->physical_device->rad_info.num_good_compute_units /
			device->physical_device->rad_info.max_se;

		/* Force even distribution on all SIMDs in CU if the workgroup
		 * size is 64. This has shown some good improvements if # of
		 * CUs per SE is not a multiple of 4.
		 */
		if (num_cu_per_se % 4 && waves_per_threadgroup == 1)
			compute_resource_limits |= S_00B854_FORCE_SIMD_DIST(1);
	}

	radeon_set_sh_reg(&pipeline->cs, R_00B854_COMPUTE_RESOURCE_LIMITS,
			  compute_resource_limits);

	radeon_set_sh_reg_seq(&pipeline->cs, R_00B81C_COMPUTE_NUM_THREAD_X, 3);
	radeon_emit(&pipeline->cs,
		    S_00B81C_NUM_THREAD_FULL(compute_shader->info.cs.block_size[0]));
	radeon_emit(&pipeline->cs,
		    S_00B81C_NUM_THREAD_FULL(compute_shader->info.cs.block_size[1]));
	radeon_emit(&pipeline->cs,
		    S_00B81C_NUM_THREAD_FULL(compute_shader->info.cs.block_size[2]));

	assert(pipeline->cs.cdw <= pipeline->cs.max_dw);
}

static VkResult radv_compute_pipeline_create(
	VkDevice                                    _device,
	VkPipelineCache                             _cache,
	const VkComputePipelineCreateInfo*          pCreateInfo,
	const VkAllocationCallbacks*                pAllocator,
	VkPipeline*                                 pPipeline)
{
	RADV_FROM_HANDLE(radv_device, device, _device);
	RADV_FROM_HANDLE(radv_pipeline_cache, cache, _cache);
	const VkPipelineShaderStageCreateInfo *pStages[MESA_SHADER_STAGES] = { 0, };
	struct radv_pipeline *pipeline;
	VkResult result;

	pipeline = vk_zalloc2(&device->alloc, pAllocator, sizeof(*pipeline), 8,
			      VK_SYSTEM_ALLOCATION_SCOPE_OBJECT);
	if (pipeline == NULL)
		return vk_error(device->instance, VK_ERROR_OUT_OF_HOST_MEMORY);

	pipeline->device = device;
	pipeline->layout = radv_pipeline_layout_from_handle(pCreateInfo->layout);
	assert(pipeline->layout);

	pStages[MESA_SHADER_COMPUTE] = &pCreateInfo->stage;
	radv_create_shaders(pipeline, device, cache, &(struct radv_pipeline_key) {0}, pStages, pCreateInfo->flags);

	pipeline->user_data_0[MESA_SHADER_COMPUTE] = radv_pipeline_stage_to_user_data_0(pipeline, MESA_SHADER_COMPUTE, device->physical_device->rad_info.chip_class);
	pipeline->need_indirect_descriptor_sets |= pipeline->shaders[MESA_SHADER_COMPUTE]->info.need_indirect_descriptor_sets;
	result = radv_pipeline_scratch_init(device, pipeline);
	if (result != VK_SUCCESS) {
		radv_pipeline_destroy(device, pipeline, pAllocator);
		return result;
	}

	radv_compute_generate_pm4(pipeline);

	*pPipeline = radv_pipeline_to_handle(pipeline);

	return VK_SUCCESS;
}

VkResult radv_CreateComputePipelines(
	VkDevice                                    _device,
	VkPipelineCache                             pipelineCache,
	uint32_t                                    count,
	const VkComputePipelineCreateInfo*          pCreateInfos,
	const VkAllocationCallbacks*                pAllocator,
	VkPipeline*                                 pPipelines)
{
	VkResult result = VK_SUCCESS;

	unsigned i = 0;
	for (; i < count; i++) {
		VkResult r;
		r = radv_compute_pipeline_create(_device, pipelineCache,
						 &pCreateInfos[i],
						 pAllocator, &pPipelines[i]);
		if (r != VK_SUCCESS) {
			result = r;
			pPipelines[i] = VK_NULL_HANDLE;
		}
	}

	return result;
}<|MERGE_RESOLUTION|>--- conflicted
+++ resolved
@@ -3125,22 +3125,14 @@
 
 		vs_offset = outinfo->vs_output_param_offset[VARYING_SLOT_CLIP_DIST0];
 		if (vs_offset != AC_EXP_PARAM_UNDEFINED) {
-<<<<<<< HEAD
-			ps_input_cntl[ps_offset] = offset_to_ps_input(vs_offset, true);
-=======
 			ps_input_cntl[ps_offset] = offset_to_ps_input(vs_offset, false);
->>>>>>> cbac9f27
 			++ps_offset;
 		}
 
 		vs_offset = outinfo->vs_output_param_offset[VARYING_SLOT_CLIP_DIST1];
 		if (vs_offset != AC_EXP_PARAM_UNDEFINED &&
 		    ps->info.info.ps.num_input_clips_culls > 4) {
-<<<<<<< HEAD
-			ps_input_cntl[ps_offset] = offset_to_ps_input(vs_offset, true);
-=======
 			ps_input_cntl[ps_offset] = offset_to_ps_input(vs_offset, false);
->>>>>>> cbac9f27
 			++ps_offset;
 		}
 	}
