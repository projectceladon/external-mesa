--- conflicted
+++ resolved
@@ -109,10 +109,7 @@
     Extension('VK_EXT_sampler_filter_minmax',             1, 'device->rad_info.chip_class >= CIK'),
     Extension('VK_EXT_shader_viewport_index_layer',       1, True),
     Extension('VK_EXT_shader_stencil_export',             1, True),
-<<<<<<< HEAD
-=======
     Extension('VK_EXT_transform_feedback',                1, True),
->>>>>>> cbac9f27
     Extension('VK_EXT_vertex_attribute_divisor',          3, True),
     Extension('VK_AMD_draw_indirect_count',               1, True),
     Extension('VK_AMD_gcn_shader',                        1, True),
