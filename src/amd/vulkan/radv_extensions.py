--- conflicted
+++ resolved
@@ -105,13 +105,9 @@
     Extension('VK_EXT_external_memory_dma_buf',           1, True),
     Extension('VK_EXT_external_memory_host',              1, 'device->rad_info.has_userptr'),
     Extension('VK_EXT_global_priority',                   1, 'device->rad_info.has_ctx_priority'),
-<<<<<<< HEAD
-    Extension('VK_EXT_pci_bus_info',                      1, False),
-=======
     Extension('VK_EXT_memory_budget',                     1, True),
     Extension('VK_EXT_memory_priority',                   1, True),
     Extension('VK_EXT_pci_bus_info',                      2, True),
->>>>>>> 3cf4df6a
     Extension('VK_EXT_sampler_filter_minmax',             1, 'device->rad_info.chip_class >= CIK'),
     Extension('VK_EXT_scalar_block_layout',               1, 'device->rad_info.chip_class >= CIK'),
     Extension('VK_EXT_shader_viewport_index_layer',       1, True),
