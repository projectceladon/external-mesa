COPYRIGHT = """\
/*
 * Copyright 2017 Intel Corporation
 *
 * Permission is hereby granted, free of charge, to any person obtaining a
 * copy of this software and associated documentation files (the
 * "Software"), to deal in the Software without restriction, including
 * without limitation the rights to use, copy, modify, merge, publish,
 * distribute, sub license, and/or sell copies of the Software, and to
 * permit persons to whom the Software is furnished to do so, subject to
 * the following conditions:
 *
 * The above copyright notice and this permission notice (including the
 * next paragraph) shall be included in all copies or substantial portions
 * of the Software.
 *
 * THE SOFTWARE IS PROVIDED "AS IS", WITHOUT WARRANTY OF ANY KIND, EXPRESS
 * OR IMPLIED, INCLUDING BUT NOT LIMITED TO THE WARRANTIES OF
 * MERCHANTABILITY, FITNESS FOR A PARTICULAR PURPOSE AND NON-INFRINGEMENT.
 * IN NO EVENT SHALL VMWARE AND/OR ITS SUPPLIERS BE LIABLE FOR
 * ANY CLAIM, DAMAGES OR OTHER LIABILITY, WHETHER IN AN ACTION OF CONTRACT,
 * TORT OR OTHERWISE, ARISING FROM, OUT OF OR IN CONNECTION WITH THE
 * SOFTWARE OR THE USE OR OTHER DEALINGS IN THE SOFTWARE.
 */
"""

import argparse
import copy
import re
import xml.etree.cElementTree as et

from mako.template import Template

MAX_API_VERSION = '1.1.90'

class Extension:
    def __init__(self, name, ext_version, enable):
        self.name = name
        self.ext_version = int(ext_version)
        if enable is True:
            self.enable = 'true';
        elif enable is False:
            self.enable = 'false';
        else:
            self.enable = enable;

# On Android, we disable all surface and swapchain extensions. Android's Vulkan
# loader implements VK_KHR_surface and VK_KHR_swapchain, and applications
# cannot access the driver's implementation. Moreoever, if the driver exposes
# the those extension strings, then tests dEQP-VK.api.info.instance.extensions
# and dEQP-VK.api.info.device fail due to the duplicated strings.
EXTENSIONS = [
    Extension('VK_ANDROID_native_buffer',                 5, 'ANDROID && device->rad_info.has_syncobj_wait_for_submit'),
    Extension('VK_KHR_16bit_storage',                     1, True),
    Extension('VK_KHR_bind_memory2',                      1, True),
    Extension('VK_KHR_create_renderpass2',                1, True),
    Extension('VK_KHR_dedicated_allocation',              1, True),
    Extension('VK_KHR_descriptor_update_template',        1, True),
    Extension('VK_KHR_device_group',                      1, True),
    Extension('VK_KHR_device_group_creation',             1, True),
    Extension('VK_KHR_draw_indirect_count',               1, True),
    Extension('VK_KHR_driver_properties',                 1, True),
    Extension('VK_KHR_external_fence',                    1, 'device->rad_info.has_syncobj_wait_for_submit'),
    Extension('VK_KHR_external_fence_capabilities',       1, True),
    Extension('VK_KHR_external_fence_fd',                 1, 'device->rad_info.has_syncobj_wait_for_submit'),
    Extension('VK_KHR_external_memory',                   1, True),
    Extension('VK_KHR_external_memory_capabilities',      1, True),
    Extension('VK_KHR_external_memory_fd',                1, True),
    Extension('VK_KHR_external_semaphore',                1, 'device->rad_info.has_syncobj'),
    Extension('VK_KHR_external_semaphore_capabilities',   1, True),
    Extension('VK_KHR_external_semaphore_fd',             1, 'device->rad_info.has_syncobj'),
    Extension('VK_KHR_get_display_properties2',           1, 'VK_USE_PLATFORM_DISPLAY_KHR'),
    Extension('VK_KHR_get_memory_requirements2',          1, True),
    Extension('VK_KHR_get_physical_device_properties2',   1, True),
    Extension('VK_KHR_get_surface_capabilities2',         1, 'RADV_HAS_SURFACE'),
    Extension('VK_KHR_image_format_list',                 1, True),
    Extension('VK_KHR_incremental_present',               1, 'RADV_HAS_SURFACE'),
    Extension('VK_KHR_maintenance1',                      1, True),
    Extension('VK_KHR_maintenance2',                      1, True),
    Extension('VK_KHR_maintenance3',                      1, True),
    Extension('VK_KHR_push_descriptor',                   1, True),
    Extension('VK_KHR_relaxed_block_layout',              1, True),
    Extension('VK_KHR_sampler_mirror_clamp_to_edge',      1, True),
    Extension('VK_KHR_shader_draw_parameters',            1, True),
    Extension('VK_KHR_storage_buffer_storage_class',      1, True),
    Extension('VK_KHR_surface',                          25, 'RADV_HAS_SURFACE'),
    Extension('VK_KHR_swapchain',                        68, 'RADV_HAS_SURFACE'),
    Extension('VK_KHR_variable_pointers',                 1, True),
    Extension('VK_KHR_wayland_surface',                   6, 'VK_USE_PLATFORM_WAYLAND_KHR'),
    Extension('VK_KHR_xcb_surface',                       6, 'VK_USE_PLATFORM_XCB_KHR'),
    Extension('VK_KHR_xlib_surface',                      6, 'VK_USE_PLATFORM_XLIB_KHR'),
<<<<<<< HEAD
    Extension('VK_KHX_multiview',                         1, False),
=======
    Extension('VK_KHR_multiview',                         1, True),
    Extension('VK_KHR_display',                          23, 'VK_USE_PLATFORM_DISPLAY_KHR'),
    Extension('VK_EXT_direct_mode_display',               1, 'VK_USE_PLATFORM_DISPLAY_KHR'),
    Extension('VK_EXT_acquire_xlib_display',              1, 'VK_USE_PLATFORM_XLIB_XRANDR_EXT'),
    Extension('VK_EXT_calibrated_timestamps',             1, True),
    Extension('VK_EXT_conditional_rendering',             1, True),
    Extension('VK_EXT_conservative_rasterization',        1, 'device->rad_info.chip_class >= GFX9'),
    Extension('VK_EXT_display_surface_counter',           1, 'VK_USE_PLATFORM_DISPLAY_KHR'),
    Extension('VK_EXT_display_control',                   1, 'VK_USE_PLATFORM_DISPLAY_KHR'),
>>>>>>> f163900f
    Extension('VK_EXT_debug_report',                      9, True),
    Extension('VK_EXT_depth_range_unrestricted',          1, True),
    Extension('VK_EXT_descriptor_indexing',               2, True),
    Extension('VK_EXT_discard_rectangles',                1, True),
    Extension('VK_EXT_external_memory_dma_buf',           1, True),
    Extension('VK_EXT_external_memory_host',              1, 'device->rad_info.has_userptr'),
    Extension('VK_EXT_global_priority',                   1, 'device->rad_info.has_ctx_priority'),
    Extension('VK_EXT_memory_budget',                     1, True),
    Extension('VK_EXT_memory_priority',                   1, True),
    Extension('VK_EXT_pci_bus_info',                      2, True),
    Extension('VK_EXT_sampler_filter_minmax',             1, 'device->rad_info.chip_class >= CIK'),
    Extension('VK_EXT_scalar_block_layout',               1, 'device->rad_info.chip_class >= CIK'),
    Extension('VK_EXT_shader_viewport_index_layer',       1, True),
    Extension('VK_EXT_shader_stencil_export',             1, True),
    Extension('VK_EXT_transform_feedback',                1, True),
    Extension('VK_EXT_vertex_attribute_divisor',          3, True),
    Extension('VK_AMD_draw_indirect_count',               1, True),
    Extension('VK_AMD_gcn_shader',                        1, True),
    Extension('VK_AMD_rasterization_order',               1, 'device->has_out_of_order_rast'),
    Extension('VK_AMD_shader_core_properties',            1, True),
    Extension('VK_AMD_shader_info',                       1, True),
    Extension('VK_AMD_shader_trinary_minmax',             1, True),
    Extension('VK_GOOGLE_decorate_string',                1, True),
    Extension('VK_GOOGLE_hlsl_functionality1',            1, True),
]

class VkVersion:
    def __init__(self, string):
        split = string.split('.')
        self.major = int(split[0])
        self.minor = int(split[1])
        if len(split) > 2:
            assert len(split) == 3
            self.patch = int(split[2])
        else:
            self.patch = None

        # Sanity check.  The range bits are required by the definition of the
        # VK_MAKE_VERSION macro
        assert self.major < 1024 and self.minor < 1024
        assert self.patch is None or self.patch < 4096
        assert(str(self) == string)

    def __str__(self):
        ver_list = [str(self.major), str(self.minor)]
        if self.patch is not None:
            ver_list.append(str(self.patch))
        return '.'.join(ver_list)

    def c_vk_version(self):
        patch = self.patch if self.patch is not None else 0
        ver_list = [str(self.major), str(self.minor), str(patch)]
        return 'VK_MAKE_VERSION(' + ', '.join(ver_list) + ')'

    def __int_ver(self):
        # This is just an expansion of VK_VERSION
        patch = self.patch if self.patch is not None else 0
        return (self.major << 22) | (self.minor << 12) | patch

    def __gt__(self, other):
        # If only one of them has a patch version, "ignore" it by making
        # other's patch version match self.
        if (self.patch is None) != (other.patch is None):
            other = copy.copy(other)
            other.patch = self.patch

        return self.__int_ver() > other.__int_ver()


MAX_API_VERSION = VkVersion(MAX_API_VERSION)

def _init_exts_from_xml(xml):
    """ Walk the Vulkan XML and fill out extra extension information. """

    xml = et.parse(xml)

    ext_name_map = {}
    for ext in EXTENSIONS:
        ext_name_map[ext.name] = ext

    for ext_elem in xml.findall('.extensions/extension'):
        ext_name = ext_elem.attrib['name']
        if ext_name not in ext_name_map:
            continue

        ext = ext_name_map[ext_name]
        ext.type = ext_elem.attrib['type']
        ext.promotedto = ext_elem.attrib.get('promotedto', None)
        try:
            ext.requires = ext_elem.attrib['requires'].split(',')
        except KeyError:
            ext.requires = []

    def extra_deps(ext):
        if ext.type == 'instance':
            check = 'instance->enabled_extensions.{}'.format(ext.name[3:])
            if ext.promotedto is not None:
                # the xml contains values like VK_VERSION_1_1, but we need to
                # translate them to VK_API_VERSION_1_1 for the apiVersion check
                api_ver = ext.promotedto.replace('VK_VER', 'VK_API_VER')
                check = '({} || instance->apiVersion >= {})'.format(check, api_ver)
            return set([check])

        deps = set()
        for dep in ext.requires:
            deps |= extra_deps(ext_name_map[dep])

        return deps

    for ext in EXTENSIONS:
        if ext.type == 'device':
            for dep in extra_deps(ext):
                ext.enable += ' && ' + dep

_TEMPLATE_H = Template(COPYRIGHT + """
#ifndef RADV_EXTENSIONS_H
#define RADV_EXTENSIONS_H

enum {
   RADV_INSTANCE_EXTENSION_COUNT = ${len(instance_extensions)},
   RADV_DEVICE_EXTENSION_COUNT = ${len(device_extensions)},
};

struct radv_instance_extension_table {
   union {
      bool extensions[RADV_INSTANCE_EXTENSION_COUNT];
      struct {
%for ext in instance_extensions:
        bool ${ext.name[3:]};
%endfor
      };
   };
};

struct radv_device_extension_table {
   union {
      bool extensions[RADV_DEVICE_EXTENSION_COUNT];
      struct {
%for ext in device_extensions:
        bool ${ext.name[3:]};
%endfor
      };
   };
};

extern const VkExtensionProperties radv_instance_extensions[RADV_INSTANCE_EXTENSION_COUNT];
extern const VkExtensionProperties radv_device_extensions[RADV_DEVICE_EXTENSION_COUNT];
extern const struct radv_instance_extension_table radv_supported_instance_extensions;


struct radv_physical_device;

void radv_fill_device_extension_table(const struct radv_physical_device *device,
                                      struct radv_device_extension_table* table);
#endif
""")

_TEMPLATE_C = Template(COPYRIGHT + """
#include "radv_private.h"

#include "vk_util.h"

/* Convert the VK_USE_PLATFORM_* defines to booleans */
%for platform in ['ANDROID_KHR', 'WAYLAND_KHR', 'XCB_KHR', 'XLIB_KHR', 'DISPLAY_KHR', 'XLIB_XRANDR_EXT']:
#ifdef VK_USE_PLATFORM_${platform}
#   undef VK_USE_PLATFORM_${platform}
#   define VK_USE_PLATFORM_${platform} true
#else
#   define VK_USE_PLATFORM_${platform} false
#endif
%endfor

/* And ANDROID too */
#ifdef ANDROID
#   undef ANDROID
#   define ANDROID true
#else
#   define ANDROID false
#endif

#define RADV_HAS_SURFACE (VK_USE_PLATFORM_WAYLAND_KHR || \\
                         VK_USE_PLATFORM_XCB_KHR || \\
                         VK_USE_PLATFORM_XLIB_KHR || \\
                         VK_USE_PLATFORM_DISPLAY_KHR)


const VkExtensionProperties radv_instance_extensions[RADV_INSTANCE_EXTENSION_COUNT] = {
%for ext in instance_extensions:
   {"${ext.name}", ${ext.ext_version}},
%endfor
};

const VkExtensionProperties radv_device_extensions[RADV_DEVICE_EXTENSION_COUNT] = {
%for ext in device_extensions:
   {"${ext.name}", ${ext.ext_version}},
%endfor
};

const struct radv_instance_extension_table radv_supported_instance_extensions = {
%for ext in instance_extensions:
   .${ext.name[3:]} = ${ext.enable},
%endfor
};

void radv_fill_device_extension_table(const struct radv_physical_device *device,
                                      struct radv_device_extension_table* table)
{
   const struct radv_instance *instance = device->instance;
%for ext in device_extensions:
   table->${ext.name[3:]} = ${ext.enable};
%endfor
}

VkResult radv_EnumerateInstanceVersion(
    uint32_t*                                   pApiVersion)
{
    *pApiVersion = ${MAX_API_VERSION.c_vk_version()};
    return VK_SUCCESS;
}

uint32_t
radv_physical_device_api_version(struct radv_physical_device *dev)
{
    if (!ANDROID && dev->rad_info.has_syncobj_wait_for_submit)
        return ${MAX_API_VERSION.c_vk_version()};
    return VK_MAKE_VERSION(1, 0, 68);
}
""")

if __name__ == '__main__':
    parser = argparse.ArgumentParser()
    parser.add_argument('--out-c', help='Output C file.', required=True)
    parser.add_argument('--out-h', help='Output H file.', required=True)
    parser.add_argument('--xml',
                        help='Vulkan API XML file.',
                        required=True,
                        action='append',
                        dest='xml_files')
    args = parser.parse_args()

    for filename in args.xml_files:
        _init_exts_from_xml(filename)

    for ext in EXTENSIONS:
        assert ext.type == 'instance' or ext.type == 'device'

    template_env = {
        'MAX_API_VERSION': MAX_API_VERSION,
        'instance_extensions': [e for e in EXTENSIONS if e.type == 'instance'],
        'device_extensions': [e for e in EXTENSIONS if e.type == 'device'],
    }

    with open(args.out_c, 'w') as f:
        f.write(_TEMPLATE_C.render(**template_env))
    with open(args.out_h, 'w') as f:
        f.write(_TEMPLATE_H.render(**template_env))<|MERGE_RESOLUTION|>--- conflicted
+++ resolved
@@ -89,9 +89,6 @@
     Extension('VK_KHR_wayland_surface',                   6, 'VK_USE_PLATFORM_WAYLAND_KHR'),
     Extension('VK_KHR_xcb_surface',                       6, 'VK_USE_PLATFORM_XCB_KHR'),
     Extension('VK_KHR_xlib_surface',                      6, 'VK_USE_PLATFORM_XLIB_KHR'),
-<<<<<<< HEAD
-    Extension('VK_KHX_multiview',                         1, False),
-=======
     Extension('VK_KHR_multiview',                         1, True),
     Extension('VK_KHR_display',                          23, 'VK_USE_PLATFORM_DISPLAY_KHR'),
     Extension('VK_EXT_direct_mode_display',               1, 'VK_USE_PLATFORM_DISPLAY_KHR'),
@@ -101,7 +98,6 @@
     Extension('VK_EXT_conservative_rasterization',        1, 'device->rad_info.chip_class >= GFX9'),
     Extension('VK_EXT_display_surface_counter',           1, 'VK_USE_PLATFORM_DISPLAY_KHR'),
     Extension('VK_EXT_display_control',                   1, 'VK_USE_PLATFORM_DISPLAY_KHR'),
->>>>>>> f163900f
     Extension('VK_EXT_debug_report',                      9, True),
     Extension('VK_EXT_depth_range_unrestricted',          1, True),
     Extension('VK_EXT_descriptor_indexing',               2, True),
