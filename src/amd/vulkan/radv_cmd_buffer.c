/*
 * Copyright © 2016 Red Hat.
 * Copyright © 2016 Bas Nieuwenhuizen
 *
 * based in part on anv driver which is:
 * Copyright © 2015 Intel Corporation
 *
 * Permission is hereby granted, free of charge, to any person obtaining a
 * copy of this software and associated documentation files (the "Software"),
 * to deal in the Software without restriction, including without limitation
 * the rights to use, copy, modify, merge, publish, distribute, sublicense,
 * and/or sell copies of the Software, and to permit persons to whom the
 * Software is furnished to do so, subject to the following conditions:
 *
 * The above copyright notice and this permission notice (including the next
 * paragraph) shall be included in all copies or substantial portions of the
 * Software.
 *
 * THE SOFTWARE IS PROVIDED "AS IS", WITHOUT WARRANTY OF ANY KIND, EXPRESS OR
 * IMPLIED, INCLUDING BUT NOT LIMITED TO THE WARRANTIES OF MERCHANTABILITY,
 * FITNESS FOR A PARTICULAR PURPOSE AND NONINFRINGEMENT.  IN NO EVENT SHALL
 * THE AUTHORS OR COPYRIGHT HOLDERS BE LIABLE FOR ANY CLAIM, DAMAGES OR OTHER
 * LIABILITY, WHETHER IN AN ACTION OF CONTRACT, TORT OR OTHERWISE, ARISING
 * FROM, OUT OF OR IN CONNECTION WITH THE SOFTWARE OR THE USE OR OTHER DEALINGS
 * IN THE SOFTWARE.
 */

#include "radv_private.h"
#include "radv_radeon_winsys.h"
#include "radv_shader.h"
#include "radv_cs.h"
#include "sid.h"
#include "gfx9d.h"
#include "vk_format.h"
#include "radv_debug.h"
#include "radv_meta.h"

#include "ac_debug.h"

enum {
	RADV_PREFETCH_VBO_DESCRIPTORS	= (1 << 0),
	RADV_PREFETCH_VS		= (1 << 1),
	RADV_PREFETCH_TCS		= (1 << 2),
	RADV_PREFETCH_TES		= (1 << 3),
	RADV_PREFETCH_GS		= (1 << 4),
	RADV_PREFETCH_PS		= (1 << 5),
	RADV_PREFETCH_SHADERS		= (RADV_PREFETCH_VS  |
					   RADV_PREFETCH_TCS |
					   RADV_PREFETCH_TES |
					   RADV_PREFETCH_GS  |
					   RADV_PREFETCH_PS)
};

static void radv_handle_image_transition(struct radv_cmd_buffer *cmd_buffer,
					 struct radv_image *image,
					 VkImageLayout src_layout,
					 VkImageLayout dst_layout,
					 uint32_t src_family,
					 uint32_t dst_family,
					 const VkImageSubresourceRange *range);

const struct radv_dynamic_state default_dynamic_state = {
	.viewport = {
		.count = 0,
	},
	.scissor = {
		.count = 0,
	},
	.line_width = 1.0f,
	.depth_bias = {
		.bias = 0.0f,
		.clamp = 0.0f,
		.slope = 0.0f,
	},
	.blend_constants = { 0.0f, 0.0f, 0.0f, 0.0f },
	.depth_bounds = {
		.min = 0.0f,
		.max = 1.0f,
	},
	.stencil_compare_mask = {
		.front = ~0u,
		.back = ~0u,
	},
	.stencil_write_mask = {
		.front = ~0u,
		.back = ~0u,
	},
	.stencil_reference = {
		.front = 0u,
		.back = 0u,
	},
};

static void
radv_bind_dynamic_state(struct radv_cmd_buffer *cmd_buffer,
			const struct radv_dynamic_state *src)
{
	struct radv_dynamic_state *dest = &cmd_buffer->state.dynamic;
	uint32_t copy_mask = src->mask;
	uint32_t dest_mask = 0;

	/* Make sure to copy the number of viewports/scissors because they can
	 * only be specified at pipeline creation time.
	 */
	dest->viewport.count = src->viewport.count;
	dest->scissor.count = src->scissor.count;
	dest->discard_rectangle.count = src->discard_rectangle.count;

	if (copy_mask & RADV_DYNAMIC_VIEWPORT) {
		if (memcmp(&dest->viewport.viewports, &src->viewport.viewports,
			   src->viewport.count * sizeof(VkViewport))) {
			typed_memcpy(dest->viewport.viewports,
				     src->viewport.viewports,
				     src->viewport.count);
			dest_mask |= RADV_DYNAMIC_VIEWPORT;
		}
	}

	if (copy_mask & RADV_DYNAMIC_SCISSOR) {
		if (memcmp(&dest->scissor.scissors, &src->scissor.scissors,
			   src->scissor.count * sizeof(VkRect2D))) {
			typed_memcpy(dest->scissor.scissors,
				     src->scissor.scissors, src->scissor.count);
			dest_mask |= RADV_DYNAMIC_SCISSOR;
		}
	}

	if (copy_mask & RADV_DYNAMIC_LINE_WIDTH) {
		if (dest->line_width != src->line_width) {
			dest->line_width = src->line_width;
			dest_mask |= RADV_DYNAMIC_LINE_WIDTH;
		}
	}

	if (copy_mask & RADV_DYNAMIC_DEPTH_BIAS) {
		if (memcmp(&dest->depth_bias, &src->depth_bias,
			   sizeof(src->depth_bias))) {
			dest->depth_bias = src->depth_bias;
			dest_mask |= RADV_DYNAMIC_DEPTH_BIAS;
		}
	}

	if (copy_mask & RADV_DYNAMIC_BLEND_CONSTANTS) {
		if (memcmp(&dest->blend_constants, &src->blend_constants,
			   sizeof(src->blend_constants))) {
			typed_memcpy(dest->blend_constants,
				     src->blend_constants, 4);
			dest_mask |= RADV_DYNAMIC_BLEND_CONSTANTS;
		}
	}

	if (copy_mask & RADV_DYNAMIC_DEPTH_BOUNDS) {
		if (memcmp(&dest->depth_bounds, &src->depth_bounds,
			   sizeof(src->depth_bounds))) {
			dest->depth_bounds = src->depth_bounds;
			dest_mask |= RADV_DYNAMIC_DEPTH_BOUNDS;
		}
	}

	if (copy_mask & RADV_DYNAMIC_STENCIL_COMPARE_MASK) {
		if (memcmp(&dest->stencil_compare_mask,
			   &src->stencil_compare_mask,
			   sizeof(src->stencil_compare_mask))) {
			dest->stencil_compare_mask = src->stencil_compare_mask;
			dest_mask |= RADV_DYNAMIC_STENCIL_COMPARE_MASK;
		}
	}

	if (copy_mask & RADV_DYNAMIC_STENCIL_WRITE_MASK) {
		if (memcmp(&dest->stencil_write_mask, &src->stencil_write_mask,
			   sizeof(src->stencil_write_mask))) {
			dest->stencil_write_mask = src->stencil_write_mask;
			dest_mask |= RADV_DYNAMIC_STENCIL_WRITE_MASK;
		}
	}

	if (copy_mask & RADV_DYNAMIC_STENCIL_REFERENCE) {
		if (memcmp(&dest->stencil_reference, &src->stencil_reference,
			   sizeof(src->stencil_reference))) {
			dest->stencil_reference = src->stencil_reference;
			dest_mask |= RADV_DYNAMIC_STENCIL_REFERENCE;
		}
	}

	if (copy_mask & RADV_DYNAMIC_DISCARD_RECTANGLE) {
		if (memcmp(&dest->discard_rectangle.rectangles, &src->discard_rectangle.rectangles,
			   src->discard_rectangle.count * sizeof(VkRect2D))) {
			typed_memcpy(dest->discard_rectangle.rectangles,
				     src->discard_rectangle.rectangles,
				     src->discard_rectangle.count);
			dest_mask |= RADV_DYNAMIC_DISCARD_RECTANGLE;
		}
	}

	cmd_buffer->state.dirty |= dest_mask;
}

static void
radv_bind_streamout_state(struct radv_cmd_buffer *cmd_buffer,
			  struct radv_pipeline *pipeline)
{
	struct radv_streamout_state *so = &cmd_buffer->state.streamout;
	struct radv_shader_info *info;

	if (!pipeline->streamout_shader)
		return;

	info = &pipeline->streamout_shader->info.info;
	for (int i = 0; i < MAX_SO_BUFFERS; i++)
		so->stride_in_dw[i] = info->so.strides[i];

	so->enabled_stream_buffers_mask = info->so.enabled_stream_buffers_mask;
}

bool radv_cmd_buffer_uses_mec(struct radv_cmd_buffer *cmd_buffer)
{
	return cmd_buffer->queue_family_index == RADV_QUEUE_COMPUTE &&
	       cmd_buffer->device->physical_device->rad_info.chip_class >= CIK;
}

enum ring_type radv_queue_family_to_ring(int f) {
	switch (f) {
	case RADV_QUEUE_GENERAL:
		return RING_GFX;
	case RADV_QUEUE_COMPUTE:
		return RING_COMPUTE;
	case RADV_QUEUE_TRANSFER:
		return RING_DMA;
	default:
		unreachable("Unknown queue family");
	}
}

static VkResult radv_create_cmd_buffer(
	struct radv_device *                         device,
	struct radv_cmd_pool *                       pool,
	VkCommandBufferLevel                        level,
	VkCommandBuffer*                            pCommandBuffer)
{
	struct radv_cmd_buffer *cmd_buffer;
	unsigned ring;
	cmd_buffer = vk_zalloc(&pool->alloc, sizeof(*cmd_buffer), 8,
			       VK_SYSTEM_ALLOCATION_SCOPE_OBJECT);
	if (cmd_buffer == NULL)
		return vk_error(device->instance, VK_ERROR_OUT_OF_HOST_MEMORY);

	cmd_buffer->_loader_data.loaderMagic = ICD_LOADER_MAGIC;
	cmd_buffer->device = device;
	cmd_buffer->pool = pool;
	cmd_buffer->level = level;

	if (pool) {
		list_addtail(&cmd_buffer->pool_link, &pool->cmd_buffers);
		cmd_buffer->queue_family_index = pool->queue_family_index;

	} else {
		/* Init the pool_link so we can safely call list_del when we destroy
		 * the command buffer
		 */
		list_inithead(&cmd_buffer->pool_link);
		cmd_buffer->queue_family_index = RADV_QUEUE_GENERAL;
	}

	ring = radv_queue_family_to_ring(cmd_buffer->queue_family_index);

	cmd_buffer->cs = device->ws->cs_create(device->ws, ring);
	if (!cmd_buffer->cs) {
		vk_free(&cmd_buffer->pool->alloc, cmd_buffer);
		return vk_error(device->instance, VK_ERROR_OUT_OF_HOST_MEMORY);
	}

	*pCommandBuffer = radv_cmd_buffer_to_handle(cmd_buffer);

	list_inithead(&cmd_buffer->upload.list);

	return VK_SUCCESS;
}

static void
radv_cmd_buffer_destroy(struct radv_cmd_buffer *cmd_buffer)
{
	list_del(&cmd_buffer->pool_link);

	list_for_each_entry_safe(struct radv_cmd_buffer_upload, up,
				 &cmd_buffer->upload.list, list) {
		cmd_buffer->device->ws->buffer_destroy(up->upload_bo);
		list_del(&up->list);
		free(up);
	}

	if (cmd_buffer->upload.upload_bo)
		cmd_buffer->device->ws->buffer_destroy(cmd_buffer->upload.upload_bo);
	cmd_buffer->device->ws->cs_destroy(cmd_buffer->cs);

	for (unsigned i = 0; i < VK_PIPELINE_BIND_POINT_RANGE_SIZE; i++)
		free(cmd_buffer->descriptors[i].push_set.set.mapped_ptr);

	vk_free(&cmd_buffer->pool->alloc, cmd_buffer);
}

static VkResult
radv_reset_cmd_buffer(struct radv_cmd_buffer *cmd_buffer)
{
	cmd_buffer->device->ws->cs_reset(cmd_buffer->cs);

	list_for_each_entry_safe(struct radv_cmd_buffer_upload, up,
				 &cmd_buffer->upload.list, list) {
		cmd_buffer->device->ws->buffer_destroy(up->upload_bo);
		list_del(&up->list);
		free(up);
	}

	cmd_buffer->push_constant_stages = 0;
	cmd_buffer->scratch_size_needed = 0;
	cmd_buffer->compute_scratch_size_needed = 0;
	cmd_buffer->esgs_ring_size_needed = 0;
	cmd_buffer->gsvs_ring_size_needed = 0;
	cmd_buffer->tess_rings_needed = false;
	cmd_buffer->sample_positions_needed = false;

	if (cmd_buffer->upload.upload_bo)
		radv_cs_add_buffer(cmd_buffer->device->ws, cmd_buffer->cs,
				   cmd_buffer->upload.upload_bo);
	cmd_buffer->upload.offset = 0;

	cmd_buffer->record_result = VK_SUCCESS;

	memset(cmd_buffer->vertex_bindings, 0, sizeof(cmd_buffer->vertex_bindings));

	for (unsigned i = 0; i < VK_PIPELINE_BIND_POINT_RANGE_SIZE; i++) {
		cmd_buffer->descriptors[i].dirty = 0;
		cmd_buffer->descriptors[i].valid = 0;
		cmd_buffer->descriptors[i].push_dirty = false;
	}

	if (cmd_buffer->device->physical_device->rad_info.chip_class >= GFX9 &&
	    cmd_buffer->queue_family_index == RADV_QUEUE_GENERAL) {
		unsigned num_db = cmd_buffer->device->physical_device->rad_info.num_render_backends;
		unsigned fence_offset, eop_bug_offset;
		void *fence_ptr;

<<<<<<< HEAD
		radv_cmd_buffer_upload_alloc(cmd_buffer, 8, 8,
					     &cmd_buffer->gfx9_fence_offset,
=======
		radv_cmd_buffer_upload_alloc(cmd_buffer, 8, 8, &fence_offset,
>>>>>>> 3cf4df6a
					     &fence_ptr);

		cmd_buffer->gfx9_fence_va =
			radv_buffer_get_va(cmd_buffer->upload.upload_bo);
		cmd_buffer->gfx9_fence_va += fence_offset;

		/* Allocate a buffer for the EOP bug on GFX9. */
		radv_cmd_buffer_upload_alloc(cmd_buffer, 16 * num_db, 8,
					     &eop_bug_offset, &fence_ptr);
		cmd_buffer->gfx9_eop_bug_va =
			radv_buffer_get_va(cmd_buffer->upload.upload_bo);
		cmd_buffer->gfx9_eop_bug_va += eop_bug_offset;
	}

	cmd_buffer->status = RADV_CMD_BUFFER_STATUS_INITIAL;

	return cmd_buffer->record_result;
}

static bool
radv_cmd_buffer_resize_upload_buf(struct radv_cmd_buffer *cmd_buffer,
				  uint64_t min_needed)
{
	uint64_t new_size;
	struct radeon_winsys_bo *bo;
	struct radv_cmd_buffer_upload *upload;
	struct radv_device *device = cmd_buffer->device;

	new_size = MAX2(min_needed, 16 * 1024);
	new_size = MAX2(new_size, 2 * cmd_buffer->upload.size);

	bo = device->ws->buffer_create(device->ws,
				       new_size, 4096,
				       RADEON_DOMAIN_GTT,
				       RADEON_FLAG_CPU_ACCESS|
				       RADEON_FLAG_NO_INTERPROCESS_SHARING |
				       RADEON_FLAG_32BIT,
				       RADV_BO_PRIORITY_UPLOAD_BUFFER);

	if (!bo) {
		cmd_buffer->record_result = VK_ERROR_OUT_OF_DEVICE_MEMORY;
		return false;
	}

	radv_cs_add_buffer(device->ws, cmd_buffer->cs, bo);
	if (cmd_buffer->upload.upload_bo) {
		upload = malloc(sizeof(*upload));

		if (!upload) {
			cmd_buffer->record_result = VK_ERROR_OUT_OF_HOST_MEMORY;
			device->ws->buffer_destroy(bo);
			return false;
		}

		memcpy(upload, &cmd_buffer->upload, sizeof(*upload));
		list_add(&upload->list, &cmd_buffer->upload.list);
	}

	cmd_buffer->upload.upload_bo = bo;
	cmd_buffer->upload.size = new_size;
	cmd_buffer->upload.offset = 0;
	cmd_buffer->upload.map = device->ws->buffer_map(cmd_buffer->upload.upload_bo);

	if (!cmd_buffer->upload.map) {
		cmd_buffer->record_result = VK_ERROR_OUT_OF_DEVICE_MEMORY;
		return false;
	}

	return true;
}

bool
radv_cmd_buffer_upload_alloc(struct radv_cmd_buffer *cmd_buffer,
			     unsigned size,
			     unsigned alignment,
			     unsigned *out_offset,
			     void **ptr)
{
	assert(util_is_power_of_two_nonzero(alignment));

	uint64_t offset = align(cmd_buffer->upload.offset, alignment);
	if (offset + size > cmd_buffer->upload.size) {
		if (!radv_cmd_buffer_resize_upload_buf(cmd_buffer, size))
			return false;
		offset = 0;
	}

	*out_offset = offset;
	*ptr = cmd_buffer->upload.map + offset;

	cmd_buffer->upload.offset = offset + size;
	return true;
}

bool
radv_cmd_buffer_upload_data(struct radv_cmd_buffer *cmd_buffer,
			    unsigned size, unsigned alignment,
			    const void *data, unsigned *out_offset)
{
	uint8_t *ptr;

	if (!radv_cmd_buffer_upload_alloc(cmd_buffer, size, alignment,
					  out_offset, (void **)&ptr))
		return false;

	if (ptr)
		memcpy(ptr, data, size);

	return true;
}

static void
radv_emit_write_data_packet(struct radv_cmd_buffer *cmd_buffer, uint64_t va,
			    unsigned count, const uint32_t *data)
{
	struct radeon_cmdbuf *cs = cmd_buffer->cs;

	radeon_check_space(cmd_buffer->device->ws, cs, 4 + count);

	radeon_emit(cs, PKT3(PKT3_WRITE_DATA, 2 + count, 0));
	radeon_emit(cs, S_370_DST_SEL(V_370_MEM) |
		    S_370_WR_CONFIRM(1) |
		    S_370_ENGINE_SEL(V_370_ME));
	radeon_emit(cs, va);
	radeon_emit(cs, va >> 32);
	radeon_emit_array(cs, data, count);
}

void radv_cmd_buffer_trace_emit(struct radv_cmd_buffer *cmd_buffer)
{
	struct radv_device *device = cmd_buffer->device;
	struct radeon_cmdbuf *cs = cmd_buffer->cs;
	uint64_t va;

	va = radv_buffer_get_va(device->trace_bo);
	if (cmd_buffer->level == VK_COMMAND_BUFFER_LEVEL_SECONDARY)
		va += 4;

	++cmd_buffer->state.trace_id;
	radv_emit_write_data_packet(cmd_buffer, va, 1,
				    &cmd_buffer->state.trace_id);

	radeon_check_space(cmd_buffer->device->ws, cs, 2);

	radeon_emit(cs, PKT3(PKT3_NOP, 0, 0));
	radeon_emit(cs, AC_ENCODE_TRACE_POINT(cmd_buffer->state.trace_id));
}

static void
radv_cmd_buffer_after_draw(struct radv_cmd_buffer *cmd_buffer,
			   enum radv_cmd_flush_bits flags)
{
	if (cmd_buffer->device->instance->debug_flags & RADV_DEBUG_SYNC_SHADERS) {
		assert(flags & (RADV_CMD_FLAG_PS_PARTIAL_FLUSH |
				RADV_CMD_FLAG_CS_PARTIAL_FLUSH));

		radeon_check_space(cmd_buffer->device->ws, cmd_buffer->cs, 4);

		/* Force wait for graphics or compute engines to be idle. */
		si_cs_emit_cache_flush(cmd_buffer->cs,
				       cmd_buffer->device->physical_device->rad_info.chip_class,
				       &cmd_buffer->gfx9_fence_idx,
				       cmd_buffer->gfx9_fence_va,
				       radv_cmd_buffer_uses_mec(cmd_buffer),
				       flags, cmd_buffer->gfx9_eop_bug_va);
	}

	if (unlikely(cmd_buffer->device->trace_bo))
		radv_cmd_buffer_trace_emit(cmd_buffer);
}

static void
radv_save_pipeline(struct radv_cmd_buffer *cmd_buffer,
		   struct radv_pipeline *pipeline, enum ring_type ring)
{
	struct radv_device *device = cmd_buffer->device;
	uint32_t data[2];
	uint64_t va;

	va = radv_buffer_get_va(device->trace_bo);

	switch (ring) {
	case RING_GFX:
		va += 8;
		break;
	case RING_COMPUTE:
		va += 16;
		break;
	default:
		assert(!"invalid ring type");
	}

	data[0] = (uintptr_t)pipeline;
	data[1] = (uintptr_t)pipeline >> 32;

	radv_emit_write_data_packet(cmd_buffer, va, 2, data);
}

void radv_set_descriptor_set(struct radv_cmd_buffer *cmd_buffer,
			     VkPipelineBindPoint bind_point,
			     struct radv_descriptor_set *set,
			     unsigned idx)
{
	struct radv_descriptor_state *descriptors_state =
		radv_get_descriptors_state(cmd_buffer, bind_point);

	descriptors_state->sets[idx] = set;

	descriptors_state->valid |= (1u << idx); /* active descriptors */
	descriptors_state->dirty |= (1u << idx);
}

static void
radv_save_descriptors(struct radv_cmd_buffer *cmd_buffer,
		      VkPipelineBindPoint bind_point)
{
	struct radv_descriptor_state *descriptors_state =
		radv_get_descriptors_state(cmd_buffer, bind_point);
	struct radv_device *device = cmd_buffer->device;
	uint32_t data[MAX_SETS * 2] = {};
	uint64_t va;
	unsigned i;
	va = radv_buffer_get_va(device->trace_bo) + 24;

	for_each_bit(i, descriptors_state->valid) {
		struct radv_descriptor_set *set = descriptors_state->sets[i];
		data[i * 2] = (uintptr_t)set;
		data[i * 2 + 1] = (uintptr_t)set >> 32;
	}

	radv_emit_write_data_packet(cmd_buffer, va, MAX_SETS * 2, data);
}

struct radv_userdata_info *
radv_lookup_user_sgpr(struct radv_pipeline *pipeline,
		      gl_shader_stage stage,
		      int idx)
{
	struct radv_shader_variant *shader = radv_get_shader(pipeline, stage);
	return &shader->info.user_sgprs_locs.shader_data[idx];
}

static void
radv_emit_userdata_address(struct radv_cmd_buffer *cmd_buffer,
			   struct radv_pipeline *pipeline,
			   gl_shader_stage stage,
			   int idx, uint64_t va)
{
	struct radv_userdata_info *loc = radv_lookup_user_sgpr(pipeline, stage, idx);
	uint32_t base_reg = pipeline->user_data_0[stage];
	if (loc->sgpr_idx == -1)
		return;

	assert(loc->num_sgprs == 1);

	radv_emit_shader_pointer(cmd_buffer->device, cmd_buffer->cs,
				 base_reg + loc->sgpr_idx * 4, va, false);
}

static void
radv_emit_descriptor_pointers(struct radv_cmd_buffer *cmd_buffer,
			      struct radv_pipeline *pipeline,
			      struct radv_descriptor_state *descriptors_state,
			      gl_shader_stage stage)
{
	struct radv_device *device = cmd_buffer->device;
	struct radeon_cmdbuf *cs = cmd_buffer->cs;
	uint32_t sh_base = pipeline->user_data_0[stage];
	struct radv_userdata_locations *locs =
		&pipeline->shaders[stage]->info.user_sgprs_locs;
	unsigned mask = locs->descriptor_sets_enabled;

	mask &= descriptors_state->dirty & descriptors_state->valid;

	while (mask) {
		int start, count;

		u_bit_scan_consecutive_range(&mask, &start, &count);

		struct radv_userdata_info *loc = &locs->descriptor_sets[start];
		unsigned sh_offset = sh_base + loc->sgpr_idx * 4;

		radv_emit_shader_pointer_head(cs, sh_offset, count, true);
		for (int i = 0; i < count; i++) {
			struct radv_descriptor_set *set =
				descriptors_state->sets[start + i];

			radv_emit_shader_pointer_body(device, cs, set->va, true);
		}
	}
}

static void
radv_update_multisample_state(struct radv_cmd_buffer *cmd_buffer,
			      struct radv_pipeline *pipeline)
{
	int num_samples = pipeline->graphics.ms.num_samples;
	struct radv_multisample_state *ms = &pipeline->graphics.ms;
	struct radv_pipeline *old_pipeline = cmd_buffer->state.emitted_pipeline;

	if (pipeline->shaders[MESA_SHADER_FRAGMENT]->info.info.ps.needs_sample_positions)
		cmd_buffer->sample_positions_needed = true;

	if (old_pipeline && num_samples == old_pipeline->graphics.ms.num_samples)
		return;

	radeon_set_context_reg_seq(cmd_buffer->cs, R_028BDC_PA_SC_LINE_CNTL, 2);
	radeon_emit(cmd_buffer->cs, ms->pa_sc_line_cntl);
	radeon_emit(cmd_buffer->cs, ms->pa_sc_aa_config);

	radeon_set_context_reg(cmd_buffer->cs, R_028A48_PA_SC_MODE_CNTL_0, ms->pa_sc_mode_cntl_0);

	radv_cayman_emit_msaa_sample_locs(cmd_buffer->cs, num_samples);

	/* GFX9: Flush DFSM when the AA mode changes. */
	if (cmd_buffer->device->dfsm_allowed) {
		radeon_emit(cmd_buffer->cs, PKT3(PKT3_EVENT_WRITE, 0, 0));
		radeon_emit(cmd_buffer->cs, EVENT_TYPE(V_028A90_FLUSH_DFSM) | EVENT_INDEX(0));
	}

	cmd_buffer->state.context_roll_without_scissor_emitted = true;
}

static void
radv_emit_shader_prefetch(struct radv_cmd_buffer *cmd_buffer,
			  struct radv_shader_variant *shader)
{
	uint64_t va;

	if (!shader)
		return;

	va = radv_buffer_get_va(shader->bo) + shader->bo_offset;

	si_cp_dma_prefetch(cmd_buffer, va, shader->code_size);
}

static void
radv_emit_prefetch_L2(struct radv_cmd_buffer *cmd_buffer,
		      struct radv_pipeline *pipeline,
		      bool vertex_stage_only)
{
	struct radv_cmd_state *state = &cmd_buffer->state;
	uint32_t mask = state->prefetch_L2_mask;

	if (vertex_stage_only) {
		/* Fast prefetch path for starting draws as soon as possible.
		 */
		mask = state->prefetch_L2_mask & (RADV_PREFETCH_VS |
						  RADV_PREFETCH_VBO_DESCRIPTORS);
	}

	if (mask & RADV_PREFETCH_VS)
		radv_emit_shader_prefetch(cmd_buffer,
					  pipeline->shaders[MESA_SHADER_VERTEX]);

	if (mask & RADV_PREFETCH_VBO_DESCRIPTORS)
		si_cp_dma_prefetch(cmd_buffer, state->vb_va, state->vb_size);

	if (mask & RADV_PREFETCH_TCS)
		radv_emit_shader_prefetch(cmd_buffer,
					  pipeline->shaders[MESA_SHADER_TESS_CTRL]);

	if (mask & RADV_PREFETCH_TES)
		radv_emit_shader_prefetch(cmd_buffer,
					  pipeline->shaders[MESA_SHADER_TESS_EVAL]);

	if (mask & RADV_PREFETCH_GS) {
		radv_emit_shader_prefetch(cmd_buffer,
					  pipeline->shaders[MESA_SHADER_GEOMETRY]);
		radv_emit_shader_prefetch(cmd_buffer, pipeline->gs_copy_shader);
	}

	if (mask & RADV_PREFETCH_PS)
		radv_emit_shader_prefetch(cmd_buffer,
					  pipeline->shaders[MESA_SHADER_FRAGMENT]);

	state->prefetch_L2_mask &= ~mask;
}

static void
radv_emit_rbplus_state(struct radv_cmd_buffer *cmd_buffer)
{
	if (!cmd_buffer->device->physical_device->rbplus_allowed)
		return;

	struct radv_pipeline *pipeline = cmd_buffer->state.pipeline;
	struct radv_framebuffer *framebuffer = cmd_buffer->state.framebuffer;
	const struct radv_subpass *subpass = cmd_buffer->state.subpass;

	unsigned sx_ps_downconvert = 0;
	unsigned sx_blend_opt_epsilon = 0;
	unsigned sx_blend_opt_control = 0;

	for (unsigned i = 0; i < subpass->color_count; ++i) {
		if (subpass->color_attachments[i].attachment == VK_ATTACHMENT_UNUSED) {
			sx_blend_opt_control |= S_02875C_MRT0_COLOR_OPT_DISABLE(1) << (i * 4);
			sx_blend_opt_control |= S_02875C_MRT0_ALPHA_OPT_DISABLE(1) << (i * 4);
			continue;
		}

		int idx = subpass->color_attachments[i].attachment;
		struct radv_color_buffer_info *cb = &framebuffer->attachments[idx].cb;

		unsigned format = G_028C70_FORMAT(cb->cb_color_info);
		unsigned swap = G_028C70_COMP_SWAP(cb->cb_color_info);
		uint32_t spi_format = (pipeline->graphics.col_format >> (i * 4)) & 0xf;
		uint32_t colormask = (pipeline->graphics.cb_target_mask >> (i * 4)) & 0xf;

		bool has_alpha, has_rgb;

		/* Set if RGB and A are present. */
		has_alpha = !G_028C74_FORCE_DST_ALPHA_1(cb->cb_color_attrib);

		if (format == V_028C70_COLOR_8 ||
		    format == V_028C70_COLOR_16 ||
		    format == V_028C70_COLOR_32)
			has_rgb = !has_alpha;
		else
			has_rgb = true;

		/* Check the colormask and export format. */
		if (!(colormask & 0x7))
			has_rgb = false;
		if (!(colormask & 0x8))
			has_alpha = false;

		if (spi_format == V_028714_SPI_SHADER_ZERO) {
			has_rgb = false;
			has_alpha = false;
		}

		/* Disable value checking for disabled channels. */
		if (!has_rgb)
			sx_blend_opt_control |= S_02875C_MRT0_COLOR_OPT_DISABLE(1) << (i * 4);
		if (!has_alpha)
			sx_blend_opt_control |= S_02875C_MRT0_ALPHA_OPT_DISABLE(1) << (i * 4);

		/* Enable down-conversion for 32bpp and smaller formats. */
		switch (format) {
		case V_028C70_COLOR_8:
		case V_028C70_COLOR_8_8:
		case V_028C70_COLOR_8_8_8_8:
			/* For 1 and 2-channel formats, use the superset thereof. */
			if (spi_format == V_028714_SPI_SHADER_FP16_ABGR ||
			    spi_format == V_028714_SPI_SHADER_UINT16_ABGR ||
			    spi_format == V_028714_SPI_SHADER_SINT16_ABGR) {
				sx_ps_downconvert |= V_028754_SX_RT_EXPORT_8_8_8_8 << (i * 4);
				sx_blend_opt_epsilon |= V_028758_8BIT_FORMAT << (i * 4);
			}
			break;

		case V_028C70_COLOR_5_6_5:
			if (spi_format == V_028714_SPI_SHADER_FP16_ABGR) {
				sx_ps_downconvert |= V_028754_SX_RT_EXPORT_5_6_5 << (i * 4);
				sx_blend_opt_epsilon |= V_028758_6BIT_FORMAT << (i * 4);
			}
			break;

		case V_028C70_COLOR_1_5_5_5:
			if (spi_format == V_028714_SPI_SHADER_FP16_ABGR) {
				sx_ps_downconvert |= V_028754_SX_RT_EXPORT_1_5_5_5 << (i * 4);
				sx_blend_opt_epsilon |= V_028758_5BIT_FORMAT << (i * 4);
			}
			break;

		case V_028C70_COLOR_4_4_4_4:
			if (spi_format == V_028714_SPI_SHADER_FP16_ABGR) {
				sx_ps_downconvert |= V_028754_SX_RT_EXPORT_4_4_4_4 << (i * 4);
				sx_blend_opt_epsilon |= V_028758_4BIT_FORMAT << (i * 4);
			}
			break;

		case V_028C70_COLOR_32:
			if (swap == V_028C70_SWAP_STD &&
			    spi_format == V_028714_SPI_SHADER_32_R)
				sx_ps_downconvert |= V_028754_SX_RT_EXPORT_32_R << (i * 4);
			else if (swap == V_028C70_SWAP_ALT_REV &&
				 spi_format == V_028714_SPI_SHADER_32_AR)
				sx_ps_downconvert |= V_028754_SX_RT_EXPORT_32_A << (i * 4);
			break;

		case V_028C70_COLOR_16:
		case V_028C70_COLOR_16_16:
			/* For 1-channel formats, use the superset thereof. */
			if (spi_format == V_028714_SPI_SHADER_UNORM16_ABGR ||
			    spi_format == V_028714_SPI_SHADER_SNORM16_ABGR ||
			    spi_format == V_028714_SPI_SHADER_UINT16_ABGR ||
			    spi_format == V_028714_SPI_SHADER_SINT16_ABGR) {
				if (swap == V_028C70_SWAP_STD ||
				    swap == V_028C70_SWAP_STD_REV)
					sx_ps_downconvert |= V_028754_SX_RT_EXPORT_16_16_GR << (i * 4);
				else
					sx_ps_downconvert |= V_028754_SX_RT_EXPORT_16_16_AR << (i * 4);
			}
			break;

		case V_028C70_COLOR_10_11_11:
			if (spi_format == V_028714_SPI_SHADER_FP16_ABGR) {
				sx_ps_downconvert |= V_028754_SX_RT_EXPORT_10_11_11 << (i * 4);
				sx_blend_opt_epsilon |= V_028758_11BIT_FORMAT << (i * 4);
			}
			break;

		case V_028C70_COLOR_2_10_10_10:
			if (spi_format == V_028714_SPI_SHADER_FP16_ABGR) {
				sx_ps_downconvert |= V_028754_SX_RT_EXPORT_2_10_10_10 << (i * 4);
				sx_blend_opt_epsilon |= V_028758_10BIT_FORMAT << (i * 4);
			}
			break;
		}
	}

	for (unsigned i = subpass->color_count; i < 8; ++i) {
		sx_blend_opt_control |= S_02875C_MRT0_COLOR_OPT_DISABLE(1) << (i * 4);
		sx_blend_opt_control |= S_02875C_MRT0_ALPHA_OPT_DISABLE(1) << (i * 4);
	}
	/* TODO: avoid redundantly setting context registers */
	radeon_set_context_reg_seq(cmd_buffer->cs, R_028754_SX_PS_DOWNCONVERT, 3);
	radeon_emit(cmd_buffer->cs, sx_ps_downconvert);
	radeon_emit(cmd_buffer->cs, sx_blend_opt_epsilon);
	radeon_emit(cmd_buffer->cs, sx_blend_opt_control);

	cmd_buffer->state.context_roll_without_scissor_emitted = true;
}

static void
radv_emit_graphics_pipeline(struct radv_cmd_buffer *cmd_buffer)
{
	struct radv_pipeline *pipeline = cmd_buffer->state.pipeline;

	if (!pipeline || cmd_buffer->state.emitted_pipeline == pipeline)
		return;

	radv_update_multisample_state(cmd_buffer, pipeline);

	cmd_buffer->scratch_size_needed =
	                          MAX2(cmd_buffer->scratch_size_needed,
	                               pipeline->max_waves * pipeline->scratch_bytes_per_wave);

	if (!cmd_buffer->state.emitted_pipeline ||
	    cmd_buffer->state.emitted_pipeline->graphics.can_use_guardband !=
	     pipeline->graphics.can_use_guardband)
		cmd_buffer->state.dirty |= RADV_CMD_DIRTY_DYNAMIC_SCISSOR;

	radeon_emit_array(cmd_buffer->cs, pipeline->cs.buf, pipeline->cs.cdw);

	if (!cmd_buffer->state.emitted_pipeline ||
	    cmd_buffer->state.emitted_pipeline->ctx_cs.cdw != pipeline->ctx_cs.cdw ||
	    cmd_buffer->state.emitted_pipeline->ctx_cs_hash != pipeline->ctx_cs_hash ||
	    memcmp(cmd_buffer->state.emitted_pipeline->ctx_cs.buf,
	           pipeline->ctx_cs.buf, pipeline->ctx_cs.cdw * 4)) {
		radeon_emit_array(cmd_buffer->cs, pipeline->ctx_cs.buf, pipeline->ctx_cs.cdw);
		cmd_buffer->state.context_roll_without_scissor_emitted = true;
	}

	for (unsigned i = 0; i < MESA_SHADER_COMPUTE; i++) {
		if (!pipeline->shaders[i])
			continue;

		radv_cs_add_buffer(cmd_buffer->device->ws, cmd_buffer->cs,
				   pipeline->shaders[i]->bo);
	}

	if (radv_pipeline_has_gs(pipeline))
		radv_cs_add_buffer(cmd_buffer->device->ws, cmd_buffer->cs,
				   pipeline->gs_copy_shader->bo);

	if (unlikely(cmd_buffer->device->trace_bo))
		radv_save_pipeline(cmd_buffer, pipeline, RING_GFX);

	cmd_buffer->state.emitted_pipeline = pipeline;

	cmd_buffer->state.dirty &= ~RADV_CMD_DIRTY_PIPELINE;
}

static void
radv_emit_viewport(struct radv_cmd_buffer *cmd_buffer)
{
	si_write_viewport(cmd_buffer->cs, 0, cmd_buffer->state.dynamic.viewport.count,
			  cmd_buffer->state.dynamic.viewport.viewports);
}

static void
radv_emit_scissor(struct radv_cmd_buffer *cmd_buffer)
{
	uint32_t count = cmd_buffer->state.dynamic.scissor.count;

	si_write_scissors(cmd_buffer->cs, 0, count,
			  cmd_buffer->state.dynamic.scissor.scissors,
			  cmd_buffer->state.dynamic.viewport.viewports,
			  cmd_buffer->state.emitted_pipeline->graphics.can_use_guardband);

	cmd_buffer->state.context_roll_without_scissor_emitted = false;
}

static void
radv_emit_discard_rectangle(struct radv_cmd_buffer *cmd_buffer)
{
	if (!cmd_buffer->state.dynamic.discard_rectangle.count)
		return;

	radeon_set_context_reg_seq(cmd_buffer->cs, R_028210_PA_SC_CLIPRECT_0_TL,
	                           cmd_buffer->state.dynamic.discard_rectangle.count * 2);
	for (unsigned i = 0; i < cmd_buffer->state.dynamic.discard_rectangle.count; ++i) {
		VkRect2D rect = cmd_buffer->state.dynamic.discard_rectangle.rectangles[i];
		radeon_emit(cmd_buffer->cs, S_028210_TL_X(rect.offset.x) | S_028210_TL_Y(rect.offset.y));
		radeon_emit(cmd_buffer->cs, S_028214_BR_X(rect.offset.x + rect.extent.width) |
		                            S_028214_BR_Y(rect.offset.y + rect.extent.height));
	}
}

static void
radv_emit_line_width(struct radv_cmd_buffer *cmd_buffer)
{
	unsigned width = cmd_buffer->state.dynamic.line_width * 8;

	radeon_set_context_reg(cmd_buffer->cs, R_028A08_PA_SU_LINE_CNTL,
			       S_028A08_WIDTH(CLAMP(width, 0, 0xFFF)));
}

static void
radv_emit_blend_constants(struct radv_cmd_buffer *cmd_buffer)
{
	struct radv_dynamic_state *d = &cmd_buffer->state.dynamic;

	radeon_set_context_reg_seq(cmd_buffer->cs, R_028414_CB_BLEND_RED, 4);
	radeon_emit_array(cmd_buffer->cs, (uint32_t *)d->blend_constants, 4);
}

static void
radv_emit_stencil(struct radv_cmd_buffer *cmd_buffer)
{
	struct radv_dynamic_state *d = &cmd_buffer->state.dynamic;

	radeon_set_context_reg_seq(cmd_buffer->cs,
				   R_028430_DB_STENCILREFMASK, 2);
	radeon_emit(cmd_buffer->cs,
		    S_028430_STENCILTESTVAL(d->stencil_reference.front) |
		    S_028430_STENCILMASK(d->stencil_compare_mask.front) |
		    S_028430_STENCILWRITEMASK(d->stencil_write_mask.front) |
		    S_028430_STENCILOPVAL(1));
	radeon_emit(cmd_buffer->cs,
		    S_028434_STENCILTESTVAL_BF(d->stencil_reference.back) |
		    S_028434_STENCILMASK_BF(d->stencil_compare_mask.back) |
		    S_028434_STENCILWRITEMASK_BF(d->stencil_write_mask.back) |
		    S_028434_STENCILOPVAL_BF(1));
}

static void
radv_emit_depth_bounds(struct radv_cmd_buffer *cmd_buffer)
{
	struct radv_dynamic_state *d = &cmd_buffer->state.dynamic;

	radeon_set_context_reg(cmd_buffer->cs, R_028020_DB_DEPTH_BOUNDS_MIN,
			       fui(d->depth_bounds.min));
	radeon_set_context_reg(cmd_buffer->cs, R_028024_DB_DEPTH_BOUNDS_MAX,
			       fui(d->depth_bounds.max));
}

static void
radv_emit_depth_bias(struct radv_cmd_buffer *cmd_buffer)
{
	struct radv_dynamic_state *d = &cmd_buffer->state.dynamic;
	unsigned slope = fui(d->depth_bias.slope * 16.0f);
	unsigned bias = fui(d->depth_bias.bias * cmd_buffer->state.offset_scale);


	radeon_set_context_reg_seq(cmd_buffer->cs,
				   R_028B7C_PA_SU_POLY_OFFSET_CLAMP, 5);
	radeon_emit(cmd_buffer->cs, fui(d->depth_bias.clamp)); /* CLAMP */
	radeon_emit(cmd_buffer->cs, slope); /* FRONT SCALE */
	radeon_emit(cmd_buffer->cs, bias); /* FRONT OFFSET */
	radeon_emit(cmd_buffer->cs, slope); /* BACK SCALE */
	radeon_emit(cmd_buffer->cs, bias); /* BACK OFFSET */
}

static void
radv_emit_fb_color_state(struct radv_cmd_buffer *cmd_buffer,
			 int index,
			 struct radv_attachment_info *att,
			 struct radv_image *image,
			 VkImageLayout layout)
{
	bool is_vi = cmd_buffer->device->physical_device->rad_info.chip_class >= VI;
	struct radv_color_buffer_info *cb = &att->cb;
	uint32_t cb_color_info = cb->cb_color_info;

	if (!radv_layout_dcc_compressed(image, layout,
	                                radv_image_queue_family_mask(image,
	                                                             cmd_buffer->queue_family_index,
	                                                             cmd_buffer->queue_family_index))) {
		cb_color_info &= C_028C70_DCC_ENABLE;
	}

	if (cmd_buffer->device->physical_device->rad_info.chip_class >= GFX9) {
		radeon_set_context_reg_seq(cmd_buffer->cs, R_028C60_CB_COLOR0_BASE + index * 0x3c, 11);
		radeon_emit(cmd_buffer->cs, cb->cb_color_base);
		radeon_emit(cmd_buffer->cs, S_028C64_BASE_256B(cb->cb_color_base >> 32));
		radeon_emit(cmd_buffer->cs, cb->cb_color_attrib2);
		radeon_emit(cmd_buffer->cs, cb->cb_color_view);
		radeon_emit(cmd_buffer->cs, cb_color_info);
		radeon_emit(cmd_buffer->cs, cb->cb_color_attrib);
		radeon_emit(cmd_buffer->cs, cb->cb_dcc_control);
		radeon_emit(cmd_buffer->cs, cb->cb_color_cmask);
		radeon_emit(cmd_buffer->cs, S_028C80_BASE_256B(cb->cb_color_cmask >> 32));
		radeon_emit(cmd_buffer->cs, cb->cb_color_fmask);
		radeon_emit(cmd_buffer->cs, S_028C88_BASE_256B(cb->cb_color_fmask >> 32));

		radeon_set_context_reg_seq(cmd_buffer->cs, R_028C94_CB_COLOR0_DCC_BASE + index * 0x3c, 2);
		radeon_emit(cmd_buffer->cs, cb->cb_dcc_base);
		radeon_emit(cmd_buffer->cs, S_028C98_BASE_256B(cb->cb_dcc_base >> 32));
		
		radeon_set_context_reg(cmd_buffer->cs, R_0287A0_CB_MRT0_EPITCH + index * 4,
				       S_0287A0_EPITCH(att->attachment->image->surface.u.gfx9.surf.epitch));
	} else {
		radeon_set_context_reg_seq(cmd_buffer->cs, R_028C60_CB_COLOR0_BASE + index * 0x3c, 11);
		radeon_emit(cmd_buffer->cs, cb->cb_color_base);
		radeon_emit(cmd_buffer->cs, cb->cb_color_pitch);
		radeon_emit(cmd_buffer->cs, cb->cb_color_slice);
		radeon_emit(cmd_buffer->cs, cb->cb_color_view);
		radeon_emit(cmd_buffer->cs, cb_color_info);
		radeon_emit(cmd_buffer->cs, cb->cb_color_attrib);
		radeon_emit(cmd_buffer->cs, cb->cb_dcc_control);
		radeon_emit(cmd_buffer->cs, cb->cb_color_cmask);
		radeon_emit(cmd_buffer->cs, cb->cb_color_cmask_slice);
		radeon_emit(cmd_buffer->cs, cb->cb_color_fmask);
		radeon_emit(cmd_buffer->cs, cb->cb_color_fmask_slice);

		if (is_vi) { /* DCC BASE */
			radeon_set_context_reg(cmd_buffer->cs, R_028C94_CB_COLOR0_DCC_BASE + index * 0x3c, cb->cb_dcc_base);
		}
	}

	if (radv_image_has_dcc(image)) {
		/* Drawing with DCC enabled also compresses colorbuffers. */
		radv_update_dcc_metadata(cmd_buffer, image, true);
	}
}

static void
radv_update_zrange_precision(struct radv_cmd_buffer *cmd_buffer,
			     struct radv_ds_buffer_info *ds,
			     struct radv_image *image, VkImageLayout layout,
			     bool requires_cond_exec)
{
	uint32_t db_z_info = ds->db_z_info;
	uint32_t db_z_info_reg;

	if (!radv_image_is_tc_compat_htile(image))
		return;

	if (!radv_layout_has_htile(image, layout,
	                           radv_image_queue_family_mask(image,
	                                                        cmd_buffer->queue_family_index,
	                                                        cmd_buffer->queue_family_index))) {
		db_z_info &= C_028040_TILE_SURFACE_ENABLE;
	}

	db_z_info &= C_028040_ZRANGE_PRECISION;

	if (cmd_buffer->device->physical_device->rad_info.chip_class >= GFX9) {
		db_z_info_reg = R_028038_DB_Z_INFO;
	} else {
		db_z_info_reg = R_028040_DB_Z_INFO;
	}

	/* When we don't know the last fast clear value we need to emit a
	 * conditional packet that will eventually skip the following
	 * SET_CONTEXT_REG packet.
	 */
	if (requires_cond_exec) {
		uint64_t va = radv_buffer_get_va(image->bo);
		va += image->offset + image->tc_compat_zrange_offset;

		radeon_emit(cmd_buffer->cs, PKT3(PKT3_COND_EXEC, 3, 0));
		radeon_emit(cmd_buffer->cs, va);
		radeon_emit(cmd_buffer->cs, va >> 32);
		radeon_emit(cmd_buffer->cs, 0);
		radeon_emit(cmd_buffer->cs, 3); /* SET_CONTEXT_REG size */
	}

	radeon_set_context_reg(cmd_buffer->cs, db_z_info_reg, db_z_info);
}

static void
radv_emit_fb_ds_state(struct radv_cmd_buffer *cmd_buffer,
		      struct radv_ds_buffer_info *ds,
		      struct radv_image *image,
		      VkImageLayout layout)
{
	uint32_t db_z_info = ds->db_z_info;
	uint32_t db_stencil_info = ds->db_stencil_info;

	if (!radv_layout_has_htile(image, layout,
	                           radv_image_queue_family_mask(image,
	                                                        cmd_buffer->queue_family_index,
	                                                        cmd_buffer->queue_family_index))) {
		db_z_info &= C_028040_TILE_SURFACE_ENABLE;
		db_stencil_info |= S_028044_TILE_STENCIL_DISABLE(1);
	}

	radeon_set_context_reg(cmd_buffer->cs, R_028008_DB_DEPTH_VIEW, ds->db_depth_view);
	radeon_set_context_reg(cmd_buffer->cs, R_028ABC_DB_HTILE_SURFACE, ds->db_htile_surface);


	if (cmd_buffer->device->physical_device->rad_info.chip_class >= GFX9) {
		radeon_set_context_reg_seq(cmd_buffer->cs, R_028014_DB_HTILE_DATA_BASE, 3);
		radeon_emit(cmd_buffer->cs, ds->db_htile_data_base);
		radeon_emit(cmd_buffer->cs, S_028018_BASE_HI(ds->db_htile_data_base >> 32));
		radeon_emit(cmd_buffer->cs, ds->db_depth_size);

		radeon_set_context_reg_seq(cmd_buffer->cs, R_028038_DB_Z_INFO, 10);
		radeon_emit(cmd_buffer->cs, db_z_info);			/* DB_Z_INFO */
		radeon_emit(cmd_buffer->cs, db_stencil_info);	        /* DB_STENCIL_INFO */
		radeon_emit(cmd_buffer->cs, ds->db_z_read_base);	/* DB_Z_READ_BASE */
		radeon_emit(cmd_buffer->cs, S_028044_BASE_HI(ds->db_z_read_base >> 32));	/* DB_Z_READ_BASE_HI */
		radeon_emit(cmd_buffer->cs, ds->db_stencil_read_base);	/* DB_STENCIL_READ_BASE */
		radeon_emit(cmd_buffer->cs, S_02804C_BASE_HI(ds->db_stencil_read_base >> 32)); /* DB_STENCIL_READ_BASE_HI */
		radeon_emit(cmd_buffer->cs, ds->db_z_write_base);	/* DB_Z_WRITE_BASE */
		radeon_emit(cmd_buffer->cs, S_028054_BASE_HI(ds->db_z_write_base >> 32));	/* DB_Z_WRITE_BASE_HI */
		radeon_emit(cmd_buffer->cs, ds->db_stencil_write_base);	/* DB_STENCIL_WRITE_BASE */
		radeon_emit(cmd_buffer->cs, S_02805C_BASE_HI(ds->db_stencil_write_base >> 32)); /* DB_STENCIL_WRITE_BASE_HI */

		radeon_set_context_reg_seq(cmd_buffer->cs, R_028068_DB_Z_INFO2, 2);
		radeon_emit(cmd_buffer->cs, ds->db_z_info2);
		radeon_emit(cmd_buffer->cs, ds->db_stencil_info2);
	} else {
		radeon_set_context_reg(cmd_buffer->cs, R_028014_DB_HTILE_DATA_BASE, ds->db_htile_data_base);

		radeon_set_context_reg_seq(cmd_buffer->cs, R_02803C_DB_DEPTH_INFO, 9);
		radeon_emit(cmd_buffer->cs, ds->db_depth_info);	/* R_02803C_DB_DEPTH_INFO */
		radeon_emit(cmd_buffer->cs, db_z_info);			/* R_028040_DB_Z_INFO */
		radeon_emit(cmd_buffer->cs, db_stencil_info);	        /* R_028044_DB_STENCIL_INFO */
		radeon_emit(cmd_buffer->cs, ds->db_z_read_base);	/* R_028048_DB_Z_READ_BASE */
		radeon_emit(cmd_buffer->cs, ds->db_stencil_read_base);	/* R_02804C_DB_STENCIL_READ_BASE */
		radeon_emit(cmd_buffer->cs, ds->db_z_write_base);	/* R_028050_DB_Z_WRITE_BASE */
		radeon_emit(cmd_buffer->cs, ds->db_stencil_write_base);	/* R_028054_DB_STENCIL_WRITE_BASE */
		radeon_emit(cmd_buffer->cs, ds->db_depth_size);	/* R_028058_DB_DEPTH_SIZE */
		radeon_emit(cmd_buffer->cs, ds->db_depth_slice);	/* R_02805C_DB_DEPTH_SLICE */

	}

	/* Update the ZRANGE_PRECISION value for the TC-compat bug. */
	radv_update_zrange_precision(cmd_buffer, ds, image, layout, true);

	radeon_set_context_reg(cmd_buffer->cs, R_028B78_PA_SU_POLY_OFFSET_DB_FMT_CNTL,
			       ds->pa_su_poly_offset_db_fmt_cntl);
}

/**
 * Update the fast clear depth/stencil values if the image is bound as a
 * depth/stencil buffer.
 */
static void
radv_update_bound_fast_clear_ds(struct radv_cmd_buffer *cmd_buffer,
				struct radv_image *image,
				VkClearDepthStencilValue ds_clear_value,
				VkImageAspectFlags aspects)
{
	struct radv_framebuffer *framebuffer = cmd_buffer->state.framebuffer;
	const struct radv_subpass *subpass = cmd_buffer->state.subpass;
	struct radeon_cmdbuf *cs = cmd_buffer->cs;
	struct radv_attachment_info *att;
	uint32_t att_idx;

	if (!framebuffer || !subpass)
		return;

	att_idx = subpass->depth_stencil_attachment.attachment;
	if (att_idx == VK_ATTACHMENT_UNUSED)
		return;

	att = &framebuffer->attachments[att_idx];
	if (att->attachment->image != image)
		return;

	radeon_set_context_reg_seq(cs, R_028028_DB_STENCIL_CLEAR, 2);
	radeon_emit(cs, ds_clear_value.stencil);
	radeon_emit(cs, fui(ds_clear_value.depth));

	/* Update the ZRANGE_PRECISION value for the TC-compat bug. This is
	 * only needed when clearing Z to 0.0.
	 */
	if ((aspects & VK_IMAGE_ASPECT_DEPTH_BIT) &&
	    ds_clear_value.depth == 0.0) {
		VkImageLayout layout = subpass->depth_stencil_attachment.layout;

		radv_update_zrange_precision(cmd_buffer, &att->ds, image,
					     layout, false);
	}

	cmd_buffer->state.context_roll_without_scissor_emitted = true;
}

/**
 * Set the clear depth/stencil values to the image's metadata.
 */
static void
radv_set_ds_clear_metadata(struct radv_cmd_buffer *cmd_buffer,
			   struct radv_image *image,
			   VkClearDepthStencilValue ds_clear_value,
			   VkImageAspectFlags aspects)
{
	struct radeon_cmdbuf *cs = cmd_buffer->cs;
	uint64_t va = radv_buffer_get_va(image->bo);
	unsigned reg_offset = 0, reg_count = 0;

	va += image->offset + image->clear_value_offset;

	if (aspects & VK_IMAGE_ASPECT_STENCIL_BIT) {
		++reg_count;
	} else {
		++reg_offset;
		va += 4;
	}
	if (aspects & VK_IMAGE_ASPECT_DEPTH_BIT)
		++reg_count;

	radeon_emit(cs, PKT3(PKT3_WRITE_DATA, 2 + reg_count, cmd_buffer->state.predicating));
	radeon_emit(cs, S_370_DST_SEL(V_370_MEM) |
			S_370_WR_CONFIRM(1) |
			S_370_ENGINE_SEL(V_370_PFP));
	radeon_emit(cs, va);
	radeon_emit(cs, va >> 32);
	if (aspects & VK_IMAGE_ASPECT_STENCIL_BIT)
		radeon_emit(cs, ds_clear_value.stencil);
	if (aspects & VK_IMAGE_ASPECT_DEPTH_BIT)
		radeon_emit(cs, fui(ds_clear_value.depth));
}

/**
 * Update the TC-compat metadata value for this image.
 */
static void
radv_set_tc_compat_zrange_metadata(struct radv_cmd_buffer *cmd_buffer,
				   struct radv_image *image,
				   uint32_t value)
{
	struct radeon_cmdbuf *cs = cmd_buffer->cs;
	uint64_t va = radv_buffer_get_va(image->bo);
	va += image->offset + image->tc_compat_zrange_offset;

<<<<<<< HEAD
	radeon_emit(cs, PKT3(PKT3_WRITE_DATA, 3, 0));
	radeon_emit(cs, S_370_DST_SEL(V_370_MEM_ASYNC) |
=======
	radeon_emit(cs, PKT3(PKT3_WRITE_DATA, 3, cmd_buffer->state.predicating));
	radeon_emit(cs, S_370_DST_SEL(V_370_MEM) |
>>>>>>> 3cf4df6a
			S_370_WR_CONFIRM(1) |
			S_370_ENGINE_SEL(V_370_PFP));
	radeon_emit(cs, va);
	radeon_emit(cs, va >> 32);
	radeon_emit(cs, value);
}

static void
radv_update_tc_compat_zrange_metadata(struct radv_cmd_buffer *cmd_buffer,
				      struct radv_image *image,
				      VkClearDepthStencilValue ds_clear_value)
{
<<<<<<< HEAD
	struct radeon_cmdbuf *cs = cmd_buffer->cs;
=======
>>>>>>> 3cf4df6a
	uint64_t va = radv_buffer_get_va(image->bo);
	va += image->offset + image->tc_compat_zrange_offset;
	uint32_t cond_val;

	/* Conditionally set DB_Z_INFO.ZRANGE_PRECISION to 0 when the last
	 * depth clear value is 0.0f.
	 */
	cond_val = ds_clear_value.depth == 0.0f ? UINT_MAX : 0;

	radv_set_tc_compat_zrange_metadata(cmd_buffer, image, cond_val);
}

/**
 * Update the clear depth/stencil values for this image.
 */
void
radv_update_ds_clear_metadata(struct radv_cmd_buffer *cmd_buffer,
			      struct radv_image *image,
			      VkClearDepthStencilValue ds_clear_value,
			      VkImageAspectFlags aspects)
{
	assert(radv_image_has_htile(image));

	radv_set_ds_clear_metadata(cmd_buffer, image, ds_clear_value, aspects);

	if (radv_image_is_tc_compat_htile(image) &&
	    (aspects & VK_IMAGE_ASPECT_DEPTH_BIT)) {
		radv_update_tc_compat_zrange_metadata(cmd_buffer, image,
						      ds_clear_value);
	}

	radv_update_bound_fast_clear_ds(cmd_buffer, image, ds_clear_value,
				        aspects);
}

/**
 * Load the clear depth/stencil values from the image's metadata.
 */
static void
radv_load_ds_clear_metadata(struct radv_cmd_buffer *cmd_buffer,
			    struct radv_image *image)
{
	struct radeon_cmdbuf *cs = cmd_buffer->cs;
	VkImageAspectFlags aspects = vk_format_aspects(image->vk_format);
	uint64_t va = radv_buffer_get_va(image->bo);
	unsigned reg_offset = 0, reg_count = 0;

	va += image->offset + image->clear_value_offset;

	if (!radv_image_has_htile(image))
		return;

	if (aspects & VK_IMAGE_ASPECT_STENCIL_BIT) {
		++reg_count;
	} else {
		++reg_offset;
		va += 4;
	}
	if (aspects & VK_IMAGE_ASPECT_DEPTH_BIT)
		++reg_count;

	uint32_t reg = R_028028_DB_STENCIL_CLEAR + 4 * reg_offset;

	if (cmd_buffer->device->physical_device->has_load_ctx_reg_pkt) {
		radeon_emit(cs, PKT3(PKT3_LOAD_CONTEXT_REG, 3, 0));
		radeon_emit(cs, va);
		radeon_emit(cs, va >> 32);
		radeon_emit(cs, (reg - SI_CONTEXT_REG_OFFSET) >> 2);
		radeon_emit(cs, reg_count);
	} else {
		radeon_emit(cs, PKT3(PKT3_COPY_DATA, 4, 0));
		radeon_emit(cs, COPY_DATA_SRC_SEL(COPY_DATA_SRC_MEM) |
				COPY_DATA_DST_SEL(COPY_DATA_REG) |
				(reg_count == 2 ? COPY_DATA_COUNT_SEL : 0));
		radeon_emit(cs, va);
		radeon_emit(cs, va >> 32);
		radeon_emit(cs, reg >> 2);
		radeon_emit(cs, 0);

		radeon_emit(cs, PKT3(PKT3_PFP_SYNC_ME, 0, 0));
		radeon_emit(cs, 0);
	}
}

/*
 * With DCC some colors don't require CMASK elimination before being
 * used as a texture. This sets a predicate value to determine if the
 * cmask eliminate is required.
 */
void
radv_update_fce_metadata(struct radv_cmd_buffer *cmd_buffer,
			 struct radv_image *image, bool value)
{
	uint64_t pred_val = value;
	uint64_t va = radv_buffer_get_va(image->bo);
	va += image->offset + image->fce_pred_offset;

	assert(radv_image_has_dcc(image));

	radeon_emit(cmd_buffer->cs, PKT3(PKT3_WRITE_DATA, 4, 0));
	radeon_emit(cmd_buffer->cs, S_370_DST_SEL(V_370_MEM) |
				    S_370_WR_CONFIRM(1) |
				    S_370_ENGINE_SEL(V_370_PFP));
	radeon_emit(cmd_buffer->cs, va);
	radeon_emit(cmd_buffer->cs, va >> 32);
	radeon_emit(cmd_buffer->cs, pred_val);
	radeon_emit(cmd_buffer->cs, pred_val >> 32);
}

/**
 * Update the DCC predicate to reflect the compression state.
 */
void
radv_update_dcc_metadata(struct radv_cmd_buffer *cmd_buffer,
			 struct radv_image *image, bool value)
{
	uint64_t pred_val = value;
	uint64_t va = radv_buffer_get_va(image->bo);
	va += image->offset + image->dcc_pred_offset;

	assert(radv_image_has_dcc(image));

	radeon_emit(cmd_buffer->cs, PKT3(PKT3_WRITE_DATA, 4, 0));
	radeon_emit(cmd_buffer->cs, S_370_DST_SEL(V_370_MEM) |
				    S_370_WR_CONFIRM(1) |
				    S_370_ENGINE_SEL(V_370_PFP));
	radeon_emit(cmd_buffer->cs, va);
	radeon_emit(cmd_buffer->cs, va >> 32);
	radeon_emit(cmd_buffer->cs, pred_val);
	radeon_emit(cmd_buffer->cs, pred_val >> 32);
}

/**
 * Update the fast clear color values if the image is bound as a color buffer.
 */
static void
radv_update_bound_fast_clear_color(struct radv_cmd_buffer *cmd_buffer,
				   struct radv_image *image,
				   int cb_idx,
				   uint32_t color_values[2])
{
	struct radv_framebuffer *framebuffer = cmd_buffer->state.framebuffer;
	const struct radv_subpass *subpass = cmd_buffer->state.subpass;
	struct radeon_cmdbuf *cs = cmd_buffer->cs;
	struct radv_attachment_info *att;
	uint32_t att_idx;

	if (!framebuffer || !subpass)
		return;

	att_idx = subpass->color_attachments[cb_idx].attachment;
	if (att_idx == VK_ATTACHMENT_UNUSED)
		return;

	att = &framebuffer->attachments[att_idx];
	if (att->attachment->image != image)
		return;

	radeon_set_context_reg_seq(cs, R_028C8C_CB_COLOR0_CLEAR_WORD0 + cb_idx * 0x3c, 2);
	radeon_emit(cs, color_values[0]);
	radeon_emit(cs, color_values[1]);

	cmd_buffer->state.context_roll_without_scissor_emitted = true;
}

/**
 * Set the clear color values to the image's metadata.
 */
static void
radv_set_color_clear_metadata(struct radv_cmd_buffer *cmd_buffer,
			      struct radv_image *image,
			      uint32_t color_values[2])
{
	struct radeon_cmdbuf *cs = cmd_buffer->cs;
	uint64_t va = radv_buffer_get_va(image->bo);

	va += image->offset + image->clear_value_offset;

	assert(radv_image_has_cmask(image) || radv_image_has_dcc(image));

	radeon_emit(cs, PKT3(PKT3_WRITE_DATA, 4, cmd_buffer->state.predicating));
	radeon_emit(cs, S_370_DST_SEL(V_370_MEM) |
			S_370_WR_CONFIRM(1) |
			S_370_ENGINE_SEL(V_370_PFP));
	radeon_emit(cs, va);
	radeon_emit(cs, va >> 32);
	radeon_emit(cs, color_values[0]);
	radeon_emit(cs, color_values[1]);
}

/**
 * Update the clear color values for this image.
 */
void
radv_update_color_clear_metadata(struct radv_cmd_buffer *cmd_buffer,
				 struct radv_image *image,
				 int cb_idx,
				 uint32_t color_values[2])
{
	assert(radv_image_has_cmask(image) || radv_image_has_dcc(image));

	radv_set_color_clear_metadata(cmd_buffer, image, color_values);

	radv_update_bound_fast_clear_color(cmd_buffer, image, cb_idx,
					   color_values);
}

/**
 * Load the clear color values from the image's metadata.
 */
static void
radv_load_color_clear_metadata(struct radv_cmd_buffer *cmd_buffer,
			       struct radv_image *image,
			       int cb_idx)
{
	struct radeon_cmdbuf *cs = cmd_buffer->cs;
	uint64_t va = radv_buffer_get_va(image->bo);

	va += image->offset + image->clear_value_offset;

	if (!radv_image_has_cmask(image) && !radv_image_has_dcc(image))
		return;

	uint32_t reg = R_028C8C_CB_COLOR0_CLEAR_WORD0 + cb_idx * 0x3c;

	if (cmd_buffer->device->physical_device->has_load_ctx_reg_pkt) {
		radeon_emit(cs, PKT3(PKT3_LOAD_CONTEXT_REG, 3, cmd_buffer->state.predicating));
		radeon_emit(cs, va);
		radeon_emit(cs, va >> 32);
		radeon_emit(cs, (reg - SI_CONTEXT_REG_OFFSET) >> 2);
		radeon_emit(cs, 2);
	} else {
		radeon_emit(cs, PKT3(PKT3_COPY_DATA, 4, cmd_buffer->state.predicating));
		radeon_emit(cs, COPY_DATA_SRC_SEL(COPY_DATA_SRC_MEM) |
				COPY_DATA_DST_SEL(COPY_DATA_REG) |
				COPY_DATA_COUNT_SEL);
		radeon_emit(cs, va);
		radeon_emit(cs, va >> 32);
		radeon_emit(cs, reg >> 2);
		radeon_emit(cs, 0);

		radeon_emit(cs, PKT3(PKT3_PFP_SYNC_ME, 0, cmd_buffer->state.predicating));
		radeon_emit(cs, 0);
	}
}

static void
radv_emit_framebuffer_state(struct radv_cmd_buffer *cmd_buffer)
{
	int i;
	struct radv_framebuffer *framebuffer = cmd_buffer->state.framebuffer;
	const struct radv_subpass *subpass = cmd_buffer->state.subpass;
	unsigned num_bpp64_colorbufs = 0;

	/* this may happen for inherited secondary recording */
	if (!framebuffer)
		return;

	for (i = 0; i < 8; ++i) {
		if (i >= subpass->color_count || subpass->color_attachments[i].attachment == VK_ATTACHMENT_UNUSED) {
			radeon_set_context_reg(cmd_buffer->cs, R_028C70_CB_COLOR0_INFO + i * 0x3C,
				       S_028C70_FORMAT(V_028C70_COLOR_INVALID));
			continue;
		}

		int idx = subpass->color_attachments[i].attachment;
		struct radv_attachment_info *att = &framebuffer->attachments[idx];
		struct radv_image *image = att->attachment->image;
		VkImageLayout layout = subpass->color_attachments[i].layout;

		radv_cs_add_buffer(cmd_buffer->device->ws, cmd_buffer->cs, att->attachment->bo);

		assert(att->attachment->aspect_mask & VK_IMAGE_ASPECT_COLOR_BIT);
		radv_emit_fb_color_state(cmd_buffer, i, att, image, layout);

		radv_load_color_clear_metadata(cmd_buffer, image, i);

		if (image->surface.bpe >= 8)
			num_bpp64_colorbufs++;
	}

	if(subpass->depth_stencil_attachment.attachment != VK_ATTACHMENT_UNUSED) {
		int idx = subpass->depth_stencil_attachment.attachment;
		VkImageLayout layout = subpass->depth_stencil_attachment.layout;
		struct radv_attachment_info *att = &framebuffer->attachments[idx];
		struct radv_image *image = att->attachment->image;
		radv_cs_add_buffer(cmd_buffer->device->ws, cmd_buffer->cs, att->attachment->bo);
		MAYBE_UNUSED uint32_t queue_mask = radv_image_queue_family_mask(image,
										cmd_buffer->queue_family_index,
										cmd_buffer->queue_family_index);
		/* We currently don't support writing decompressed HTILE */
		assert(radv_layout_has_htile(image, layout, queue_mask) ==
		       radv_layout_is_htile_compressed(image, layout, queue_mask));

		radv_emit_fb_ds_state(cmd_buffer, &att->ds, image, layout);

		if (att->ds.offset_scale != cmd_buffer->state.offset_scale) {
			cmd_buffer->state.dirty |= RADV_CMD_DIRTY_DYNAMIC_DEPTH_BIAS;
			cmd_buffer->state.offset_scale = att->ds.offset_scale;
		}
		radv_load_ds_clear_metadata(cmd_buffer, image);
	} else {
		if (cmd_buffer->device->physical_device->rad_info.chip_class >= GFX9)
			radeon_set_context_reg_seq(cmd_buffer->cs, R_028038_DB_Z_INFO, 2);
		else
			radeon_set_context_reg_seq(cmd_buffer->cs, R_028040_DB_Z_INFO, 2);

		radeon_emit(cmd_buffer->cs, S_028040_FORMAT(V_028040_Z_INVALID)); /* DB_Z_INFO */
		radeon_emit(cmd_buffer->cs, S_028044_FORMAT(V_028044_STENCIL_INVALID)); /* DB_STENCIL_INFO */
	}
	radeon_set_context_reg(cmd_buffer->cs, R_028208_PA_SC_WINDOW_SCISSOR_BR,
			       S_028208_BR_X(framebuffer->width) |
			       S_028208_BR_Y(framebuffer->height));

	if (cmd_buffer->device->physical_device->rad_info.chip_class >= VI) {
		uint8_t watermark = 4; /* Default value for VI. */

		/* For optimal DCC performance. */
		if (cmd_buffer->device->physical_device->rad_info.chip_class >= GFX9) {
			if (num_bpp64_colorbufs >= 5) {
				watermark = 8;
			} else {
				watermark = 6;
			}
		}

		radeon_set_context_reg(cmd_buffer->cs, R_028424_CB_DCC_CONTROL,
				       S_028424_OVERWRITE_COMBINER_MRT_SHARING_DISABLE(1) |
				       S_028424_OVERWRITE_COMBINER_WATERMARK(watermark));
	}

	if (cmd_buffer->device->dfsm_allowed) {
		radeon_emit(cmd_buffer->cs, PKT3(PKT3_EVENT_WRITE, 0, 0));
		radeon_emit(cmd_buffer->cs, EVENT_TYPE(V_028A90_BREAK_BATCH) | EVENT_INDEX(0));
	}

	cmd_buffer->state.dirty &= ~RADV_CMD_DIRTY_FRAMEBUFFER;
}

static void
radv_emit_index_buffer(struct radv_cmd_buffer *cmd_buffer)
{
	struct radeon_cmdbuf *cs = cmd_buffer->cs;
	struct radv_cmd_state *state = &cmd_buffer->state;

	if (state->index_type != state->last_index_type) {
		if (cmd_buffer->device->physical_device->rad_info.chip_class >= GFX9) {
			radeon_set_uconfig_reg_idx(cs, R_03090C_VGT_INDEX_TYPE,
						   2, state->index_type);
		} else {
			radeon_emit(cs, PKT3(PKT3_INDEX_TYPE, 0, 0));
			radeon_emit(cs, state->index_type);
		}

		state->last_index_type = state->index_type;
	}

	radeon_emit(cs, PKT3(PKT3_INDEX_BASE, 1, 0));
	radeon_emit(cs, state->index_va);
	radeon_emit(cs, state->index_va >> 32);

	radeon_emit(cs, PKT3(PKT3_INDEX_BUFFER_SIZE, 0, 0));
	radeon_emit(cs, state->max_index_count);

	cmd_buffer->state.dirty &= ~RADV_CMD_DIRTY_INDEX_BUFFER;
}

void radv_set_db_count_control(struct radv_cmd_buffer *cmd_buffer)
{
	bool has_perfect_queries = cmd_buffer->state.perfect_occlusion_queries_enabled;
	struct radv_pipeline *pipeline = cmd_buffer->state.pipeline;
	uint32_t pa_sc_mode_cntl_1 =
		pipeline ? pipeline->graphics.ms.pa_sc_mode_cntl_1 : 0;
	uint32_t db_count_control;

	if(!cmd_buffer->state.active_occlusion_queries) {
		if (cmd_buffer->device->physical_device->rad_info.chip_class >= CIK) {
			if (G_028A4C_OUT_OF_ORDER_PRIMITIVE_ENABLE(pa_sc_mode_cntl_1) &&
			    pipeline->graphics.disable_out_of_order_rast_for_occlusion &&
			    has_perfect_queries) {
				/* Re-enable out-of-order rasterization if the
				 * bound pipeline supports it and if it's has
				 * been disabled before starting any perfect
				 * occlusion queries.
				 */
				radeon_set_context_reg(cmd_buffer->cs,
						       R_028A4C_PA_SC_MODE_CNTL_1,
						       pa_sc_mode_cntl_1);
			}
		}
		db_count_control = S_028004_ZPASS_INCREMENT_DISABLE(1);
	} else {
		const struct radv_subpass *subpass = cmd_buffer->state.subpass;
		uint32_t sample_rate = subpass ? util_logbase2(subpass->max_sample_count) : 0;

		if (cmd_buffer->device->physical_device->rad_info.chip_class >= CIK) {
			db_count_control =
				S_028004_PERFECT_ZPASS_COUNTS(has_perfect_queries) |
				S_028004_SAMPLE_RATE(sample_rate) |
				S_028004_ZPASS_ENABLE(1) |
				S_028004_SLICE_EVEN_ENABLE(1) |
				S_028004_SLICE_ODD_ENABLE(1);

			if (G_028A4C_OUT_OF_ORDER_PRIMITIVE_ENABLE(pa_sc_mode_cntl_1) &&
			    pipeline->graphics.disable_out_of_order_rast_for_occlusion &&
			    has_perfect_queries) {
				/* If the bound pipeline has enabled
				 * out-of-order rasterization, we should
				 * disable it before starting any perfect
				 * occlusion queries.
				 */
				pa_sc_mode_cntl_1 &= C_028A4C_OUT_OF_ORDER_PRIMITIVE_ENABLE;

				radeon_set_context_reg(cmd_buffer->cs,
						       R_028A4C_PA_SC_MODE_CNTL_1,
						       pa_sc_mode_cntl_1);
			}
		} else {
			db_count_control = S_028004_PERFECT_ZPASS_COUNTS(1) |
				S_028004_SAMPLE_RATE(sample_rate);
		}
	}

	radeon_set_context_reg(cmd_buffer->cs, R_028004_DB_COUNT_CONTROL, db_count_control);

	cmd_buffer->state.context_roll_without_scissor_emitted = true;
}

static void
radv_cmd_buffer_flush_dynamic_state(struct radv_cmd_buffer *cmd_buffer)
{
	uint32_t states = cmd_buffer->state.dirty & cmd_buffer->state.emitted_pipeline->graphics.needed_dynamic_state;

	if (states & (RADV_CMD_DIRTY_DYNAMIC_VIEWPORT))
		radv_emit_viewport(cmd_buffer);

	if (states & (RADV_CMD_DIRTY_DYNAMIC_SCISSOR | RADV_CMD_DIRTY_DYNAMIC_VIEWPORT) &&
	    !cmd_buffer->device->physical_device->has_scissor_bug)
		radv_emit_scissor(cmd_buffer);

	if (states & RADV_CMD_DIRTY_DYNAMIC_LINE_WIDTH)
		radv_emit_line_width(cmd_buffer);

	if (states & RADV_CMD_DIRTY_DYNAMIC_BLEND_CONSTANTS)
		radv_emit_blend_constants(cmd_buffer);

	if (states & (RADV_CMD_DIRTY_DYNAMIC_STENCIL_REFERENCE |
				       RADV_CMD_DIRTY_DYNAMIC_STENCIL_WRITE_MASK |
				       RADV_CMD_DIRTY_DYNAMIC_STENCIL_COMPARE_MASK))
		radv_emit_stencil(cmd_buffer);

	if (states & RADV_CMD_DIRTY_DYNAMIC_DEPTH_BOUNDS)
		radv_emit_depth_bounds(cmd_buffer);

	if (states & RADV_CMD_DIRTY_DYNAMIC_DEPTH_BIAS)
		radv_emit_depth_bias(cmd_buffer);

	if (states & RADV_CMD_DIRTY_DYNAMIC_DISCARD_RECTANGLE)
		radv_emit_discard_rectangle(cmd_buffer);

	cmd_buffer->state.dirty &= ~states;
}

static void
radv_flush_push_descriptors(struct radv_cmd_buffer *cmd_buffer,
			    VkPipelineBindPoint bind_point)
{
	struct radv_descriptor_state *descriptors_state =
		radv_get_descriptors_state(cmd_buffer, bind_point);
	struct radv_descriptor_set *set = &descriptors_state->push_set.set;
	unsigned bo_offset;

	if (!radv_cmd_buffer_upload_data(cmd_buffer, set->size, 32,
					 set->mapped_ptr,
					 &bo_offset))
		return;

	set->va = radv_buffer_get_va(cmd_buffer->upload.upload_bo);
	set->va += bo_offset;
}

static void
radv_flush_indirect_descriptor_sets(struct radv_cmd_buffer *cmd_buffer,
				    VkPipelineBindPoint bind_point)
{
	struct radv_descriptor_state *descriptors_state =
		radv_get_descriptors_state(cmd_buffer, bind_point);
	uint32_t size = MAX_SETS * 4;
	uint32_t offset;
	void *ptr;
	
	if (!radv_cmd_buffer_upload_alloc(cmd_buffer, size,
					  256, &offset, &ptr))
		return;

	for (unsigned i = 0; i < MAX_SETS; i++) {
		uint32_t *uptr = ((uint32_t *)ptr) + i;
		uint64_t set_va = 0;
		struct radv_descriptor_set *set = descriptors_state->sets[i];
		if (descriptors_state->valid & (1u << i))
			set_va = set->va;
		uptr[0] = set_va & 0xffffffff;
	}

	uint64_t va = radv_buffer_get_va(cmd_buffer->upload.upload_bo);
	va += offset;

	if (cmd_buffer->state.pipeline) {
		if (cmd_buffer->state.pipeline->shaders[MESA_SHADER_VERTEX])
			radv_emit_userdata_address(cmd_buffer, cmd_buffer->state.pipeline, MESA_SHADER_VERTEX,
						   AC_UD_INDIRECT_DESCRIPTOR_SETS, va);

		if (cmd_buffer->state.pipeline->shaders[MESA_SHADER_FRAGMENT])
			radv_emit_userdata_address(cmd_buffer, cmd_buffer->state.pipeline, MESA_SHADER_FRAGMENT,
						   AC_UD_INDIRECT_DESCRIPTOR_SETS, va);

		if (radv_pipeline_has_gs(cmd_buffer->state.pipeline))
			radv_emit_userdata_address(cmd_buffer, cmd_buffer->state.pipeline, MESA_SHADER_GEOMETRY,
						   AC_UD_INDIRECT_DESCRIPTOR_SETS, va);

		if (radv_pipeline_has_tess(cmd_buffer->state.pipeline))
			radv_emit_userdata_address(cmd_buffer, cmd_buffer->state.pipeline, MESA_SHADER_TESS_CTRL,
						   AC_UD_INDIRECT_DESCRIPTOR_SETS, va);

		if (radv_pipeline_has_tess(cmd_buffer->state.pipeline))
			radv_emit_userdata_address(cmd_buffer, cmd_buffer->state.pipeline, MESA_SHADER_TESS_EVAL,
						   AC_UD_INDIRECT_DESCRIPTOR_SETS, va);
	}

	if (cmd_buffer->state.compute_pipeline)
		radv_emit_userdata_address(cmd_buffer, cmd_buffer->state.compute_pipeline, MESA_SHADER_COMPUTE,
					   AC_UD_INDIRECT_DESCRIPTOR_SETS, va);
}

static void
radv_flush_descriptors(struct radv_cmd_buffer *cmd_buffer,
		       VkShaderStageFlags stages)
{
	VkPipelineBindPoint bind_point = stages & VK_SHADER_STAGE_COMPUTE_BIT ?
					 VK_PIPELINE_BIND_POINT_COMPUTE :
					 VK_PIPELINE_BIND_POINT_GRAPHICS;
	struct radv_descriptor_state *descriptors_state =
		radv_get_descriptors_state(cmd_buffer, bind_point);
	struct radv_cmd_state *state = &cmd_buffer->state;
	bool flush_indirect_descriptors;

	if (!descriptors_state->dirty)
		return;

	if (descriptors_state->push_dirty)
		radv_flush_push_descriptors(cmd_buffer, bind_point);

	flush_indirect_descriptors =
		(bind_point == VK_PIPELINE_BIND_POINT_GRAPHICS &&
		 state->pipeline && state->pipeline->need_indirect_descriptor_sets) ||
		(bind_point == VK_PIPELINE_BIND_POINT_COMPUTE &&
		 state->compute_pipeline && state->compute_pipeline->need_indirect_descriptor_sets);

	if (flush_indirect_descriptors)
		radv_flush_indirect_descriptor_sets(cmd_buffer, bind_point);

	MAYBE_UNUSED unsigned cdw_max = radeon_check_space(cmd_buffer->device->ws,
	                                                   cmd_buffer->cs,
	                                                   MAX_SETS * MESA_SHADER_STAGES * 4);

	if (cmd_buffer->state.pipeline) {
		radv_foreach_stage(stage, stages) {
			if (!cmd_buffer->state.pipeline->shaders[stage])
				continue;

			radv_emit_descriptor_pointers(cmd_buffer,
						      cmd_buffer->state.pipeline,
						      descriptors_state, stage);
		}
	}

	if (cmd_buffer->state.compute_pipeline &&
	    (stages & VK_SHADER_STAGE_COMPUTE_BIT)) {
		radv_emit_descriptor_pointers(cmd_buffer,
					      cmd_buffer->state.compute_pipeline,
					      descriptors_state,
					      MESA_SHADER_COMPUTE);
	}

	descriptors_state->dirty = 0;
	descriptors_state->push_dirty = false;

	assert(cmd_buffer->cs->cdw <= cdw_max);

	if (unlikely(cmd_buffer->device->trace_bo))
		radv_save_descriptors(cmd_buffer, bind_point);
}

static void
radv_flush_constants(struct radv_cmd_buffer *cmd_buffer,
		     VkShaderStageFlags stages)
{
	struct radv_pipeline *pipeline = stages & VK_SHADER_STAGE_COMPUTE_BIT
					 ? cmd_buffer->state.compute_pipeline
					 : cmd_buffer->state.pipeline;
	VkPipelineBindPoint bind_point = stages & VK_SHADER_STAGE_COMPUTE_BIT ?
					 VK_PIPELINE_BIND_POINT_COMPUTE :
					 VK_PIPELINE_BIND_POINT_GRAPHICS;
	struct radv_descriptor_state *descriptors_state =
		radv_get_descriptors_state(cmd_buffer, bind_point);
	struct radv_pipeline_layout *layout = pipeline->layout;
	struct radv_shader_variant *shader, *prev_shader;
	unsigned offset;
	void *ptr;
	uint64_t va;

	stages &= cmd_buffer->push_constant_stages;
	if (!stages ||
	    (!layout->push_constant_size && !layout->dynamic_offset_count))
		return;

	if (!radv_cmd_buffer_upload_alloc(cmd_buffer, layout->push_constant_size +
					  16 * layout->dynamic_offset_count,
					  256, &offset, &ptr))
		return;

	memcpy(ptr, cmd_buffer->push_constants, layout->push_constant_size);
	memcpy((char*)ptr + layout->push_constant_size,
	       descriptors_state->dynamic_buffers,
	       16 * layout->dynamic_offset_count);

	va = radv_buffer_get_va(cmd_buffer->upload.upload_bo);
	va += offset;

	MAYBE_UNUSED unsigned cdw_max = radeon_check_space(cmd_buffer->device->ws,
	                                                   cmd_buffer->cs, MESA_SHADER_STAGES * 4);

	prev_shader = NULL;
	radv_foreach_stage(stage, stages) {
		shader = radv_get_shader(pipeline, stage);

		/* Avoid redundantly emitting the address for merged stages. */
		if (shader && shader != prev_shader) {
			radv_emit_userdata_address(cmd_buffer, pipeline, stage,
						   AC_UD_PUSH_CONSTANTS, va);

			prev_shader = shader;
		}
	}

	cmd_buffer->push_constant_stages &= ~stages;
	assert(cmd_buffer->cs->cdw <= cdw_max);
}

static void
radv_flush_vertex_descriptors(struct radv_cmd_buffer *cmd_buffer,
			      bool pipeline_is_dirty)
{
	if ((pipeline_is_dirty ||
	    (cmd_buffer->state.dirty & RADV_CMD_DIRTY_VERTEX_BUFFER)) &&
	    cmd_buffer->state.pipeline->vertex_elements.count &&
	    radv_get_shader(cmd_buffer->state.pipeline, MESA_SHADER_VERTEX)->info.info.vs.has_vertex_buffers) {
		struct radv_vertex_elements_info *velems = &cmd_buffer->state.pipeline->vertex_elements;
		unsigned vb_offset;
		void *vb_ptr;
		uint32_t i = 0;
		uint32_t count = velems->count;
		uint64_t va;

		/* allocate some descriptor state for vertex buffers */
		if (!radv_cmd_buffer_upload_alloc(cmd_buffer, count * 16, 256,
						  &vb_offset, &vb_ptr))
			return;

		for (i = 0; i < count; i++) {
			uint32_t *desc = &((uint32_t *)vb_ptr)[i * 4];
			uint32_t offset;
			int vb = velems->binding[i];
			struct radv_buffer *buffer = cmd_buffer->vertex_bindings[vb].buffer;
			uint32_t stride = cmd_buffer->state.pipeline->binding_stride[vb];

			va = radv_buffer_get_va(buffer->bo);

			offset = cmd_buffer->vertex_bindings[vb].offset + velems->offset[i];
			va += offset + buffer->offset;
			desc[0] = va;
			desc[1] = S_008F04_BASE_ADDRESS_HI(va >> 32) | S_008F04_STRIDE(stride);
			if (cmd_buffer->device->physical_device->rad_info.chip_class <= CIK && stride)
				desc[2] = (buffer->size - offset - velems->format_size[i]) / stride + 1;
			else
				desc[2] = buffer->size - offset;
			desc[3] = velems->rsrc_word3[i];
		}

		va = radv_buffer_get_va(cmd_buffer->upload.upload_bo);
		va += vb_offset;

		radv_emit_userdata_address(cmd_buffer, cmd_buffer->state.pipeline, MESA_SHADER_VERTEX,
					   AC_UD_VS_VERTEX_BUFFERS, va);

		cmd_buffer->state.vb_va = va;
		cmd_buffer->state.vb_size = count * 16;
		cmd_buffer->state.prefetch_L2_mask |= RADV_PREFETCH_VBO_DESCRIPTORS;
	}
	cmd_buffer->state.dirty &= ~RADV_CMD_DIRTY_VERTEX_BUFFER;
}

static void
radv_emit_streamout_buffers(struct radv_cmd_buffer *cmd_buffer, uint64_t va)
{
	struct radv_pipeline *pipeline = cmd_buffer->state.pipeline;
	struct radv_userdata_info *loc;
	uint32_t base_reg;

	for (unsigned stage = 0; stage < MESA_SHADER_STAGES; ++stage) {
		if (!radv_get_shader(pipeline, stage))
			continue;

		loc = radv_lookup_user_sgpr(pipeline, stage,
					    AC_UD_STREAMOUT_BUFFERS);
		if (loc->sgpr_idx == -1)
			continue;

		base_reg = pipeline->user_data_0[stage];

		radv_emit_shader_pointer(cmd_buffer->device, cmd_buffer->cs,
					 base_reg + loc->sgpr_idx * 4, va, false);
	}

	if (pipeline->gs_copy_shader) {
		loc = &pipeline->gs_copy_shader->info.user_sgprs_locs.shader_data[AC_UD_STREAMOUT_BUFFERS];
		if (loc->sgpr_idx != -1) {
			base_reg = R_00B130_SPI_SHADER_USER_DATA_VS_0;

			radv_emit_shader_pointer(cmd_buffer->device, cmd_buffer->cs,
						 base_reg + loc->sgpr_idx * 4, va, false);
		}
	}
}

static void
radv_flush_streamout_descriptors(struct radv_cmd_buffer *cmd_buffer)
{
	if (cmd_buffer->state.dirty & RADV_CMD_DIRTY_STREAMOUT_BUFFER) {
		struct radv_streamout_binding *sb = cmd_buffer->streamout_bindings;
		struct radv_streamout_state *so = &cmd_buffer->state.streamout;
		unsigned so_offset;
		void *so_ptr;
		uint64_t va;

		/* Allocate some descriptor state for streamout buffers. */
		if (!radv_cmd_buffer_upload_alloc(cmd_buffer,
						  MAX_SO_BUFFERS * 16, 256,
						  &so_offset, &so_ptr))
			return;

		for (uint32_t i = 0; i < MAX_SO_BUFFERS; i++) {
			struct radv_buffer *buffer = sb[i].buffer;
			uint32_t *desc = &((uint32_t *)so_ptr)[i * 4];

			if (!(so->enabled_mask & (1 << i)))
				continue;

			va = radv_buffer_get_va(buffer->bo) + buffer->offset;

			va += sb[i].offset;

			/* Set the descriptor.
			 *
			 * On VI, the format must be non-INVALID, otherwise
			 * the buffer will be considered not bound and store
			 * instructions will be no-ops.
			 */
			desc[0] = va;
			desc[1] = S_008F04_BASE_ADDRESS_HI(va >> 32);
			desc[2] = 0xffffffff;
			desc[3] = S_008F0C_DST_SEL_X(V_008F0C_SQ_SEL_X) |
				  S_008F0C_DST_SEL_Y(V_008F0C_SQ_SEL_Y) |
				  S_008F0C_DST_SEL_Z(V_008F0C_SQ_SEL_Z) |
				  S_008F0C_DST_SEL_W(V_008F0C_SQ_SEL_W) |
				  S_008F0C_DATA_FORMAT(V_008F0C_BUF_DATA_FORMAT_32);
		}

		va = radv_buffer_get_va(cmd_buffer->upload.upload_bo);
		va += so_offset;

		radv_emit_streamout_buffers(cmd_buffer, va);
	}

	cmd_buffer->state.dirty &= ~RADV_CMD_DIRTY_STREAMOUT_BUFFER;
}

static void
radv_upload_graphics_shader_descriptors(struct radv_cmd_buffer *cmd_buffer, bool pipeline_is_dirty)
{
	radv_flush_vertex_descriptors(cmd_buffer, pipeline_is_dirty);
	radv_flush_streamout_descriptors(cmd_buffer);
	radv_flush_descriptors(cmd_buffer, VK_SHADER_STAGE_ALL_GRAPHICS);
	radv_flush_constants(cmd_buffer, VK_SHADER_STAGE_ALL_GRAPHICS);
}

struct radv_draw_info {
	/**
	 * Number of vertices.
	 */
	uint32_t count;

	/**
	 * Index of the first vertex.
	 */
	int32_t vertex_offset;

	/**
	 * First instance id.
	 */
	uint32_t first_instance;

	/**
	 * Number of instances.
	 */
	uint32_t instance_count;

	/**
	 * First index (indexed draws only).
	 */
	uint32_t first_index;

	/**
	 * Whether it's an indexed draw.
	 */
	bool indexed;

	/**
	 * Indirect draw parameters resource.
	 */
	struct radv_buffer *indirect;
	uint64_t indirect_offset;
	uint32_t stride;

	/**
	 * Draw count parameters resource.
	 */
	struct radv_buffer *count_buffer;
	uint64_t count_buffer_offset;

	/**
	 * Stream output parameters resource.
	 */
	struct radv_buffer *strmout_buffer;
	uint64_t strmout_buffer_offset;
};

static void
radv_emit_draw_registers(struct radv_cmd_buffer *cmd_buffer,
			 const struct radv_draw_info *draw_info)
{
	struct radeon_info *info = &cmd_buffer->device->physical_device->rad_info;
	struct radv_cmd_state *state = &cmd_buffer->state;
	struct radeon_cmdbuf *cs = cmd_buffer->cs;
	uint32_t ia_multi_vgt_param;
	int32_t primitive_reset_en;

	/* Draw state. */
	ia_multi_vgt_param =
		si_get_ia_multi_vgt_param(cmd_buffer, draw_info->instance_count > 1,
					  draw_info->indirect,
					  !!draw_info->strmout_buffer,
					  draw_info->indirect ? 0 : draw_info->count);

	if (state->last_ia_multi_vgt_param != ia_multi_vgt_param) {
		if (info->chip_class >= GFX9) {
			radeon_set_uconfig_reg_idx(cs,
						   R_030960_IA_MULTI_VGT_PARAM,
						   4, ia_multi_vgt_param);
		} else if (info->chip_class >= CIK) {
			radeon_set_context_reg_idx(cs,
						   R_028AA8_IA_MULTI_VGT_PARAM,
						   1, ia_multi_vgt_param);
		} else {
			radeon_set_context_reg(cs, R_028AA8_IA_MULTI_VGT_PARAM,
					       ia_multi_vgt_param);
		}
		state->last_ia_multi_vgt_param = ia_multi_vgt_param;
	}

	/* Primitive restart. */
	primitive_reset_en =
		draw_info->indexed && state->pipeline->graphics.prim_restart_enable;

	if (primitive_reset_en != state->last_primitive_reset_en) {
		state->last_primitive_reset_en = primitive_reset_en;
		if (info->chip_class >= GFX9) {
			radeon_set_uconfig_reg(cs,
					       R_03092C_VGT_MULTI_PRIM_IB_RESET_EN,
					       primitive_reset_en);
		} else {
			radeon_set_context_reg(cs,
					       R_028A94_VGT_MULTI_PRIM_IB_RESET_EN,
					       primitive_reset_en);
		}
	}

	if (primitive_reset_en) {
		uint32_t primitive_reset_index =
			state->index_type ? 0xffffffffu : 0xffffu;

		if (primitive_reset_index != state->last_primitive_reset_index) {
			radeon_set_context_reg(cs,
					       R_02840C_VGT_MULTI_PRIM_IB_RESET_INDX,
					       primitive_reset_index);
			state->last_primitive_reset_index = primitive_reset_index;
		}
	}

	if (draw_info->strmout_buffer) {
		uint64_t va = radv_buffer_get_va(draw_info->strmout_buffer->bo);

		va += draw_info->strmout_buffer->offset +
		      draw_info->strmout_buffer_offset;

		radeon_set_context_reg(cs, R_028B30_VGT_STRMOUT_DRAW_OPAQUE_VERTEX_STRIDE,
				       draw_info->stride);

		radeon_emit(cs, PKT3(PKT3_COPY_DATA, 4, 0));
		radeon_emit(cs, COPY_DATA_SRC_SEL(COPY_DATA_SRC_MEM) |
				COPY_DATA_DST_SEL(COPY_DATA_REG) |
				COPY_DATA_WR_CONFIRM);
		radeon_emit(cs, va);
		radeon_emit(cs, va >> 32);
		radeon_emit(cs, R_028B2C_VGT_STRMOUT_DRAW_OPAQUE_BUFFER_FILLED_SIZE >> 2);
		radeon_emit(cs, 0); /* unused */

		radv_cs_add_buffer(cmd_buffer->device->ws, cs, draw_info->strmout_buffer->bo);
	}
}

static void radv_stage_flush(struct radv_cmd_buffer *cmd_buffer,
			     VkPipelineStageFlags src_stage_mask)
{
	if (src_stage_mask & (VK_PIPELINE_STAGE_COMPUTE_SHADER_BIT |
	                      VK_PIPELINE_STAGE_TRANSFER_BIT |
	                      VK_PIPELINE_STAGE_BOTTOM_OF_PIPE_BIT |
	                      VK_PIPELINE_STAGE_ALL_COMMANDS_BIT)) {
		cmd_buffer->state.flush_bits |= RADV_CMD_FLAG_CS_PARTIAL_FLUSH;
	}

	if (src_stage_mask & (VK_PIPELINE_STAGE_FRAGMENT_SHADER_BIT |
			      VK_PIPELINE_STAGE_EARLY_FRAGMENT_TESTS_BIT |
			      VK_PIPELINE_STAGE_LATE_FRAGMENT_TESTS_BIT |
			      VK_PIPELINE_STAGE_COLOR_ATTACHMENT_OUTPUT_BIT |
			      VK_PIPELINE_STAGE_TRANSFER_BIT |
			      VK_PIPELINE_STAGE_BOTTOM_OF_PIPE_BIT |
			      VK_PIPELINE_STAGE_ALL_GRAPHICS_BIT |
			      VK_PIPELINE_STAGE_ALL_COMMANDS_BIT)) {
		cmd_buffer->state.flush_bits |= RADV_CMD_FLAG_PS_PARTIAL_FLUSH;
	} else if (src_stage_mask & (VK_PIPELINE_STAGE_DRAW_INDIRECT_BIT |
	                             VK_PIPELINE_STAGE_VERTEX_INPUT_BIT |
	                             VK_PIPELINE_STAGE_VERTEX_SHADER_BIT |
				     VK_PIPELINE_STAGE_TESSELLATION_CONTROL_SHADER_BIT |
				     VK_PIPELINE_STAGE_TESSELLATION_EVALUATION_SHADER_BIT |
				     VK_PIPELINE_STAGE_GEOMETRY_SHADER_BIT |
				     VK_PIPELINE_STAGE_TRANSFORM_FEEDBACK_BIT_EXT)) {
		cmd_buffer->state.flush_bits |= RADV_CMD_FLAG_VS_PARTIAL_FLUSH;
	}
}

static enum radv_cmd_flush_bits
radv_src_access_flush(struct radv_cmd_buffer *cmd_buffer,
		      VkAccessFlags src_flags,
		      struct radv_image *image)
{
	bool flush_CB_meta = true, flush_DB_meta = true;
	enum radv_cmd_flush_bits flush_bits = 0;
	uint32_t b;

	if (image) {
		if (!radv_image_has_CB_metadata(image))
			flush_CB_meta = false;
		if (!radv_image_has_htile(image))
			flush_DB_meta = false;
	}

	for_each_bit(b, src_flags) {
		switch ((VkAccessFlagBits)(1 << b)) {
		case VK_ACCESS_SHADER_WRITE_BIT:
		case VK_ACCESS_TRANSFORM_FEEDBACK_WRITE_BIT_EXT:
		case VK_ACCESS_TRANSFORM_FEEDBACK_COUNTER_WRITE_BIT_EXT:
			flush_bits |= RADV_CMD_FLAG_WRITEBACK_GLOBAL_L2;
			break;
		case VK_ACCESS_COLOR_ATTACHMENT_WRITE_BIT:
			flush_bits |= RADV_CMD_FLAG_FLUSH_AND_INV_CB;
			if (flush_CB_meta)
				flush_bits |= RADV_CMD_FLAG_FLUSH_AND_INV_CB_META;
			break;
		case VK_ACCESS_DEPTH_STENCIL_ATTACHMENT_WRITE_BIT:
			flush_bits |= RADV_CMD_FLAG_FLUSH_AND_INV_DB;
			if (flush_DB_meta)
				flush_bits |= RADV_CMD_FLAG_FLUSH_AND_INV_DB_META;
			break;
		case VK_ACCESS_TRANSFER_WRITE_BIT:
			flush_bits |= RADV_CMD_FLAG_FLUSH_AND_INV_CB |
			              RADV_CMD_FLAG_FLUSH_AND_INV_DB |
			              RADV_CMD_FLAG_INV_GLOBAL_L2;

			if (flush_CB_meta)
				flush_bits |= RADV_CMD_FLAG_FLUSH_AND_INV_CB_META;
			if (flush_DB_meta)
				flush_bits |= RADV_CMD_FLAG_FLUSH_AND_INV_DB_META;
			break;
		default:
			break;
		}
	}
	return flush_bits;
}

static enum radv_cmd_flush_bits
radv_dst_access_flush(struct radv_cmd_buffer *cmd_buffer,
                      VkAccessFlags dst_flags,
                      struct radv_image *image)
{
	bool flush_CB_meta = true, flush_DB_meta = true;
	enum radv_cmd_flush_bits flush_bits = 0;
	bool flush_CB = true, flush_DB = true;
	bool image_is_coherent = false;
	uint32_t b;

	if (image) {
		if (!(image->usage & VK_IMAGE_USAGE_STORAGE_BIT)) {
			flush_CB = false;
			flush_DB = false;
		}

		if (!radv_image_has_CB_metadata(image))
			flush_CB_meta = false;
		if (!radv_image_has_htile(image))
			flush_DB_meta = false;

		if (cmd_buffer->device->physical_device->rad_info.chip_class >= GFX9) {
			if (image->info.samples == 1 &&
			    (image->usage & (VK_IMAGE_USAGE_COLOR_ATTACHMENT_BIT |
					     VK_IMAGE_USAGE_DEPTH_STENCIL_ATTACHMENT_BIT)) &&
			    !vk_format_is_stencil(image->vk_format)) {
				/* Single-sample color and single-sample depth
				 * (not stencil) are coherent with shaders on
				 * GFX9.
				 */
				image_is_coherent = true;
			}
		}
	}

	for_each_bit(b, dst_flags) {
		switch ((VkAccessFlagBits)(1 << b)) {
		case VK_ACCESS_INDIRECT_COMMAND_READ_BIT:
		case VK_ACCESS_INDEX_READ_BIT:
		case VK_ACCESS_TRANSFORM_FEEDBACK_COUNTER_WRITE_BIT_EXT:
			break;
		case VK_ACCESS_UNIFORM_READ_BIT:
			flush_bits |= RADV_CMD_FLAG_INV_VMEM_L1 | RADV_CMD_FLAG_INV_SMEM_L1;
			break;
		case VK_ACCESS_VERTEX_ATTRIBUTE_READ_BIT:
		case VK_ACCESS_TRANSFER_READ_BIT:
		case VK_ACCESS_INPUT_ATTACHMENT_READ_BIT:
			flush_bits |= RADV_CMD_FLAG_INV_VMEM_L1 |
			              RADV_CMD_FLAG_INV_GLOBAL_L2;
			break;
		case VK_ACCESS_SHADER_READ_BIT:
			flush_bits |= RADV_CMD_FLAG_INV_VMEM_L1;

			if (!image_is_coherent)
				flush_bits |= RADV_CMD_FLAG_INV_GLOBAL_L2;
			break;
		case VK_ACCESS_COLOR_ATTACHMENT_READ_BIT:
			if (flush_CB)
				flush_bits |= RADV_CMD_FLAG_FLUSH_AND_INV_CB;
			if (flush_CB_meta)
				flush_bits |= RADV_CMD_FLAG_FLUSH_AND_INV_CB_META;
			break;
		case VK_ACCESS_DEPTH_STENCIL_ATTACHMENT_READ_BIT:
			if (flush_DB)
				flush_bits |= RADV_CMD_FLAG_FLUSH_AND_INV_DB;
			if (flush_DB_meta)
				flush_bits |= RADV_CMD_FLAG_FLUSH_AND_INV_DB_META;
			break;
		default:
			break;
		}
	}
	return flush_bits;
}

void radv_subpass_barrier(struct radv_cmd_buffer *cmd_buffer,
			  const struct radv_subpass_barrier *barrier)
{
	cmd_buffer->state.flush_bits |= radv_src_access_flush(cmd_buffer, barrier->src_access_mask,
							      NULL);
	radv_stage_flush(cmd_buffer, barrier->src_stage_mask);
	cmd_buffer->state.flush_bits |= radv_dst_access_flush(cmd_buffer, barrier->dst_access_mask,
	                                                      NULL);
}

static void radv_handle_subpass_image_transition(struct radv_cmd_buffer *cmd_buffer,
						 struct radv_subpass_attachment att)
{
	unsigned idx = att.attachment;
	struct radv_image_view *view = cmd_buffer->state.framebuffer->attachments[idx].attachment;
	VkImageSubresourceRange range;
	range.aspectMask = 0;
	range.baseMipLevel = view->base_mip;
	range.levelCount = 1;
	range.baseArrayLayer = view->base_layer;
	range.layerCount = cmd_buffer->state.framebuffer->layers;

	if (cmd_buffer->state.subpass && cmd_buffer->state.subpass->view_mask) {
		/* If the current subpass uses multiview, the driver might have
		 * performed a fast color/depth clear to the whole image
		 * (including all layers). To make sure the driver will
		 * decompress the image correctly (if needed), we have to
		 * account for the "real" number of layers. If the view mask is
		 * sparse, this will decompress more layers than needed.
		 */
		range.layerCount = util_last_bit(cmd_buffer->state.subpass->view_mask);
	}

	radv_handle_image_transition(cmd_buffer,
				     view->image,
				     cmd_buffer->state.attachments[idx].current_layout,
				     att.layout, 0, 0, &range);

	cmd_buffer->state.attachments[idx].current_layout = att.layout;


}

void
radv_cmd_buffer_set_subpass(struct radv_cmd_buffer *cmd_buffer,
			    const struct radv_subpass *subpass, bool transitions)
{
	if (transitions) {
		radv_subpass_barrier(cmd_buffer, &subpass->start_barrier);

		for (unsigned i = 0; i < subpass->color_count; ++i) {
			if (subpass->color_attachments[i].attachment != VK_ATTACHMENT_UNUSED)
				radv_handle_subpass_image_transition(cmd_buffer,
				                                     subpass->color_attachments[i]);
		}

		for (unsigned i = 0; i < subpass->input_count; ++i) {
			radv_handle_subpass_image_transition(cmd_buffer,
							subpass->input_attachments[i]);
		}

		if (subpass->depth_stencil_attachment.attachment != VK_ATTACHMENT_UNUSED) {
			radv_handle_subpass_image_transition(cmd_buffer,
							subpass->depth_stencil_attachment);
		}
	}

	cmd_buffer->state.subpass = subpass;

	cmd_buffer->state.dirty |= RADV_CMD_DIRTY_FRAMEBUFFER;
}

static VkResult
radv_cmd_state_setup_attachments(struct radv_cmd_buffer *cmd_buffer,
				 struct radv_render_pass *pass,
				 const VkRenderPassBeginInfo *info)
{
	struct radv_cmd_state *state = &cmd_buffer->state;

	if (pass->attachment_count == 0) {
		state->attachments = NULL;
		return VK_SUCCESS;
	}

	state->attachments = vk_alloc(&cmd_buffer->pool->alloc,
					pass->attachment_count *
					sizeof(state->attachments[0]),
					8, VK_SYSTEM_ALLOCATION_SCOPE_OBJECT);
	if (state->attachments == NULL) {
		cmd_buffer->record_result = VK_ERROR_OUT_OF_HOST_MEMORY;
		return cmd_buffer->record_result;
	}

	for (uint32_t i = 0; i < pass->attachment_count; ++i) {
		struct radv_render_pass_attachment *att = &pass->attachments[i];
		VkImageAspectFlags att_aspects = vk_format_aspects(att->format);
		VkImageAspectFlags clear_aspects = 0;

		if (att_aspects == VK_IMAGE_ASPECT_COLOR_BIT) {
			/* color attachment */
			if (att->load_op == VK_ATTACHMENT_LOAD_OP_CLEAR) {
				clear_aspects |= VK_IMAGE_ASPECT_COLOR_BIT;
			}
		} else {
			/* depthstencil attachment */
			if ((att_aspects & VK_IMAGE_ASPECT_DEPTH_BIT) &&
			    att->load_op == VK_ATTACHMENT_LOAD_OP_CLEAR) {
				clear_aspects |= VK_IMAGE_ASPECT_DEPTH_BIT;
				if ((att_aspects & VK_IMAGE_ASPECT_STENCIL_BIT) &&
				    att->stencil_load_op == VK_ATTACHMENT_LOAD_OP_DONT_CARE)
					clear_aspects |= VK_IMAGE_ASPECT_STENCIL_BIT;
			}
			if ((att_aspects & VK_IMAGE_ASPECT_STENCIL_BIT) &&
			    att->stencil_load_op == VK_ATTACHMENT_LOAD_OP_CLEAR) {
				clear_aspects |= VK_IMAGE_ASPECT_STENCIL_BIT;
			}
		}

		state->attachments[i].pending_clear_aspects = clear_aspects;
		state->attachments[i].cleared_views = 0;
		if (clear_aspects && info) {
			assert(info->clearValueCount > i);
			state->attachments[i].clear_value = info->pClearValues[i];
		}

		state->attachments[i].current_layout = att->initial_layout;
	}

	return VK_SUCCESS;
}

VkResult radv_AllocateCommandBuffers(
	VkDevice _device,
	const VkCommandBufferAllocateInfo *pAllocateInfo,
	VkCommandBuffer *pCommandBuffers)
{
	RADV_FROM_HANDLE(radv_device, device, _device);
	RADV_FROM_HANDLE(radv_cmd_pool, pool, pAllocateInfo->commandPool);

	VkResult result = VK_SUCCESS;
	uint32_t i;

	for (i = 0; i < pAllocateInfo->commandBufferCount; i++) {

		if (!list_empty(&pool->free_cmd_buffers)) {
			struct radv_cmd_buffer *cmd_buffer = list_first_entry(&pool->free_cmd_buffers, struct radv_cmd_buffer, pool_link);

			list_del(&cmd_buffer->pool_link);
			list_addtail(&cmd_buffer->pool_link, &pool->cmd_buffers);

			result = radv_reset_cmd_buffer(cmd_buffer);
			cmd_buffer->_loader_data.loaderMagic = ICD_LOADER_MAGIC;
			cmd_buffer->level = pAllocateInfo->level;

			pCommandBuffers[i] = radv_cmd_buffer_to_handle(cmd_buffer);
		} else {
			result = radv_create_cmd_buffer(device, pool, pAllocateInfo->level,
			                                &pCommandBuffers[i]);
		}
		if (result != VK_SUCCESS)
			break;
	}

	if (result != VK_SUCCESS) {
		radv_FreeCommandBuffers(_device, pAllocateInfo->commandPool,
					i, pCommandBuffers);

		/* From the Vulkan 1.0.66 spec:
		 *
		 * "vkAllocateCommandBuffers can be used to create multiple
		 *  command buffers. If the creation of any of those command
		 *  buffers fails, the implementation must destroy all
		 *  successfully created command buffer objects from this
		 *  command, set all entries of the pCommandBuffers array to
		 *  NULL and return the error."
		 */
		memset(pCommandBuffers, 0,
		       sizeof(*pCommandBuffers) * pAllocateInfo->commandBufferCount);
	}

	return result;
}

void radv_FreeCommandBuffers(
	VkDevice device,
	VkCommandPool commandPool,
	uint32_t commandBufferCount,
	const VkCommandBuffer *pCommandBuffers)
{
	for (uint32_t i = 0; i < commandBufferCount; i++) {
		RADV_FROM_HANDLE(radv_cmd_buffer, cmd_buffer, pCommandBuffers[i]);

		if (cmd_buffer) {
			if (cmd_buffer->pool) {
				list_del(&cmd_buffer->pool_link);
				list_addtail(&cmd_buffer->pool_link, &cmd_buffer->pool->free_cmd_buffers);
			} else
				radv_cmd_buffer_destroy(cmd_buffer);

		}
	}
}

VkResult radv_ResetCommandBuffer(
	VkCommandBuffer commandBuffer,
	VkCommandBufferResetFlags flags)
{
	RADV_FROM_HANDLE(radv_cmd_buffer, cmd_buffer, commandBuffer);
	return radv_reset_cmd_buffer(cmd_buffer);
}

VkResult radv_BeginCommandBuffer(
	VkCommandBuffer commandBuffer,
	const VkCommandBufferBeginInfo *pBeginInfo)
{
	RADV_FROM_HANDLE(radv_cmd_buffer, cmd_buffer, commandBuffer);
	VkResult result = VK_SUCCESS;

	if (cmd_buffer->status != RADV_CMD_BUFFER_STATUS_INITIAL) {
		/* If the command buffer has already been resetted with
		 * vkResetCommandBuffer, no need to do it again.
		 */
		result = radv_reset_cmd_buffer(cmd_buffer);
		if (result != VK_SUCCESS)
			return result;
	}

	memset(&cmd_buffer->state, 0, sizeof(cmd_buffer->state));
	cmd_buffer->state.last_primitive_reset_en = -1;
	cmd_buffer->state.last_index_type = -1;
	cmd_buffer->state.last_num_instances = -1;
	cmd_buffer->state.last_vertex_offset = -1;
	cmd_buffer->state.last_first_instance = -1;
	cmd_buffer->state.predication_type = -1;
	cmd_buffer->usage_flags = pBeginInfo->flags;

	if (cmd_buffer->level == VK_COMMAND_BUFFER_LEVEL_SECONDARY &&
	    (pBeginInfo->flags & VK_COMMAND_BUFFER_USAGE_RENDER_PASS_CONTINUE_BIT)) {
		assert(pBeginInfo->pInheritanceInfo);
		cmd_buffer->state.framebuffer = radv_framebuffer_from_handle(pBeginInfo->pInheritanceInfo->framebuffer);
		cmd_buffer->state.pass = radv_render_pass_from_handle(pBeginInfo->pInheritanceInfo->renderPass);

		struct radv_subpass *subpass =
			&cmd_buffer->state.pass->subpasses[pBeginInfo->pInheritanceInfo->subpass];

		result = radv_cmd_state_setup_attachments(cmd_buffer, cmd_buffer->state.pass, NULL);
		if (result != VK_SUCCESS)
			return result;

		radv_cmd_buffer_set_subpass(cmd_buffer, subpass, false);
	}

	if (unlikely(cmd_buffer->device->trace_bo)) {
		struct radv_device *device = cmd_buffer->device;

		radv_cs_add_buffer(device->ws, cmd_buffer->cs,
				   device->trace_bo);

		radv_cmd_buffer_trace_emit(cmd_buffer);
	}

	cmd_buffer->status = RADV_CMD_BUFFER_STATUS_RECORDING;

	return result;
}

void radv_CmdBindVertexBuffers(
	VkCommandBuffer                             commandBuffer,
	uint32_t                                    firstBinding,
	uint32_t                                    bindingCount,
	const VkBuffer*                             pBuffers,
	const VkDeviceSize*                         pOffsets)
{
	RADV_FROM_HANDLE(radv_cmd_buffer, cmd_buffer, commandBuffer);
	struct radv_vertex_binding *vb = cmd_buffer->vertex_bindings;
	bool changed = false;

	/* We have to defer setting up vertex buffer since we need the buffer
	 * stride from the pipeline. */

	assert(firstBinding + bindingCount <= MAX_VBS);
	for (uint32_t i = 0; i < bindingCount; i++) {
		uint32_t idx = firstBinding + i;

		if (!changed &&
		    (vb[idx].buffer != radv_buffer_from_handle(pBuffers[i]) ||
		     vb[idx].offset != pOffsets[i])) {
			changed = true;
		}

		vb[idx].buffer = radv_buffer_from_handle(pBuffers[i]);
		vb[idx].offset = pOffsets[i];

		radv_cs_add_buffer(cmd_buffer->device->ws, cmd_buffer->cs,
				   vb[idx].buffer->bo);
	}

	if (!changed) {
		/* No state changes. */
		return;
	}

	cmd_buffer->state.dirty |= RADV_CMD_DIRTY_VERTEX_BUFFER;
}

void radv_CmdBindIndexBuffer(
	VkCommandBuffer                             commandBuffer,
	VkBuffer buffer,
	VkDeviceSize offset,
	VkIndexType indexType)
{
	RADV_FROM_HANDLE(radv_cmd_buffer, cmd_buffer, commandBuffer);
	RADV_FROM_HANDLE(radv_buffer, index_buffer, buffer);

	if (cmd_buffer->state.index_buffer == index_buffer &&
	    cmd_buffer->state.index_offset == offset &&
	    cmd_buffer->state.index_type == indexType) {
		/* No state changes. */
		return;
	}

	cmd_buffer->state.index_buffer = index_buffer;
	cmd_buffer->state.index_offset = offset;
	cmd_buffer->state.index_type = indexType; /* vk matches hw */
	cmd_buffer->state.index_va = radv_buffer_get_va(index_buffer->bo);
	cmd_buffer->state.index_va += index_buffer->offset + offset;

	int index_size_shift = cmd_buffer->state.index_type ? 2 : 1;
	cmd_buffer->state.max_index_count = (index_buffer->size - offset) >> index_size_shift;
	cmd_buffer->state.dirty |= RADV_CMD_DIRTY_INDEX_BUFFER;
	radv_cs_add_buffer(cmd_buffer->device->ws, cmd_buffer->cs, index_buffer->bo);
}


static void
radv_bind_descriptor_set(struct radv_cmd_buffer *cmd_buffer,
			 VkPipelineBindPoint bind_point,
			 struct radv_descriptor_set *set, unsigned idx)
{
	struct radeon_winsys *ws = cmd_buffer->device->ws;

	radv_set_descriptor_set(cmd_buffer, bind_point, set, idx);

	assert(set);
	assert(!(set->layout->flags & VK_DESCRIPTOR_SET_LAYOUT_CREATE_PUSH_DESCRIPTOR_BIT_KHR));

	if (!cmd_buffer->device->use_global_bo_list) {
		for (unsigned j = 0; j < set->layout->buffer_count; ++j)
			if (set->descriptors[j])
				radv_cs_add_buffer(ws, cmd_buffer->cs, set->descriptors[j]);
	}

	if(set->bo)
		radv_cs_add_buffer(ws, cmd_buffer->cs, set->bo);
}

void radv_CmdBindDescriptorSets(
	VkCommandBuffer                             commandBuffer,
	VkPipelineBindPoint                         pipelineBindPoint,
	VkPipelineLayout                            _layout,
	uint32_t                                    firstSet,
	uint32_t                                    descriptorSetCount,
	const VkDescriptorSet*                      pDescriptorSets,
	uint32_t                                    dynamicOffsetCount,
	const uint32_t*                             pDynamicOffsets)
{
	RADV_FROM_HANDLE(radv_cmd_buffer, cmd_buffer, commandBuffer);
	RADV_FROM_HANDLE(radv_pipeline_layout, layout, _layout);
	unsigned dyn_idx = 0;

	const bool no_dynamic_bounds = cmd_buffer->device->instance->debug_flags & RADV_DEBUG_NO_DYNAMIC_BOUNDS;
	struct radv_descriptor_state *descriptors_state =
		radv_get_descriptors_state(cmd_buffer, pipelineBindPoint);

	for (unsigned i = 0; i < descriptorSetCount; ++i) {
		unsigned idx = i + firstSet;
		RADV_FROM_HANDLE(radv_descriptor_set, set, pDescriptorSets[i]);
		radv_bind_descriptor_set(cmd_buffer, pipelineBindPoint, set, idx);

		for(unsigned j = 0; j < set->layout->dynamic_offset_count; ++j, ++dyn_idx) {
			unsigned idx = j + layout->set[i + firstSet].dynamic_offset_start;
			uint32_t *dst = descriptors_state->dynamic_buffers + idx * 4;
			assert(dyn_idx < dynamicOffsetCount);

			struct radv_descriptor_range *range = set->dynamic_descriptors + j;
			uint64_t va = range->va + pDynamicOffsets[dyn_idx];
			dst[0] = va;
			dst[1] = S_008F04_BASE_ADDRESS_HI(va >> 32);
			dst[2] = no_dynamic_bounds ? 0xffffffffu : range->size;
			dst[3] = S_008F0C_DST_SEL_X(V_008F0C_SQ_SEL_X) |
			         S_008F0C_DST_SEL_Y(V_008F0C_SQ_SEL_Y) |
			         S_008F0C_DST_SEL_Z(V_008F0C_SQ_SEL_Z) |
			         S_008F0C_DST_SEL_W(V_008F0C_SQ_SEL_W) |
			         S_008F0C_NUM_FORMAT(V_008F0C_BUF_NUM_FORMAT_FLOAT) |
			         S_008F0C_DATA_FORMAT(V_008F0C_BUF_DATA_FORMAT_32);
			cmd_buffer->push_constant_stages |=
			                     set->layout->dynamic_shader_stages;
		}
	}
}

static bool radv_init_push_descriptor_set(struct radv_cmd_buffer *cmd_buffer,
                                          struct radv_descriptor_set *set,
                                          struct radv_descriptor_set_layout *layout,
					  VkPipelineBindPoint bind_point)
{
	struct radv_descriptor_state *descriptors_state =
		radv_get_descriptors_state(cmd_buffer, bind_point);
	set->size = layout->size;
	set->layout = layout;

	if (descriptors_state->push_set.capacity < set->size) {
		size_t new_size = MAX2(set->size, 1024);
		new_size = MAX2(new_size, 2 * descriptors_state->push_set.capacity);
		new_size = MIN2(new_size, 96 * MAX_PUSH_DESCRIPTORS);

		free(set->mapped_ptr);
		set->mapped_ptr = malloc(new_size);

		if (!set->mapped_ptr) {
			descriptors_state->push_set.capacity = 0;
			cmd_buffer->record_result = VK_ERROR_OUT_OF_HOST_MEMORY;
			return false;
		}

		descriptors_state->push_set.capacity = new_size;
	}

	return true;
}

void radv_meta_push_descriptor_set(
	struct radv_cmd_buffer*              cmd_buffer,
	VkPipelineBindPoint                  pipelineBindPoint,
	VkPipelineLayout                     _layout,
	uint32_t                             set,
	uint32_t                             descriptorWriteCount,
	const VkWriteDescriptorSet*          pDescriptorWrites)
{
	RADV_FROM_HANDLE(radv_pipeline_layout, layout, _layout);
	struct radv_descriptor_set *push_set = &cmd_buffer->meta_push_descriptors;
	unsigned bo_offset;

	assert(set == 0);
	assert(layout->set[set].layout->flags & VK_DESCRIPTOR_SET_LAYOUT_CREATE_PUSH_DESCRIPTOR_BIT_KHR);

	push_set->size = layout->set[set].layout->size;
	push_set->layout = layout->set[set].layout;

	if (!radv_cmd_buffer_upload_alloc(cmd_buffer, push_set->size, 32,
	                                  &bo_offset,
	                                  (void**) &push_set->mapped_ptr))
		return;

	push_set->va = radv_buffer_get_va(cmd_buffer->upload.upload_bo);
	push_set->va += bo_offset;

	radv_update_descriptor_sets(cmd_buffer->device, cmd_buffer,
	                            radv_descriptor_set_to_handle(push_set),
	                            descriptorWriteCount, pDescriptorWrites, 0, NULL);

	radv_set_descriptor_set(cmd_buffer, pipelineBindPoint, push_set, set);
}

void radv_CmdPushDescriptorSetKHR(
	VkCommandBuffer                             commandBuffer,
	VkPipelineBindPoint                         pipelineBindPoint,
	VkPipelineLayout                            _layout,
	uint32_t                                    set,
	uint32_t                                    descriptorWriteCount,
	const VkWriteDescriptorSet*                 pDescriptorWrites)
{
	RADV_FROM_HANDLE(radv_cmd_buffer, cmd_buffer, commandBuffer);
	RADV_FROM_HANDLE(radv_pipeline_layout, layout, _layout);
	struct radv_descriptor_state *descriptors_state =
		radv_get_descriptors_state(cmd_buffer, pipelineBindPoint);
	struct radv_descriptor_set *push_set = &descriptors_state->push_set.set;

	assert(layout->set[set].layout->flags & VK_DESCRIPTOR_SET_LAYOUT_CREATE_PUSH_DESCRIPTOR_BIT_KHR);

	if (!radv_init_push_descriptor_set(cmd_buffer, push_set,
					   layout->set[set].layout,
					   pipelineBindPoint))
		return;

	radv_update_descriptor_sets(cmd_buffer->device, cmd_buffer,
	                            radv_descriptor_set_to_handle(push_set),
	                            descriptorWriteCount, pDescriptorWrites, 0, NULL);

	radv_set_descriptor_set(cmd_buffer, pipelineBindPoint, push_set, set);
	descriptors_state->push_dirty = true;
}

void radv_CmdPushDescriptorSetWithTemplateKHR(
	VkCommandBuffer                             commandBuffer,
	VkDescriptorUpdateTemplate                  descriptorUpdateTemplate,
	VkPipelineLayout                            _layout,
	uint32_t                                    set,
	const void*                                 pData)
{
	RADV_FROM_HANDLE(radv_cmd_buffer, cmd_buffer, commandBuffer);
	RADV_FROM_HANDLE(radv_pipeline_layout, layout, _layout);
	RADV_FROM_HANDLE(radv_descriptor_update_template, templ, descriptorUpdateTemplate);
	struct radv_descriptor_state *descriptors_state =
		radv_get_descriptors_state(cmd_buffer, templ->bind_point);
	struct radv_descriptor_set *push_set = &descriptors_state->push_set.set;

	assert(layout->set[set].layout->flags & VK_DESCRIPTOR_SET_LAYOUT_CREATE_PUSH_DESCRIPTOR_BIT_KHR);

	if (!radv_init_push_descriptor_set(cmd_buffer, push_set,
					   layout->set[set].layout,
					   templ->bind_point))
		return;

	radv_update_descriptor_set_with_template(cmd_buffer->device, cmd_buffer, push_set,
						 descriptorUpdateTemplate, pData);

	radv_set_descriptor_set(cmd_buffer, templ->bind_point, push_set, set);
	descriptors_state->push_dirty = true;
}

void radv_CmdPushConstants(VkCommandBuffer commandBuffer,
			   VkPipelineLayout layout,
			   VkShaderStageFlags stageFlags,
			   uint32_t offset,
			   uint32_t size,
			   const void* pValues)
{
	RADV_FROM_HANDLE(radv_cmd_buffer, cmd_buffer, commandBuffer);
	memcpy(cmd_buffer->push_constants + offset, pValues, size);
	cmd_buffer->push_constant_stages |= stageFlags;
}

VkResult radv_EndCommandBuffer(
	VkCommandBuffer                             commandBuffer)
{
	RADV_FROM_HANDLE(radv_cmd_buffer, cmd_buffer, commandBuffer);

	if (cmd_buffer->queue_family_index != RADV_QUEUE_TRANSFER) {
		if (cmd_buffer->device->physical_device->rad_info.chip_class == SI)
			cmd_buffer->state.flush_bits |= RADV_CMD_FLAG_CS_PARTIAL_FLUSH | RADV_CMD_FLAG_PS_PARTIAL_FLUSH | RADV_CMD_FLAG_WRITEBACK_GLOBAL_L2;
		si_emit_cache_flush(cmd_buffer);
	}

	/* Make sure CP DMA is idle at the end of IBs because the kernel
	 * doesn't wait for it.
	 */
	si_cp_dma_wait_for_idle(cmd_buffer);

	vk_free(&cmd_buffer->pool->alloc, cmd_buffer->state.attachments);

	if (!cmd_buffer->device->ws->cs_finalize(cmd_buffer->cs))
		return vk_error(cmd_buffer->device->instance, VK_ERROR_OUT_OF_DEVICE_MEMORY);

	cmd_buffer->status = RADV_CMD_BUFFER_STATUS_EXECUTABLE;

	return cmd_buffer->record_result;
}

static void
radv_emit_compute_pipeline(struct radv_cmd_buffer *cmd_buffer)
{
	struct radv_pipeline *pipeline = cmd_buffer->state.compute_pipeline;

	if (!pipeline || pipeline == cmd_buffer->state.emitted_compute_pipeline)
		return;

	assert(!pipeline->ctx_cs.cdw);

	cmd_buffer->state.emitted_compute_pipeline = pipeline;

	radeon_check_space(cmd_buffer->device->ws, cmd_buffer->cs, pipeline->cs.cdw);
	radeon_emit_array(cmd_buffer->cs, pipeline->cs.buf, pipeline->cs.cdw);

	cmd_buffer->compute_scratch_size_needed =
	                          MAX2(cmd_buffer->compute_scratch_size_needed,
	                               pipeline->max_waves * pipeline->scratch_bytes_per_wave);

	radv_cs_add_buffer(cmd_buffer->device->ws, cmd_buffer->cs,
			   pipeline->shaders[MESA_SHADER_COMPUTE]->bo);

	if (unlikely(cmd_buffer->device->trace_bo))
		radv_save_pipeline(cmd_buffer, pipeline, RING_COMPUTE);
}

static void radv_mark_descriptor_sets_dirty(struct radv_cmd_buffer *cmd_buffer,
					    VkPipelineBindPoint bind_point)
{
	struct radv_descriptor_state *descriptors_state =
		radv_get_descriptors_state(cmd_buffer, bind_point);

	descriptors_state->dirty |= descriptors_state->valid;
}

void radv_CmdBindPipeline(
	VkCommandBuffer                             commandBuffer,
	VkPipelineBindPoint                         pipelineBindPoint,
	VkPipeline                                  _pipeline)
{
	RADV_FROM_HANDLE(radv_cmd_buffer, cmd_buffer, commandBuffer);
	RADV_FROM_HANDLE(radv_pipeline, pipeline, _pipeline);

	switch (pipelineBindPoint) {
	case VK_PIPELINE_BIND_POINT_COMPUTE:
		if (cmd_buffer->state.compute_pipeline == pipeline)
			return;
		radv_mark_descriptor_sets_dirty(cmd_buffer, pipelineBindPoint);

		cmd_buffer->state.compute_pipeline = pipeline;
		cmd_buffer->push_constant_stages |= VK_SHADER_STAGE_COMPUTE_BIT;
		break;
	case VK_PIPELINE_BIND_POINT_GRAPHICS:
		if (cmd_buffer->state.pipeline == pipeline)
			return;
		radv_mark_descriptor_sets_dirty(cmd_buffer, pipelineBindPoint);

		cmd_buffer->state.pipeline = pipeline;
		if (!pipeline)
			break;

		cmd_buffer->state.dirty |= RADV_CMD_DIRTY_PIPELINE;
		cmd_buffer->push_constant_stages |= pipeline->active_stages;

		/* the new vertex shader might not have the same user regs */
		cmd_buffer->state.last_first_instance = -1;
		cmd_buffer->state.last_vertex_offset = -1;

		/* Prefetch all pipeline shaders at first draw time. */
		cmd_buffer->state.prefetch_L2_mask |= RADV_PREFETCH_SHADERS;

		radv_bind_dynamic_state(cmd_buffer, &pipeline->dynamic_state);
		radv_bind_streamout_state(cmd_buffer, pipeline);

		if (pipeline->graphics.esgs_ring_size > cmd_buffer->esgs_ring_size_needed)
			cmd_buffer->esgs_ring_size_needed = pipeline->graphics.esgs_ring_size;
		if (pipeline->graphics.gsvs_ring_size > cmd_buffer->gsvs_ring_size_needed)
			cmd_buffer->gsvs_ring_size_needed = pipeline->graphics.gsvs_ring_size;

		if (radv_pipeline_has_tess(pipeline))
			cmd_buffer->tess_rings_needed = true;
		break;
	default:
		assert(!"invalid bind point");
		break;
	}
}

void radv_CmdSetViewport(
	VkCommandBuffer                             commandBuffer,
	uint32_t                                    firstViewport,
	uint32_t                                    viewportCount,
	const VkViewport*                           pViewports)
{
	RADV_FROM_HANDLE(radv_cmd_buffer, cmd_buffer, commandBuffer);
	struct radv_cmd_state *state = &cmd_buffer->state;
	MAYBE_UNUSED const uint32_t total_count = firstViewport + viewportCount;

	assert(firstViewport < MAX_VIEWPORTS);
	assert(total_count >= 1 && total_count <= MAX_VIEWPORTS);

	if (!memcmp(state->dynamic.viewport.viewports + firstViewport,
		    pViewports, viewportCount * sizeof(*pViewports))) {
		return;
	}

	memcpy(state->dynamic.viewport.viewports + firstViewport, pViewports,
	       viewportCount * sizeof(*pViewports));

	state->dirty |= RADV_CMD_DIRTY_DYNAMIC_VIEWPORT;
}

void radv_CmdSetScissor(
	VkCommandBuffer                             commandBuffer,
	uint32_t                                    firstScissor,
	uint32_t                                    scissorCount,
	const VkRect2D*                             pScissors)
{
	RADV_FROM_HANDLE(radv_cmd_buffer, cmd_buffer, commandBuffer);
	struct radv_cmd_state *state = &cmd_buffer->state;
	MAYBE_UNUSED const uint32_t total_count = firstScissor + scissorCount;

	assert(firstScissor < MAX_SCISSORS);
	assert(total_count >= 1 && total_count <= MAX_SCISSORS);

	if (!memcmp(state->dynamic.scissor.scissors + firstScissor, pScissors,
		    scissorCount * sizeof(*pScissors))) {
		return;
	}

	memcpy(state->dynamic.scissor.scissors + firstScissor, pScissors,
	       scissorCount * sizeof(*pScissors));

	state->dirty |= RADV_CMD_DIRTY_DYNAMIC_SCISSOR;
}

void radv_CmdSetLineWidth(
	VkCommandBuffer                             commandBuffer,
	float                                       lineWidth)
{
	RADV_FROM_HANDLE(radv_cmd_buffer, cmd_buffer, commandBuffer);

	if (cmd_buffer->state.dynamic.line_width == lineWidth)
		return;

	cmd_buffer->state.dynamic.line_width = lineWidth;
	cmd_buffer->state.dirty |= RADV_CMD_DIRTY_DYNAMIC_LINE_WIDTH;
}

void radv_CmdSetDepthBias(
	VkCommandBuffer                             commandBuffer,
	float                                       depthBiasConstantFactor,
	float                                       depthBiasClamp,
	float                                       depthBiasSlopeFactor)
{
	RADV_FROM_HANDLE(radv_cmd_buffer, cmd_buffer, commandBuffer);
	struct radv_cmd_state *state = &cmd_buffer->state;

	if (state->dynamic.depth_bias.bias == depthBiasConstantFactor &&
	    state->dynamic.depth_bias.clamp == depthBiasClamp &&
	    state->dynamic.depth_bias.slope == depthBiasSlopeFactor) {
		return;
	}

	state->dynamic.depth_bias.bias = depthBiasConstantFactor;
	state->dynamic.depth_bias.clamp = depthBiasClamp;
	state->dynamic.depth_bias.slope = depthBiasSlopeFactor;

	state->dirty |= RADV_CMD_DIRTY_DYNAMIC_DEPTH_BIAS;
}

void radv_CmdSetBlendConstants(
	VkCommandBuffer                             commandBuffer,
	const float                                 blendConstants[4])
{
	RADV_FROM_HANDLE(radv_cmd_buffer, cmd_buffer, commandBuffer);
	struct radv_cmd_state *state = &cmd_buffer->state;

	if (!memcmp(state->dynamic.blend_constants, blendConstants, sizeof(float) * 4))
		return;

	memcpy(state->dynamic.blend_constants, blendConstants, sizeof(float) * 4);

	state->dirty |= RADV_CMD_DIRTY_DYNAMIC_BLEND_CONSTANTS;
}

void radv_CmdSetDepthBounds(
	VkCommandBuffer                             commandBuffer,
	float                                       minDepthBounds,
	float                                       maxDepthBounds)
{
	RADV_FROM_HANDLE(radv_cmd_buffer, cmd_buffer, commandBuffer);
	struct radv_cmd_state *state = &cmd_buffer->state;

	if (state->dynamic.depth_bounds.min == minDepthBounds &&
	    state->dynamic.depth_bounds.max == maxDepthBounds) {
		return;
	}

	state->dynamic.depth_bounds.min = minDepthBounds;
	state->dynamic.depth_bounds.max = maxDepthBounds;

	state->dirty |= RADV_CMD_DIRTY_DYNAMIC_DEPTH_BOUNDS;
}

void radv_CmdSetStencilCompareMask(
	VkCommandBuffer                             commandBuffer,
	VkStencilFaceFlags                          faceMask,
	uint32_t                                    compareMask)
{
	RADV_FROM_HANDLE(radv_cmd_buffer, cmd_buffer, commandBuffer);
	struct radv_cmd_state *state = &cmd_buffer->state;
	bool front_same = state->dynamic.stencil_compare_mask.front == compareMask;
	bool back_same = state->dynamic.stencil_compare_mask.back == compareMask;

	if ((!(faceMask & VK_STENCIL_FACE_FRONT_BIT) || front_same) &&
	    (!(faceMask & VK_STENCIL_FACE_BACK_BIT) || back_same)) {
		return;
	}

	if (faceMask & VK_STENCIL_FACE_FRONT_BIT)
		state->dynamic.stencil_compare_mask.front = compareMask;
	if (faceMask & VK_STENCIL_FACE_BACK_BIT)
		state->dynamic.stencil_compare_mask.back = compareMask;

	state->dirty |= RADV_CMD_DIRTY_DYNAMIC_STENCIL_COMPARE_MASK;
}

void radv_CmdSetStencilWriteMask(
	VkCommandBuffer                             commandBuffer,
	VkStencilFaceFlags                          faceMask,
	uint32_t                                    writeMask)
{
	RADV_FROM_HANDLE(radv_cmd_buffer, cmd_buffer, commandBuffer);
	struct radv_cmd_state *state = &cmd_buffer->state;
	bool front_same = state->dynamic.stencil_write_mask.front == writeMask;
	bool back_same = state->dynamic.stencil_write_mask.back == writeMask;

	if ((!(faceMask & VK_STENCIL_FACE_FRONT_BIT) || front_same) &&
	    (!(faceMask & VK_STENCIL_FACE_BACK_BIT) || back_same)) {
		return;
	}

	if (faceMask & VK_STENCIL_FACE_FRONT_BIT)
		state->dynamic.stencil_write_mask.front = writeMask;
	if (faceMask & VK_STENCIL_FACE_BACK_BIT)
		state->dynamic.stencil_write_mask.back = writeMask;

	state->dirty |= RADV_CMD_DIRTY_DYNAMIC_STENCIL_WRITE_MASK;
}

void radv_CmdSetStencilReference(
	VkCommandBuffer                             commandBuffer,
	VkStencilFaceFlags                          faceMask,
	uint32_t                                    reference)
{
	RADV_FROM_HANDLE(radv_cmd_buffer, cmd_buffer, commandBuffer);
	struct radv_cmd_state *state = &cmd_buffer->state;
	bool front_same = state->dynamic.stencil_reference.front == reference;
	bool back_same = state->dynamic.stencil_reference.back == reference;

	if ((!(faceMask & VK_STENCIL_FACE_FRONT_BIT) || front_same) &&
	    (!(faceMask & VK_STENCIL_FACE_BACK_BIT) || back_same)) {
		return;
	}

	if (faceMask & VK_STENCIL_FACE_FRONT_BIT)
		cmd_buffer->state.dynamic.stencil_reference.front = reference;
	if (faceMask & VK_STENCIL_FACE_BACK_BIT)
		cmd_buffer->state.dynamic.stencil_reference.back = reference;

	cmd_buffer->state.dirty |= RADV_CMD_DIRTY_DYNAMIC_STENCIL_REFERENCE;
}

void radv_CmdSetDiscardRectangleEXT(
	VkCommandBuffer                             commandBuffer,
	uint32_t                                    firstDiscardRectangle,
	uint32_t                                    discardRectangleCount,
	const VkRect2D*                             pDiscardRectangles)
{
	RADV_FROM_HANDLE(radv_cmd_buffer, cmd_buffer, commandBuffer);
	struct radv_cmd_state *state = &cmd_buffer->state;
	MAYBE_UNUSED const uint32_t total_count = firstDiscardRectangle + discardRectangleCount;

	assert(firstDiscardRectangle < MAX_DISCARD_RECTANGLES);
	assert(total_count >= 1 && total_count <= MAX_DISCARD_RECTANGLES);

	if (!memcmp(state->dynamic.discard_rectangle.rectangles + firstDiscardRectangle,
		    pDiscardRectangles, discardRectangleCount * sizeof(*pDiscardRectangles))) {
		return;
	}

	typed_memcpy(&state->dynamic.discard_rectangle.rectangles[firstDiscardRectangle],
	             pDiscardRectangles, discardRectangleCount);

	state->dirty |= RADV_CMD_DIRTY_DYNAMIC_DISCARD_RECTANGLE;
}

void radv_CmdExecuteCommands(
	VkCommandBuffer                             commandBuffer,
	uint32_t                                    commandBufferCount,
	const VkCommandBuffer*                      pCmdBuffers)
{
	RADV_FROM_HANDLE(radv_cmd_buffer, primary, commandBuffer);

	assert(commandBufferCount > 0);

	/* Emit pending flushes on primary prior to executing secondary */
	si_emit_cache_flush(primary);

	for (uint32_t i = 0; i < commandBufferCount; i++) {
		RADV_FROM_HANDLE(radv_cmd_buffer, secondary, pCmdBuffers[i]);

		primary->scratch_size_needed = MAX2(primary->scratch_size_needed,
		                                    secondary->scratch_size_needed);
		primary->compute_scratch_size_needed = MAX2(primary->compute_scratch_size_needed,
		                                            secondary->compute_scratch_size_needed);

		if (secondary->esgs_ring_size_needed > primary->esgs_ring_size_needed)
			primary->esgs_ring_size_needed = secondary->esgs_ring_size_needed;
		if (secondary->gsvs_ring_size_needed > primary->gsvs_ring_size_needed)
			primary->gsvs_ring_size_needed = secondary->gsvs_ring_size_needed;
		if (secondary->tess_rings_needed)
			primary->tess_rings_needed = true;
		if (secondary->sample_positions_needed)
			primary->sample_positions_needed = true;

		primary->device->ws->cs_execute_secondary(primary->cs, secondary->cs);


		/* When the secondary command buffer is compute only we don't
		 * need to re-emit the current graphics pipeline.
		 */
		if (secondary->state.emitted_pipeline) {
			primary->state.emitted_pipeline =
				secondary->state.emitted_pipeline;
		}

		/* When the secondary command buffer is graphics only we don't
		 * need to re-emit the current compute pipeline.
		 */
		if (secondary->state.emitted_compute_pipeline) {
			primary->state.emitted_compute_pipeline =
				secondary->state.emitted_compute_pipeline;
		}

		/* Only re-emit the draw packets when needed. */
		if (secondary->state.last_primitive_reset_en != -1) {
			primary->state.last_primitive_reset_en =
				secondary->state.last_primitive_reset_en;
		}

		if (secondary->state.last_primitive_reset_index) {
			primary->state.last_primitive_reset_index =
				secondary->state.last_primitive_reset_index;
		}

		if (secondary->state.last_ia_multi_vgt_param) {
			primary->state.last_ia_multi_vgt_param =
				secondary->state.last_ia_multi_vgt_param;
		}

		primary->state.last_first_instance = secondary->state.last_first_instance;
		primary->state.last_num_instances = secondary->state.last_num_instances;
		primary->state.last_vertex_offset = secondary->state.last_vertex_offset;

		if (secondary->state.last_index_type != -1) {
			primary->state.last_index_type =
				secondary->state.last_index_type;
		}
	}

	/* After executing commands from secondary buffers we have to dirty
	 * some states.
	 */
	primary->state.dirty |= RADV_CMD_DIRTY_PIPELINE |
				RADV_CMD_DIRTY_INDEX_BUFFER |
				RADV_CMD_DIRTY_DYNAMIC_ALL;
	radv_mark_descriptor_sets_dirty(primary, VK_PIPELINE_BIND_POINT_GRAPHICS);
	radv_mark_descriptor_sets_dirty(primary, VK_PIPELINE_BIND_POINT_COMPUTE);
}

VkResult radv_CreateCommandPool(
	VkDevice                                    _device,
	const VkCommandPoolCreateInfo*              pCreateInfo,
	const VkAllocationCallbacks*                pAllocator,
	VkCommandPool*                              pCmdPool)
{
	RADV_FROM_HANDLE(radv_device, device, _device);
	struct radv_cmd_pool *pool;

	pool = vk_alloc2(&device->alloc, pAllocator, sizeof(*pool), 8,
			   VK_SYSTEM_ALLOCATION_SCOPE_OBJECT);
	if (pool == NULL)
		return vk_error(device->instance, VK_ERROR_OUT_OF_HOST_MEMORY);

	if (pAllocator)
		pool->alloc = *pAllocator;
	else
		pool->alloc = device->alloc;

	list_inithead(&pool->cmd_buffers);
	list_inithead(&pool->free_cmd_buffers);

	pool->queue_family_index = pCreateInfo->queueFamilyIndex;

	*pCmdPool = radv_cmd_pool_to_handle(pool);

	return VK_SUCCESS;

}

void radv_DestroyCommandPool(
	VkDevice                                    _device,
	VkCommandPool                               commandPool,
	const VkAllocationCallbacks*                pAllocator)
{
	RADV_FROM_HANDLE(radv_device, device, _device);
	RADV_FROM_HANDLE(radv_cmd_pool, pool, commandPool);

	if (!pool)
		return;

	list_for_each_entry_safe(struct radv_cmd_buffer, cmd_buffer,
				 &pool->cmd_buffers, pool_link) {
		radv_cmd_buffer_destroy(cmd_buffer);
	}

	list_for_each_entry_safe(struct radv_cmd_buffer, cmd_buffer,
				 &pool->free_cmd_buffers, pool_link) {
		radv_cmd_buffer_destroy(cmd_buffer);
	}

	vk_free2(&device->alloc, pAllocator, pool);
}

VkResult radv_ResetCommandPool(
	VkDevice                                    device,
	VkCommandPool                               commandPool,
	VkCommandPoolResetFlags                     flags)
{
	RADV_FROM_HANDLE(radv_cmd_pool, pool, commandPool);
	VkResult result;

	list_for_each_entry(struct radv_cmd_buffer, cmd_buffer,
			    &pool->cmd_buffers, pool_link) {
		result = radv_reset_cmd_buffer(cmd_buffer);
		if (result != VK_SUCCESS)
			return result;
	}

	return VK_SUCCESS;
}

void radv_TrimCommandPool(
    VkDevice                                    device,
    VkCommandPool                               commandPool,
    VkCommandPoolTrimFlags                      flags)
{
	RADV_FROM_HANDLE(radv_cmd_pool, pool, commandPool);

	if (!pool)
		return;

	list_for_each_entry_safe(struct radv_cmd_buffer, cmd_buffer,
				 &pool->free_cmd_buffers, pool_link) {
		radv_cmd_buffer_destroy(cmd_buffer);
	}
}

void radv_CmdBeginRenderPass(
	VkCommandBuffer                             commandBuffer,
	const VkRenderPassBeginInfo*                pRenderPassBegin,
	VkSubpassContents                           contents)
{
	RADV_FROM_HANDLE(radv_cmd_buffer, cmd_buffer, commandBuffer);
	RADV_FROM_HANDLE(radv_render_pass, pass, pRenderPassBegin->renderPass);
	RADV_FROM_HANDLE(radv_framebuffer, framebuffer, pRenderPassBegin->framebuffer);

	MAYBE_UNUSED unsigned cdw_max = radeon_check_space(cmd_buffer->device->ws,
							   cmd_buffer->cs, 2048);
	MAYBE_UNUSED VkResult result;

	cmd_buffer->state.framebuffer = framebuffer;
	cmd_buffer->state.pass = pass;
	cmd_buffer->state.render_area = pRenderPassBegin->renderArea;

	result = radv_cmd_state_setup_attachments(cmd_buffer, pass, pRenderPassBegin);
	if (result != VK_SUCCESS)
		return;

	radv_cmd_buffer_set_subpass(cmd_buffer, pass->subpasses, true);
	assert(cmd_buffer->cs->cdw <= cdw_max);

	radv_cmd_buffer_clear_subpass(cmd_buffer);
}

void radv_CmdBeginRenderPass2KHR(
    VkCommandBuffer                             commandBuffer,
    const VkRenderPassBeginInfo*                pRenderPassBeginInfo,
    const VkSubpassBeginInfoKHR*                pSubpassBeginInfo)
{
	radv_CmdBeginRenderPass(commandBuffer, pRenderPassBeginInfo,
				pSubpassBeginInfo->contents);
}

void radv_CmdNextSubpass(
    VkCommandBuffer                             commandBuffer,
    VkSubpassContents                           contents)
{
	RADV_FROM_HANDLE(radv_cmd_buffer, cmd_buffer, commandBuffer);

	radv_cmd_buffer_resolve_subpass(cmd_buffer);

	radeon_check_space(cmd_buffer->device->ws, cmd_buffer->cs,
					      2048);

	radv_cmd_buffer_set_subpass(cmd_buffer, cmd_buffer->state.subpass + 1, true);
	radv_cmd_buffer_clear_subpass(cmd_buffer);
}

void radv_CmdNextSubpass2KHR(
    VkCommandBuffer                             commandBuffer,
    const VkSubpassBeginInfoKHR*                pSubpassBeginInfo,
    const VkSubpassEndInfoKHR*                  pSubpassEndInfo)
{
	radv_CmdNextSubpass(commandBuffer, pSubpassBeginInfo->contents);
}

static void radv_emit_view_index(struct radv_cmd_buffer *cmd_buffer, unsigned index)
{
	struct radv_pipeline *pipeline = cmd_buffer->state.pipeline;
	for (unsigned stage = 0; stage < MESA_SHADER_STAGES; ++stage) {
		if (!radv_get_shader(pipeline, stage))
			continue;

		struct radv_userdata_info *loc = radv_lookup_user_sgpr(pipeline, stage, AC_UD_VIEW_INDEX);
		if (loc->sgpr_idx == -1)
			continue;
		uint32_t base_reg = pipeline->user_data_0[stage];
		radeon_set_sh_reg(cmd_buffer->cs, base_reg + loc->sgpr_idx * 4, index);

	}
	if (pipeline->gs_copy_shader) {
		struct radv_userdata_info *loc = &pipeline->gs_copy_shader->info.user_sgprs_locs.shader_data[AC_UD_VIEW_INDEX];
		if (loc->sgpr_idx != -1) {
			uint32_t base_reg = R_00B130_SPI_SHADER_USER_DATA_VS_0;
			radeon_set_sh_reg(cmd_buffer->cs, base_reg + loc->sgpr_idx * 4, index);
		}
	}
}

static void
radv_cs_emit_draw_packet(struct radv_cmd_buffer *cmd_buffer,
                         uint32_t vertex_count,
			 bool use_opaque)
{
	radeon_emit(cmd_buffer->cs, PKT3(PKT3_DRAW_INDEX_AUTO, 1, cmd_buffer->state.predicating));
	radeon_emit(cmd_buffer->cs, vertex_count);
	radeon_emit(cmd_buffer->cs, V_0287F0_DI_SRC_SEL_AUTO_INDEX |
	                            S_0287F0_USE_OPAQUE(use_opaque));
}

static void
radv_cs_emit_draw_indexed_packet(struct radv_cmd_buffer *cmd_buffer,
                                 uint64_t index_va,
                                 uint32_t index_count)
{
	radeon_emit(cmd_buffer->cs, PKT3(PKT3_DRAW_INDEX_2, 4, cmd_buffer->state.predicating));
	radeon_emit(cmd_buffer->cs, cmd_buffer->state.max_index_count);
	radeon_emit(cmd_buffer->cs, index_va);
	radeon_emit(cmd_buffer->cs, index_va >> 32);
	radeon_emit(cmd_buffer->cs, index_count);
	radeon_emit(cmd_buffer->cs, V_0287F0_DI_SRC_SEL_DMA);
}

static void
radv_cs_emit_indirect_draw_packet(struct radv_cmd_buffer *cmd_buffer,
                                  bool indexed,
                                  uint32_t draw_count,
                                  uint64_t count_va,
                                  uint32_t stride)
{
	struct radeon_cmdbuf *cs = cmd_buffer->cs;
	unsigned di_src_sel = indexed ? V_0287F0_DI_SRC_SEL_DMA
	                              : V_0287F0_DI_SRC_SEL_AUTO_INDEX;
	bool draw_id_enable = radv_get_shader(cmd_buffer->state.pipeline, MESA_SHADER_VERTEX)->info.info.vs.needs_draw_id;
	uint32_t base_reg = cmd_buffer->state.pipeline->graphics.vtx_base_sgpr;
	bool predicating = cmd_buffer->state.predicating;
	assert(base_reg);

	/* just reset draw state for vertex data */
	cmd_buffer->state.last_first_instance = -1;
	cmd_buffer->state.last_num_instances = -1;
	cmd_buffer->state.last_vertex_offset = -1;

	if (draw_count == 1 && !count_va && !draw_id_enable) {
		radeon_emit(cs, PKT3(indexed ? PKT3_DRAW_INDEX_INDIRECT :
				     PKT3_DRAW_INDIRECT, 3, predicating));
		radeon_emit(cs, 0);
		radeon_emit(cs, (base_reg - SI_SH_REG_OFFSET) >> 2);
		radeon_emit(cs, ((base_reg + 4) - SI_SH_REG_OFFSET) >> 2);
		radeon_emit(cs, di_src_sel);
	} else {
		radeon_emit(cs, PKT3(indexed ? PKT3_DRAW_INDEX_INDIRECT_MULTI :
				     PKT3_DRAW_INDIRECT_MULTI,
				     8, predicating));
		radeon_emit(cs, 0);
		radeon_emit(cs, (base_reg - SI_SH_REG_OFFSET) >> 2);
		radeon_emit(cs, ((base_reg + 4) - SI_SH_REG_OFFSET) >> 2);
		radeon_emit(cs, (((base_reg + 8) - SI_SH_REG_OFFSET) >> 2) |
			    S_2C3_DRAW_INDEX_ENABLE(draw_id_enable) |
			    S_2C3_COUNT_INDIRECT_ENABLE(!!count_va));
		radeon_emit(cs, draw_count); /* count */
		radeon_emit(cs, count_va); /* count_addr */
		radeon_emit(cs, count_va >> 32);
		radeon_emit(cs, stride); /* stride */
		radeon_emit(cs, di_src_sel);
	}
}

static void
radv_emit_draw_packets(struct radv_cmd_buffer *cmd_buffer,
		       const struct radv_draw_info *info)
{
	struct radv_cmd_state *state = &cmd_buffer->state;
	struct radeon_winsys *ws = cmd_buffer->device->ws;
	struct radeon_cmdbuf *cs = cmd_buffer->cs;

	if (info->indirect) {
		uint64_t va = radv_buffer_get_va(info->indirect->bo);
		uint64_t count_va = 0;

		va += info->indirect->offset + info->indirect_offset;

		radv_cs_add_buffer(ws, cs, info->indirect->bo);

		radeon_emit(cs, PKT3(PKT3_SET_BASE, 2, 0));
		radeon_emit(cs, 1);
		radeon_emit(cs, va);
		radeon_emit(cs, va >> 32);

		if (info->count_buffer) {
			count_va = radv_buffer_get_va(info->count_buffer->bo);
			count_va += info->count_buffer->offset +
				    info->count_buffer_offset;

			radv_cs_add_buffer(ws, cs, info->count_buffer->bo);
		}

		if (!state->subpass->view_mask) {
			radv_cs_emit_indirect_draw_packet(cmd_buffer,
							  info->indexed,
							  info->count,
							  count_va,
							  info->stride);
		} else {
			unsigned i;
			for_each_bit(i, state->subpass->view_mask) {
				radv_emit_view_index(cmd_buffer, i);

				radv_cs_emit_indirect_draw_packet(cmd_buffer,
								  info->indexed,
								  info->count,
								  count_va,
								  info->stride);
			}
		}
	} else {
		assert(state->pipeline->graphics.vtx_base_sgpr);

		if (info->vertex_offset != state->last_vertex_offset ||
		    info->first_instance != state->last_first_instance) {
			radeon_set_sh_reg_seq(cs, state->pipeline->graphics.vtx_base_sgpr,
					      state->pipeline->graphics.vtx_emit_num);

			radeon_emit(cs, info->vertex_offset);
			radeon_emit(cs, info->first_instance);
			if (state->pipeline->graphics.vtx_emit_num == 3)
				radeon_emit(cs, 0);
			state->last_first_instance = info->first_instance;
			state->last_vertex_offset = info->vertex_offset;
		}

		if (state->last_num_instances != info->instance_count) {
			radeon_emit(cs, PKT3(PKT3_NUM_INSTANCES, 0, false));
			radeon_emit(cs, info->instance_count);
			state->last_num_instances = info->instance_count;
		}

		if (info->indexed) {
			int index_size = state->index_type ? 4 : 2;
			uint64_t index_va;

			index_va = state->index_va;
			index_va += info->first_index * index_size;

			if (!state->subpass->view_mask) {
				radv_cs_emit_draw_indexed_packet(cmd_buffer,
								 index_va,
								 info->count);
			} else {
				unsigned i;
				for_each_bit(i, state->subpass->view_mask) {
					radv_emit_view_index(cmd_buffer, i);

					radv_cs_emit_draw_indexed_packet(cmd_buffer,
									 index_va,
									 info->count);
				}
			}
		} else {
			if (!state->subpass->view_mask) {
				radv_cs_emit_draw_packet(cmd_buffer,
							 info->count,
							 !!info->strmout_buffer);
			} else {
				unsigned i;
				for_each_bit(i, state->subpass->view_mask) {
					radv_emit_view_index(cmd_buffer, i);

					radv_cs_emit_draw_packet(cmd_buffer,
								 info->count,
								 !!info->strmout_buffer);
				}
			}
		}
	}
}

/*
 * Vega and raven have a bug which triggers if there are multiple context
 * register contexts active at the same time with different scissor values.
 *
 * There are two possible workarounds:
 * 1) Wait for PS_PARTIAL_FLUSH every time the scissor is changed. That way
 *    there is only ever 1 active set of scissor values at the same time.
 *
 * 2) Whenever the hardware switches contexts we have to set the scissor
 *    registers again even if it is a noop. That way the new context gets
 *    the correct scissor values.
 *
 * This implements option 2. radv_need_late_scissor_emission needs to
 * return true on affected HW if radv_emit_all_graphics_states sets
 * any context registers.
 */
static bool radv_need_late_scissor_emission(struct radv_cmd_buffer *cmd_buffer,
                                            const struct radv_draw_info *info)
{
	struct radv_cmd_state *state = &cmd_buffer->state;

	if (!cmd_buffer->device->physical_device->has_scissor_bug)
		return false;

	if (cmd_buffer->state.context_roll_without_scissor_emitted || info->strmout_buffer)
		return true;

	uint32_t used_states = cmd_buffer->state.pipeline->graphics.needed_dynamic_state | ~RADV_CMD_DIRTY_DYNAMIC_ALL;

	/* Index, vertex and streamout buffers don't change context regs, and
<<<<<<< HEAD
	 * pipeline is handled later.
=======
	 * pipeline is already handled.
>>>>>>> 3cf4df6a
	 */
	used_states &= ~(RADV_CMD_DIRTY_INDEX_BUFFER |
			 RADV_CMD_DIRTY_VERTEX_BUFFER |
			 RADV_CMD_DIRTY_STREAMOUT_BUFFER |
			 RADV_CMD_DIRTY_PIPELINE);

	if (cmd_buffer->state.dirty & used_states)
		return true;

	if (info->indexed && state->pipeline->graphics.prim_restart_enable &&
	    (state->index_type ? 0xffffffffu : 0xffffu) != state->last_primitive_reset_index)
		return true;

	return false;
}

static void
radv_emit_all_graphics_states(struct radv_cmd_buffer *cmd_buffer,
			      const struct radv_draw_info *info)
{
	bool late_scissor_emission;

	if ((cmd_buffer->state.dirty & RADV_CMD_DIRTY_FRAMEBUFFER) ||
	    cmd_buffer->state.emitted_pipeline != cmd_buffer->state.pipeline)
		radv_emit_rbplus_state(cmd_buffer);

	if (cmd_buffer->state.dirty & RADV_CMD_DIRTY_PIPELINE)
		radv_emit_graphics_pipeline(cmd_buffer);

	/* This should be before the cmd_buffer->state.dirty is cleared
	 * (excluding RADV_CMD_DIRTY_PIPELINE) and after
	 * cmd_buffer->state.context_roll_without_scissor_emitted is set. */
	late_scissor_emission =
		radv_need_late_scissor_emission(cmd_buffer, info);

	if (cmd_buffer->state.dirty & RADV_CMD_DIRTY_FRAMEBUFFER)
		radv_emit_framebuffer_state(cmd_buffer);

	if (info->indexed) {
		if (cmd_buffer->state.dirty & RADV_CMD_DIRTY_INDEX_BUFFER)
			radv_emit_index_buffer(cmd_buffer);
	} else {
		/* On CI and later, non-indexed draws overwrite VGT_INDEX_TYPE,
		 * so the state must be re-emitted before the next indexed
		 * draw.
		 */
		if (cmd_buffer->device->physical_device->rad_info.chip_class >= CIK) {
			cmd_buffer->state.last_index_type = -1;
			cmd_buffer->state.dirty |= RADV_CMD_DIRTY_INDEX_BUFFER;
		}
	}

	radv_cmd_buffer_flush_dynamic_state(cmd_buffer);

	radv_emit_draw_registers(cmd_buffer, info);

	if (late_scissor_emission)
		radv_emit_scissor(cmd_buffer);
}

static void
radv_draw(struct radv_cmd_buffer *cmd_buffer,
	  const struct radv_draw_info *info)
{
	struct radeon_info *rad_info =
		&cmd_buffer->device->physical_device->rad_info;
	bool has_prefetch =
		cmd_buffer->device->physical_device->rad_info.chip_class >= CIK;
	bool pipeline_is_dirty =
		(cmd_buffer->state.dirty & RADV_CMD_DIRTY_PIPELINE) &&
		cmd_buffer->state.pipeline != cmd_buffer->state.emitted_pipeline;

	MAYBE_UNUSED unsigned cdw_max =
		radeon_check_space(cmd_buffer->device->ws,
				   cmd_buffer->cs, 4096);

	if (likely(!info->indirect)) {
		/* SI-CI treat instance_count==0 as instance_count==1. There is
		 * no workaround for indirect draws, but we can at least skip
		 * direct draws.
		 */
		if (unlikely(!info->instance_count))
			return;

		/* Handle count == 0. */
		if (unlikely(!info->count && !info->strmout_buffer))
			return;
	}

	/* Use optimal packet order based on whether we need to sync the
	 * pipeline.
	 */
	if (cmd_buffer->state.flush_bits & (RADV_CMD_FLAG_FLUSH_AND_INV_CB |
					    RADV_CMD_FLAG_FLUSH_AND_INV_DB |
					    RADV_CMD_FLAG_PS_PARTIAL_FLUSH |
					    RADV_CMD_FLAG_CS_PARTIAL_FLUSH)) {
		/* If we have to wait for idle, set all states first, so that
		 * all SET packets are processed in parallel with previous draw
		 * calls. Then upload descriptors, set shader pointers, and
		 * draw, and prefetch at the end. This ensures that the time
		 * the CUs are idle is very short. (there are only SET_SH
		 * packets between the wait and the draw)
		 */
		radv_emit_all_graphics_states(cmd_buffer, info);
		si_emit_cache_flush(cmd_buffer);
		/* <-- CUs are idle here --> */

		radv_upload_graphics_shader_descriptors(cmd_buffer, pipeline_is_dirty);

		radv_emit_draw_packets(cmd_buffer, info);
		/* <-- CUs are busy here --> */

		/* Start prefetches after the draw has been started. Both will
		 * run in parallel, but starting the draw first is more
		 * important.
		 */
		if (has_prefetch && cmd_buffer->state.prefetch_L2_mask) {
			radv_emit_prefetch_L2(cmd_buffer,
					      cmd_buffer->state.pipeline, false);
		}
	} else {
		/* If we don't wait for idle, start prefetches first, then set
		 * states, and draw at the end.
		 */
		si_emit_cache_flush(cmd_buffer);

		if (has_prefetch && cmd_buffer->state.prefetch_L2_mask) {
			/* Only prefetch the vertex shader and VBO descriptors
			 * in order to start the draw as soon as possible.
			 */
			radv_emit_prefetch_L2(cmd_buffer,
					      cmd_buffer->state.pipeline, true);
		}

		radv_upload_graphics_shader_descriptors(cmd_buffer, pipeline_is_dirty);

		radv_emit_all_graphics_states(cmd_buffer, info);
		radv_emit_draw_packets(cmd_buffer, info);

		/* Prefetch the remaining shaders after the draw has been
		 * started.
		 */
		if (has_prefetch && cmd_buffer->state.prefetch_L2_mask) {
			radv_emit_prefetch_L2(cmd_buffer,
					      cmd_buffer->state.pipeline, false);
		}
	}

	/* Workaround for a VGT hang when streamout is enabled.
	 * It must be done after drawing.
	 */
	if (cmd_buffer->state.streamout.streamout_enabled &&
	    (rad_info->family == CHIP_HAWAII ||
	     rad_info->family == CHIP_TONGA ||
	     rad_info->family == CHIP_FIJI)) {
		cmd_buffer->state.flush_bits |= RADV_CMD_FLAG_VGT_STREAMOUT_SYNC;
	}

	assert(cmd_buffer->cs->cdw <= cdw_max);
	radv_cmd_buffer_after_draw(cmd_buffer, RADV_CMD_FLAG_PS_PARTIAL_FLUSH);
}

void radv_CmdDraw(
	VkCommandBuffer                             commandBuffer,
	uint32_t                                    vertexCount,
	uint32_t                                    instanceCount,
	uint32_t                                    firstVertex,
	uint32_t                                    firstInstance)
{
	RADV_FROM_HANDLE(radv_cmd_buffer, cmd_buffer, commandBuffer);
	struct radv_draw_info info = {};

	info.count = vertexCount;
	info.instance_count = instanceCount;
	info.first_instance = firstInstance;
	info.vertex_offset = firstVertex;

	radv_draw(cmd_buffer, &info);
}

void radv_CmdDrawIndexed(
	VkCommandBuffer                             commandBuffer,
	uint32_t                                    indexCount,
	uint32_t                                    instanceCount,
	uint32_t                                    firstIndex,
	int32_t                                     vertexOffset,
	uint32_t                                    firstInstance)
{
	RADV_FROM_HANDLE(radv_cmd_buffer, cmd_buffer, commandBuffer);
	struct radv_draw_info info = {};

	info.indexed = true;
	info.count = indexCount;
	info.instance_count = instanceCount;
	info.first_index = firstIndex;
	info.vertex_offset = vertexOffset;
	info.first_instance = firstInstance;

	radv_draw(cmd_buffer, &info);
}

void radv_CmdDrawIndirect(
	VkCommandBuffer                             commandBuffer,
	VkBuffer                                    _buffer,
	VkDeviceSize                                offset,
	uint32_t                                    drawCount,
	uint32_t                                    stride)
{
	RADV_FROM_HANDLE(radv_cmd_buffer, cmd_buffer, commandBuffer);
	RADV_FROM_HANDLE(radv_buffer, buffer, _buffer);
	struct radv_draw_info info = {};

	info.count = drawCount;
	info.indirect = buffer;
	info.indirect_offset = offset;
	info.stride = stride;

	radv_draw(cmd_buffer, &info);
}

void radv_CmdDrawIndexedIndirect(
	VkCommandBuffer                             commandBuffer,
	VkBuffer                                    _buffer,
	VkDeviceSize                                offset,
	uint32_t                                    drawCount,
	uint32_t                                    stride)
{
	RADV_FROM_HANDLE(radv_cmd_buffer, cmd_buffer, commandBuffer);
	RADV_FROM_HANDLE(radv_buffer, buffer, _buffer);
	struct radv_draw_info info = {};

	info.indexed = true;
	info.count = drawCount;
	info.indirect = buffer;
	info.indirect_offset = offset;
	info.stride = stride;

	radv_draw(cmd_buffer, &info);
}

void radv_CmdDrawIndirectCountAMD(
	VkCommandBuffer                             commandBuffer,
	VkBuffer                                    _buffer,
	VkDeviceSize                                offset,
	VkBuffer                                    _countBuffer,
	VkDeviceSize                                countBufferOffset,
	uint32_t                                    maxDrawCount,
	uint32_t                                    stride)
{
	RADV_FROM_HANDLE(radv_cmd_buffer, cmd_buffer, commandBuffer);
	RADV_FROM_HANDLE(radv_buffer, buffer, _buffer);
	RADV_FROM_HANDLE(radv_buffer, count_buffer, _countBuffer);
	struct radv_draw_info info = {};

	info.count = maxDrawCount;
	info.indirect = buffer;
	info.indirect_offset = offset;
	info.count_buffer = count_buffer;
	info.count_buffer_offset = countBufferOffset;
	info.stride = stride;

	radv_draw(cmd_buffer, &info);
}

void radv_CmdDrawIndexedIndirectCountAMD(
	VkCommandBuffer                             commandBuffer,
	VkBuffer                                    _buffer,
	VkDeviceSize                                offset,
	VkBuffer                                    _countBuffer,
	VkDeviceSize                                countBufferOffset,
	uint32_t                                    maxDrawCount,
	uint32_t                                    stride)
{
	RADV_FROM_HANDLE(radv_cmd_buffer, cmd_buffer, commandBuffer);
	RADV_FROM_HANDLE(radv_buffer, buffer, _buffer);
	RADV_FROM_HANDLE(radv_buffer, count_buffer, _countBuffer);
	struct radv_draw_info info = {};

	info.indexed = true;
	info.count = maxDrawCount;
	info.indirect = buffer;
	info.indirect_offset = offset;
	info.count_buffer = count_buffer;
	info.count_buffer_offset = countBufferOffset;
	info.stride = stride;

	radv_draw(cmd_buffer, &info);
}

void radv_CmdDrawIndirectCountKHR(
	VkCommandBuffer                             commandBuffer,
	VkBuffer                                    _buffer,
	VkDeviceSize                                offset,
	VkBuffer                                    _countBuffer,
	VkDeviceSize                                countBufferOffset,
	uint32_t                                    maxDrawCount,
	uint32_t                                    stride)
{
	RADV_FROM_HANDLE(radv_cmd_buffer, cmd_buffer, commandBuffer);
	RADV_FROM_HANDLE(radv_buffer, buffer, _buffer);
	RADV_FROM_HANDLE(radv_buffer, count_buffer, _countBuffer);
	struct radv_draw_info info = {};

	info.count = maxDrawCount;
	info.indirect = buffer;
	info.indirect_offset = offset;
	info.count_buffer = count_buffer;
	info.count_buffer_offset = countBufferOffset;
	info.stride = stride;

	radv_draw(cmd_buffer, &info);
}

void radv_CmdDrawIndexedIndirectCountKHR(
	VkCommandBuffer                             commandBuffer,
	VkBuffer                                    _buffer,
	VkDeviceSize                                offset,
	VkBuffer                                    _countBuffer,
	VkDeviceSize                                countBufferOffset,
	uint32_t                                    maxDrawCount,
	uint32_t                                    stride)
{
	RADV_FROM_HANDLE(radv_cmd_buffer, cmd_buffer, commandBuffer);
	RADV_FROM_HANDLE(radv_buffer, buffer, _buffer);
	RADV_FROM_HANDLE(radv_buffer, count_buffer, _countBuffer);
	struct radv_draw_info info = {};

	info.indexed = true;
	info.count = maxDrawCount;
	info.indirect = buffer;
	info.indirect_offset = offset;
	info.count_buffer = count_buffer;
	info.count_buffer_offset = countBufferOffset;
	info.stride = stride;

	radv_draw(cmd_buffer, &info);
}

struct radv_dispatch_info {
	/**
	 * Determine the layout of the grid (in block units) to be used.
	 */
	uint32_t blocks[3];

	/**
	 * A starting offset for the grid. If unaligned is set, the offset
	 * must still be aligned.
	 */
	uint32_t offsets[3];
	/**
	 * Whether it's an unaligned compute dispatch.
	 */
	bool unaligned;

	/**
	 * Indirect compute parameters resource.
	 */
	struct radv_buffer *indirect;
	uint64_t indirect_offset;
};

static void
radv_emit_dispatch_packets(struct radv_cmd_buffer *cmd_buffer,
			   const struct radv_dispatch_info *info)
{
	struct radv_pipeline *pipeline = cmd_buffer->state.compute_pipeline;
	struct radv_shader_variant *compute_shader = pipeline->shaders[MESA_SHADER_COMPUTE];
	unsigned dispatch_initiator = cmd_buffer->device->dispatch_initiator;
	struct radeon_winsys *ws = cmd_buffer->device->ws;
	bool predicating = cmd_buffer->state.predicating;
	struct radeon_cmdbuf *cs = cmd_buffer->cs;
	struct radv_userdata_info *loc;

	loc = radv_lookup_user_sgpr(pipeline, MESA_SHADER_COMPUTE,
				    AC_UD_CS_GRID_SIZE);

	MAYBE_UNUSED unsigned cdw_max = radeon_check_space(ws, cs, 25);

	if (info->indirect) {
		uint64_t va = radv_buffer_get_va(info->indirect->bo);

		va += info->indirect->offset + info->indirect_offset;

		radv_cs_add_buffer(ws, cs, info->indirect->bo);

		if (loc->sgpr_idx != -1) {
			for (unsigned i = 0; i < 3; ++i) {
				radeon_emit(cs, PKT3(PKT3_COPY_DATA, 4, 0));
				radeon_emit(cs, COPY_DATA_SRC_SEL(COPY_DATA_SRC_MEM) |
						COPY_DATA_DST_SEL(COPY_DATA_REG));
				radeon_emit(cs, (va +  4 * i));
				radeon_emit(cs, (va + 4 * i) >> 32);
				radeon_emit(cs, ((R_00B900_COMPUTE_USER_DATA_0
						 + loc->sgpr_idx * 4) >> 2) + i);
				radeon_emit(cs, 0);
			}
		}

		if (radv_cmd_buffer_uses_mec(cmd_buffer)) {
			radeon_emit(cs, PKT3(PKT3_DISPATCH_INDIRECT, 2, predicating) |
					PKT3_SHADER_TYPE_S(1));
			radeon_emit(cs, va);
			radeon_emit(cs, va >> 32);
			radeon_emit(cs, dispatch_initiator);
		} else {
			radeon_emit(cs, PKT3(PKT3_SET_BASE, 2, 0) |
					PKT3_SHADER_TYPE_S(1));
			radeon_emit(cs, 1);
			radeon_emit(cs, va);
			radeon_emit(cs, va >> 32);

			radeon_emit(cs, PKT3(PKT3_DISPATCH_INDIRECT, 1, predicating) |
					PKT3_SHADER_TYPE_S(1));
			radeon_emit(cs, 0);
			radeon_emit(cs, dispatch_initiator);
		}
	} else {
		unsigned blocks[3] = { info->blocks[0], info->blocks[1], info->blocks[2] };
		unsigned offsets[3] = { info->offsets[0], info->offsets[1], info->offsets[2] };

		if (info->unaligned) {
			unsigned *cs_block_size = compute_shader->info.cs.block_size;
			unsigned remainder[3];

			/* If aligned, these should be an entire block size,
			 * not 0.
			 */
			remainder[0] = blocks[0] + cs_block_size[0] -
				       align_u32_npot(blocks[0], cs_block_size[0]);
			remainder[1] = blocks[1] + cs_block_size[1] -
				       align_u32_npot(blocks[1], cs_block_size[1]);
			remainder[2] = blocks[2] + cs_block_size[2] -
				       align_u32_npot(blocks[2], cs_block_size[2]);

			blocks[0] = round_up_u32(blocks[0], cs_block_size[0]);
			blocks[1] = round_up_u32(blocks[1], cs_block_size[1]);
			blocks[2] = round_up_u32(blocks[2], cs_block_size[2]);

			for(unsigned i = 0; i < 3; ++i) {
				assert(offsets[i] % cs_block_size[i] == 0);
				offsets[i] /= cs_block_size[i];
			}

			radeon_set_sh_reg_seq(cs, R_00B81C_COMPUTE_NUM_THREAD_X, 3);
			radeon_emit(cs,
				    S_00B81C_NUM_THREAD_FULL(cs_block_size[0]) |
				    S_00B81C_NUM_THREAD_PARTIAL(remainder[0]));
			radeon_emit(cs,
				    S_00B81C_NUM_THREAD_FULL(cs_block_size[1]) |
				    S_00B81C_NUM_THREAD_PARTIAL(remainder[1]));
			radeon_emit(cs,
				    S_00B81C_NUM_THREAD_FULL(cs_block_size[2]) |
				    S_00B81C_NUM_THREAD_PARTIAL(remainder[2]));

			dispatch_initiator |= S_00B800_PARTIAL_TG_EN(1);
		}

		if (loc->sgpr_idx != -1) {
			assert(loc->num_sgprs == 3);

			radeon_set_sh_reg_seq(cs, R_00B900_COMPUTE_USER_DATA_0 +
						  loc->sgpr_idx * 4, 3);
			radeon_emit(cs, blocks[0]);
			radeon_emit(cs, blocks[1]);
			radeon_emit(cs, blocks[2]);
		}

		if (offsets[0] || offsets[1] || offsets[2]) {
			radeon_set_sh_reg_seq(cs, R_00B810_COMPUTE_START_X, 3);
			radeon_emit(cs, offsets[0]);
			radeon_emit(cs, offsets[1]);
			radeon_emit(cs, offsets[2]);

			/* The blocks in the packet are not counts but end values. */
			for (unsigned i = 0; i < 3; ++i)
				blocks[i] += offsets[i];
		} else {
			dispatch_initiator |= S_00B800_FORCE_START_AT_000(1);
		}

		radeon_emit(cs, PKT3(PKT3_DISPATCH_DIRECT, 3, predicating) |
				PKT3_SHADER_TYPE_S(1));
		radeon_emit(cs, blocks[0]);
		radeon_emit(cs, blocks[1]);
		radeon_emit(cs, blocks[2]);
		radeon_emit(cs, dispatch_initiator);
	}

	assert(cmd_buffer->cs->cdw <= cdw_max);
}

static void
radv_upload_compute_shader_descriptors(struct radv_cmd_buffer *cmd_buffer)
{
	radv_flush_descriptors(cmd_buffer, VK_SHADER_STAGE_COMPUTE_BIT);
	radv_flush_constants(cmd_buffer, VK_SHADER_STAGE_COMPUTE_BIT);
}

static void
radv_dispatch(struct radv_cmd_buffer *cmd_buffer,
	      const struct radv_dispatch_info *info)
{
	struct radv_pipeline *pipeline = cmd_buffer->state.compute_pipeline;
	bool has_prefetch =
		cmd_buffer->device->physical_device->rad_info.chip_class >= CIK;
	bool pipeline_is_dirty = pipeline &&
				 pipeline != cmd_buffer->state.emitted_compute_pipeline;

	if (cmd_buffer->state.flush_bits & (RADV_CMD_FLAG_FLUSH_AND_INV_CB |
					    RADV_CMD_FLAG_FLUSH_AND_INV_DB |
					    RADV_CMD_FLAG_PS_PARTIAL_FLUSH |
					    RADV_CMD_FLAG_CS_PARTIAL_FLUSH)) {
		/* If we have to wait for idle, set all states first, so that
		 * all SET packets are processed in parallel with previous draw
		 * calls. Then upload descriptors, set shader pointers, and
		 * dispatch, and prefetch at the end. This ensures that the
		 * time the CUs are idle is very short. (there are only SET_SH
		 * packets between the wait and the draw)
		 */
		radv_emit_compute_pipeline(cmd_buffer);
		si_emit_cache_flush(cmd_buffer);
		/* <-- CUs are idle here --> */

		radv_upload_compute_shader_descriptors(cmd_buffer);

		radv_emit_dispatch_packets(cmd_buffer, info);
		/* <-- CUs are busy here --> */

		/* Start prefetches after the dispatch has been started. Both
		 * will run in parallel, but starting the dispatch first is
		 * more important.
		 */
		if (has_prefetch && pipeline_is_dirty) {
			radv_emit_shader_prefetch(cmd_buffer,
						  pipeline->shaders[MESA_SHADER_COMPUTE]);
		}
	} else {
		/* If we don't wait for idle, start prefetches first, then set
		 * states, and dispatch at the end.
		 */
		si_emit_cache_flush(cmd_buffer);

		if (has_prefetch && pipeline_is_dirty) {
			radv_emit_shader_prefetch(cmd_buffer,
						  pipeline->shaders[MESA_SHADER_COMPUTE]);
		}

		radv_upload_compute_shader_descriptors(cmd_buffer);

		radv_emit_compute_pipeline(cmd_buffer);
		radv_emit_dispatch_packets(cmd_buffer, info);
	}

	radv_cmd_buffer_after_draw(cmd_buffer, RADV_CMD_FLAG_CS_PARTIAL_FLUSH);
}

void radv_CmdDispatchBase(
	VkCommandBuffer                             commandBuffer,
	uint32_t                                    base_x,
	uint32_t                                    base_y,
	uint32_t                                    base_z,
	uint32_t                                    x,
	uint32_t                                    y,
	uint32_t                                    z)
{
	RADV_FROM_HANDLE(radv_cmd_buffer, cmd_buffer, commandBuffer);
	struct radv_dispatch_info info = {};

	info.blocks[0] = x;
	info.blocks[1] = y;
	info.blocks[2] = z;

	info.offsets[0] = base_x;
	info.offsets[1] = base_y;
	info.offsets[2] = base_z;
	radv_dispatch(cmd_buffer, &info);
}

void radv_CmdDispatch(
	VkCommandBuffer                             commandBuffer,
	uint32_t                                    x,
	uint32_t                                    y,
	uint32_t                                    z)
{
	radv_CmdDispatchBase(commandBuffer, 0, 0, 0, x, y, z);
}

void radv_CmdDispatchIndirect(
	VkCommandBuffer                             commandBuffer,
	VkBuffer                                    _buffer,
	VkDeviceSize                                offset)
{
	RADV_FROM_HANDLE(radv_cmd_buffer, cmd_buffer, commandBuffer);
	RADV_FROM_HANDLE(radv_buffer, buffer, _buffer);
	struct radv_dispatch_info info = {};

	info.indirect = buffer;
	info.indirect_offset = offset;

	radv_dispatch(cmd_buffer, &info);
}

void radv_unaligned_dispatch(
	struct radv_cmd_buffer                      *cmd_buffer,
	uint32_t                                    x,
	uint32_t                                    y,
	uint32_t                                    z)
{
	struct radv_dispatch_info info = {};

	info.blocks[0] = x;
	info.blocks[1] = y;
	info.blocks[2] = z;
	info.unaligned = 1;

	radv_dispatch(cmd_buffer, &info);
}

void radv_CmdEndRenderPass(
	VkCommandBuffer                             commandBuffer)
{
	RADV_FROM_HANDLE(radv_cmd_buffer, cmd_buffer, commandBuffer);

	radv_subpass_barrier(cmd_buffer, &cmd_buffer->state.pass->end_barrier);

	radv_cmd_buffer_resolve_subpass(cmd_buffer);

	for (unsigned i = 0; i < cmd_buffer->state.framebuffer->attachment_count; ++i) {
		VkImageLayout layout = cmd_buffer->state.pass->attachments[i].final_layout;
		radv_handle_subpass_image_transition(cmd_buffer,
		                      (struct radv_subpass_attachment){i, layout});
	}

	vk_free(&cmd_buffer->pool->alloc, cmd_buffer->state.attachments);

	cmd_buffer->state.pass = NULL;
	cmd_buffer->state.subpass = NULL;
	cmd_buffer->state.attachments = NULL;
	cmd_buffer->state.framebuffer = NULL;
}

void radv_CmdEndRenderPass2KHR(
    VkCommandBuffer                             commandBuffer,
    const VkSubpassEndInfoKHR*                  pSubpassEndInfo)
{
	radv_CmdEndRenderPass(commandBuffer);
}

/*
 * For HTILE we have the following interesting clear words:
 *   0xfffff30f: Uncompressed, full depth range, for depth+stencil HTILE
 *   0xfffc000f: Uncompressed, full depth range, for depth only HTILE.
 *   0xfffffff0: Clear depth to 1.0
 *   0x00000000: Clear depth to 0.0
 */
static void radv_initialize_htile(struct radv_cmd_buffer *cmd_buffer,
                                  struct radv_image *image,
                                  const VkImageSubresourceRange *range,
                                  uint32_t clear_word)
{
	assert(range->baseMipLevel == 0);
	assert(range->levelCount == 1 || range->levelCount == VK_REMAINING_ARRAY_LAYERS);
	unsigned layer_count = radv_get_layerCount(image, range);
	uint64_t size = image->surface.htile_slice_size * layer_count;
	VkImageAspectFlags aspects = VK_IMAGE_ASPECT_DEPTH_BIT;
	uint64_t offset = image->offset + image->htile_offset +
	                  image->surface.htile_slice_size * range->baseArrayLayer;
	struct radv_cmd_state *state = &cmd_buffer->state;
	VkClearDepthStencilValue value = {};

	state->flush_bits |= RADV_CMD_FLAG_FLUSH_AND_INV_DB |
			     RADV_CMD_FLAG_FLUSH_AND_INV_DB_META;

	state->flush_bits |= radv_fill_buffer(cmd_buffer, image->bo, offset,
					      size, clear_word);

	state->flush_bits |= RADV_CMD_FLAG_FLUSH_AND_INV_DB_META;

	if (vk_format_is_stencil(image->vk_format))
		aspects |= VK_IMAGE_ASPECT_STENCIL_BIT;

	radv_set_ds_clear_metadata(cmd_buffer, image, value, aspects);

	if (radv_image_is_tc_compat_htile(image)) {
		/* Initialize the TC-compat metada value to 0 because by
		 * default DB_Z_INFO.RANGE_PRECISION is set to 1, and we only
		 * need have to conditionally update its value when performing
		 * a fast depth clear.
		 */
		radv_set_tc_compat_zrange_metadata(cmd_buffer, image, 0);
	}
}

static void radv_handle_depth_image_transition(struct radv_cmd_buffer *cmd_buffer,
					       struct radv_image *image,
					       VkImageLayout src_layout,
					       VkImageLayout dst_layout,
					       unsigned src_queue_mask,
					       unsigned dst_queue_mask,
					       const VkImageSubresourceRange *range)
{
	if (!radv_image_has_htile(image))
		return;

	if (src_layout == VK_IMAGE_LAYOUT_UNDEFINED) {
		uint32_t clear_value = vk_format_is_stencil(image->vk_format) ? 0xfffff30f : 0xfffc000f;

		if (radv_layout_is_htile_compressed(image, dst_layout,
						    dst_queue_mask)) {
			clear_value = 0;
		}

		radv_initialize_htile(cmd_buffer, image, range, clear_value);
	} else if (!radv_layout_is_htile_compressed(image, src_layout, src_queue_mask) &&
	           radv_layout_is_htile_compressed(image, dst_layout, dst_queue_mask)) {
		uint32_t clear_value = vk_format_is_stencil(image->vk_format) ? 0xfffff30f : 0xfffc000f;
		radv_initialize_htile(cmd_buffer, image, range, clear_value);
	} else if (radv_layout_is_htile_compressed(image, src_layout, src_queue_mask) &&
	           !radv_layout_is_htile_compressed(image, dst_layout, dst_queue_mask)) {
		VkImageSubresourceRange local_range = *range;
		local_range.aspectMask = VK_IMAGE_ASPECT_DEPTH_BIT;
		local_range.baseMipLevel = 0;
		local_range.levelCount = 1;

		cmd_buffer->state.flush_bits |= RADV_CMD_FLAG_FLUSH_AND_INV_DB |
		                                RADV_CMD_FLAG_FLUSH_AND_INV_DB_META;

		radv_decompress_depth_image_inplace(cmd_buffer, image, &local_range);

		cmd_buffer->state.flush_bits |= RADV_CMD_FLAG_FLUSH_AND_INV_DB |
		                                RADV_CMD_FLAG_FLUSH_AND_INV_DB_META;
	}
}

static void radv_initialise_cmask(struct radv_cmd_buffer *cmd_buffer,
				  struct radv_image *image, uint32_t value)
{
	struct radv_cmd_state *state = &cmd_buffer->state;

	state->flush_bits |= RADV_CMD_FLAG_FLUSH_AND_INV_CB |
			    RADV_CMD_FLAG_FLUSH_AND_INV_CB_META;

	state->flush_bits |= radv_clear_cmask(cmd_buffer, image, value);

	state->flush_bits |= RADV_CMD_FLAG_FLUSH_AND_INV_CB_META;
}

void radv_initialize_fmask(struct radv_cmd_buffer *cmd_buffer,
			   struct radv_image *image)
{
	struct radv_cmd_state *state = &cmd_buffer->state;
	static const uint32_t fmask_clear_values[4] = {
		0x00000000,
		0x02020202,
		0xE4E4E4E4,
		0x76543210
	};
	uint32_t log2_samples = util_logbase2(image->info.samples);
	uint32_t value = fmask_clear_values[log2_samples];

	state->flush_bits |= RADV_CMD_FLAG_FLUSH_AND_INV_CB |
			     RADV_CMD_FLAG_FLUSH_AND_INV_CB_META;

	state->flush_bits |= radv_clear_fmask(cmd_buffer, image, value);

	state->flush_bits |= RADV_CMD_FLAG_FLUSH_AND_INV_CB_META;
}

void radv_initialize_dcc(struct radv_cmd_buffer *cmd_buffer,
			 struct radv_image *image, uint32_t value)
{
	struct radv_cmd_state *state = &cmd_buffer->state;

	state->flush_bits |= RADV_CMD_FLAG_FLUSH_AND_INV_CB |
			     RADV_CMD_FLAG_FLUSH_AND_INV_CB_META;

	state->flush_bits |= radv_clear_dcc(cmd_buffer, image, value);

	state->flush_bits |= RADV_CMD_FLAG_FLUSH_AND_INV_CB |
			     RADV_CMD_FLAG_FLUSH_AND_INV_CB_META;
}

/**
 * Initialize DCC/FMASK/CMASK metadata for a color image.
 */
static void radv_init_color_image_metadata(struct radv_cmd_buffer *cmd_buffer,
					   struct radv_image *image,
					   VkImageLayout src_layout,
					   VkImageLayout dst_layout,
					   unsigned src_queue_mask,
					   unsigned dst_queue_mask)
{
	if (radv_image_has_cmask(image)) {
		uint32_t value = 0xffffffffu; /* Fully expanded mode. */

		/*  TODO: clarify this. */
		if (radv_image_has_fmask(image)) {
			value = 0xccccccccu;
		}

		radv_initialise_cmask(cmd_buffer, image, value);
	}

	if (radv_image_has_fmask(image)) {
		radv_initialize_fmask(cmd_buffer, image);
	}

	if (radv_image_has_dcc(image)) {
		uint32_t value = 0xffffffffu; /* Fully expanded mode. */
		bool need_decompress_pass = false;

		if (radv_layout_dcc_compressed(image, dst_layout,
					       dst_queue_mask)) {
			value = 0x20202020u;
			need_decompress_pass = true;
		}

		radv_initialize_dcc(cmd_buffer, image, value);

		radv_update_fce_metadata(cmd_buffer, image,
					 need_decompress_pass);
	}

	if (radv_image_has_cmask(image) || radv_image_has_dcc(image)) {
		uint32_t color_values[2] = {};
		radv_set_color_clear_metadata(cmd_buffer, image, color_values);
	}
}

/**
 * Handle color image transitions for DCC/FMASK/CMASK.
 */
static void radv_handle_color_image_transition(struct radv_cmd_buffer *cmd_buffer,
					       struct radv_image *image,
					       VkImageLayout src_layout,
					       VkImageLayout dst_layout,
					       unsigned src_queue_mask,
					       unsigned dst_queue_mask,
					       const VkImageSubresourceRange *range)
{
	if (src_layout == VK_IMAGE_LAYOUT_UNDEFINED) {
		radv_init_color_image_metadata(cmd_buffer, image,
					       src_layout, dst_layout,
					       src_queue_mask, dst_queue_mask);
		return;
	}

	if (radv_image_has_dcc(image)) {
		if (src_layout == VK_IMAGE_LAYOUT_PREINITIALIZED) {
			radv_initialize_dcc(cmd_buffer, image, 0xffffffffu);
		} else if (radv_layout_dcc_compressed(image, src_layout, src_queue_mask) &&
		           !radv_layout_dcc_compressed(image, dst_layout, dst_queue_mask)) {
			radv_decompress_dcc(cmd_buffer, image, range);
		} else if (radv_layout_can_fast_clear(image, src_layout, src_queue_mask) &&
			   !radv_layout_can_fast_clear(image, dst_layout, dst_queue_mask)) {
			radv_fast_clear_flush_image_inplace(cmd_buffer, image, range);
		}
	} else if (radv_image_has_cmask(image) || radv_image_has_fmask(image)) {
		if (radv_layout_can_fast_clear(image, src_layout, src_queue_mask) &&
		    !radv_layout_can_fast_clear(image, dst_layout, dst_queue_mask)) {
			radv_fast_clear_flush_image_inplace(cmd_buffer, image, range);
		}

		if (radv_image_has_fmask(image)) {
			if (src_layout != VK_IMAGE_LAYOUT_GENERAL &&
			    dst_layout == VK_IMAGE_LAYOUT_GENERAL) {
				radv_expand_fmask_image_inplace(cmd_buffer, image, range);
			}
		}
	}
}

static void radv_handle_image_transition(struct radv_cmd_buffer *cmd_buffer,
					 struct radv_image *image,
					 VkImageLayout src_layout,
					 VkImageLayout dst_layout,
					 uint32_t src_family,
					 uint32_t dst_family,
					 const VkImageSubresourceRange *range)
{
	if (image->exclusive && src_family != dst_family) {
		/* This is an acquire or a release operation and there will be
		 * a corresponding release/acquire. Do the transition in the
		 * most flexible queue. */

		assert(src_family == cmd_buffer->queue_family_index ||
		       dst_family == cmd_buffer->queue_family_index);

		if (cmd_buffer->queue_family_index == RADV_QUEUE_TRANSFER)
			return;

		if (cmd_buffer->queue_family_index == RADV_QUEUE_COMPUTE &&
		    (src_family == RADV_QUEUE_GENERAL ||
		     dst_family == RADV_QUEUE_GENERAL))
			return;
	}

	unsigned src_queue_mask =
		radv_image_queue_family_mask(image, src_family,
					     cmd_buffer->queue_family_index);
	unsigned dst_queue_mask =
		radv_image_queue_family_mask(image, dst_family,
					     cmd_buffer->queue_family_index);

	if (vk_format_is_depth(image->vk_format)) {
		radv_handle_depth_image_transition(cmd_buffer, image,
						   src_layout, dst_layout,
						   src_queue_mask, dst_queue_mask,
						   range);
	} else {
		radv_handle_color_image_transition(cmd_buffer, image,
						   src_layout, dst_layout,
						   src_queue_mask, dst_queue_mask,
						   range);
	}
}

struct radv_barrier_info {
	uint32_t eventCount;
	const VkEvent *pEvents;
	VkPipelineStageFlags srcStageMask;
};

static void
radv_barrier(struct radv_cmd_buffer *cmd_buffer,
	     uint32_t memoryBarrierCount,
	     const VkMemoryBarrier *pMemoryBarriers,
	     uint32_t bufferMemoryBarrierCount,
	     const VkBufferMemoryBarrier *pBufferMemoryBarriers,
	     uint32_t imageMemoryBarrierCount,
	     const VkImageMemoryBarrier *pImageMemoryBarriers,
	     const struct radv_barrier_info *info)
{
	struct radeon_cmdbuf *cs = cmd_buffer->cs;
	enum radv_cmd_flush_bits src_flush_bits = 0;
	enum radv_cmd_flush_bits dst_flush_bits = 0;

	for (unsigned i = 0; i < info->eventCount; ++i) {
		RADV_FROM_HANDLE(radv_event, event, info->pEvents[i]);
		uint64_t va = radv_buffer_get_va(event->bo);

		radv_cs_add_buffer(cmd_buffer->device->ws, cs, event->bo);

		MAYBE_UNUSED unsigned cdw_max = radeon_check_space(cmd_buffer->device->ws, cs, 7);

		radv_cp_wait_mem(cs, WAIT_REG_MEM_EQUAL, va, 1, 0xffffffff);
		assert(cmd_buffer->cs->cdw <= cdw_max);
	}

	for (uint32_t i = 0; i < memoryBarrierCount; i++) {
		src_flush_bits |= radv_src_access_flush(cmd_buffer, pMemoryBarriers[i].srcAccessMask,
							NULL);
		dst_flush_bits |= radv_dst_access_flush(cmd_buffer, pMemoryBarriers[i].dstAccessMask,
		                                        NULL);
	}

	for (uint32_t i = 0; i < bufferMemoryBarrierCount; i++) {
		src_flush_bits |= radv_src_access_flush(cmd_buffer, pBufferMemoryBarriers[i].srcAccessMask,
							NULL);
		dst_flush_bits |= radv_dst_access_flush(cmd_buffer, pBufferMemoryBarriers[i].dstAccessMask,
		                                        NULL);
	}

	for (uint32_t i = 0; i < imageMemoryBarrierCount; i++) {
		RADV_FROM_HANDLE(radv_image, image, pImageMemoryBarriers[i].image);

		src_flush_bits |= radv_src_access_flush(cmd_buffer, pImageMemoryBarriers[i].srcAccessMask,
							image);
		dst_flush_bits |= radv_dst_access_flush(cmd_buffer, pImageMemoryBarriers[i].dstAccessMask,
		                                        image);
	}

	radv_stage_flush(cmd_buffer, info->srcStageMask);
	cmd_buffer->state.flush_bits |= src_flush_bits;

	for (uint32_t i = 0; i < imageMemoryBarrierCount; i++) {
		RADV_FROM_HANDLE(radv_image, image, pImageMemoryBarriers[i].image);
		radv_handle_image_transition(cmd_buffer, image,
					     pImageMemoryBarriers[i].oldLayout,
					     pImageMemoryBarriers[i].newLayout,
					     pImageMemoryBarriers[i].srcQueueFamilyIndex,
					     pImageMemoryBarriers[i].dstQueueFamilyIndex,
					     &pImageMemoryBarriers[i].subresourceRange);
	}

	/* Make sure CP DMA is idle because the driver might have performed a
	 * DMA operation for copying or filling buffers/images.
	 */
	if (info->srcStageMask & (VK_PIPELINE_STAGE_TRANSFER_BIT |
				  VK_PIPELINE_STAGE_BOTTOM_OF_PIPE_BIT))
		si_cp_dma_wait_for_idle(cmd_buffer);

	cmd_buffer->state.flush_bits |= dst_flush_bits;
}

void radv_CmdPipelineBarrier(
	VkCommandBuffer                             commandBuffer,
	VkPipelineStageFlags                        srcStageMask,
	VkPipelineStageFlags                        destStageMask,
	VkBool32                                    byRegion,
	uint32_t                                    memoryBarrierCount,
	const VkMemoryBarrier*                      pMemoryBarriers,
	uint32_t                                    bufferMemoryBarrierCount,
	const VkBufferMemoryBarrier*                pBufferMemoryBarriers,
	uint32_t                                    imageMemoryBarrierCount,
	const VkImageMemoryBarrier*                 pImageMemoryBarriers)
{
	RADV_FROM_HANDLE(radv_cmd_buffer, cmd_buffer, commandBuffer);
	struct radv_barrier_info info;

	info.eventCount = 0;
	info.pEvents = NULL;
	info.srcStageMask = srcStageMask;

	radv_barrier(cmd_buffer, memoryBarrierCount, pMemoryBarriers,
		     bufferMemoryBarrierCount, pBufferMemoryBarriers,
		     imageMemoryBarrierCount, pImageMemoryBarriers, &info);
}


static void write_event(struct radv_cmd_buffer *cmd_buffer,
			struct radv_event *event,
			VkPipelineStageFlags stageMask,
			unsigned value)
{
	struct radeon_cmdbuf *cs = cmd_buffer->cs;
	uint64_t va = radv_buffer_get_va(event->bo);

	si_emit_cache_flush(cmd_buffer);

	radv_cs_add_buffer(cmd_buffer->device->ws, cs, event->bo);

	MAYBE_UNUSED unsigned cdw_max = radeon_check_space(cmd_buffer->device->ws, cs, 21);

	/* Flags that only require a top-of-pipe event. */
	VkPipelineStageFlags top_of_pipe_flags =
		VK_PIPELINE_STAGE_TOP_OF_PIPE_BIT;

	/* Flags that only require a post-index-fetch event. */
	VkPipelineStageFlags post_index_fetch_flags =
		top_of_pipe_flags |
		VK_PIPELINE_STAGE_DRAW_INDIRECT_BIT |
		VK_PIPELINE_STAGE_VERTEX_INPUT_BIT;

	/* Make sure CP DMA is idle because the driver might have performed a
	 * DMA operation for copying or filling buffers/images.
	 */
	if (stageMask & (VK_PIPELINE_STAGE_TRANSFER_BIT |
			 VK_PIPELINE_STAGE_BOTTOM_OF_PIPE_BIT))
		si_cp_dma_wait_for_idle(cmd_buffer);

	/* TODO: Emit EOS events for syncing PS/CS stages. */

	if (!(stageMask & ~top_of_pipe_flags)) {
		/* Just need to sync the PFP engine. */
		radeon_emit(cs, PKT3(PKT3_WRITE_DATA, 3, 0));
		radeon_emit(cs, S_370_DST_SEL(V_370_MEM) |
				S_370_WR_CONFIRM(1) |
				S_370_ENGINE_SEL(V_370_PFP));
		radeon_emit(cs, va);
		radeon_emit(cs, va >> 32);
		radeon_emit(cs, value);
	} else if (!(stageMask & ~post_index_fetch_flags)) {
		/* Sync ME because PFP reads index and indirect buffers. */
		radeon_emit(cs, PKT3(PKT3_WRITE_DATA, 3, 0));
		radeon_emit(cs, S_370_DST_SEL(V_370_MEM) |
				S_370_WR_CONFIRM(1) |
				S_370_ENGINE_SEL(V_370_ME));
		radeon_emit(cs, va);
		radeon_emit(cs, va >> 32);
		radeon_emit(cs, value);
	} else {
		/* Otherwise, sync all prior GPU work using an EOP event. */
		si_cs_emit_write_event_eop(cs,
					   cmd_buffer->device->physical_device->rad_info.chip_class,
					   radv_cmd_buffer_uses_mec(cmd_buffer),
					   V_028A90_BOTTOM_OF_PIPE_TS, 0,
					   EOP_DATA_SEL_VALUE_32BIT, va, value,
					   cmd_buffer->gfx9_eop_bug_va);
	}

	assert(cmd_buffer->cs->cdw <= cdw_max);
}

void radv_CmdSetEvent(VkCommandBuffer commandBuffer,
		      VkEvent _event,
		      VkPipelineStageFlags stageMask)
{
	RADV_FROM_HANDLE(radv_cmd_buffer, cmd_buffer, commandBuffer);
	RADV_FROM_HANDLE(radv_event, event, _event);

	write_event(cmd_buffer, event, stageMask, 1);
}

void radv_CmdResetEvent(VkCommandBuffer commandBuffer,
			VkEvent _event,
			VkPipelineStageFlags stageMask)
{
	RADV_FROM_HANDLE(radv_cmd_buffer, cmd_buffer, commandBuffer);
	RADV_FROM_HANDLE(radv_event, event, _event);

	write_event(cmd_buffer, event, stageMask, 0);
}

void radv_CmdWaitEvents(VkCommandBuffer commandBuffer,
			uint32_t eventCount,
			const VkEvent* pEvents,
			VkPipelineStageFlags srcStageMask,
			VkPipelineStageFlags dstStageMask,
			uint32_t memoryBarrierCount,
			const VkMemoryBarrier* pMemoryBarriers,
			uint32_t bufferMemoryBarrierCount,
			const VkBufferMemoryBarrier* pBufferMemoryBarriers,
			uint32_t imageMemoryBarrierCount,
			const VkImageMemoryBarrier* pImageMemoryBarriers)
{
	RADV_FROM_HANDLE(radv_cmd_buffer, cmd_buffer, commandBuffer);
	struct radv_barrier_info info;

	info.eventCount = eventCount;
	info.pEvents = pEvents;
	info.srcStageMask = 0;

	radv_barrier(cmd_buffer, memoryBarrierCount, pMemoryBarriers,
		     bufferMemoryBarrierCount, pBufferMemoryBarriers,
		     imageMemoryBarrierCount, pImageMemoryBarriers, &info);
}


void radv_CmdSetDeviceMask(VkCommandBuffer commandBuffer,
                           uint32_t deviceMask)
{
   /* No-op */
}

/* VK_EXT_conditional_rendering */
void radv_CmdBeginConditionalRenderingEXT(
	VkCommandBuffer                             commandBuffer,
	const VkConditionalRenderingBeginInfoEXT*   pConditionalRenderingBegin)
{
	RADV_FROM_HANDLE(radv_cmd_buffer, cmd_buffer, commandBuffer);
	RADV_FROM_HANDLE(radv_buffer, buffer, pConditionalRenderingBegin->buffer);
	struct radeon_cmdbuf *cs = cmd_buffer->cs;
	bool draw_visible = true;
	uint64_t pred_value = 0;
	uint64_t va, new_va;
	unsigned pred_offset;

	va = radv_buffer_get_va(buffer->bo) + pConditionalRenderingBegin->offset;

	/* By default, if the 32-bit value at offset in buffer memory is zero,
	 * then the rendering commands are discarded, otherwise they are
	 * executed as normal. If the inverted flag is set, all commands are
	 * discarded if the value is non zero.
	 */
	if (pConditionalRenderingBegin->flags &
	    VK_CONDITIONAL_RENDERING_INVERTED_BIT_EXT) {
		draw_visible = false;
	}

	si_emit_cache_flush(cmd_buffer);

<<<<<<< HEAD
=======
	/* From the Vulkan spec 1.1.107:
	 *
	 * "If the 32-bit value at offset in buffer memory is zero, then the
	 *  rendering commands are discarded, otherwise they are executed as
	 *  normal. If the value of the predicate in buffer memory changes while
	 *  conditional rendering is active, the rendering commands may be
	 *  discarded in an implementation-dependent way. Some implementations
	 *  may latch the value of the predicate upon beginning conditional
	 *  rendering while others may read it before every rendering command."
	 *
	 * But, the AMD hardware treats the predicate as a 64-bit value which
	 * means we need a workaround in the driver. Luckily, it's not required
	 * to support if the value changes when predication is active.
	 *
	 * The workaround is as follows:
	 * 1) allocate a 64-value in the upload BO and initialize it to 0
	 * 2) copy the 32-bit predicate value to the upload BO
	 * 3) use the new allocated VA address for predication
	 *
	 * Based on the conditionalrender demo, it's faster to do the COPY_DATA
	 * in ME  (+ sync PFP) instead of PFP.
	 */
	radv_cmd_buffer_upload_data(cmd_buffer, 8, 16, &pred_value, &pred_offset);

	new_va = radv_buffer_get_va(cmd_buffer->upload.upload_bo) + pred_offset;

	radeon_emit(cs, PKT3(PKT3_COPY_DATA, 4, 0));
	radeon_emit(cs, COPY_DATA_SRC_SEL(COPY_DATA_SRC_MEM) |
			COPY_DATA_DST_SEL(COPY_DATA_DST_MEM) |
			COPY_DATA_WR_CONFIRM);
	radeon_emit(cs, va);
	radeon_emit(cs, va >> 32);
	radeon_emit(cs, new_va);
	radeon_emit(cs, new_va >> 32);

	radeon_emit(cs, PKT3(PKT3_PFP_SYNC_ME, 0, 0));
	radeon_emit(cs, 0);

>>>>>>> 3cf4df6a
	/* Enable predication for this command buffer. */
	si_emit_set_predication_state(cmd_buffer, draw_visible, new_va);
	cmd_buffer->state.predicating = true;

	/* Store conditional rendering user info. */
	cmd_buffer->state.predication_type = draw_visible;
	cmd_buffer->state.predication_va = new_va;
}

void radv_CmdEndConditionalRenderingEXT(
	VkCommandBuffer                             commandBuffer)
{
	RADV_FROM_HANDLE(radv_cmd_buffer, cmd_buffer, commandBuffer);

	/* Disable predication for this command buffer. */
	si_emit_set_predication_state(cmd_buffer, false, 0);
	cmd_buffer->state.predicating = false;

	/* Reset conditional rendering user info. */
	cmd_buffer->state.predication_type = -1;
	cmd_buffer->state.predication_va = 0;
}

/* VK_EXT_transform_feedback */
void radv_CmdBindTransformFeedbackBuffersEXT(
    VkCommandBuffer                             commandBuffer,
    uint32_t                                    firstBinding,
    uint32_t                                    bindingCount,
    const VkBuffer*                             pBuffers,
    const VkDeviceSize*                         pOffsets,
    const VkDeviceSize*                         pSizes)
{
	RADV_FROM_HANDLE(radv_cmd_buffer, cmd_buffer, commandBuffer);
	struct radv_streamout_binding *sb = cmd_buffer->streamout_bindings;
	uint8_t enabled_mask = 0;

	assert(firstBinding + bindingCount <= MAX_SO_BUFFERS);
	for (uint32_t i = 0; i < bindingCount; i++) {
		uint32_t idx = firstBinding + i;

		sb[idx].buffer = radv_buffer_from_handle(pBuffers[i]);
		sb[idx].offset = pOffsets[i];
		sb[idx].size = pSizes[i];

		radv_cs_add_buffer(cmd_buffer->device->ws, cmd_buffer->cs,
				   sb[idx].buffer->bo);

		enabled_mask |= 1 << idx;
	}

	cmd_buffer->state.streamout.enabled_mask |= enabled_mask;

	cmd_buffer->state.dirty |= RADV_CMD_DIRTY_STREAMOUT_BUFFER;
}

static void
radv_emit_streamout_enable(struct radv_cmd_buffer *cmd_buffer)
{
	struct radv_streamout_state *so = &cmd_buffer->state.streamout;
	struct radeon_cmdbuf *cs = cmd_buffer->cs;

	radeon_set_context_reg_seq(cs, R_028B94_VGT_STRMOUT_CONFIG, 2);
	radeon_emit(cs,
		    S_028B94_STREAMOUT_0_EN(so->streamout_enabled) |
		    S_028B94_RAST_STREAM(0) |
		    S_028B94_STREAMOUT_1_EN(so->streamout_enabled) |
		    S_028B94_STREAMOUT_2_EN(so->streamout_enabled) |
		    S_028B94_STREAMOUT_3_EN(so->streamout_enabled));
	radeon_emit(cs, so->hw_enabled_mask &
			so->enabled_stream_buffers_mask);

	cmd_buffer->state.context_roll_without_scissor_emitted = true;
}

static void
radv_set_streamout_enable(struct radv_cmd_buffer *cmd_buffer, bool enable)
{
	struct radv_streamout_state *so = &cmd_buffer->state.streamout;
	bool old_streamout_enabled = so->streamout_enabled;
	uint32_t old_hw_enabled_mask = so->hw_enabled_mask;

	so->streamout_enabled = enable;

	so->hw_enabled_mask = so->enabled_mask |
			      (so->enabled_mask << 4) |
			      (so->enabled_mask << 8) |
			      (so->enabled_mask << 12);

	if ((old_streamout_enabled != so->streamout_enabled) ||
	    (old_hw_enabled_mask != so->hw_enabled_mask))
		radv_emit_streamout_enable(cmd_buffer);
}

static void radv_flush_vgt_streamout(struct radv_cmd_buffer *cmd_buffer)
{
	struct radeon_cmdbuf *cs = cmd_buffer->cs;
	unsigned reg_strmout_cntl;

	/* The register is at different places on different ASICs. */
	if (cmd_buffer->device->physical_device->rad_info.chip_class >= CIK) {
		reg_strmout_cntl = R_0300FC_CP_STRMOUT_CNTL;
		radeon_set_uconfig_reg(cs, reg_strmout_cntl, 0);
	} else {
		reg_strmout_cntl = R_0084FC_CP_STRMOUT_CNTL;
		radeon_set_config_reg(cs, reg_strmout_cntl, 0);
	}

	radeon_emit(cs, PKT3(PKT3_EVENT_WRITE, 0, 0));
	radeon_emit(cs, EVENT_TYPE(EVENT_TYPE_SO_VGTSTREAMOUT_FLUSH) | EVENT_INDEX(0));

	radeon_emit(cs, PKT3(PKT3_WAIT_REG_MEM, 5, 0));
	radeon_emit(cs, WAIT_REG_MEM_EQUAL); /* wait until the register is equal to the reference value */
	radeon_emit(cs, reg_strmout_cntl >> 2);  /* register */
	radeon_emit(cs, 0);
	radeon_emit(cs, S_0084FC_OFFSET_UPDATE_DONE(1)); /* reference value */
	radeon_emit(cs, S_0084FC_OFFSET_UPDATE_DONE(1)); /* mask */
	radeon_emit(cs, 4); /* poll interval */
}

void radv_CmdBeginTransformFeedbackEXT(
    VkCommandBuffer                             commandBuffer,
    uint32_t                                    firstCounterBuffer,
    uint32_t                                    counterBufferCount,
    const VkBuffer*                             pCounterBuffers,
    const VkDeviceSize*                         pCounterBufferOffsets)
{
	RADV_FROM_HANDLE(radv_cmd_buffer, cmd_buffer, commandBuffer);
	struct radv_streamout_binding *sb = cmd_buffer->streamout_bindings;
	struct radv_streamout_state *so = &cmd_buffer->state.streamout;
	struct radeon_cmdbuf *cs = cmd_buffer->cs;
	uint32_t i;

	radv_flush_vgt_streamout(cmd_buffer);

	assert(firstCounterBuffer + counterBufferCount <= MAX_SO_BUFFERS);
	for_each_bit(i, so->enabled_mask) {
		int32_t counter_buffer_idx = i - firstCounterBuffer;
		if (counter_buffer_idx >= 0 && counter_buffer_idx >= counterBufferCount)
			counter_buffer_idx = -1;

		/* SI binds streamout buffers as shader resources.
		 * VGT only counts primitives and tells the shader through
		 * SGPRs what to do.
		 */
		radeon_set_context_reg_seq(cs, R_028AD0_VGT_STRMOUT_BUFFER_SIZE_0 + 16*i, 2);
		radeon_emit(cs, sb[i].size >> 2);	/* BUFFER_SIZE (in DW) */
		radeon_emit(cs, so->stride_in_dw[i]);			/* VTX_STRIDE (in DW) */

<<<<<<< HEAD
=======
		cmd_buffer->state.context_roll_without_scissor_emitted = true;

>>>>>>> 3cf4df6a
		if (counter_buffer_idx >= 0 && pCounterBuffers && pCounterBuffers[counter_buffer_idx]) {
			/* The array of counter buffers is optional. */
			RADV_FROM_HANDLE(radv_buffer, buffer, pCounterBuffers[counter_buffer_idx]);
			uint64_t va = radv_buffer_get_va(buffer->bo);

			va += buffer->offset + pCounterBufferOffsets[counter_buffer_idx];

			/* Append */
			radeon_emit(cs, PKT3(PKT3_STRMOUT_BUFFER_UPDATE, 4, 0));
			radeon_emit(cs, STRMOUT_SELECT_BUFFER(i) |
					STRMOUT_DATA_TYPE(1) | /* offset in bytes */
					STRMOUT_OFFSET_SOURCE(STRMOUT_OFFSET_FROM_MEM)); /* control */
			radeon_emit(cs, 0); /* unused */
			radeon_emit(cs, 0); /* unused */
			radeon_emit(cs, va); /* src address lo */
			radeon_emit(cs, va >> 32); /* src address hi */

			radv_cs_add_buffer(cmd_buffer->device->ws, cs, buffer->bo);
		} else {
			/* Start from the beginning. */
			radeon_emit(cs, PKT3(PKT3_STRMOUT_BUFFER_UPDATE, 4, 0));
			radeon_emit(cs, STRMOUT_SELECT_BUFFER(i) |
					STRMOUT_DATA_TYPE(1) | /* offset in bytes */
					STRMOUT_OFFSET_SOURCE(STRMOUT_OFFSET_FROM_PACKET)); /* control */
			radeon_emit(cs, 0); /* unused */
			radeon_emit(cs, 0); /* unused */
			radeon_emit(cs, 0); /* unused */
			radeon_emit(cs, 0); /* unused */
		}
	}

	radv_set_streamout_enable(cmd_buffer, true);
}

void radv_CmdEndTransformFeedbackEXT(
    VkCommandBuffer                             commandBuffer,
    uint32_t                                    firstCounterBuffer,
    uint32_t                                    counterBufferCount,
    const VkBuffer*                             pCounterBuffers,
    const VkDeviceSize*                         pCounterBufferOffsets)
{
	RADV_FROM_HANDLE(radv_cmd_buffer, cmd_buffer, commandBuffer);
	struct radv_streamout_state *so = &cmd_buffer->state.streamout;
	struct radeon_cmdbuf *cs = cmd_buffer->cs;
	uint32_t i;

	radv_flush_vgt_streamout(cmd_buffer);

	assert(firstCounterBuffer + counterBufferCount <= MAX_SO_BUFFERS);
	for_each_bit(i, so->enabled_mask) {
		int32_t counter_buffer_idx = i - firstCounterBuffer;
		if (counter_buffer_idx >= 0 && counter_buffer_idx >= counterBufferCount)
			counter_buffer_idx = -1;

		if (counter_buffer_idx >= 0 && pCounterBuffers && pCounterBuffers[counter_buffer_idx]) {
			/* The array of counters buffer is optional. */
			RADV_FROM_HANDLE(radv_buffer, buffer, pCounterBuffers[counter_buffer_idx]);
			uint64_t va = radv_buffer_get_va(buffer->bo);

			va += buffer->offset + pCounterBufferOffsets[counter_buffer_idx];

			radeon_emit(cs, PKT3(PKT3_STRMOUT_BUFFER_UPDATE, 4, 0));
			radeon_emit(cs, STRMOUT_SELECT_BUFFER(i) |
					STRMOUT_DATA_TYPE(1) | /* offset in bytes */
					STRMOUT_OFFSET_SOURCE(STRMOUT_OFFSET_NONE) |
					STRMOUT_STORE_BUFFER_FILLED_SIZE); /* control */
			radeon_emit(cs, va);		/* dst address lo */
			radeon_emit(cs, va >> 32);	/* dst address hi */
			radeon_emit(cs, 0);		/* unused */
			radeon_emit(cs, 0);		/* unused */

			radv_cs_add_buffer(cmd_buffer->device->ws, cs, buffer->bo);
		}

		/* Deactivate transform feedback by zeroing the buffer size.
		 * The counters (primitives generated, primitives emitted) may
		 * be enabled even if there is not buffer bound. This ensures
		 * that the primitives-emitted query won't increment.
		 */
		radeon_set_context_reg(cs, R_028AD0_VGT_STRMOUT_BUFFER_SIZE_0 + 16*i, 0);

		cmd_buffer->state.context_roll_without_scissor_emitted = true;
	}

	radv_set_streamout_enable(cmd_buffer, false);
}

void radv_CmdDrawIndirectByteCountEXT(
    VkCommandBuffer                             commandBuffer,
    uint32_t                                    instanceCount,
    uint32_t                                    firstInstance,
    VkBuffer                                    _counterBuffer,
    VkDeviceSize                                counterBufferOffset,
    uint32_t                                    counterOffset,
    uint32_t                                    vertexStride)
{
	RADV_FROM_HANDLE(radv_cmd_buffer, cmd_buffer, commandBuffer);
	RADV_FROM_HANDLE(radv_buffer, counterBuffer, _counterBuffer);
	struct radv_draw_info info = {};

	info.instance_count = instanceCount;
	info.first_instance = firstInstance;
	info.strmout_buffer = counterBuffer;
	info.strmout_buffer_offset = counterBufferOffset;
	info.stride = vertexStride;

	radv_draw(cmd_buffer, &info);
}<|MERGE_RESOLUTION|>--- conflicted
+++ resolved
@@ -339,12 +339,7 @@
 		unsigned fence_offset, eop_bug_offset;
 		void *fence_ptr;
 
-<<<<<<< HEAD
-		radv_cmd_buffer_upload_alloc(cmd_buffer, 8, 8,
-					     &cmd_buffer->gfx9_fence_offset,
-=======
 		radv_cmd_buffer_upload_alloc(cmd_buffer, 8, 8, &fence_offset,
->>>>>>> 3cf4df6a
 					     &fence_ptr);
 
 		cmd_buffer->gfx9_fence_va =
@@ -1288,13 +1283,8 @@
 	uint64_t va = radv_buffer_get_va(image->bo);
 	va += image->offset + image->tc_compat_zrange_offset;
 
-<<<<<<< HEAD
-	radeon_emit(cs, PKT3(PKT3_WRITE_DATA, 3, 0));
-	radeon_emit(cs, S_370_DST_SEL(V_370_MEM_ASYNC) |
-=======
 	radeon_emit(cs, PKT3(PKT3_WRITE_DATA, 3, cmd_buffer->state.predicating));
 	radeon_emit(cs, S_370_DST_SEL(V_370_MEM) |
->>>>>>> 3cf4df6a
 			S_370_WR_CONFIRM(1) |
 			S_370_ENGINE_SEL(V_370_PFP));
 	radeon_emit(cs, va);
@@ -1307,10 +1297,6 @@
 				      struct radv_image *image,
 				      VkClearDepthStencilValue ds_clear_value)
 {
-<<<<<<< HEAD
-	struct radeon_cmdbuf *cs = cmd_buffer->cs;
-=======
->>>>>>> 3cf4df6a
 	uint64_t va = radv_buffer_get_va(image->bo);
 	va += image->offset + image->tc_compat_zrange_offset;
 	uint32_t cond_val;
@@ -3717,11 +3703,7 @@
 	uint32_t used_states = cmd_buffer->state.pipeline->graphics.needed_dynamic_state | ~RADV_CMD_DIRTY_DYNAMIC_ALL;
 
 	/* Index, vertex and streamout buffers don't change context regs, and
-<<<<<<< HEAD
-	 * pipeline is handled later.
-=======
 	 * pipeline is already handled.
->>>>>>> 3cf4df6a
 	 */
 	used_states &= ~(RADV_CMD_DIRTY_INDEX_BUFFER |
 			 RADV_CMD_DIRTY_VERTEX_BUFFER |
@@ -4884,8 +4866,6 @@
 
 	si_emit_cache_flush(cmd_buffer);
 
-<<<<<<< HEAD
-=======
 	/* From the Vulkan spec 1.1.107:
 	 *
 	 * "If the 32-bit value at offset in buffer memory is zero, then the
@@ -4924,7 +4904,6 @@
 	radeon_emit(cs, PKT3(PKT3_PFP_SYNC_ME, 0, 0));
 	radeon_emit(cs, 0);
 
->>>>>>> 3cf4df6a
 	/* Enable predication for this command buffer. */
 	si_emit_set_predication_state(cmd_buffer, draw_visible, new_va);
 	cmd_buffer->state.predicating = true;
@@ -5073,11 +5052,8 @@
 		radeon_emit(cs, sb[i].size >> 2);	/* BUFFER_SIZE (in DW) */
 		radeon_emit(cs, so->stride_in_dw[i]);			/* VTX_STRIDE (in DW) */
 
-<<<<<<< HEAD
-=======
 		cmd_buffer->state.context_roll_without_scissor_emitted = true;
 
->>>>>>> 3cf4df6a
 		if (counter_buffer_idx >= 0 && pCounterBuffers && pCounterBuffers[counter_buffer_idx]) {
 			/* The array of counter buffers is optional. */
 			RADV_FROM_HANDLE(radv_buffer, buffer, pCounterBuffers[counter_buffer_idx]);
