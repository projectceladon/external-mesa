--- conflicted
+++ resolved
@@ -1686,29 +1686,15 @@
 				glc,
 				ctx->ac.i1false,
 			};
-<<<<<<< HEAD
-			results[idx] = ac_build_intrinsic(&ctx->ac, load_name, data_type, params, 5, 0);
-			unsigned num_elems = ac_get_type_size(data_type) / elem_size_bytes;
-			LLVMTypeRef resTy = LLVMVectorType(LLVMIntTypeInContext(ctx->ac.context, instr->dest.ssa.bit_size), num_elems);
-			results[idx] = LLVMBuildBitCast(ctx->ac.builder, results[idx], resTy, "");
-=======
 			ret = ac_build_intrinsic(&ctx->ac, load_name, data_type, params, 5, 0);
->>>>>>> cbac9f27
 		}
 
 		LLVMTypeRef byte_vec = LLVMVectorType(ctx->ac.i8, ac_get_type_size(LLVMTypeOf(ret)));
 		ret = LLVMBuildBitCast(ctx->ac.builder, ret, byte_vec, "");
 		ret = ac_trim_vector(&ctx->ac, ret, load_bytes);
 
-<<<<<<< HEAD
-		if (num_bytes > 16 && num_components == 3) {
-			/* we end up with a v2i64 and i64 but shuffle fails on that */
-			results[1] = ac_build_expand(&ctx->ac, results[1], 1, 2);
-		}
-=======
 		LLVMTypeRef ret_type = LLVMVectorType(def_elem_type, num_elems);
 		ret = LLVMBuildBitCast(ctx->ac.builder, ret, ret_type, "");
->>>>>>> cbac9f27
 
 		for (unsigned j = 0; j < num_elems; j++) {
 			results[i + j] = LLVMBuildExtractElement(ctx->ac.builder, ret, LLVMConstInt(ctx->ac.i32, j, false), "");
