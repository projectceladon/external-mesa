/*
 * Copyright 2014 Advanced Micro Devices, Inc.
 *
 * Permission is hereby granted, free of charge, to any person obtaining a
 * copy of this software and associated documentation files (the
 * "Software"), to deal in the Software without restriction, including
 * without limitation the rights to use, copy, modify, merge, publish,
 * distribute, sub license, and/or sell copies of the Software, and to
 * permit persons to whom the Software is furnished to do so, subject to
 * the following conditions:
 *
 * THE SOFTWARE IS PROVIDED "AS IS", WITHOUT WARRANTY OF ANY KIND, EXPRESS OR
 * IMPLIED, INCLUDING BUT NOT LIMITED TO THE WARRANTIES OF MERCHANTABILITY,
 * FITNESS FOR A PARTICULAR PURPOSE AND NON-INFRINGEMENT. IN NO EVENT SHALL
 * THE COPYRIGHT HOLDERS, AUTHORS AND/OR ITS SUPPLIERS BE LIABLE FOR ANY CLAIM,
 * DAMAGES OR OTHER LIABILITY, WHETHER IN AN ACTION OF CONTRACT, TORT OR
 * OTHERWISE, ARISING FROM, OUT OF OR IN CONNECTION WITH THE SOFTWARE OR THE
 * USE OR OTHER DEALINGS IN THE SOFTWARE.
 *
 * The above copyright notice and this permission notice (including the
 * next paragraph) shall be included in all copies or substantial portions
 * of the Software.
 *
 */
/* based on pieces from si_pipe.c and radeon_llvm_emit.c */
#include "ac_llvm_build.h"

#include <llvm-c/Core.h>

#include "c11/threads.h"

#include <assert.h>
#include <stdio.h>

#include "ac_llvm_util.h"
#include "ac_exp_param.h"
#include "util/bitscan.h"
#include "util/macros.h"
#include "util/u_atomic.h"
#include "util/u_math.h"
#include "sid.h"

#include "shader_enums.h"

#define AC_LLVM_INITIAL_CF_DEPTH 4

/* Data for if/else/endif and bgnloop/endloop control flow structures.
 */
struct ac_llvm_flow {
	/* Loop exit or next part of if/else/endif. */
	LLVMBasicBlockRef next_block;
	LLVMBasicBlockRef loop_entry_block;
};

/* Initialize module-independent parts of the context.
 *
 * The caller is responsible for initializing ctx::module and ctx::builder.
 */
void
ac_llvm_context_init(struct ac_llvm_context *ctx,
		     enum chip_class chip_class, enum radeon_family family)
{
	LLVMValueRef args[1];

	ctx->context = LLVMContextCreate();

	ctx->chip_class = chip_class;
	ctx->family = family;
	ctx->module = NULL;
	ctx->builder = NULL;

	ctx->voidt = LLVMVoidTypeInContext(ctx->context);
	ctx->i1 = LLVMInt1TypeInContext(ctx->context);
	ctx->i8 = LLVMInt8TypeInContext(ctx->context);
	ctx->i16 = LLVMIntTypeInContext(ctx->context, 16);
	ctx->i32 = LLVMIntTypeInContext(ctx->context, 32);
	ctx->i64 = LLVMIntTypeInContext(ctx->context, 64);
	ctx->intptr = ctx->i32;
	ctx->f16 = LLVMHalfTypeInContext(ctx->context);
	ctx->f32 = LLVMFloatTypeInContext(ctx->context);
	ctx->f64 = LLVMDoubleTypeInContext(ctx->context);
	ctx->v2i16 = LLVMVectorType(ctx->i16, 2);
	ctx->v2i32 = LLVMVectorType(ctx->i32, 2);
	ctx->v3i32 = LLVMVectorType(ctx->i32, 3);
	ctx->v4i32 = LLVMVectorType(ctx->i32, 4);
	ctx->v2f32 = LLVMVectorType(ctx->f32, 2);
	ctx->v4f32 = LLVMVectorType(ctx->f32, 4);
	ctx->v8i32 = LLVMVectorType(ctx->i32, 8);

	ctx->i16_0 = LLVMConstInt(ctx->i16, 0, false);
	ctx->i16_1 = LLVMConstInt(ctx->i16, 1, false);
	ctx->i32_0 = LLVMConstInt(ctx->i32, 0, false);
	ctx->i32_1 = LLVMConstInt(ctx->i32, 1, false);
	ctx->i64_0 = LLVMConstInt(ctx->i64, 0, false);
	ctx->i64_1 = LLVMConstInt(ctx->i64, 1, false);
	ctx->f32_0 = LLVMConstReal(ctx->f32, 0.0);
	ctx->f32_1 = LLVMConstReal(ctx->f32, 1.0);
	ctx->f64_0 = LLVMConstReal(ctx->f64, 0.0);
	ctx->f64_1 = LLVMConstReal(ctx->f64, 1.0);

	ctx->i1false = LLVMConstInt(ctx->i1, 0, false);
	ctx->i1true = LLVMConstInt(ctx->i1, 1, false);

	ctx->range_md_kind = LLVMGetMDKindIDInContext(ctx->context,
						     "range", 5);

	ctx->invariant_load_md_kind = LLVMGetMDKindIDInContext(ctx->context,
							       "invariant.load", 14);

	ctx->fpmath_md_kind = LLVMGetMDKindIDInContext(ctx->context, "fpmath", 6);

	args[0] = LLVMConstReal(ctx->f32, 2.5);
	ctx->fpmath_md_2p5_ulp = LLVMMDNodeInContext(ctx->context, args, 1);

	ctx->uniform_md_kind = LLVMGetMDKindIDInContext(ctx->context,
							"amdgpu.uniform", 14);

	ctx->empty_md = LLVMMDNodeInContext(ctx->context, NULL, 0);
}

void
ac_llvm_context_dispose(struct ac_llvm_context *ctx)
{
	free(ctx->flow);
	ctx->flow = NULL;
	ctx->flow_depth_max = 0;
}

int
ac_get_llvm_num_components(LLVMValueRef value)
{
	LLVMTypeRef type = LLVMTypeOf(value);
	unsigned num_components = LLVMGetTypeKind(type) == LLVMVectorTypeKind
	                              ? LLVMGetVectorSize(type)
	                              : 1;
	return num_components;
}

LLVMValueRef
ac_llvm_extract_elem(struct ac_llvm_context *ac,
		     LLVMValueRef value,
		     int index)
{
	if (LLVMGetTypeKind(LLVMTypeOf(value)) != LLVMVectorTypeKind) {
		assert(index == 0);
		return value;
	}

	return LLVMBuildExtractElement(ac->builder, value,
				       LLVMConstInt(ac->i32, index, false), "");
}

int
ac_get_elem_bits(struct ac_llvm_context *ctx, LLVMTypeRef type)
{
	if (LLVMGetTypeKind(type) == LLVMVectorTypeKind)
		type = LLVMGetElementType(type);

	if (LLVMGetTypeKind(type) == LLVMIntegerTypeKind)
		return LLVMGetIntTypeWidth(type);

	if (type == ctx->f16)
		return 16;
	if (type == ctx->f32)
		return 32;
	if (type == ctx->f64)
		return 64;

	unreachable("Unhandled type kind in get_elem_bits");
}

unsigned
ac_get_type_size(LLVMTypeRef type)
{
	LLVMTypeKind kind = LLVMGetTypeKind(type);

	switch (kind) {
	case LLVMIntegerTypeKind:
		return LLVMGetIntTypeWidth(type) / 8;
	case LLVMHalfTypeKind:
		return 2;
	case LLVMFloatTypeKind:
		return 4;
	case LLVMDoubleTypeKind:
		return 8;
	case LLVMPointerTypeKind:
		if (LLVMGetPointerAddressSpace(type) == AC_ADDR_SPACE_CONST_32BIT)
			return 4;
		return 8;
	case LLVMVectorTypeKind:
		return LLVMGetVectorSize(type) *
		       ac_get_type_size(LLVMGetElementType(type));
	case LLVMArrayTypeKind:
		return LLVMGetArrayLength(type) *
		       ac_get_type_size(LLVMGetElementType(type));
	default:
		assert(0);
		return 0;
	}
}

static LLVMTypeRef to_integer_type_scalar(struct ac_llvm_context *ctx, LLVMTypeRef t)
{
	if (t == ctx->f16 || t == ctx->i16)
		return ctx->i16;
	else if (t == ctx->f32 || t == ctx->i32)
		return ctx->i32;
	else if (t == ctx->f64 || t == ctx->i64)
		return ctx->i64;
	else
		unreachable("Unhandled integer size");
}

LLVMTypeRef
ac_to_integer_type(struct ac_llvm_context *ctx, LLVMTypeRef t)
{
	if (LLVMGetTypeKind(t) == LLVMVectorTypeKind) {
		LLVMTypeRef elem_type = LLVMGetElementType(t);
		return LLVMVectorType(to_integer_type_scalar(ctx, elem_type),
		                      LLVMGetVectorSize(t));
	}
	return to_integer_type_scalar(ctx, t);
}

LLVMValueRef
ac_to_integer(struct ac_llvm_context *ctx, LLVMValueRef v)
{
	LLVMTypeRef type = LLVMTypeOf(v);
	return LLVMBuildBitCast(ctx->builder, v, ac_to_integer_type(ctx, type), "");
}

LLVMValueRef
ac_to_integer_or_pointer(struct ac_llvm_context *ctx, LLVMValueRef v)
{
	LLVMTypeRef type = LLVMTypeOf(v);
	if (LLVMGetTypeKind(type) == LLVMPointerTypeKind)
		return v;
	return ac_to_integer(ctx, v);
}

static LLVMTypeRef to_float_type_scalar(struct ac_llvm_context *ctx, LLVMTypeRef t)
{
	if (t == ctx->i16 || t == ctx->f16)
		return ctx->f16;
	else if (t == ctx->i32 || t == ctx->f32)
		return ctx->f32;
	else if (t == ctx->i64 || t == ctx->f64)
		return ctx->f64;
	else
		unreachable("Unhandled float size");
}

LLVMTypeRef
ac_to_float_type(struct ac_llvm_context *ctx, LLVMTypeRef t)
{
	if (LLVMGetTypeKind(t) == LLVMVectorTypeKind) {
		LLVMTypeRef elem_type = LLVMGetElementType(t);
		return LLVMVectorType(to_float_type_scalar(ctx, elem_type),
		                      LLVMGetVectorSize(t));
	}
	return to_float_type_scalar(ctx, t);
}

LLVMValueRef
ac_to_float(struct ac_llvm_context *ctx, LLVMValueRef v)
{
	LLVMTypeRef type = LLVMTypeOf(v);
	return LLVMBuildBitCast(ctx->builder, v, ac_to_float_type(ctx, type), "");
}


LLVMValueRef
ac_build_intrinsic(struct ac_llvm_context *ctx, const char *name,
		   LLVMTypeRef return_type, LLVMValueRef *params,
		   unsigned param_count, unsigned attrib_mask)
{
	LLVMValueRef function, call;
	bool set_callsite_attrs = !(attrib_mask & AC_FUNC_ATTR_LEGACY);

	function = LLVMGetNamedFunction(ctx->module, name);
	if (!function) {
		LLVMTypeRef param_types[32], function_type;
		unsigned i;

		assert(param_count <= 32);

		for (i = 0; i < param_count; ++i) {
			assert(params[i]);
			param_types[i] = LLVMTypeOf(params[i]);
		}
		function_type =
		    LLVMFunctionType(return_type, param_types, param_count, 0);
		function = LLVMAddFunction(ctx->module, name, function_type);

		LLVMSetFunctionCallConv(function, LLVMCCallConv);
		LLVMSetLinkage(function, LLVMExternalLinkage);

		if (!set_callsite_attrs)
			ac_add_func_attributes(ctx->context, function, attrib_mask);
	}

	call = LLVMBuildCall(ctx->builder, function, params, param_count, "");
	if (set_callsite_attrs)
		ac_add_func_attributes(ctx->context, call, attrib_mask);
	return call;
}

/**
 * Given the i32 or vNi32 \p type, generate the textual name (e.g. for use with
 * intrinsic names).
 */
void ac_build_type_name_for_intr(LLVMTypeRef type, char *buf, unsigned bufsize)
{
	LLVMTypeRef elem_type = type;

	assert(bufsize >= 8);

	if (LLVMGetTypeKind(type) == LLVMVectorTypeKind) {
		int ret = snprintf(buf, bufsize, "v%u",
					LLVMGetVectorSize(type));
		if (ret < 0) {
			char *type_name = LLVMPrintTypeToString(type);
			fprintf(stderr, "Error building type name for: %s\n",
				type_name);
			return;
		}
		elem_type = LLVMGetElementType(type);
		buf += ret;
		bufsize -= ret;
	}
	switch (LLVMGetTypeKind(elem_type)) {
	default: break;
	case LLVMIntegerTypeKind:
		snprintf(buf, bufsize, "i%d", LLVMGetIntTypeWidth(elem_type));
		break;
	case LLVMHalfTypeKind:
		snprintf(buf, bufsize, "f16");
		break;
	case LLVMFloatTypeKind:
		snprintf(buf, bufsize, "f32");
		break;
	case LLVMDoubleTypeKind:
		snprintf(buf, bufsize, "f64");
		break;
	}
}

/**
 * Helper function that builds an LLVM IR PHI node and immediately adds
 * incoming edges.
 */
LLVMValueRef
ac_build_phi(struct ac_llvm_context *ctx, LLVMTypeRef type,
	     unsigned count_incoming, LLVMValueRef *values,
	     LLVMBasicBlockRef *blocks)
{
	LLVMValueRef phi = LLVMBuildPhi(ctx->builder, type, "");
	LLVMAddIncoming(phi, values, blocks, count_incoming);
	return phi;
}

void ac_build_s_barrier(struct ac_llvm_context *ctx)
{
	ac_build_intrinsic(ctx, "llvm.amdgcn.s.barrier", ctx->voidt, NULL,
			   0, AC_FUNC_ATTR_CONVERGENT);
}

/* Prevent optimizations (at least of memory accesses) across the current
 * point in the program by emitting empty inline assembly that is marked as
 * having side effects.
 *
 * Optionally, a value can be passed through the inline assembly to prevent
 * LLVM from hoisting calls to ReadNone functions.
 */
void
ac_build_optimization_barrier(struct ac_llvm_context *ctx,
			      LLVMValueRef *pvgpr)
{
	static int counter = 0;

	LLVMBuilderRef builder = ctx->builder;
	char code[16];

	snprintf(code, sizeof(code), "; %d", p_atomic_inc_return(&counter));

	if (!pvgpr) {
		LLVMTypeRef ftype = LLVMFunctionType(ctx->voidt, NULL, 0, false);
		LLVMValueRef inlineasm = LLVMConstInlineAsm(ftype, code, "", true, false);
		LLVMBuildCall(builder, inlineasm, NULL, 0, "");
	} else {
		LLVMTypeRef ftype = LLVMFunctionType(ctx->i32, &ctx->i32, 1, false);
		LLVMValueRef inlineasm = LLVMConstInlineAsm(ftype, code, "=v,0", true, false);
		LLVMValueRef vgpr = *pvgpr;
		LLVMTypeRef vgpr_type = LLVMTypeOf(vgpr);
		unsigned vgpr_size = ac_get_type_size(vgpr_type);
		LLVMValueRef vgpr0;

		assert(vgpr_size % 4 == 0);

		vgpr = LLVMBuildBitCast(builder, vgpr, LLVMVectorType(ctx->i32, vgpr_size / 4), "");
		vgpr0 = LLVMBuildExtractElement(builder, vgpr, ctx->i32_0, "");
		vgpr0 = LLVMBuildCall(builder, inlineasm, &vgpr0, 1, "");
		vgpr = LLVMBuildInsertElement(builder, vgpr, vgpr0, ctx->i32_0, "");
		vgpr = LLVMBuildBitCast(builder, vgpr, vgpr_type, "");

		*pvgpr = vgpr;
	}
}

LLVMValueRef
ac_build_shader_clock(struct ac_llvm_context *ctx)
{
	LLVMValueRef tmp = ac_build_intrinsic(ctx, "llvm.readcyclecounter",
					      ctx->i64, NULL, 0, 0);
	return LLVMBuildBitCast(ctx->builder, tmp, ctx->v2i32, "");
}

LLVMValueRef
ac_build_ballot(struct ac_llvm_context *ctx,
		LLVMValueRef value)
{
	LLVMValueRef args[3] = {
		value,
		ctx->i32_0,
		LLVMConstInt(ctx->i32, LLVMIntNE, 0)
	};

	/* We currently have no other way to prevent LLVM from lifting the icmp
	 * calls to a dominating basic block.
	 */
	ac_build_optimization_barrier(ctx, &args[0]);

	args[0] = ac_to_integer(ctx, args[0]);

	return ac_build_intrinsic(ctx,
				  "llvm.amdgcn.icmp.i32",
				  ctx->i64, args, 3,
				  AC_FUNC_ATTR_NOUNWIND |
				  AC_FUNC_ATTR_READNONE |
				  AC_FUNC_ATTR_CONVERGENT);
}

LLVMValueRef
ac_build_vote_all(struct ac_llvm_context *ctx, LLVMValueRef value)
{
	LLVMValueRef active_set = ac_build_ballot(ctx, ctx->i32_1);
	LLVMValueRef vote_set = ac_build_ballot(ctx, value);
	return LLVMBuildICmp(ctx->builder, LLVMIntEQ, vote_set, active_set, "");
}

LLVMValueRef
ac_build_vote_any(struct ac_llvm_context *ctx, LLVMValueRef value)
{
	LLVMValueRef vote_set = ac_build_ballot(ctx, value);
	return LLVMBuildICmp(ctx->builder, LLVMIntNE, vote_set,
			     LLVMConstInt(ctx->i64, 0, 0), "");
}

LLVMValueRef
ac_build_vote_eq(struct ac_llvm_context *ctx, LLVMValueRef value)
{
	LLVMValueRef active_set = ac_build_ballot(ctx, ctx->i32_1);
	LLVMValueRef vote_set = ac_build_ballot(ctx, value);

	LLVMValueRef all = LLVMBuildICmp(ctx->builder, LLVMIntEQ,
					 vote_set, active_set, "");
	LLVMValueRef none = LLVMBuildICmp(ctx->builder, LLVMIntEQ,
					  vote_set,
					  LLVMConstInt(ctx->i64, 0, 0), "");
	return LLVMBuildOr(ctx->builder, all, none, "");
}

LLVMValueRef
ac_build_varying_gather_values(struct ac_llvm_context *ctx, LLVMValueRef *values,
			       unsigned value_count, unsigned component)
{
	LLVMValueRef vec = NULL;

	if (value_count == 1) {
		return values[component];
	} else if (!value_count)
		unreachable("value_count is 0");

	for (unsigned i = component; i < value_count + component; i++) {
		LLVMValueRef value = values[i];

		if (i == component)
			vec = LLVMGetUndef( LLVMVectorType(LLVMTypeOf(value), value_count));
		LLVMValueRef index = LLVMConstInt(ctx->i32, i - component, false);
		vec = LLVMBuildInsertElement(ctx->builder, vec, value, index, "");
	}
	return vec;
}

LLVMValueRef
ac_build_gather_values_extended(struct ac_llvm_context *ctx,
				LLVMValueRef *values,
				unsigned value_count,
				unsigned value_stride,
				bool load,
				bool always_vector)
{
	LLVMBuilderRef builder = ctx->builder;
	LLVMValueRef vec = NULL;
	unsigned i;

	if (value_count == 1 && !always_vector) {
		if (load)
			return LLVMBuildLoad(builder, values[0], "");
		return values[0];
	} else if (!value_count)
		unreachable("value_count is 0");

	for (i = 0; i < value_count; i++) {
		LLVMValueRef value = values[i * value_stride];
		if (load)
			value = LLVMBuildLoad(builder, value, "");

		if (!i)
			vec = LLVMGetUndef( LLVMVectorType(LLVMTypeOf(value), value_count));
		LLVMValueRef index = LLVMConstInt(ctx->i32, i, false);
		vec = LLVMBuildInsertElement(builder, vec, value, index, "");
	}
	return vec;
}

LLVMValueRef
ac_build_gather_values(struct ac_llvm_context *ctx,
		       LLVMValueRef *values,
		       unsigned value_count)
{
	return ac_build_gather_values_extended(ctx, values, value_count, 1, false, false);
}

/* Expand a scalar or vector to <dst_channels x type> by filling the remaining
 * channels with undef. Extract at most src_channels components from the input.
 */
LLVMValueRef ac_build_expand(struct ac_llvm_context *ctx,
			     LLVMValueRef value,
			     unsigned src_channels,
			     unsigned dst_channels)
{
	LLVMTypeRef elemtype;
	LLVMValueRef chan[dst_channels];

	if (LLVMGetTypeKind(LLVMTypeOf(value)) == LLVMVectorTypeKind) {
		unsigned vec_size = LLVMGetVectorSize(LLVMTypeOf(value));

		if (src_channels == dst_channels && vec_size == dst_channels)
			return value;

		src_channels = MIN2(src_channels, vec_size);

		for (unsigned i = 0; i < src_channels; i++)
			chan[i] = ac_llvm_extract_elem(ctx, value, i);

		elemtype = LLVMGetElementType(LLVMTypeOf(value));
	} else {
		if (src_channels) {
			assert(src_channels == 1);
			chan[0] = value;
		}
		elemtype = LLVMTypeOf(value);
	}

	for (unsigned i = src_channels; i < dst_channels; i++)
		chan[i] = LLVMGetUndef(elemtype);

	return ac_build_gather_values(ctx, chan, dst_channels);
}

/* Expand a scalar or vector to <4 x type> by filling the remaining channels
 * with undef. Extract at most num_channels components from the input.
 */
LLVMValueRef ac_build_expand_to_vec4(struct ac_llvm_context *ctx,
				     LLVMValueRef value,
				     unsigned num_channels)
{
	return ac_build_expand(ctx, value, num_channels, 4);
}

LLVMValueRef ac_build_round(struct ac_llvm_context *ctx, LLVMValueRef value)
{
	unsigned type_size = ac_get_type_size(LLVMTypeOf(value));
	const char *name;

	if (type_size == 2)
		name = "llvm.rint.f16";
	else if (type_size == 4)
		name = "llvm.rint.f32";
	else
		name = "llvm.rint.f64";

	return ac_build_intrinsic(ctx, name, LLVMTypeOf(value), &value, 1,
				  AC_FUNC_ATTR_READNONE);
}

LLVMValueRef
ac_build_fdiv(struct ac_llvm_context *ctx,
	      LLVMValueRef num,
	      LLVMValueRef den)
{
	/* If we do (num / den), LLVM >= 7.0 does:
	 *    return num * v_rcp_f32(den * (fabs(den) > 0x1.0p+96f ? 0x1.0p-32f : 1.0f));
	 *
	 * If we do (num * (1 / den)), LLVM does:
	 *    return num * v_rcp_f32(den);
	 */
	LLVMValueRef one = LLVMTypeOf(num) == ctx->f64 ? ctx->f64_1 : ctx->f32_1;
	LLVMValueRef rcp = LLVMBuildFDiv(ctx->builder, one, den, "");
	LLVMValueRef ret = LLVMBuildFMul(ctx->builder, num, rcp, "");

	/* Use v_rcp_f32 instead of precise division. */
	if (!LLVMIsConstant(ret))
		LLVMSetMetadata(ret, ctx->fpmath_md_kind, ctx->fpmath_md_2p5_ulp);
	return ret;
}

/* See fast_idiv_by_const.h. */
/* Set: increment = util_fast_udiv_info::increment ? multiplier : 0; */
LLVMValueRef ac_build_fast_udiv(struct ac_llvm_context *ctx,
				LLVMValueRef num,
				LLVMValueRef multiplier,
				LLVMValueRef pre_shift,
				LLVMValueRef post_shift,
				LLVMValueRef increment)
{
	LLVMBuilderRef builder = ctx->builder;

	num = LLVMBuildLShr(builder, num, pre_shift, "");
	num = LLVMBuildMul(builder,
			   LLVMBuildZExt(builder, num, ctx->i64, ""),
			   LLVMBuildZExt(builder, multiplier, ctx->i64, ""), "");
	num = LLVMBuildAdd(builder, num,
			   LLVMBuildZExt(builder, increment, ctx->i64, ""), "");
	num = LLVMBuildLShr(builder, num, LLVMConstInt(ctx->i64, 32, 0), "");
	num = LLVMBuildTrunc(builder, num, ctx->i32, "");
	return LLVMBuildLShr(builder, num, post_shift, "");
}

/* See fast_idiv_by_const.h. */
/* If num != UINT_MAX, this more efficient version can be used. */
/* Set: increment = util_fast_udiv_info::increment; */
LLVMValueRef ac_build_fast_udiv_nuw(struct ac_llvm_context *ctx,
				    LLVMValueRef num,
				    LLVMValueRef multiplier,
				    LLVMValueRef pre_shift,
				    LLVMValueRef post_shift,
				    LLVMValueRef increment)
{
	LLVMBuilderRef builder = ctx->builder;

	num = LLVMBuildLShr(builder, num, pre_shift, "");
	num = LLVMBuildNUWAdd(builder, num, increment, "");
	num = LLVMBuildMul(builder,
			   LLVMBuildZExt(builder, num, ctx->i64, ""),
			   LLVMBuildZExt(builder, multiplier, ctx->i64, ""), "");
	num = LLVMBuildLShr(builder, num, LLVMConstInt(ctx->i64, 32, 0), "");
	num = LLVMBuildTrunc(builder, num, ctx->i32, "");
	return LLVMBuildLShr(builder, num, post_shift, "");
}

/* See fast_idiv_by_const.h. */
/* Both operands must fit in 31 bits and the divisor must not be 1. */
LLVMValueRef ac_build_fast_udiv_u31_d_not_one(struct ac_llvm_context *ctx,
					      LLVMValueRef num,
					      LLVMValueRef multiplier,
					      LLVMValueRef post_shift)
{
	LLVMBuilderRef builder = ctx->builder;

	num = LLVMBuildMul(builder,
			   LLVMBuildZExt(builder, num, ctx->i64, ""),
			   LLVMBuildZExt(builder, multiplier, ctx->i64, ""), "");
	num = LLVMBuildLShr(builder, num, LLVMConstInt(ctx->i64, 32, 0), "");
	num = LLVMBuildTrunc(builder, num, ctx->i32, "");
	return LLVMBuildLShr(builder, num, post_shift, "");
}

/* Coordinates for cube map selection. sc, tc, and ma are as in Table 8.27
 * of the OpenGL 4.5 (Compatibility Profile) specification, except ma is
 * already multiplied by two. id is the cube face number.
 */
struct cube_selection_coords {
	LLVMValueRef stc[2];
	LLVMValueRef ma;
	LLVMValueRef id;
};

static void
build_cube_intrinsic(struct ac_llvm_context *ctx,
		     LLVMValueRef in[3],
		     struct cube_selection_coords *out)
{
	LLVMTypeRef f32 = ctx->f32;

	out->stc[1] = ac_build_intrinsic(ctx, "llvm.amdgcn.cubetc",
					 f32, in, 3, AC_FUNC_ATTR_READNONE);
	out->stc[0] = ac_build_intrinsic(ctx, "llvm.amdgcn.cubesc",
					 f32, in, 3, AC_FUNC_ATTR_READNONE);
	out->ma = ac_build_intrinsic(ctx, "llvm.amdgcn.cubema",
				     f32, in, 3, AC_FUNC_ATTR_READNONE);
	out->id = ac_build_intrinsic(ctx, "llvm.amdgcn.cubeid",
				     f32, in, 3, AC_FUNC_ATTR_READNONE);
}

/**
 * Build a manual selection sequence for cube face sc/tc coordinates and
 * major axis vector (multiplied by 2 for consistency) for the given
 * vec3 \p coords, for the face implied by \p selcoords.
 *
 * For the major axis, we always adjust the sign to be in the direction of
 * selcoords.ma; i.e., a positive out_ma means that coords is pointed towards
 * the selcoords major axis.
 */
static void build_cube_select(struct ac_llvm_context *ctx,
			      const struct cube_selection_coords *selcoords,
			      const LLVMValueRef *coords,
			      LLVMValueRef *out_st,
			      LLVMValueRef *out_ma)
{
	LLVMBuilderRef builder = ctx->builder;
	LLVMTypeRef f32 = LLVMTypeOf(coords[0]);
	LLVMValueRef is_ma_positive;
	LLVMValueRef sgn_ma;
	LLVMValueRef is_ma_z, is_not_ma_z;
	LLVMValueRef is_ma_y;
	LLVMValueRef is_ma_x;
	LLVMValueRef sgn;
	LLVMValueRef tmp;

	is_ma_positive = LLVMBuildFCmp(builder, LLVMRealUGE,
		selcoords->ma, LLVMConstReal(f32, 0.0), "");
	sgn_ma = LLVMBuildSelect(builder, is_ma_positive,
		LLVMConstReal(f32, 1.0), LLVMConstReal(f32, -1.0), "");

	is_ma_z = LLVMBuildFCmp(builder, LLVMRealUGE, selcoords->id, LLVMConstReal(f32, 4.0), "");
	is_not_ma_z = LLVMBuildNot(builder, is_ma_z, "");
	is_ma_y = LLVMBuildAnd(builder, is_not_ma_z,
		LLVMBuildFCmp(builder, LLVMRealUGE, selcoords->id, LLVMConstReal(f32, 2.0), ""), "");
	is_ma_x = LLVMBuildAnd(builder, is_not_ma_z, LLVMBuildNot(builder, is_ma_y, ""), "");

	/* Select sc */
	tmp = LLVMBuildSelect(builder, is_ma_x, coords[2], coords[0], "");
	sgn = LLVMBuildSelect(builder, is_ma_y, LLVMConstReal(f32, 1.0),
		LLVMBuildSelect(builder, is_ma_z, sgn_ma,
			LLVMBuildFNeg(builder, sgn_ma, ""), ""), "");
	out_st[0] = LLVMBuildFMul(builder, tmp, sgn, "");

	/* Select tc */
	tmp = LLVMBuildSelect(builder, is_ma_y, coords[2], coords[1], "");
	sgn = LLVMBuildSelect(builder, is_ma_y, sgn_ma,
		LLVMConstReal(f32, -1.0), "");
	out_st[1] = LLVMBuildFMul(builder, tmp, sgn, "");

	/* Select ma */
	tmp = LLVMBuildSelect(builder, is_ma_z, coords[2],
		LLVMBuildSelect(builder, is_ma_y, coords[1], coords[0], ""), "");
	tmp = ac_build_intrinsic(ctx, "llvm.fabs.f32",
				 ctx->f32, &tmp, 1, AC_FUNC_ATTR_READNONE);
	*out_ma = LLVMBuildFMul(builder, tmp, LLVMConstReal(f32, 2.0), "");
}

void
ac_prepare_cube_coords(struct ac_llvm_context *ctx,
		       bool is_deriv, bool is_array, bool is_lod,
		       LLVMValueRef *coords_arg,
		       LLVMValueRef *derivs_arg)
{

	LLVMBuilderRef builder = ctx->builder;
	struct cube_selection_coords selcoords;
	LLVMValueRef coords[3];
	LLVMValueRef invma;

	if (is_array && !is_lod) {
		LLVMValueRef tmp = ac_build_round(ctx, coords_arg[3]);

		/* Section 8.9 (Texture Functions) of the GLSL 4.50 spec says:
		 *
		 *    "For Array forms, the array layer used will be
		 *
		 *       max(0, min(d−1, floor(layer+0.5)))
		 *
		 *     where d is the depth of the texture array and layer
		 *     comes from the component indicated in the tables below.
		 *     Workaroudn for an issue where the layer is taken from a
		 *     helper invocation which happens to fall on a different
		 *     layer due to extrapolation."
		 *
		 * VI and earlier attempt to implement this in hardware by
		 * clamping the value of coords[2] = (8 * layer) + face.
		 * Unfortunately, this means that the we end up with the wrong
		 * face when clamping occurs.
		 *
		 * Clamp the layer earlier to work around the issue.
		 */
		if (ctx->chip_class <= VI) {
			LLVMValueRef ge0;
			ge0 = LLVMBuildFCmp(builder, LLVMRealOGE, tmp, ctx->f32_0, "");
			tmp = LLVMBuildSelect(builder, ge0, tmp, ctx->f32_0, "");
		}

		coords_arg[3] = tmp;
	}

	build_cube_intrinsic(ctx, coords_arg, &selcoords);

	invma = ac_build_intrinsic(ctx, "llvm.fabs.f32",
			ctx->f32, &selcoords.ma, 1, AC_FUNC_ATTR_READNONE);
	invma = ac_build_fdiv(ctx, LLVMConstReal(ctx->f32, 1.0), invma);

	for (int i = 0; i < 2; ++i)
		coords[i] = LLVMBuildFMul(builder, selcoords.stc[i], invma, "");

	coords[2] = selcoords.id;

	if (is_deriv && derivs_arg) {
		LLVMValueRef derivs[4];
		int axis;

		/* Convert cube derivatives to 2D derivatives. */
		for (axis = 0; axis < 2; axis++) {
			LLVMValueRef deriv_st[2];
			LLVMValueRef deriv_ma;

			/* Transform the derivative alongside the texture
			 * coordinate. Mathematically, the correct formula is
			 * as follows. Assume we're projecting onto the +Z face
			 * and denote by dx/dh the derivative of the (original)
			 * X texture coordinate with respect to horizontal
			 * window coordinates. The projection onto the +Z face
			 * plane is:
			 *
			 *   f(x,z) = x/z
			 *
			 * Then df/dh = df/dx * dx/dh + df/dz * dz/dh
			 *            = 1/z * dx/dh - x/z * 1/z * dz/dh.
			 *
			 * This motivatives the implementation below.
			 *
			 * Whether this actually gives the expected results for
			 * apps that might feed in derivatives obtained via
			 * finite differences is anyone's guess. The OpenGL spec
			 * seems awfully quiet about how textureGrad for cube
			 * maps should be handled.
			 */
			build_cube_select(ctx, &selcoords, &derivs_arg[axis * 3],
					  deriv_st, &deriv_ma);

			deriv_ma = LLVMBuildFMul(builder, deriv_ma, invma, "");

			for (int i = 0; i < 2; ++i)
				derivs[axis * 2 + i] =
					LLVMBuildFSub(builder,
						LLVMBuildFMul(builder, deriv_st[i], invma, ""),
						LLVMBuildFMul(builder, deriv_ma, coords[i], ""), "");
		}

		memcpy(derivs_arg, derivs, sizeof(derivs));
	}

	/* Shift the texture coordinate. This must be applied after the
	 * derivative calculation.
	 */
	for (int i = 0; i < 2; ++i)
		coords[i] = LLVMBuildFAdd(builder, coords[i], LLVMConstReal(ctx->f32, 1.5), "");

	if (is_array) {
		/* for cube arrays coord.z = coord.w(array_index) * 8 + face */
		/* coords_arg.w component - array_index for cube arrays */
		coords[2] = ac_build_fmad(ctx, coords_arg[3], LLVMConstReal(ctx->f32, 8.0), coords[2]);
	}

	memcpy(coords_arg, coords, sizeof(coords));
}


LLVMValueRef
ac_build_fs_interp(struct ac_llvm_context *ctx,
		   LLVMValueRef llvm_chan,
		   LLVMValueRef attr_number,
		   LLVMValueRef params,
		   LLVMValueRef i,
		   LLVMValueRef j)
{
	LLVMValueRef args[5];
	LLVMValueRef p1;

	args[0] = i;
	args[1] = llvm_chan;
	args[2] = attr_number;
	args[3] = params;

	p1 = ac_build_intrinsic(ctx, "llvm.amdgcn.interp.p1",
				ctx->f32, args, 4, AC_FUNC_ATTR_READNONE);

	args[0] = p1;
	args[1] = j;
	args[2] = llvm_chan;
	args[3] = attr_number;
	args[4] = params;

	return ac_build_intrinsic(ctx, "llvm.amdgcn.interp.p2",
				  ctx->f32, args, 5, AC_FUNC_ATTR_READNONE);
}

LLVMValueRef
ac_build_fs_interp_f16(struct ac_llvm_context *ctx,
		       LLVMValueRef llvm_chan,
		       LLVMValueRef attr_number,
		       LLVMValueRef params,
		       LLVMValueRef i,
		       LLVMValueRef j)
{
	LLVMValueRef args[6];
	LLVMValueRef p1;

	args[0] = i;
	args[1] = llvm_chan;
	args[2] = attr_number;
	args[3] = ctx->i1false;
	args[4] = params;

	p1 = ac_build_intrinsic(ctx, "llvm.amdgcn.interp.p1.f16",
				ctx->f32, args, 5, AC_FUNC_ATTR_READNONE);

	args[0] = p1;
	args[1] = j;
	args[2] = llvm_chan;
	args[3] = attr_number;
	args[4] = ctx->i1false;
	args[5] = params;

	return ac_build_intrinsic(ctx, "llvm.amdgcn.interp.p2.f16",
				  ctx->f16, args, 6, AC_FUNC_ATTR_READNONE);
}

LLVMValueRef
ac_build_fs_interp_mov(struct ac_llvm_context *ctx,
		       LLVMValueRef parameter,
		       LLVMValueRef llvm_chan,
		       LLVMValueRef attr_number,
		       LLVMValueRef params)
{
	LLVMValueRef args[4];

	args[0] = parameter;
	args[1] = llvm_chan;
	args[2] = attr_number;
	args[3] = params;

	return ac_build_intrinsic(ctx, "llvm.amdgcn.interp.mov",
				  ctx->f32, args, 4, AC_FUNC_ATTR_READNONE);
}

LLVMValueRef
ac_build_gep_ptr(struct ac_llvm_context *ctx,
	         LLVMValueRef base_ptr,
	         LLVMValueRef index)
{
	return LLVMBuildGEP(ctx->builder, base_ptr, &index, 1, "");
}

LLVMValueRef
ac_build_gep0(struct ac_llvm_context *ctx,
	      LLVMValueRef base_ptr,
	      LLVMValueRef index)
{
	LLVMValueRef indices[2] = {
		ctx->i32_0,
		index,
	};
	return LLVMBuildGEP(ctx->builder, base_ptr, indices, 2, "");
}

LLVMValueRef ac_build_pointer_add(struct ac_llvm_context *ctx, LLVMValueRef ptr,
				  LLVMValueRef index)
{
	return LLVMBuildPointerCast(ctx->builder,
				    ac_build_gep0(ctx, ptr, index),
				    LLVMTypeOf(ptr), "");
}

void
ac_build_indexed_store(struct ac_llvm_context *ctx,
		       LLVMValueRef base_ptr, LLVMValueRef index,
		       LLVMValueRef value)
{
	LLVMBuildStore(ctx->builder, value,
		       ac_build_gep0(ctx, base_ptr, index));
}

/**
 * Build an LLVM bytecode indexed load using LLVMBuildGEP + LLVMBuildLoad.
 * It's equivalent to doing a load from &base_ptr[index].
 *
 * \param base_ptr  Where the array starts.
 * \param index     The element index into the array.
 * \param uniform   Whether the base_ptr and index can be assumed to be
 *                  dynamically uniform (i.e. load to an SGPR)
 * \param invariant Whether the load is invariant (no other opcodes affect it)
 * \param no_unsigned_wraparound
 *    For all possible re-associations and re-distributions of an expression
 *    "base_ptr + index * elemsize" into "addr + offset" (excluding GEPs
 *    without inbounds in base_ptr), this parameter is true if "addr + offset"
 *    does not result in an unsigned integer wraparound. This is used for
 *    optimal code generation of 32-bit pointer arithmetic.
 *
 *    For example, a 32-bit immediate offset that causes a 32-bit unsigned
 *    integer wraparound can't be an imm offset in s_load_dword, because
 *    the instruction performs "addr + offset" in 64 bits.
 *
 *    Expected usage for bindless textures by chaining GEPs:
 *      // possible unsigned wraparound, don't use InBounds:
 *      ptr1 = LLVMBuildGEP(base_ptr, index);
 *      image = load(ptr1); // becomes "s_load ptr1, 0"
 *
 *      ptr2 = LLVMBuildInBoundsGEP(ptr1, 32 / elemsize);
 *      sampler = load(ptr2); // becomes "s_load ptr1, 32" thanks to InBounds
 */
static LLVMValueRef
ac_build_load_custom(struct ac_llvm_context *ctx, LLVMValueRef base_ptr,
		     LLVMValueRef index, bool uniform, bool invariant,
		     bool no_unsigned_wraparound)
{
	LLVMValueRef pointer, result;
	LLVMValueRef indices[2] = {ctx->i32_0, index};

	if (no_unsigned_wraparound &&
	    LLVMGetPointerAddressSpace(LLVMTypeOf(base_ptr)) == AC_ADDR_SPACE_CONST_32BIT)
		pointer = LLVMBuildInBoundsGEP(ctx->builder, base_ptr, indices, 2, "");
	else
		pointer = LLVMBuildGEP(ctx->builder, base_ptr, indices, 2, "");

	if (uniform)
		LLVMSetMetadata(pointer, ctx->uniform_md_kind, ctx->empty_md);
	result = LLVMBuildLoad(ctx->builder, pointer, "");
	if (invariant)
		LLVMSetMetadata(result, ctx->invariant_load_md_kind, ctx->empty_md);
	return result;
}

LLVMValueRef ac_build_load(struct ac_llvm_context *ctx, LLVMValueRef base_ptr,
			   LLVMValueRef index)
{
	return ac_build_load_custom(ctx, base_ptr, index, false, false, false);
}

LLVMValueRef ac_build_load_invariant(struct ac_llvm_context *ctx,
				     LLVMValueRef base_ptr, LLVMValueRef index)
{
	return ac_build_load_custom(ctx, base_ptr, index, false, true, false);
}

/* This assumes that there is no unsigned integer wraparound during the address
 * computation, excluding all GEPs within base_ptr. */
LLVMValueRef ac_build_load_to_sgpr(struct ac_llvm_context *ctx,
				   LLVMValueRef base_ptr, LLVMValueRef index)
{
	return ac_build_load_custom(ctx, base_ptr, index, true, true, true);
}

/* See ac_build_load_custom() documentation. */
LLVMValueRef ac_build_load_to_sgpr_uint_wraparound(struct ac_llvm_context *ctx,
				   LLVMValueRef base_ptr, LLVMValueRef index)
{
	return ac_build_load_custom(ctx, base_ptr, index, true, true, false);
}

/* TBUFFER_STORE_FORMAT_{X,XY,XYZ,XYZW} <- the suffix is selected by num_channels=1..4.
 * The type of vdata must be one of i32 (num_channels=1), v2i32 (num_channels=2),
 * or v4i32 (num_channels=3,4).
 */
void
ac_build_buffer_store_dword(struct ac_llvm_context *ctx,
			    LLVMValueRef rsrc,
			    LLVMValueRef vdata,
			    unsigned num_channels,
			    LLVMValueRef voffset,
			    LLVMValueRef soffset,
			    unsigned inst_offset,
			    bool glc,
			    bool slc,
			    bool writeonly_memory,
			    bool swizzle_enable_hint)
{
	/* Split 3 channel stores, becase LLVM doesn't support 3-channel
	 * intrinsics. */
	if (num_channels == 3) {
		LLVMValueRef v[3], v01;

		for (int i = 0; i < 3; i++) {
			v[i] = LLVMBuildExtractElement(ctx->builder, vdata,
					LLVMConstInt(ctx->i32, i, 0), "");
		}
		v01 = ac_build_gather_values(ctx, v, 2);

		ac_build_buffer_store_dword(ctx, rsrc, v01, 2, voffset,
					    soffset, inst_offset, glc, slc,
					    writeonly_memory, swizzle_enable_hint);
		ac_build_buffer_store_dword(ctx, rsrc, v[2], 1, voffset,
					    soffset, inst_offset + 8,
					    glc, slc,
					    writeonly_memory, swizzle_enable_hint);
		return;
	}

	/* SWIZZLE_ENABLE requires that soffset isn't folded into voffset
	 * (voffset is swizzled, but soffset isn't swizzled).
	 * llvm.amdgcn.buffer.store doesn't have a separate soffset parameter.
	 */
	if (!swizzle_enable_hint) {
		LLVMValueRef offset = soffset;

		static const char *types[] = {"f32", "v2f32", "v4f32"};

		if (inst_offset)
			offset = LLVMBuildAdd(ctx->builder, offset,
					      LLVMConstInt(ctx->i32, inst_offset, 0), "");
		if (voffset)
			offset = LLVMBuildAdd(ctx->builder, offset, voffset, "");

		LLVMValueRef args[] = {
			ac_to_float(ctx, vdata),
			LLVMBuildBitCast(ctx->builder, rsrc, ctx->v4i32, ""),
			ctx->i32_0,
			offset,
			LLVMConstInt(ctx->i1, glc, 0),
			LLVMConstInt(ctx->i1, slc, 0),
		};

		char name[256];
		snprintf(name, sizeof(name), "llvm.amdgcn.buffer.store.%s",
			 types[CLAMP(num_channels, 1, 3) - 1]);

		ac_build_intrinsic(ctx, name, ctx->voidt,
				   args, ARRAY_SIZE(args),
				   writeonly_memory ?
				   AC_FUNC_ATTR_INACCESSIBLE_MEM_ONLY :
				   AC_FUNC_ATTR_WRITEONLY);
		return;
	}

	static const unsigned dfmt[] = {
		V_008F0C_BUF_DATA_FORMAT_32,
		V_008F0C_BUF_DATA_FORMAT_32_32,
		V_008F0C_BUF_DATA_FORMAT_32_32_32,
		V_008F0C_BUF_DATA_FORMAT_32_32_32_32
	};
	static const char *types[] = {"i32", "v2i32", "v4i32"};
	LLVMValueRef args[] = {
		vdata,
		LLVMBuildBitCast(ctx->builder, rsrc, ctx->v4i32, ""),
		ctx->i32_0,
		voffset ? voffset : ctx->i32_0,
		soffset,
		LLVMConstInt(ctx->i32, inst_offset, 0),
		LLVMConstInt(ctx->i32, dfmt[num_channels - 1], 0),
		LLVMConstInt(ctx->i32, V_008F0C_BUF_NUM_FORMAT_UINT, 0),
		LLVMConstInt(ctx->i1, glc, 0),
		LLVMConstInt(ctx->i1, slc, 0),
	};
	char name[256];
	snprintf(name, sizeof(name), "llvm.amdgcn.tbuffer.store.%s",
		 types[CLAMP(num_channels, 1, 3) - 1]);

	ac_build_intrinsic(ctx, name, ctx->voidt,
			   args, ARRAY_SIZE(args),
			   writeonly_memory ?
				   AC_FUNC_ATTR_INACCESSIBLE_MEM_ONLY :
				   AC_FUNC_ATTR_WRITEONLY);
}

static LLVMValueRef
ac_build_buffer_load_common(struct ac_llvm_context *ctx,
			    LLVMValueRef rsrc,
			    LLVMValueRef vindex,
			    LLVMValueRef voffset,
			    unsigned num_channels,
			    bool glc,
			    bool slc,
			    bool can_speculate,
			    bool use_format)
{
	LLVMValueRef args[] = {
		LLVMBuildBitCast(ctx->builder, rsrc, ctx->v4i32, ""),
		vindex ? vindex : ctx->i32_0,
		voffset,
		LLVMConstInt(ctx->i1, glc, 0),
		LLVMConstInt(ctx->i1, slc, 0)
	};
	unsigned func = CLAMP(num_channels, 1, 3) - 1;

	LLVMTypeRef types[] = {ctx->f32, ctx->v2f32, ctx->v4f32};
	const char *type_names[] = {"f32", "v2f32", "v4f32"};
	char name[256];

	if (use_format) {
		snprintf(name, sizeof(name), "llvm.amdgcn.buffer.load.format.%s",
			 type_names[func]);
	} else {
		snprintf(name, sizeof(name), "llvm.amdgcn.buffer.load.%s",
			 type_names[func]);
	}

	return ac_build_intrinsic(ctx, name, types[func], args,
				  ARRAY_SIZE(args),
				  ac_get_load_intr_attribs(can_speculate));
}

static LLVMValueRef
ac_build_llvm8_buffer_load_common(struct ac_llvm_context *ctx,
				  LLVMValueRef rsrc,
				  LLVMValueRef vindex,
				  LLVMValueRef voffset,
				  LLVMValueRef soffset,
				  unsigned num_channels,
				  bool glc,
				  bool slc,
				  bool can_speculate,
				  bool use_format,
				  bool structurized)
{
	LLVMValueRef args[5];
	int idx = 0;
	args[idx++] = LLVMBuildBitCast(ctx->builder, rsrc, ctx->v4i32, "");
	if (structurized)
		args[idx++] = vindex ? vindex : ctx->i32_0;
	args[idx++] = voffset ? voffset : ctx->i32_0;
	args[idx++] = soffset ? soffset : ctx->i32_0;
	args[idx++] = LLVMConstInt(ctx->i32, (glc ? 1 : 0) + (slc ? 2 : 0), 0);
	unsigned func = CLAMP(num_channels, 1, 3) - 1;

	LLVMTypeRef types[] = {ctx->f32, ctx->v2f32, ctx->v4f32};
	const char *type_names[] = {"f32", "v2f32", "v4f32"};
	const char *indexing_kind = structurized ? "struct" : "raw";
	char name[256];

	if (use_format) {
		snprintf(name, sizeof(name), "llvm.amdgcn.%s.buffer.load.format.%s",
			 indexing_kind, type_names[func]);
	} else {
		snprintf(name, sizeof(name), "llvm.amdgcn.%s.buffer.load.%s",
			 indexing_kind, type_names[func]);
	}

	return ac_build_intrinsic(ctx, name, types[func], args,
				  idx,
				  ac_get_load_intr_attribs(can_speculate));
}

LLVMValueRef
ac_build_buffer_load(struct ac_llvm_context *ctx,
		     LLVMValueRef rsrc,
		     int num_channels,
		     LLVMValueRef vindex,
		     LLVMValueRef voffset,
		     LLVMValueRef soffset,
		     unsigned inst_offset,
		     unsigned glc,
		     unsigned slc,
		     bool can_speculate,
		     bool allow_smem)
{
	LLVMValueRef offset = LLVMConstInt(ctx->i32, inst_offset, 0);
	if (voffset)
		offset = LLVMBuildAdd(ctx->builder, offset, voffset, "");
	if (soffset)
		offset = LLVMBuildAdd(ctx->builder, offset, soffset, "");

	if (allow_smem && !slc &&
	    (!glc || (HAVE_LLVM >= 0x0800 && ctx->chip_class >= VI))) {
		assert(vindex == NULL);

		LLVMValueRef result[8];

		for (int i = 0; i < num_channels; i++) {
			if (i) {
				offset = LLVMBuildAdd(ctx->builder, offset,
						      LLVMConstInt(ctx->i32, 4, 0), "");
			}
			const char *intrname =
				HAVE_LLVM >= 0x0800 ? "llvm.amdgcn.s.buffer.load.f32"
						    : "llvm.SI.load.const.v4i32";
			unsigned num_args = HAVE_LLVM >= 0x0800 ? 3 : 2;
			LLVMValueRef args[3] = {
				rsrc,
				offset,
				glc ? ctx->i32_1 : ctx->i32_0,
			};
			result[i] = ac_build_intrinsic(ctx, intrname,
						       ctx->f32, args, num_args,
						       AC_FUNC_ATTR_READNONE |
						       (HAVE_LLVM < 0x0800 ? AC_FUNC_ATTR_LEGACY : 0));
		}
		if (num_channels == 1)
			return result[0];

		if (num_channels == 3)
			result[num_channels++] = LLVMGetUndef(ctx->f32);
		return ac_build_gather_values(ctx, result, num_channels);
	}

	return ac_build_buffer_load_common(ctx, rsrc, vindex, offset,
					   num_channels, glc, slc,
					   can_speculate, false);
}

LLVMValueRef ac_build_buffer_load_format(struct ac_llvm_context *ctx,
					 LLVMValueRef rsrc,
					 LLVMValueRef vindex,
					 LLVMValueRef voffset,
					 unsigned num_channels,
					 bool glc,
					 bool can_speculate)
{
	if (HAVE_LLVM >= 0x800) {
		return ac_build_llvm8_buffer_load_common(ctx, rsrc, vindex, voffset, ctx->i32_0,
							 num_channels, glc, false,
							 can_speculate, true, true);
	}
	return ac_build_buffer_load_common(ctx, rsrc, vindex, voffset,
					   num_channels, glc, false,
					   can_speculate, true);
}

LLVMValueRef ac_build_buffer_load_format_gfx9_safe(struct ac_llvm_context *ctx,
                                                  LLVMValueRef rsrc,
                                                  LLVMValueRef vindex,
                                                  LLVMValueRef voffset,
                                                  unsigned num_channels,
                                                  bool glc,
                                                  bool can_speculate)
{
	if (HAVE_LLVM >= 0x800) {
		return ac_build_llvm8_buffer_load_common(ctx, rsrc, vindex, voffset, ctx->i32_0,
							 num_channels, glc, false,
							 can_speculate, true, true);
	}

	LLVMValueRef elem_count = LLVMBuildExtractElement(ctx->builder, rsrc, LLVMConstInt(ctx->i32, 2, 0), "");
	LLVMValueRef stride = LLVMBuildExtractElement(ctx->builder, rsrc, ctx->i32_1, "");
	stride = LLVMBuildLShr(ctx->builder, stride, LLVMConstInt(ctx->i32, 16, 0), "");

	LLVMValueRef new_elem_count = LLVMBuildSelect(ctx->builder,
	                                              LLVMBuildICmp(ctx->builder, LLVMIntUGT, elem_count, stride, ""),
	                                              elem_count, stride, "");

	LLVMValueRef new_rsrc = LLVMBuildInsertElement(ctx->builder, rsrc, new_elem_count,
	                                               LLVMConstInt(ctx->i32, 2, 0), "");

	return ac_build_buffer_load_common(ctx, new_rsrc, vindex, voffset,
	                                   num_channels, glc, false,
	                                   can_speculate, true);
}

LLVMValueRef
ac_build_tbuffer_load_short(struct ac_llvm_context *ctx,
			    LLVMValueRef rsrc,
			    LLVMValueRef vindex,
			    LLVMValueRef voffset,
				LLVMValueRef soffset,
				LLVMValueRef immoffset,
				LLVMValueRef glc)
{
	const char *name = "llvm.amdgcn.tbuffer.load.i32";
	LLVMTypeRef type = ctx->i32;
	LLVMValueRef params[] = {
				rsrc,
				vindex,
				voffset,
				soffset,
				immoffset,
				LLVMConstInt(ctx->i32, V_008F0C_BUF_DATA_FORMAT_16, false),
				LLVMConstInt(ctx->i32, V_008F0C_BUF_NUM_FORMAT_UINT, false),
				glc,
				ctx->i1false,
	};
	LLVMValueRef res = ac_build_intrinsic(ctx, name, type, params, 9, 0);
	return LLVMBuildTrunc(ctx->builder, res, ctx->i16, "");
}

LLVMValueRef ac_build_buffer_load_format_gfx9_safe(struct ac_llvm_context *ctx,
                                                  LLVMValueRef rsrc,
                                                  LLVMValueRef vindex,
                                                  LLVMValueRef voffset,
                                                  bool can_speculate)
{
	LLVMValueRef elem_count = LLVMBuildExtractElement(ctx->builder, rsrc, LLVMConstInt(ctx->i32, 2, 0), "");
	LLVMValueRef stride = LLVMBuildExtractElement(ctx->builder, rsrc, LLVMConstInt(ctx->i32, 1, 0), "");
	stride = LLVMBuildLShr(ctx->builder, stride, LLVMConstInt(ctx->i32, 16, 0), "");

	LLVMValueRef new_elem_count = LLVMBuildSelect(ctx->builder,
	                                              LLVMBuildICmp(ctx->builder, LLVMIntUGT, elem_count, stride, ""),
	                                              elem_count, stride, "");

	LLVMValueRef new_rsrc = LLVMBuildInsertElement(ctx->builder, rsrc, new_elem_count,
	                                               LLVMConstInt(ctx->i32, 2, 0), "");

	return ac_build_buffer_load_format(ctx, new_rsrc, vindex, voffset, can_speculate);
}

/**
 * Set range metadata on an instruction.  This can only be used on load and
 * call instructions.  If you know an instruction can only produce the values
 * 0, 1, 2, you would do set_range_metadata(value, 0, 3);
 * \p lo is the minimum value inclusive.
 * \p hi is the maximum value exclusive.
 */
static void set_range_metadata(struct ac_llvm_context *ctx,
			       LLVMValueRef value, unsigned lo, unsigned hi)
{
	LLVMValueRef range_md, md_args[2];
	LLVMTypeRef type = LLVMTypeOf(value);
	LLVMContextRef context = LLVMGetTypeContext(type);

	md_args[0] = LLVMConstInt(type, lo, false);
	md_args[1] = LLVMConstInt(type, hi, false);
	range_md = LLVMMDNodeInContext(context, md_args, 2);
	LLVMSetMetadata(value, ctx->range_md_kind, range_md);
}

LLVMValueRef
ac_get_thread_id(struct ac_llvm_context *ctx)
{
	LLVMValueRef tid;

	LLVMValueRef tid_args[2];
	tid_args[0] = LLVMConstInt(ctx->i32, 0xffffffff, false);
	tid_args[1] = ctx->i32_0;
	tid_args[1] = ac_build_intrinsic(ctx,
					 "llvm.amdgcn.mbcnt.lo", ctx->i32,
					 tid_args, 2, AC_FUNC_ATTR_READNONE);

	tid = ac_build_intrinsic(ctx, "llvm.amdgcn.mbcnt.hi",
				 ctx->i32, tid_args,
				 2, AC_FUNC_ATTR_READNONE);
	set_range_metadata(ctx, tid, 0, 64);
	return tid;
}

/*
 * SI implements derivatives using the local data store (LDS)
 * All writes to the LDS happen in all executing threads at
 * the same time. TID is the Thread ID for the current
 * thread and is a value between 0 and 63, representing
 * the thread's position in the wavefront.
 *
 * For the pixel shader threads are grouped into quads of four pixels.
 * The TIDs of the pixels of a quad are:
 *
 *  +------+------+
 *  |4n + 0|4n + 1|
 *  +------+------+
 *  |4n + 2|4n + 3|
 *  +------+------+
 *
 * So, masking the TID with 0xfffffffc yields the TID of the top left pixel
 * of the quad, masking with 0xfffffffd yields the TID of the top pixel of
 * the current pixel's column, and masking with 0xfffffffe yields the TID
 * of the left pixel of the current pixel's row.
 *
 * Adding 1 yields the TID of the pixel to the right of the left pixel, and
 * adding 2 yields the TID of the pixel below the top pixel.
 */
LLVMValueRef
ac_build_ddxy(struct ac_llvm_context *ctx,
	      uint32_t mask,
	      int idx,
	      LLVMValueRef val)
{
	unsigned tl_lanes[4], trbl_lanes[4];
	LLVMValueRef tl, trbl;
	LLVMValueRef result;

	for (unsigned i = 0; i < 4; ++i) {
		tl_lanes[i] = i & mask;
		trbl_lanes[i] = (i & mask) + idx;
	}

	tl = ac_build_quad_swizzle(ctx, val,
				   tl_lanes[0], tl_lanes[1],
				   tl_lanes[2], tl_lanes[3]);
	trbl = ac_build_quad_swizzle(ctx, val,
				     trbl_lanes[0], trbl_lanes[1],
				     trbl_lanes[2], trbl_lanes[3]);

	tl = LLVMBuildBitCast(ctx->builder, tl, ctx->f32, "");
	trbl = LLVMBuildBitCast(ctx->builder, trbl, ctx->f32, "");
	result = LLVMBuildFSub(ctx->builder, trbl, tl, "");

	result = ac_build_intrinsic(ctx, "llvm.amdgcn.wqm.f32", ctx->f32,
				    &result, 1, 0);

	return result;
}

void
ac_build_sendmsg(struct ac_llvm_context *ctx,
		 uint32_t msg,
		 LLVMValueRef wave_id)
{
	LLVMValueRef args[2];
	args[0] = LLVMConstInt(ctx->i32, msg, false);
	args[1] = wave_id;
	ac_build_intrinsic(ctx, "llvm.amdgcn.s.sendmsg", ctx->voidt, args, 2, 0);
}

LLVMValueRef
ac_build_imsb(struct ac_llvm_context *ctx,
	      LLVMValueRef arg,
	      LLVMTypeRef dst_type)
{
	LLVMValueRef msb = ac_build_intrinsic(ctx, "llvm.amdgcn.sffbh.i32",
					      dst_type, &arg, 1,
					      AC_FUNC_ATTR_READNONE);

	/* The HW returns the last bit index from MSB, but NIR/TGSI wants
	 * the index from LSB. Invert it by doing "31 - msb". */
	msb = LLVMBuildSub(ctx->builder, LLVMConstInt(ctx->i32, 31, false),
			   msb, "");

	LLVMValueRef all_ones = LLVMConstInt(ctx->i32, -1, true);
	LLVMValueRef cond = LLVMBuildOr(ctx->builder,
					LLVMBuildICmp(ctx->builder, LLVMIntEQ,
						      arg, ctx->i32_0, ""),
					LLVMBuildICmp(ctx->builder, LLVMIntEQ,
						      arg, all_ones, ""), "");

	return LLVMBuildSelect(ctx->builder, cond, all_ones, msb, "");
}

LLVMValueRef
ac_build_umsb(struct ac_llvm_context *ctx,
	      LLVMValueRef arg,
	      LLVMTypeRef dst_type)
{
	const char *intrin_name;
	LLVMTypeRef type;
	LLVMValueRef highest_bit;
	LLVMValueRef zero;
	unsigned bitsize;

	bitsize = ac_get_elem_bits(ctx, LLVMTypeOf(arg));
	switch (bitsize) {
	case 64:
		intrin_name = "llvm.ctlz.i64";
		type = ctx->i64;
		highest_bit = LLVMConstInt(ctx->i64, 63, false);
		zero = ctx->i64_0;
		break;
	case 32:
		intrin_name = "llvm.ctlz.i32";
		type = ctx->i32;
		highest_bit = LLVMConstInt(ctx->i32, 31, false);
		zero = ctx->i32_0;
		break;
	case 16:
		intrin_name = "llvm.ctlz.i16";
		type = ctx->i16;
		highest_bit = LLVMConstInt(ctx->i16, 15, false);
		zero = ctx->i16_0;
		break;
	default:
		unreachable(!"invalid bitsize");
		break;
	}

	LLVMValueRef params[2] = {
		arg,
		ctx->i1true,
	};

	LLVMValueRef msb = ac_build_intrinsic(ctx, intrin_name, type,
					      params, 2,
					      AC_FUNC_ATTR_READNONE);

	/* The HW returns the last bit index from MSB, but TGSI/NIR wants
	 * the index from LSB. Invert it by doing "31 - msb". */
	msb = LLVMBuildSub(ctx->builder, highest_bit, msb, "");
	msb = LLVMBuildTruncOrBitCast(ctx->builder, msb, ctx->i32, "");

	/* check for zero */
	return LLVMBuildSelect(ctx->builder,
			       LLVMBuildICmp(ctx->builder, LLVMIntEQ, arg, zero, ""),
			       LLVMConstInt(ctx->i32, -1, true), msb, "");
}

LLVMValueRef ac_build_fmin(struct ac_llvm_context *ctx, LLVMValueRef a,
			   LLVMValueRef b)
{
	LLVMValueRef args[2] = {a, b};
	return ac_build_intrinsic(ctx, "llvm.minnum.f32", ctx->f32, args, 2,
				  AC_FUNC_ATTR_READNONE);
}

LLVMValueRef ac_build_fmax(struct ac_llvm_context *ctx, LLVMValueRef a,
			   LLVMValueRef b)
{
	LLVMValueRef args[2] = {a, b};
	return ac_build_intrinsic(ctx, "llvm.maxnum.f32", ctx->f32, args, 2,
				  AC_FUNC_ATTR_READNONE);
}

LLVMValueRef ac_build_imin(struct ac_llvm_context *ctx, LLVMValueRef a,
			   LLVMValueRef b)
{
	LLVMValueRef cmp = LLVMBuildICmp(ctx->builder, LLVMIntSLE, a, b, "");
	return LLVMBuildSelect(ctx->builder, cmp, a, b, "");
}

LLVMValueRef ac_build_imax(struct ac_llvm_context *ctx, LLVMValueRef a,
			   LLVMValueRef b)
{
	LLVMValueRef cmp = LLVMBuildICmp(ctx->builder, LLVMIntSGT, a, b, "");
	return LLVMBuildSelect(ctx->builder, cmp, a, b, "");
}

LLVMValueRef ac_build_umin(struct ac_llvm_context *ctx, LLVMValueRef a,
			   LLVMValueRef b)
{
	LLVMValueRef cmp = LLVMBuildICmp(ctx->builder, LLVMIntULE, a, b, "");
	return LLVMBuildSelect(ctx->builder, cmp, a, b, "");
}

LLVMValueRef ac_build_clamp(struct ac_llvm_context *ctx, LLVMValueRef value)
{
	return ac_build_fmin(ctx, ac_build_fmax(ctx, value, ctx->f32_0),
			     ctx->f32_1);
}

void ac_build_export(struct ac_llvm_context *ctx, struct ac_export_args *a)
{
	LLVMValueRef args[9];

	args[0] = LLVMConstInt(ctx->i32, a->target, 0);
	args[1] = LLVMConstInt(ctx->i32, a->enabled_channels, 0);

	if (a->compr) {
		LLVMTypeRef i16 = LLVMInt16TypeInContext(ctx->context);
		LLVMTypeRef v2i16 = LLVMVectorType(i16, 2);

		args[2] = LLVMBuildBitCast(ctx->builder, a->out[0],
				v2i16, "");
		args[3] = LLVMBuildBitCast(ctx->builder, a->out[1],
				v2i16, "");
		args[4] = LLVMConstInt(ctx->i1, a->done, 0);
		args[5] = LLVMConstInt(ctx->i1, a->valid_mask, 0);

		ac_build_intrinsic(ctx, "llvm.amdgcn.exp.compr.v2i16",
				   ctx->voidt, args, 6, 0);
	} else {
		args[2] = a->out[0];
		args[3] = a->out[1];
		args[4] = a->out[2];
		args[5] = a->out[3];
		args[6] = LLVMConstInt(ctx->i1, a->done, 0);
		args[7] = LLVMConstInt(ctx->i1, a->valid_mask, 0);

		ac_build_intrinsic(ctx, "llvm.amdgcn.exp.f32",
				   ctx->voidt, args, 8, 0);
	}
}

void ac_build_export_null(struct ac_llvm_context *ctx)
{
	struct ac_export_args args;

	args.enabled_channels = 0x0; /* enabled channels */
	args.valid_mask = 1; /* whether the EXEC mask is valid */
	args.done = 1; /* DONE bit */
	args.target = V_008DFC_SQ_EXP_NULL;
	args.compr = 0; /* COMPR flag (0 = 32-bit export) */
	args.out[0] = LLVMGetUndef(ctx->f32); /* R */
	args.out[1] = LLVMGetUndef(ctx->f32); /* G */
	args.out[2] = LLVMGetUndef(ctx->f32); /* B */
	args.out[3] = LLVMGetUndef(ctx->f32); /* A */

	ac_build_export(ctx, &args);
}

static unsigned ac_num_coords(enum ac_image_dim dim)
{
	switch (dim) {
	case ac_image_1d:
		return 1;
	case ac_image_2d:
	case ac_image_1darray:
		 return 2;
	case ac_image_3d:
	case ac_image_cube:
	case ac_image_2darray:
	case ac_image_2dmsaa:
		return 3;
	case ac_image_2darraymsaa:
		return 4;
	default:
		unreachable("ac_num_coords: bad dim");
	}
}

static unsigned ac_num_derivs(enum ac_image_dim dim)
{
	switch (dim) {
	case ac_image_1d:
	case ac_image_1darray:
		return 2;
	case ac_image_2d:
	case ac_image_2darray:
	case ac_image_cube:
		return 4;
	case ac_image_3d:
		return 6;
	case ac_image_2dmsaa:
	case ac_image_2darraymsaa:
	default:
		unreachable("derivatives not supported");
	}
}

static const char *get_atomic_name(enum ac_atomic_op op)
{
	switch (op) {
	case ac_atomic_swap: return "swap";
	case ac_atomic_add: return "add";
	case ac_atomic_sub: return "sub";
	case ac_atomic_smin: return "smin";
	case ac_atomic_umin: return "umin";
	case ac_atomic_smax: return "smax";
	case ac_atomic_umax: return "umax";
	case ac_atomic_and: return "and";
	case ac_atomic_or: return "or";
	case ac_atomic_xor: return "xor";
	}
	unreachable("bad atomic op");
}

LLVMValueRef ac_build_image_opcode(struct ac_llvm_context *ctx,
				   struct ac_image_args *a)
{
	const char *overload[3] = { "", "", "" };
	unsigned num_overloads = 0;
	LLVMValueRef args[18];
	unsigned num_args = 0;
	enum ac_image_dim dim = a->dim;

	assert(!a->lod || a->lod == ctx->i32_0 || a->lod == ctx->f32_0 ||
	       !a->level_zero);
	assert((a->opcode != ac_image_get_resinfo && a->opcode != ac_image_load_mip &&
		a->opcode != ac_image_store_mip) ||
	       a->lod);
	assert(a->opcode == ac_image_sample || a->opcode == ac_image_gather4 ||
	       (!a->compare && !a->offset));
	assert((a->opcode == ac_image_sample || a->opcode == ac_image_gather4 ||
		a->opcode == ac_image_get_lod) ||
	       !a->bias);
	assert((a->bias ? 1 : 0) +
	       (a->lod ? 1 : 0) +
	       (a->level_zero ? 1 : 0) +
	       (a->derivs[0] ? 1 : 0) <= 1);

	if (a->opcode == ac_image_get_lod) {
		switch (dim) {
		case ac_image_1darray:
			dim = ac_image_1d;
			break;
		case ac_image_2darray:
		case ac_image_cube:
			dim = ac_image_2d;
			break;
		default:
			break;
		}
	}

	bool sample = a->opcode == ac_image_sample ||
		      a->opcode == ac_image_gather4 ||
		      a->opcode == ac_image_get_lod;
	bool atomic = a->opcode == ac_image_atomic ||
		      a->opcode == ac_image_atomic_cmpswap;
	LLVMTypeRef coord_type = sample ? ctx->f32 : ctx->i32;

	if (atomic || a->opcode == ac_image_store || a->opcode == ac_image_store_mip) {
		args[num_args++] = a->data[0];
		if (a->opcode == ac_image_atomic_cmpswap)
			args[num_args++] = a->data[1];
	}

	if (!atomic)
		args[num_args++] = LLVMConstInt(ctx->i32, a->dmask, false);

	if (a->offset)
		args[num_args++] = ac_to_integer(ctx, a->offset);
	if (a->bias) {
		args[num_args++] = ac_to_float(ctx, a->bias);
		overload[num_overloads++] = ".f32";
	}
	if (a->compare)
		args[num_args++] = ac_to_float(ctx, a->compare);
	if (a->derivs[0]) {
		unsigned count = ac_num_derivs(dim);
		for (unsigned i = 0; i < count; ++i)
			args[num_args++] = ac_to_float(ctx, a->derivs[i]);
		overload[num_overloads++] = ".f32";
	}
	unsigned num_coords =
		a->opcode != ac_image_get_resinfo ? ac_num_coords(dim) : 0;
	for (unsigned i = 0; i < num_coords; ++i)
		args[num_args++] = LLVMBuildBitCast(ctx->builder, a->coords[i], coord_type, "");
	if (a->lod)
		args[num_args++] = LLVMBuildBitCast(ctx->builder, a->lod, coord_type, "");
	overload[num_overloads++] = sample ? ".f32" : ".i32";

	args[num_args++] = a->resource;
	if (sample) {
		args[num_args++] = a->sampler;
		args[num_args++] = LLVMConstInt(ctx->i1, a->unorm, false);
	}

	args[num_args++] = ctx->i32_0; /* texfailctrl */
	args[num_args++] = LLVMConstInt(ctx->i32, a->cache_policy, false);

	const char *name;
	const char *atomic_subop = "";
	switch (a->opcode) {
	case ac_image_sample: name = "sample"; break;
	case ac_image_gather4: name = "gather4"; break;
	case ac_image_load: name = "load"; break;
	case ac_image_load_mip: name = "load.mip"; break;
	case ac_image_store: name = "store"; break;
	case ac_image_store_mip: name = "store.mip"; break;
	case ac_image_atomic:
		name = "atomic.";
		atomic_subop = get_atomic_name(a->atomic);
		break;
	case ac_image_atomic_cmpswap:
		name = "atomic.";
		atomic_subop = "cmpswap";
		break;
	case ac_image_get_lod: name = "getlod"; break;
	case ac_image_get_resinfo: name = "getresinfo"; break;
	default: unreachable("invalid image opcode");
	}

	const char *dimname;
	switch (dim) {
	case ac_image_1d: dimname = "1d"; break;
	case ac_image_2d: dimname = "2d"; break;
	case ac_image_3d: dimname = "3d"; break;
	case ac_image_cube: dimname = "cube"; break;
	case ac_image_1darray: dimname = "1darray"; break;
	case ac_image_2darray: dimname = "2darray"; break;
	case ac_image_2dmsaa: dimname = "2dmsaa"; break;
	case ac_image_2darraymsaa: dimname = "2darraymsaa"; break;
	default: unreachable("invalid dim");
	}

	bool lod_suffix =
		a->lod && (a->opcode == ac_image_sample || a->opcode == ac_image_gather4);
	char intr_name[96];
	snprintf(intr_name, sizeof(intr_name),
		 "llvm.amdgcn.image.%s%s" /* base name */
		 "%s%s%s" /* sample/gather modifiers */
		 ".%s.%s%s%s%s", /* dimension and type overloads */
		 name, atomic_subop,
		 a->compare ? ".c" : "",
		 a->bias ? ".b" :
		 lod_suffix ? ".l" :
		 a->derivs[0] ? ".d" :
		 a->level_zero ? ".lz" : "",
		 a->offset ? ".o" : "",
		 dimname,
		 atomic ? "i32" : "v4f32",
		 overload[0], overload[1], overload[2]);

	LLVMTypeRef retty;
	if (atomic)
		retty = ctx->i32;
	else if (a->opcode == ac_image_store || a->opcode == ac_image_store_mip)
		retty = ctx->voidt;
	else
		retty = ctx->v4f32;

	LLVMValueRef result =
		ac_build_intrinsic(ctx, intr_name, retty, args, num_args,
				   a->attributes);
	if (!sample && retty == ctx->v4f32) {
		result = LLVMBuildBitCast(ctx->builder, result,
					  ctx->v4i32, "");
	}
	return result;
}

LLVMValueRef ac_build_cvt_pkrtz_f16(struct ac_llvm_context *ctx,
				    LLVMValueRef args[2])
{
	LLVMTypeRef v2f16 =
		LLVMVectorType(LLVMHalfTypeInContext(ctx->context), 2);

	return ac_build_intrinsic(ctx, "llvm.amdgcn.cvt.pkrtz", v2f16,
				  args, 2, AC_FUNC_ATTR_READNONE);
}

LLVMValueRef ac_build_cvt_pknorm_i16(struct ac_llvm_context *ctx,
				     LLVMValueRef args[2])
{
	LLVMValueRef res =
		ac_build_intrinsic(ctx, "llvm.amdgcn.cvt.pknorm.i16",
				   ctx->v2i16, args, 2,
				   AC_FUNC_ATTR_READNONE);
	return LLVMBuildBitCast(ctx->builder, res, ctx->i32, "");
}

LLVMValueRef ac_build_cvt_pknorm_u16(struct ac_llvm_context *ctx,
				     LLVMValueRef args[2])
{
	LLVMValueRef res =
		ac_build_intrinsic(ctx, "llvm.amdgcn.cvt.pknorm.u16",
				   ctx->v2i16, args, 2,
				   AC_FUNC_ATTR_READNONE);
	return LLVMBuildBitCast(ctx->builder, res, ctx->i32, "");
}

/* The 8-bit and 10-bit clamping is for HW workarounds. */
LLVMValueRef ac_build_cvt_pk_i16(struct ac_llvm_context *ctx,
				 LLVMValueRef args[2], unsigned bits, bool hi)
{
	assert(bits == 8 || bits == 10 || bits == 16);

	LLVMValueRef max_rgb = LLVMConstInt(ctx->i32,
		bits == 8 ? 127 : bits == 10 ? 511 : 32767, 0);
	LLVMValueRef min_rgb = LLVMConstInt(ctx->i32,
		bits == 8 ? -128 : bits == 10 ? -512 : -32768, 0);
	LLVMValueRef max_alpha =
		bits != 10 ? max_rgb : ctx->i32_1;
	LLVMValueRef min_alpha =
		bits != 10 ? min_rgb : LLVMConstInt(ctx->i32, -2, 0);

	/* Clamp. */
	if (bits != 16) {
		for (int i = 0; i < 2; i++) {
			bool alpha = hi && i == 1;
			args[i] = ac_build_imin(ctx, args[i],
						alpha ? max_alpha : max_rgb);
			args[i] = ac_build_imax(ctx, args[i],
						alpha ? min_alpha : min_rgb);
		}
	}

	LLVMValueRef res =
		ac_build_intrinsic(ctx, "llvm.amdgcn.cvt.pk.i16",
				   ctx->v2i16, args, 2,
				   AC_FUNC_ATTR_READNONE);
	return LLVMBuildBitCast(ctx->builder, res, ctx->i32, "");
}

/* The 8-bit and 10-bit clamping is for HW workarounds. */
LLVMValueRef ac_build_cvt_pk_u16(struct ac_llvm_context *ctx,
				 LLVMValueRef args[2], unsigned bits, bool hi)
{
	assert(bits == 8 || bits == 10 || bits == 16);

	LLVMValueRef max_rgb = LLVMConstInt(ctx->i32,
		bits == 8 ? 255 : bits == 10 ? 1023 : 65535, 0);
	LLVMValueRef max_alpha =
		bits != 10 ? max_rgb : LLVMConstInt(ctx->i32, 3, 0);

	/* Clamp. */
	if (bits != 16) {
		for (int i = 0; i < 2; i++) {
			bool alpha = hi && i == 1;
			args[i] = ac_build_umin(ctx, args[i],
						alpha ? max_alpha : max_rgb);
		}
	}

	LLVMValueRef res =
		ac_build_intrinsic(ctx, "llvm.amdgcn.cvt.pk.u16",
				   ctx->v2i16, args, 2,
				   AC_FUNC_ATTR_READNONE);
	return LLVMBuildBitCast(ctx->builder, res, ctx->i32, "");
}

LLVMValueRef ac_build_wqm_vote(struct ac_llvm_context *ctx, LLVMValueRef i1)
{
	return ac_build_intrinsic(ctx, "llvm.amdgcn.wqm.vote", ctx->i1,
				  &i1, 1, AC_FUNC_ATTR_READNONE);
}

void ac_build_kill_if_false(struct ac_llvm_context *ctx, LLVMValueRef i1)
{
	ac_build_intrinsic(ctx, "llvm.amdgcn.kill", ctx->voidt,
			   &i1, 1, 0);
}

LLVMValueRef ac_build_bfe(struct ac_llvm_context *ctx, LLVMValueRef input,
			  LLVMValueRef offset, LLVMValueRef width,
			  bool is_signed)
{
	LLVMValueRef args[] = {
		input,
		offset,
		width,
	};

	return ac_build_intrinsic(ctx,
				  is_signed ? "llvm.amdgcn.sbfe.i32" :
					      "llvm.amdgcn.ubfe.i32",
				  ctx->i32, args, 3,
				  AC_FUNC_ATTR_READNONE);
}

LLVMValueRef ac_build_imad(struct ac_llvm_context *ctx, LLVMValueRef s0,
			   LLVMValueRef s1, LLVMValueRef s2)
{
	return LLVMBuildAdd(ctx->builder,
			    LLVMBuildMul(ctx->builder, s0, s1, ""), s2, "");
}

LLVMValueRef ac_build_fmad(struct ac_llvm_context *ctx, LLVMValueRef s0,
			   LLVMValueRef s1, LLVMValueRef s2)
{
	return LLVMBuildFAdd(ctx->builder,
			     LLVMBuildFMul(ctx->builder, s0, s1, ""), s2, "");
}

void ac_build_waitcnt(struct ac_llvm_context *ctx, unsigned simm16)
{
	LLVMValueRef args[1] = {
		LLVMConstInt(ctx->i32, simm16, false),
	};
	ac_build_intrinsic(ctx, "llvm.amdgcn.s.waitcnt",
			   ctx->voidt, args, 1, 0);
}

LLVMValueRef ac_build_fract(struct ac_llvm_context *ctx, LLVMValueRef src0,
			    unsigned bitsize)
{
	LLVMTypeRef type;
	char *intr;

	if (bitsize == 32) {
		intr = "llvm.floor.f32";
		type = ctx->f32;
	} else {
		intr = "llvm.floor.f64";
		type = ctx->f64;
	}

	LLVMValueRef params[] = {
		src0,
	};
	LLVMValueRef floor = ac_build_intrinsic(ctx, intr, type, params, 1,
						AC_FUNC_ATTR_READNONE);
	return LLVMBuildFSub(ctx->builder, src0, floor, "");
}

LLVMValueRef ac_build_isign(struct ac_llvm_context *ctx, LLVMValueRef src0,
			    unsigned bitsize)
{
	LLVMValueRef cmp, val, zero, one;
	LLVMTypeRef type;

	switch (bitsize) {
	case 64:
		type = ctx->i64;
		zero = ctx->i64_0;
		one = ctx->i64_1;
		break;
	case 32:
		type = ctx->i32;
		zero = ctx->i32_0;
		one = ctx->i32_1;
		break;
	case 16:
		type = ctx->i16;
		zero = ctx->i16_0;
		one = ctx->i16_1;
		break;
	default:
		unreachable(!"invalid bitsize");
		break;
	}

	cmp = LLVMBuildICmp(ctx->builder, LLVMIntSGT, src0, zero, "");
	val = LLVMBuildSelect(ctx->builder, cmp, one, src0, "");
	cmp = LLVMBuildICmp(ctx->builder, LLVMIntSGE, val, zero, "");
	val = LLVMBuildSelect(ctx->builder, cmp, val, LLVMConstInt(type, -1, true), "");
	return val;
}

LLVMValueRef ac_build_fsign(struct ac_llvm_context *ctx, LLVMValueRef src0,
			    unsigned bitsize)
{
	LLVMValueRef cmp, val, zero, one;
	LLVMTypeRef type;

	if (bitsize == 32) {
		type = ctx->f32;
		zero = ctx->f32_0;
		one = ctx->f32_1;
	} else {
		type = ctx->f64;
		zero = ctx->f64_0;
		one = ctx->f64_1;
	}

	cmp = LLVMBuildFCmp(ctx->builder, LLVMRealOGT, src0, zero, "");
	val = LLVMBuildSelect(ctx->builder, cmp, one, src0, "");
	cmp = LLVMBuildFCmp(ctx->builder, LLVMRealOGE, val, zero, "");
	val = LLVMBuildSelect(ctx->builder, cmp, val, LLVMConstReal(type, -1.0), "");
	return val;
}

LLVMValueRef ac_build_bit_count(struct ac_llvm_context *ctx, LLVMValueRef src0)
{
	LLVMValueRef result;
	unsigned bitsize;

	bitsize = ac_get_elem_bits(ctx, LLVMTypeOf(src0));

	switch (bitsize) {
	case 64:
		result = ac_build_intrinsic(ctx, "llvm.ctpop.i64", ctx->i64,
					    (LLVMValueRef []) { src0 }, 1,
					    AC_FUNC_ATTR_READNONE);

		result = LLVMBuildTrunc(ctx->builder, result, ctx->i32, "");
		break;
	case 32:
		result = ac_build_intrinsic(ctx, "llvm.ctpop.i32", ctx->i32,
					    (LLVMValueRef []) { src0 }, 1,
					    AC_FUNC_ATTR_READNONE);
		break;
	case 16:
		result = ac_build_intrinsic(ctx, "llvm.ctpop.i16", ctx->i16,
					    (LLVMValueRef []) { src0 }, 1,
					    AC_FUNC_ATTR_READNONE);
		break;
	default:
		unreachable(!"invalid bitsize");
		break;
	}

	return result;
}

LLVMValueRef ac_build_bitfield_reverse(struct ac_llvm_context *ctx,
				       LLVMValueRef src0)
{
	LLVMValueRef result;
	unsigned bitsize;

	bitsize = ac_get_elem_bits(ctx, LLVMTypeOf(src0));

	switch (bitsize) {
	case 32:
		result = ac_build_intrinsic(ctx, "llvm.bitreverse.i32", ctx->i32,
					    (LLVMValueRef []) { src0 }, 1,
					    AC_FUNC_ATTR_READNONE);
		break;
	case 16:
		result = ac_build_intrinsic(ctx, "llvm.bitreverse.i16", ctx->i16,
					    (LLVMValueRef []) { src0 }, 1,
					    AC_FUNC_ATTR_READNONE);
		break;
	default:
		unreachable(!"invalid bitsize");
		break;
	}

	return result;
}

#define AC_EXP_TARGET		0
#define AC_EXP_ENABLED_CHANNELS 1
#define AC_EXP_OUT0		2

enum ac_ir_type {
	AC_IR_UNDEF,
	AC_IR_CONST,
	AC_IR_VALUE,
};

struct ac_vs_exp_chan
{
	LLVMValueRef value;
	float const_float;
	enum ac_ir_type type;
};

struct ac_vs_exp_inst {
	unsigned offset;
	LLVMValueRef inst;
	struct ac_vs_exp_chan chan[4];
};

struct ac_vs_exports {
	unsigned num;
	struct ac_vs_exp_inst exp[VARYING_SLOT_MAX];
};

/* Return true if the PARAM export has been eliminated. */
static bool ac_eliminate_const_output(uint8_t *vs_output_param_offset,
				      uint32_t num_outputs,
				      struct ac_vs_exp_inst *exp)
{
	unsigned i, default_val; /* SPI_PS_INPUT_CNTL_i.DEFAULT_VAL */
	bool is_zero[4] = {}, is_one[4] = {};

	for (i = 0; i < 4; i++) {
		/* It's a constant expression. Undef outputs are eliminated too. */
		if (exp->chan[i].type == AC_IR_UNDEF) {
			is_zero[i] = true;
			is_one[i] = true;
		} else if (exp->chan[i].type == AC_IR_CONST) {
			if (exp->chan[i].const_float == 0)
				is_zero[i] = true;
			else if (exp->chan[i].const_float == 1)
				is_one[i] = true;
			else
				return false; /* other constant */
		} else
			return false;
	}

	/* Only certain combinations of 0 and 1 can be eliminated. */
	if (is_zero[0] && is_zero[1] && is_zero[2])
		default_val = is_zero[3] ? 0 : 1;
	else if (is_one[0] && is_one[1] && is_one[2])
		default_val = is_zero[3] ? 2 : 3;
	else
		return false;

	/* The PARAM export can be represented as DEFAULT_VAL. Kill it. */
	LLVMInstructionEraseFromParent(exp->inst);

	/* Change OFFSET to DEFAULT_VAL. */
	for (i = 0; i < num_outputs; i++) {
		if (vs_output_param_offset[i] == exp->offset) {
			vs_output_param_offset[i] =
				AC_EXP_PARAM_DEFAULT_VAL_0000 + default_val;
			break;
		}
	}
	return true;
}

static bool ac_eliminate_duplicated_output(struct ac_llvm_context *ctx,
					   uint8_t *vs_output_param_offset,
					   uint32_t num_outputs,
					   struct ac_vs_exports *processed,
				           struct ac_vs_exp_inst *exp)
{
	unsigned p, copy_back_channels = 0;

	/* See if the output is already in the list of processed outputs.
	 * The LLVMValueRef comparison relies on SSA.
	 */
	for (p = 0; p < processed->num; p++) {
		bool different = false;

		for (unsigned j = 0; j < 4; j++) {
			struct ac_vs_exp_chan *c1 = &processed->exp[p].chan[j];
			struct ac_vs_exp_chan *c2 = &exp->chan[j];

			/* Treat undef as a match. */
			if (c2->type == AC_IR_UNDEF)
				continue;

			/* If c1 is undef but c2 isn't, we can copy c2 to c1
			 * and consider the instruction duplicated.
			 */
			if (c1->type == AC_IR_UNDEF) {
				copy_back_channels |= 1 << j;
				continue;
			}

			/* Test whether the channels are not equal. */
			if (c1->type != c2->type ||
			    (c1->type == AC_IR_CONST &&
			     c1->const_float != c2->const_float) ||
			    (c1->type == AC_IR_VALUE &&
			     c1->value != c2->value)) {
				different = true;
				break;
			}
		}
		if (!different)
			break;

		copy_back_channels = 0;
	}
	if (p == processed->num)
		return false;

	/* If a match was found, but the matching export has undef where the new
	 * one has a normal value, copy the normal value to the undef channel.
	 */
	struct ac_vs_exp_inst *match = &processed->exp[p];

	/* Get current enabled channels mask. */
	LLVMValueRef arg = LLVMGetOperand(match->inst, AC_EXP_ENABLED_CHANNELS);
	unsigned enabled_channels = LLVMConstIntGetZExtValue(arg);

	while (copy_back_channels) {
		unsigned chan = u_bit_scan(&copy_back_channels);

		assert(match->chan[chan].type == AC_IR_UNDEF);
		LLVMSetOperand(match->inst, AC_EXP_OUT0 + chan,
			       exp->chan[chan].value);
		match->chan[chan] = exp->chan[chan];

		/* Update number of enabled channels because the original mask
		 * is not always 0xf.
		 */
		enabled_channels |= (1 << chan);
		LLVMSetOperand(match->inst, AC_EXP_ENABLED_CHANNELS,
			       LLVMConstInt(ctx->i32, enabled_channels, 0));
	}

	/* The PARAM export is duplicated. Kill it. */
	LLVMInstructionEraseFromParent(exp->inst);

	/* Change OFFSET to the matching export. */
	for (unsigned i = 0; i < num_outputs; i++) {
		if (vs_output_param_offset[i] == exp->offset) {
			vs_output_param_offset[i] = match->offset;
			break;
		}
	}
	return true;
}

void ac_optimize_vs_outputs(struct ac_llvm_context *ctx,
			    LLVMValueRef main_fn,
			    uint8_t *vs_output_param_offset,
			    uint32_t num_outputs,
			    uint8_t *num_param_exports)
{
	LLVMBasicBlockRef bb;
	bool removed_any = false;
	struct ac_vs_exports exports;

	exports.num = 0;

	/* Process all LLVM instructions. */
	bb = LLVMGetFirstBasicBlock(main_fn);
	while (bb) {
		LLVMValueRef inst = LLVMGetFirstInstruction(bb);

		while (inst) {
			LLVMValueRef cur = inst;
			inst = LLVMGetNextInstruction(inst);
			struct ac_vs_exp_inst exp;

			if (LLVMGetInstructionOpcode(cur) != LLVMCall)
				continue;

			LLVMValueRef callee = ac_llvm_get_called_value(cur);

			if (!ac_llvm_is_function(callee))
				continue;

			const char *name = LLVMGetValueName(callee);
			unsigned num_args = LLVMCountParams(callee);

			/* Check if this is an export instruction. */
			if ((num_args != 9 && num_args != 8) ||
			    (strcmp(name, "llvm.SI.export") &&
			     strcmp(name, "llvm.amdgcn.exp.f32")))
				continue;

			LLVMValueRef arg = LLVMGetOperand(cur, AC_EXP_TARGET);
			unsigned target = LLVMConstIntGetZExtValue(arg);

			if (target < V_008DFC_SQ_EXP_PARAM)
				continue;

			target -= V_008DFC_SQ_EXP_PARAM;

			/* Parse the instruction. */
			memset(&exp, 0, sizeof(exp));
			exp.offset = target;
			exp.inst = cur;

			for (unsigned i = 0; i < 4; i++) {
				LLVMValueRef v = LLVMGetOperand(cur, AC_EXP_OUT0 + i);

				exp.chan[i].value = v;

				if (LLVMIsUndef(v)) {
					exp.chan[i].type = AC_IR_UNDEF;
				} else if (LLVMIsAConstantFP(v)) {
					LLVMBool loses_info;
					exp.chan[i].type = AC_IR_CONST;
					exp.chan[i].const_float =
						LLVMConstRealGetDouble(v, &loses_info);
				} else {
					exp.chan[i].type = AC_IR_VALUE;
				}
			}

			/* Eliminate constant and duplicated PARAM exports. */
			if (ac_eliminate_const_output(vs_output_param_offset,
						      num_outputs, &exp) ||
			    ac_eliminate_duplicated_output(ctx,
							   vs_output_param_offset,
							   num_outputs, &exports,
							   &exp)) {
				removed_any = true;
			} else {
				exports.exp[exports.num++] = exp;
			}
		}
		bb = LLVMGetNextBasicBlock(bb);
	}

	/* Remove holes in export memory due to removed PARAM exports.
	 * This is done by renumbering all PARAM exports.
	 */
	if (removed_any) {
		uint8_t old_offset[VARYING_SLOT_MAX];
		unsigned out, i;

		/* Make a copy of the offsets. We need the old version while
		 * we are modifying some of them. */
		memcpy(old_offset, vs_output_param_offset,
		       sizeof(old_offset));

		for (i = 0; i < exports.num; i++) {
			unsigned offset = exports.exp[i].offset;

			/* Update vs_output_param_offset. Multiple outputs can
			 * have the same offset.
			 */
			for (out = 0; out < num_outputs; out++) {
				if (old_offset[out] == offset)
					vs_output_param_offset[out] = i;
			}

			/* Change the PARAM offset in the instruction. */
			LLVMSetOperand(exports.exp[i].inst, AC_EXP_TARGET,
				       LLVMConstInt(ctx->i32,
						    V_008DFC_SQ_EXP_PARAM + i, 0));
		}
		*num_param_exports = exports.num;
	}
}

void ac_init_exec_full_mask(struct ac_llvm_context *ctx)
{
	LLVMValueRef full_mask = LLVMConstInt(ctx->i64, ~0ull, 0);
	ac_build_intrinsic(ctx,
			   "llvm.amdgcn.init.exec", ctx->voidt,
			   &full_mask, 1, AC_FUNC_ATTR_CONVERGENT);
}

void ac_declare_lds_as_pointer(struct ac_llvm_context *ctx)
{
	unsigned lds_size = ctx->chip_class >= CIK ? 65536 : 32768;
	ctx->lds = LLVMBuildIntToPtr(ctx->builder, ctx->i32_0,
				     LLVMPointerType(LLVMArrayType(ctx->i32, lds_size / 4), AC_ADDR_SPACE_LDS),
				     "lds");
}

LLVMValueRef ac_lds_load(struct ac_llvm_context *ctx,
			 LLVMValueRef dw_addr)
{
	return ac_build_load(ctx, ctx->lds, dw_addr);
}

void ac_lds_store(struct ac_llvm_context *ctx,
		  LLVMValueRef dw_addr,
		  LLVMValueRef value)
{
	value = ac_to_integer(ctx, value);
	ac_build_indexed_store(ctx, ctx->lds,
			       dw_addr, value);
}

LLVMValueRef ac_find_lsb(struct ac_llvm_context *ctx,
			 LLVMTypeRef dst_type,
			 LLVMValueRef src0)
{
	unsigned src0_bitsize = ac_get_elem_bits(ctx, LLVMTypeOf(src0));
	const char *intrin_name;
	LLVMTypeRef type;
	LLVMValueRef zero;

	switch (src0_bitsize) {
	case 64:
		intrin_name = "llvm.cttz.i64";
		type = ctx->i64;
		zero = ctx->i64_0;
		break;
	case 32:
		intrin_name = "llvm.cttz.i32";
		type = ctx->i32;
		zero = ctx->i32_0;
		break;
	case 16:
		intrin_name = "llvm.cttz.i16";
		type = ctx->i16;
		zero = ctx->i16_0;
		break;
	default:
		unreachable(!"invalid bitsize");
	}

	LLVMValueRef params[2] = {
		src0,

		/* The value of 1 means that ffs(x=0) = undef, so LLVM won't
		 * add special code to check for x=0. The reason is that
		 * the LLVM behavior for x=0 is different from what we
		 * need here. However, LLVM also assumes that ffs(x) is
		 * in [0, 31], but GLSL expects that ffs(0) = -1, so
		 * a conditional assignment to handle 0 is still required.
		 *
		 * The hardware already implements the correct behavior.
		 */
		ctx->i1true,
	};

	LLVMValueRef lsb = ac_build_intrinsic(ctx, intrin_name, type,
					      params, 2,
					      AC_FUNC_ATTR_READNONE);

	if (src0_bitsize == 64) {
		lsb = LLVMBuildTrunc(ctx->builder, lsb, ctx->i32, "");
	}

	/* TODO: We need an intrinsic to skip this conditional. */
	/* Check for zero: */
	return LLVMBuildSelect(ctx->builder, LLVMBuildICmp(ctx->builder,
							   LLVMIntEQ, src0,
							   zero, ""),
			       LLVMConstInt(ctx->i32, -1, 0), lsb, "");
}

<<<<<<< HEAD
=======
LLVMTypeRef ac_array_in_const_addr_space(LLVMTypeRef elem_type)
{
	return LLVMPointerType(LLVMArrayType(elem_type, 0),
			       AC_ADDR_SPACE_CONST);
}

LLVMTypeRef ac_array_in_const32_addr_space(LLVMTypeRef elem_type)
{
	return LLVMPointerType(LLVMArrayType(elem_type, 0),
			       AC_ADDR_SPACE_CONST_32BIT);
}

>>>>>>> f163900f
static struct ac_llvm_flow *
get_current_flow(struct ac_llvm_context *ctx)
{
	if (ctx->flow_depth > 0)
		return &ctx->flow[ctx->flow_depth - 1];
	return NULL;
}

static struct ac_llvm_flow *
get_innermost_loop(struct ac_llvm_context *ctx)
{
	for (unsigned i = ctx->flow_depth; i > 0; --i) {
		if (ctx->flow[i - 1].loop_entry_block)
			return &ctx->flow[i - 1];
	}
	return NULL;
}

static struct ac_llvm_flow *
push_flow(struct ac_llvm_context *ctx)
{
	struct ac_llvm_flow *flow;

	if (ctx->flow_depth >= ctx->flow_depth_max) {
		unsigned new_max = MAX2(ctx->flow_depth << 1,
					AC_LLVM_INITIAL_CF_DEPTH);

		ctx->flow = realloc(ctx->flow, new_max * sizeof(*ctx->flow));
		ctx->flow_depth_max = new_max;
	}

	flow = &ctx->flow[ctx->flow_depth];
	ctx->flow_depth++;

	flow->next_block = NULL;
	flow->loop_entry_block = NULL;
	return flow;
}

static void set_basicblock_name(LLVMBasicBlockRef bb, const char *base,
				int label_id)
{
	char buf[32];
	snprintf(buf, sizeof(buf), "%s%d", base, label_id);
	LLVMSetValueName(LLVMBasicBlockAsValue(bb), buf);
}

/* Append a basic block at the level of the parent flow.
 */
static LLVMBasicBlockRef append_basic_block(struct ac_llvm_context *ctx,
					    const char *name)
{
	assert(ctx->flow_depth >= 1);

	if (ctx->flow_depth >= 2) {
		struct ac_llvm_flow *flow = &ctx->flow[ctx->flow_depth - 2];

		return LLVMInsertBasicBlockInContext(ctx->context,
						     flow->next_block, name);
	}

	LLVMValueRef main_fn =
		LLVMGetBasicBlockParent(LLVMGetInsertBlock(ctx->builder));
	return LLVMAppendBasicBlockInContext(ctx->context, main_fn, name);
}

/* Emit a branch to the given default target for the current block if
 * applicable -- that is, if the current block does not already contain a
 * branch from a break or continue.
 */
static void emit_default_branch(LLVMBuilderRef builder,
				LLVMBasicBlockRef target)
{
	if (!LLVMGetBasicBlockTerminator(LLVMGetInsertBlock(builder)))
		 LLVMBuildBr(builder, target);
}

void ac_build_bgnloop(struct ac_llvm_context *ctx, int label_id)
{
	struct ac_llvm_flow *flow = push_flow(ctx);
	flow->loop_entry_block = append_basic_block(ctx, "LOOP");
	flow->next_block = append_basic_block(ctx, "ENDLOOP");
	set_basicblock_name(flow->loop_entry_block, "loop", label_id);
	LLVMBuildBr(ctx->builder, flow->loop_entry_block);
	LLVMPositionBuilderAtEnd(ctx->builder, flow->loop_entry_block);
}

void ac_build_break(struct ac_llvm_context *ctx)
{
	struct ac_llvm_flow *flow = get_innermost_loop(ctx);
	LLVMBuildBr(ctx->builder, flow->next_block);
}

void ac_build_continue(struct ac_llvm_context *ctx)
{
	struct ac_llvm_flow *flow = get_innermost_loop(ctx);
	LLVMBuildBr(ctx->builder, flow->loop_entry_block);
}

void ac_build_else(struct ac_llvm_context *ctx, int label_id)
{
	struct ac_llvm_flow *current_branch = get_current_flow(ctx);
	LLVMBasicBlockRef endif_block;

	assert(!current_branch->loop_entry_block);

	endif_block = append_basic_block(ctx, "ENDIF");
	emit_default_branch(ctx->builder, endif_block);

	LLVMPositionBuilderAtEnd(ctx->builder, current_branch->next_block);
	set_basicblock_name(current_branch->next_block, "else", label_id);

	current_branch->next_block = endif_block;
}

void ac_build_endif(struct ac_llvm_context *ctx, int label_id)
{
	struct ac_llvm_flow *current_branch = get_current_flow(ctx);

	assert(!current_branch->loop_entry_block);

	emit_default_branch(ctx->builder, current_branch->next_block);
	LLVMPositionBuilderAtEnd(ctx->builder, current_branch->next_block);
	set_basicblock_name(current_branch->next_block, "endif", label_id);

	ctx->flow_depth--;
}

void ac_build_endloop(struct ac_llvm_context *ctx, int label_id)
{
	struct ac_llvm_flow *current_loop = get_current_flow(ctx);

	assert(current_loop->loop_entry_block);

	emit_default_branch(ctx->builder, current_loop->loop_entry_block);

	LLVMPositionBuilderAtEnd(ctx->builder, current_loop->next_block);
	set_basicblock_name(current_loop->next_block, "endloop", label_id);
	ctx->flow_depth--;
}

<<<<<<< HEAD
static void if_cond_emit(struct ac_llvm_context *ctx, LLVMValueRef cond,
			 int label_id)
=======
void ac_build_ifcc(struct ac_llvm_context *ctx, LLVMValueRef cond, int label_id)
>>>>>>> f163900f
{
	struct ac_llvm_flow *flow = push_flow(ctx);
	LLVMBasicBlockRef if_block;

	if_block = append_basic_block(ctx, "IF");
	flow->next_block = append_basic_block(ctx, "ELSE");
	set_basicblock_name(if_block, "if", label_id);
	LLVMBuildCondBr(ctx->builder, cond, if_block, flow->next_block);
	LLVMPositionBuilderAtEnd(ctx->builder, if_block);
}

void ac_build_if(struct ac_llvm_context *ctx, LLVMValueRef value,
		 int label_id)
{
	LLVMValueRef cond = LLVMBuildFCmp(ctx->builder, LLVMRealUNE,
					  value, ctx->f32_0, "");
<<<<<<< HEAD
	if_cond_emit(ctx, cond, label_id);
=======
	ac_build_ifcc(ctx, cond, label_id);
>>>>>>> f163900f
}

void ac_build_uif(struct ac_llvm_context *ctx, LLVMValueRef value,
		  int label_id)
{
	LLVMValueRef cond = LLVMBuildICmp(ctx->builder, LLVMIntNE,
					  ac_to_integer(ctx, value),
					  ctx->i32_0, "");
<<<<<<< HEAD
	if_cond_emit(ctx, cond, label_id);
=======
	ac_build_ifcc(ctx, cond, label_id);
}

LLVMValueRef ac_build_alloca_undef(struct ac_llvm_context *ac, LLVMTypeRef type,
			     const char *name)
{
	LLVMBuilderRef builder = ac->builder;
	LLVMBasicBlockRef current_block = LLVMGetInsertBlock(builder);
	LLVMValueRef function = LLVMGetBasicBlockParent(current_block);
	LLVMBasicBlockRef first_block = LLVMGetEntryBasicBlock(function);
	LLVMValueRef first_instr = LLVMGetFirstInstruction(first_block);
	LLVMBuilderRef first_builder = LLVMCreateBuilderInContext(ac->context);
	LLVMValueRef res;

	if (first_instr) {
		LLVMPositionBuilderBefore(first_builder, first_instr);
	} else {
		LLVMPositionBuilderAtEnd(first_builder, first_block);
	}

	res = LLVMBuildAlloca(first_builder, type, name);
	LLVMDisposeBuilder(first_builder);
	return res;
}

LLVMValueRef ac_build_alloca(struct ac_llvm_context *ac,
				   LLVMTypeRef type, const char *name)
{
	LLVMValueRef ptr = ac_build_alloca_undef(ac, type, name);
	LLVMBuildStore(ac->builder, LLVMConstNull(type), ptr);
	return ptr;
}

LLVMValueRef ac_cast_ptr(struct ac_llvm_context *ctx, LLVMValueRef ptr,
                         LLVMTypeRef type)
{
	int addr_space = LLVMGetPointerAddressSpace(LLVMTypeOf(ptr));
	return LLVMBuildBitCast(ctx->builder, ptr,
	                        LLVMPointerType(type, addr_space), "");
}

LLVMValueRef ac_trim_vector(struct ac_llvm_context *ctx, LLVMValueRef value,
			    unsigned count)
{
	unsigned num_components = ac_get_llvm_num_components(value);
	if (count == num_components)
		return value;

	LLVMValueRef masks[MAX2(count, 2)];
	masks[0] = ctx->i32_0;
	masks[1] = ctx->i32_1;
	for (unsigned i = 2; i < count; i++)
		masks[i] = LLVMConstInt(ctx->i32, i, false);

	if (count == 1)
		return LLVMBuildExtractElement(ctx->builder, value, masks[0],
		                               "");

	LLVMValueRef swizzle = LLVMConstVector(masks, count);
	return LLVMBuildShuffleVector(ctx->builder, value, value, swizzle, "");
}

LLVMValueRef ac_unpack_param(struct ac_llvm_context *ctx, LLVMValueRef param,
			     unsigned rshift, unsigned bitwidth)
{
	LLVMValueRef value = param;
	if (rshift)
		value = LLVMBuildLShr(ctx->builder, value,
				      LLVMConstInt(ctx->i32, rshift, false), "");

	if (rshift + bitwidth < 32) {
		unsigned mask = (1 << bitwidth) - 1;
		value = LLVMBuildAnd(ctx->builder, value,
				     LLVMConstInt(ctx->i32, mask, false), "");
	}
	return value;
}

/* Adjust the sample index according to FMASK.
 *
 * For uncompressed MSAA surfaces, FMASK should return 0x76543210,
 * which is the identity mapping. Each nibble says which physical sample
 * should be fetched to get that sample.
 *
 * For example, 0x11111100 means there are only 2 samples stored and
 * the second sample covers 3/4 of the pixel. When reading samples 0
 * and 1, return physical sample 0 (determined by the first two 0s
 * in FMASK), otherwise return physical sample 1.
 *
 * The sample index should be adjusted as follows:
 *   addr[sample_index] = (fmask >> (addr[sample_index] * 4)) & 0xF;
 */
void ac_apply_fmask_to_sample(struct ac_llvm_context *ac, LLVMValueRef fmask,
			      LLVMValueRef *addr, bool is_array_tex)
{
	struct ac_image_args fmask_load = {};
	fmask_load.opcode = ac_image_load;
	fmask_load.resource = fmask;
	fmask_load.dmask = 0xf;
	fmask_load.dim = is_array_tex ? ac_image_2darray : ac_image_2d;

	fmask_load.coords[0] = addr[0];
	fmask_load.coords[1] = addr[1];
	if (is_array_tex)
		fmask_load.coords[2] = addr[2];

	LLVMValueRef fmask_value = ac_build_image_opcode(ac, &fmask_load);
	fmask_value = LLVMBuildExtractElement(ac->builder, fmask_value,
					      ac->i32_0, "");

	/* Apply the formula. */
	unsigned sample_chan = is_array_tex ? 3 : 2;
	LLVMValueRef final_sample;
	final_sample = LLVMBuildMul(ac->builder, addr[sample_chan],
				    LLVMConstInt(ac->i32, 4, 0), "");
	final_sample = LLVMBuildLShr(ac->builder, fmask_value, final_sample, "");
	/* Mask the sample index by 0x7, because 0x8 means an unknown value
	 * with EQAA, so those will map to 0. */
	final_sample = LLVMBuildAnd(ac->builder, final_sample,
				    LLVMConstInt(ac->i32, 0x7, 0), "");

	/* Don't rewrite the sample index if WORD1.DATA_FORMAT of the FMASK
	 * resource descriptor is 0 (invalid).
	 */
	LLVMValueRef tmp;
	tmp = LLVMBuildBitCast(ac->builder, fmask, ac->v8i32, "");
	tmp = LLVMBuildExtractElement(ac->builder, tmp, ac->i32_1, "");
	tmp = LLVMBuildICmp(ac->builder, LLVMIntNE, tmp, ac->i32_0, "");

	/* Replace the MSAA sample index. */
	addr[sample_chan] = LLVMBuildSelect(ac->builder, tmp, final_sample,
					    addr[sample_chan], "");
}

static LLVMValueRef
_ac_build_readlane(struct ac_llvm_context *ctx, LLVMValueRef src, LLVMValueRef lane)
{
	ac_build_optimization_barrier(ctx, &src);
	return ac_build_intrinsic(ctx,
			lane == NULL ? "llvm.amdgcn.readfirstlane" : "llvm.amdgcn.readlane",
			LLVMTypeOf(src), (LLVMValueRef []) {
			src, lane },
			lane == NULL ? 1 : 2,
			AC_FUNC_ATTR_READNONE |
			AC_FUNC_ATTR_CONVERGENT);
}

/**
 * Builds the "llvm.amdgcn.readlane" or "llvm.amdgcn.readfirstlane" intrinsic.
 * @param ctx
 * @param src
 * @param lane - id of the lane or NULL for the first active lane
 * @return value of the lane
 */
LLVMValueRef
ac_build_readlane(struct ac_llvm_context *ctx, LLVMValueRef src, LLVMValueRef lane)
{
	LLVMTypeRef src_type = LLVMTypeOf(src);
	src = ac_to_integer(ctx, src);
	unsigned bits = LLVMGetIntTypeWidth(LLVMTypeOf(src));
	LLVMValueRef ret;

	if (bits == 32) {
		ret = _ac_build_readlane(ctx, src, lane);
	} else {
		assert(bits % 32 == 0);
		LLVMTypeRef vec_type = LLVMVectorType(ctx->i32, bits / 32);
		LLVMValueRef src_vector =
			LLVMBuildBitCast(ctx->builder, src, vec_type, "");
		ret = LLVMGetUndef(vec_type);
		for (unsigned i = 0; i < bits / 32; i++) {
			src = LLVMBuildExtractElement(ctx->builder, src_vector,
						LLVMConstInt(ctx->i32, i, 0), "");
			LLVMValueRef ret_comp = _ac_build_readlane(ctx, src, lane);
			ret = LLVMBuildInsertElement(ctx->builder, ret, ret_comp,
						LLVMConstInt(ctx->i32, i, 0), "");
		}
	}
	return LLVMBuildBitCast(ctx->builder, ret, src_type, "");
}

LLVMValueRef
ac_build_writelane(struct ac_llvm_context *ctx, LLVMValueRef src, LLVMValueRef value, LLVMValueRef lane)
{
	/* TODO: Use the actual instruction when LLVM adds an intrinsic for it.
	 */
	LLVMValueRef pred = LLVMBuildICmp(ctx->builder, LLVMIntEQ, lane,
					  ac_get_thread_id(ctx), "");
	return LLVMBuildSelect(ctx->builder, pred, value, src, "");
}

LLVMValueRef
ac_build_mbcnt(struct ac_llvm_context *ctx, LLVMValueRef mask)
{
	LLVMValueRef mask_vec = LLVMBuildBitCast(ctx->builder, mask,
						 LLVMVectorType(ctx->i32, 2),
						 "");
	LLVMValueRef mask_lo = LLVMBuildExtractElement(ctx->builder, mask_vec,
						       ctx->i32_0, "");
	LLVMValueRef mask_hi = LLVMBuildExtractElement(ctx->builder, mask_vec,
						       ctx->i32_1, "");
	LLVMValueRef val =
		ac_build_intrinsic(ctx, "llvm.amdgcn.mbcnt.lo", ctx->i32,
				   (LLVMValueRef []) { mask_lo, ctx->i32_0 },
				   2, AC_FUNC_ATTR_READNONE);
	val = ac_build_intrinsic(ctx, "llvm.amdgcn.mbcnt.hi", ctx->i32,
				 (LLVMValueRef []) { mask_hi, val },
				 2, AC_FUNC_ATTR_READNONE);
	return val;
}

enum dpp_ctrl {
	_dpp_quad_perm = 0x000,
	_dpp_row_sl = 0x100,
	_dpp_row_sr = 0x110,
	_dpp_row_rr = 0x120,
	dpp_wf_sl1 = 0x130,
	dpp_wf_rl1 = 0x134,
	dpp_wf_sr1 = 0x138,
	dpp_wf_rr1 = 0x13C,
	dpp_row_mirror = 0x140,
	dpp_row_half_mirror = 0x141,
	dpp_row_bcast15 = 0x142,
	dpp_row_bcast31 = 0x143
};

static inline enum dpp_ctrl
dpp_quad_perm(unsigned lane0, unsigned lane1, unsigned lane2, unsigned lane3)
{
	assert(lane0 < 4 && lane1 < 4 && lane2 < 4 && lane3 < 4);
	return _dpp_quad_perm | lane0 | (lane1 << 2) | (lane2 << 4) | (lane3 << 6);
}

static inline enum dpp_ctrl
dpp_row_sl(unsigned amount)
{
	assert(amount > 0 && amount < 16);
	return _dpp_row_sl | amount;
}

static inline enum dpp_ctrl
dpp_row_sr(unsigned amount)
{
	assert(amount > 0 && amount < 16);
	return _dpp_row_sr | amount;
}

static LLVMValueRef
_ac_build_dpp(struct ac_llvm_context *ctx, LLVMValueRef old, LLVMValueRef src,
	      enum dpp_ctrl dpp_ctrl, unsigned row_mask, unsigned bank_mask,
	      bool bound_ctrl)
{
	return ac_build_intrinsic(ctx, "llvm.amdgcn.update.dpp.i32",
					LLVMTypeOf(old),
					(LLVMValueRef[]) {
						old, src,
						LLVMConstInt(ctx->i32, dpp_ctrl, 0),
						LLVMConstInt(ctx->i32, row_mask, 0),
						LLVMConstInt(ctx->i32, bank_mask, 0),
						LLVMConstInt(ctx->i1, bound_ctrl, 0) },
					6, AC_FUNC_ATTR_READNONE | AC_FUNC_ATTR_CONVERGENT);
}

static LLVMValueRef
ac_build_dpp(struct ac_llvm_context *ctx, LLVMValueRef old, LLVMValueRef src,
	     enum dpp_ctrl dpp_ctrl, unsigned row_mask, unsigned bank_mask,
	     bool bound_ctrl)
{
	LLVMTypeRef src_type = LLVMTypeOf(src);
	src = ac_to_integer(ctx, src);
	old = ac_to_integer(ctx, old);
	unsigned bits = LLVMGetIntTypeWidth(LLVMTypeOf(src));
	LLVMValueRef ret;
	if (bits == 32) {
		ret = _ac_build_dpp(ctx, old, src, dpp_ctrl, row_mask,
				    bank_mask, bound_ctrl);
	} else {
		assert(bits % 32 == 0);
		LLVMTypeRef vec_type = LLVMVectorType(ctx->i32, bits / 32);
		LLVMValueRef src_vector =
			LLVMBuildBitCast(ctx->builder, src, vec_type, "");
		LLVMValueRef old_vector =
			LLVMBuildBitCast(ctx->builder, old, vec_type, "");
		ret = LLVMGetUndef(vec_type);
		for (unsigned i = 0; i < bits / 32; i++) {
			src = LLVMBuildExtractElement(ctx->builder, src_vector,
						      LLVMConstInt(ctx->i32, i,
								   0), "");
			old = LLVMBuildExtractElement(ctx->builder, old_vector,
						      LLVMConstInt(ctx->i32, i,
								   0), "");
			LLVMValueRef ret_comp = _ac_build_dpp(ctx, old, src,
							      dpp_ctrl,
							      row_mask,
							      bank_mask,
							      bound_ctrl);
			ret = LLVMBuildInsertElement(ctx->builder, ret,
						     ret_comp,
						     LLVMConstInt(ctx->i32, i,
								  0), "");
		}
	}
	return LLVMBuildBitCast(ctx->builder, ret, src_type, "");
}

static inline unsigned
ds_pattern_bitmode(unsigned and_mask, unsigned or_mask, unsigned xor_mask)
{
	assert(and_mask < 32 && or_mask < 32 && xor_mask < 32);
	return and_mask | (or_mask << 5) | (xor_mask << 10);
}

static LLVMValueRef
_ac_build_ds_swizzle(struct ac_llvm_context *ctx, LLVMValueRef src, unsigned mask)
{
	return ac_build_intrinsic(ctx, "llvm.amdgcn.ds.swizzle",
				   LLVMTypeOf(src), (LLVMValueRef []) {
					src, LLVMConstInt(ctx->i32, mask, 0) },
				   2, AC_FUNC_ATTR_READNONE | AC_FUNC_ATTR_CONVERGENT);
}

LLVMValueRef
ac_build_ds_swizzle(struct ac_llvm_context *ctx, LLVMValueRef src, unsigned mask)
{
	LLVMTypeRef src_type = LLVMTypeOf(src);
	src = ac_to_integer(ctx, src);
	unsigned bits = LLVMGetIntTypeWidth(LLVMTypeOf(src));
	LLVMValueRef ret;
	if (bits == 32) {
		ret = _ac_build_ds_swizzle(ctx, src, mask);
	} else {
		assert(bits % 32 == 0);
		LLVMTypeRef vec_type = LLVMVectorType(ctx->i32, bits / 32);
		LLVMValueRef src_vector =
			LLVMBuildBitCast(ctx->builder, src, vec_type, "");
		ret = LLVMGetUndef(vec_type);
		for (unsigned i = 0; i < bits / 32; i++) {
			src = LLVMBuildExtractElement(ctx->builder, src_vector,
						      LLVMConstInt(ctx->i32, i,
								   0), "");
			LLVMValueRef ret_comp = _ac_build_ds_swizzle(ctx, src,
								     mask);
			ret = LLVMBuildInsertElement(ctx->builder, ret,
						     ret_comp,
						     LLVMConstInt(ctx->i32, i,
								  0), "");
		}
	}
	return LLVMBuildBitCast(ctx->builder, ret, src_type, "");
}

static LLVMValueRef
ac_build_wwm(struct ac_llvm_context *ctx, LLVMValueRef src)
{
	char name[32], type[8];
	ac_build_type_name_for_intr(LLVMTypeOf(src), type, sizeof(type));
	snprintf(name, sizeof(name), "llvm.amdgcn.wwm.%s", type);
	return ac_build_intrinsic(ctx, name, LLVMTypeOf(src),
				  (LLVMValueRef []) { src }, 1,
				  AC_FUNC_ATTR_READNONE);
}

static LLVMValueRef
ac_build_set_inactive(struct ac_llvm_context *ctx, LLVMValueRef src,
		      LLVMValueRef inactive)
{
	char name[33], type[8];
	LLVMTypeRef src_type = LLVMTypeOf(src);
	src = ac_to_integer(ctx, src);
	inactive = ac_to_integer(ctx, inactive);
	ac_build_type_name_for_intr(LLVMTypeOf(src), type, sizeof(type));
	snprintf(name, sizeof(name), "llvm.amdgcn.set.inactive.%s", type);
	LLVMValueRef ret =
		ac_build_intrinsic(ctx, name,
					LLVMTypeOf(src), (LLVMValueRef []) {
					src, inactive }, 2,
					AC_FUNC_ATTR_READNONE |
					AC_FUNC_ATTR_CONVERGENT);
	return LLVMBuildBitCast(ctx->builder, ret, src_type, "");
}

static LLVMValueRef
get_reduction_identity(struct ac_llvm_context *ctx, nir_op op, unsigned type_size)
{
	if (type_size == 4) {
		switch (op) {
		case nir_op_iadd: return ctx->i32_0;
		case nir_op_fadd: return ctx->f32_0;
		case nir_op_imul: return ctx->i32_1;
		case nir_op_fmul: return ctx->f32_1;
		case nir_op_imin: return LLVMConstInt(ctx->i32, INT32_MAX, 0);
		case nir_op_umin: return LLVMConstInt(ctx->i32, UINT32_MAX, 0);
		case nir_op_fmin: return LLVMConstReal(ctx->f32, INFINITY);
		case nir_op_imax: return LLVMConstInt(ctx->i32, INT32_MIN, 0);
		case nir_op_umax: return ctx->i32_0;
		case nir_op_fmax: return LLVMConstReal(ctx->f32, -INFINITY);
		case nir_op_iand: return LLVMConstInt(ctx->i32, -1, 0);
		case nir_op_ior: return ctx->i32_0;
		case nir_op_ixor: return ctx->i32_0;
		default:
			unreachable("bad reduction intrinsic");
		}
	} else { /* type_size == 64bit */
		switch (op) {
		case nir_op_iadd: return ctx->i64_0;
		case nir_op_fadd: return ctx->f64_0;
		case nir_op_imul: return ctx->i64_1;
		case nir_op_fmul: return ctx->f64_1;
		case nir_op_imin: return LLVMConstInt(ctx->i64, INT64_MAX, 0);
		case nir_op_umin: return LLVMConstInt(ctx->i64, UINT64_MAX, 0);
		case nir_op_fmin: return LLVMConstReal(ctx->f64, INFINITY);
		case nir_op_imax: return LLVMConstInt(ctx->i64, INT64_MIN, 0);
		case nir_op_umax: return ctx->i64_0;
		case nir_op_fmax: return LLVMConstReal(ctx->f64, -INFINITY);
		case nir_op_iand: return LLVMConstInt(ctx->i64, -1, 0);
		case nir_op_ior: return ctx->i64_0;
		case nir_op_ixor: return ctx->i64_0;
		default:
			unreachable("bad reduction intrinsic");
		}
	}
}

static LLVMValueRef
ac_build_alu_op(struct ac_llvm_context *ctx, LLVMValueRef lhs, LLVMValueRef rhs, nir_op op)
{
	bool _64bit = ac_get_type_size(LLVMTypeOf(lhs)) == 8;
	switch (op) {
	case nir_op_iadd: return LLVMBuildAdd(ctx->builder, lhs, rhs, "");
	case nir_op_fadd: return LLVMBuildFAdd(ctx->builder, lhs, rhs, "");
	case nir_op_imul: return LLVMBuildMul(ctx->builder, lhs, rhs, "");
	case nir_op_fmul: return LLVMBuildFMul(ctx->builder, lhs, rhs, "");
	case nir_op_imin: return LLVMBuildSelect(ctx->builder,
					LLVMBuildICmp(ctx->builder, LLVMIntSLT, lhs, rhs, ""),
					lhs, rhs, "");
	case nir_op_umin: return LLVMBuildSelect(ctx->builder,
					LLVMBuildICmp(ctx->builder, LLVMIntULT, lhs, rhs, ""),
					lhs, rhs, "");
	case nir_op_fmin: return ac_build_intrinsic(ctx,
					_64bit ? "llvm.minnum.f64" : "llvm.minnum.f32",
					_64bit ? ctx->f64 : ctx->f32,
					(LLVMValueRef[]){lhs, rhs}, 2, AC_FUNC_ATTR_READNONE);
	case nir_op_imax: return LLVMBuildSelect(ctx->builder,
					LLVMBuildICmp(ctx->builder, LLVMIntSGT, lhs, rhs, ""),
					lhs, rhs, "");
	case nir_op_umax: return LLVMBuildSelect(ctx->builder,
					LLVMBuildICmp(ctx->builder, LLVMIntUGT, lhs, rhs, ""),
					lhs, rhs, "");
	case nir_op_fmax: return ac_build_intrinsic(ctx,
					_64bit ? "llvm.maxnum.f64" : "llvm.maxnum.f32",
					_64bit ? ctx->f64 : ctx->f32,
					(LLVMValueRef[]){lhs, rhs}, 2, AC_FUNC_ATTR_READNONE);
	case nir_op_iand: return LLVMBuildAnd(ctx->builder, lhs, rhs, "");
	case nir_op_ior: return LLVMBuildOr(ctx->builder, lhs, rhs, "");
	case nir_op_ixor: return LLVMBuildXor(ctx->builder, lhs, rhs, "");
	default:
		unreachable("bad reduction intrinsic");
	}
}

/**
 * \param maxprefix specifies that the result only needs to be correct for a
 *     prefix of this many threads
 *
 * TODO: add inclusive and excluse scan functions for SI chip class.
 */
static LLVMValueRef
ac_build_scan(struct ac_llvm_context *ctx, nir_op op, LLVMValueRef src, LLVMValueRef identity,
	      unsigned maxprefix)
{
	LLVMValueRef result, tmp;
	result = src;
	if (maxprefix <= 1)
		return result;
	tmp = ac_build_dpp(ctx, identity, src, dpp_row_sr(1), 0xf, 0xf, false);
	result = ac_build_alu_op(ctx, result, tmp, op);
	if (maxprefix <= 2)
		return result;
	tmp = ac_build_dpp(ctx, identity, src, dpp_row_sr(2), 0xf, 0xf, false);
	result = ac_build_alu_op(ctx, result, tmp, op);
	if (maxprefix <= 3)
		return result;
	tmp = ac_build_dpp(ctx, identity, src, dpp_row_sr(3), 0xf, 0xf, false);
	result = ac_build_alu_op(ctx, result, tmp, op);
	if (maxprefix <= 4)
		return result;
	tmp = ac_build_dpp(ctx, identity, result, dpp_row_sr(4), 0xf, 0xe, false);
	result = ac_build_alu_op(ctx, result, tmp, op);
	if (maxprefix <= 8)
		return result;
	tmp = ac_build_dpp(ctx, identity, result, dpp_row_sr(8), 0xf, 0xc, false);
	result = ac_build_alu_op(ctx, result, tmp, op);
	if (maxprefix <= 16)
		return result;
	tmp = ac_build_dpp(ctx, identity, result, dpp_row_bcast15, 0xa, 0xf, false);
	result = ac_build_alu_op(ctx, result, tmp, op);
	if (maxprefix <= 32)
		return result;
	tmp = ac_build_dpp(ctx, identity, result, dpp_row_bcast31, 0xc, 0xf, false);
	result = ac_build_alu_op(ctx, result, tmp, op);
	return result;
}

LLVMValueRef
ac_build_inclusive_scan(struct ac_llvm_context *ctx, LLVMValueRef src, nir_op op)
{
	LLVMValueRef result;

	if (LLVMTypeOf(src) == ctx->i1 && op == nir_op_iadd) {
		LLVMBuilderRef builder = ctx->builder;
		src = LLVMBuildZExt(builder, src, ctx->i32, "");
		result = ac_build_ballot(ctx, src);
		result = ac_build_mbcnt(ctx, result);
		result = LLVMBuildAdd(builder, result, src, "");
		return result;
	}

	ac_build_optimization_barrier(ctx, &src);

	LLVMValueRef identity =
		get_reduction_identity(ctx, op, ac_get_type_size(LLVMTypeOf(src)));
	result = LLVMBuildBitCast(ctx->builder, ac_build_set_inactive(ctx, src, identity),
				  LLVMTypeOf(identity), "");
	result = ac_build_scan(ctx, op, result, identity, 64);

	return ac_build_wwm(ctx, result);
}

LLVMValueRef
ac_build_exclusive_scan(struct ac_llvm_context *ctx, LLVMValueRef src, nir_op op)
{
	LLVMValueRef result;

	if (LLVMTypeOf(src) == ctx->i1 && op == nir_op_iadd) {
		LLVMBuilderRef builder = ctx->builder;
		src = LLVMBuildZExt(builder, src, ctx->i32, "");
		result = ac_build_ballot(ctx, src);
		result = ac_build_mbcnt(ctx, result);
		return result;
	}

	ac_build_optimization_barrier(ctx, &src);

	LLVMValueRef identity =
		get_reduction_identity(ctx, op, ac_get_type_size(LLVMTypeOf(src)));
	result = LLVMBuildBitCast(ctx->builder, ac_build_set_inactive(ctx, src, identity),
				  LLVMTypeOf(identity), "");
	result = ac_build_dpp(ctx, identity, result, dpp_wf_sr1, 0xf, 0xf, false);
	result = ac_build_scan(ctx, op, result, identity, 64);

	return ac_build_wwm(ctx, result);
}

LLVMValueRef
ac_build_reduce(struct ac_llvm_context *ctx, LLVMValueRef src, nir_op op, unsigned cluster_size)
{
	if (cluster_size == 1) return src;
	ac_build_optimization_barrier(ctx, &src);
	LLVMValueRef result, swap;
	LLVMValueRef identity = get_reduction_identity(ctx, op,
								ac_get_type_size(LLVMTypeOf(src)));
	result = LLVMBuildBitCast(ctx->builder,
								ac_build_set_inactive(ctx, src, identity),
								LLVMTypeOf(identity), "");
	swap = ac_build_quad_swizzle(ctx, result, 1, 0, 3, 2);
	result = ac_build_alu_op(ctx, result, swap, op);
	if (cluster_size == 2) return ac_build_wwm(ctx, result);

	swap = ac_build_quad_swizzle(ctx, result, 2, 3, 0, 1);
	result = ac_build_alu_op(ctx, result, swap, op);
	if (cluster_size == 4) return ac_build_wwm(ctx, result);

	if (ctx->chip_class >= VI)
		swap = ac_build_dpp(ctx, identity, result, dpp_row_half_mirror, 0xf, 0xf, false);
	else
		swap = ac_build_ds_swizzle(ctx, result, ds_pattern_bitmode(0x1f, 0, 0x04));
	result = ac_build_alu_op(ctx, result, swap, op);
	if (cluster_size == 8) return ac_build_wwm(ctx, result);

	if (ctx->chip_class >= VI)
		swap = ac_build_dpp(ctx, identity, result, dpp_row_mirror, 0xf, 0xf, false);
	else
		swap = ac_build_ds_swizzle(ctx, result, ds_pattern_bitmode(0x1f, 0, 0x08));
	result = ac_build_alu_op(ctx, result, swap, op);
	if (cluster_size == 16) return ac_build_wwm(ctx, result);

	if (ctx->chip_class >= VI && cluster_size != 32)
		swap = ac_build_dpp(ctx, identity, result, dpp_row_bcast15, 0xa, 0xf, false);
	else
		swap = ac_build_ds_swizzle(ctx, result, ds_pattern_bitmode(0x1f, 0, 0x10));
	result = ac_build_alu_op(ctx, result, swap, op);
	if (cluster_size == 32) return ac_build_wwm(ctx, result);

	if (ctx->chip_class >= VI) {
		swap = ac_build_dpp(ctx, identity, result, dpp_row_bcast31, 0xc, 0xf, false);
		result = ac_build_alu_op(ctx, result, swap, op);
		result = ac_build_readlane(ctx, result, LLVMConstInt(ctx->i32, 63, 0));
		return ac_build_wwm(ctx, result);
	} else {
		swap = ac_build_readlane(ctx, result, ctx->i32_0);
		result = ac_build_readlane(ctx, result, LLVMConstInt(ctx->i32, 32, 0));
		result = ac_build_alu_op(ctx, result, swap, op);
		return ac_build_wwm(ctx, result);
	}
}

/**
 * "Top half" of a scan that reduces per-wave values across an entire
 * workgroup.
 *
 * The source value must be present in the highest lane of the wave, and the
 * highest lane must be live.
 */
void
ac_build_wg_wavescan_top(struct ac_llvm_context *ctx, struct ac_wg_scan *ws)
{
	if (ws->maxwaves <= 1)
		return;

	const LLVMValueRef i32_63 = LLVMConstInt(ctx->i32, 63, false);
	LLVMBuilderRef builder = ctx->builder;
	LLVMValueRef tid = ac_get_thread_id(ctx);
	LLVMValueRef tmp;

	tmp = LLVMBuildICmp(builder, LLVMIntEQ, tid, i32_63, "");
	ac_build_ifcc(ctx, tmp, 1000);
	LLVMBuildStore(builder, ws->src, LLVMBuildGEP(builder, ws->scratch, &ws->waveidx, 1, ""));
	ac_build_endif(ctx, 1000);
}

/**
 * "Bottom half" of a scan that reduces per-wave values across an entire
 * workgroup.
 *
 * The caller must place a barrier between the top and bottom halves.
 */
void
ac_build_wg_wavescan_bottom(struct ac_llvm_context *ctx, struct ac_wg_scan *ws)
{
	const LLVMTypeRef type = LLVMTypeOf(ws->src);
	const LLVMValueRef identity =
		get_reduction_identity(ctx, ws->op, ac_get_type_size(type));

	if (ws->maxwaves <= 1) {
		ws->result_reduce = ws->src;
		ws->result_inclusive = ws->src;
		ws->result_exclusive = identity;
		return;
	}
	assert(ws->maxwaves <= 32);

	LLVMBuilderRef builder = ctx->builder;
	LLVMValueRef tid = ac_get_thread_id(ctx);
	LLVMBasicBlockRef bbs[2];
	LLVMValueRef phivalues_scan[2];
	LLVMValueRef tmp, tmp2;

	bbs[0] = LLVMGetInsertBlock(builder);
	phivalues_scan[0] = LLVMGetUndef(type);

	if (ws->enable_reduce)
		tmp = LLVMBuildICmp(builder, LLVMIntULT, tid, ws->numwaves, "");
	else if (ws->enable_inclusive)
		tmp = LLVMBuildICmp(builder, LLVMIntULE, tid, ws->waveidx, "");
	else
		tmp = LLVMBuildICmp(builder, LLVMIntULT, tid, ws->waveidx, "");
	ac_build_ifcc(ctx, tmp, 1001);
	{
		tmp = LLVMBuildLoad(builder, LLVMBuildGEP(builder, ws->scratch, &tid, 1, ""), "");

		ac_build_optimization_barrier(ctx, &tmp);

		bbs[1] = LLVMGetInsertBlock(builder);
		phivalues_scan[1] = ac_build_scan(ctx, ws->op, tmp, identity, ws->maxwaves);
	}
	ac_build_endif(ctx, 1001);

	const LLVMValueRef scan = ac_build_phi(ctx, type, 2, phivalues_scan, bbs);

	if (ws->enable_reduce) {
		tmp = LLVMBuildSub(builder, ws->numwaves, ctx->i32_1, "");
		ws->result_reduce = ac_build_readlane(ctx, scan, tmp);
	}
	if (ws->enable_inclusive)
		ws->result_inclusive = ac_build_readlane(ctx, scan, ws->waveidx);
	if (ws->enable_exclusive) {
		tmp = LLVMBuildSub(builder, ws->waveidx, ctx->i32_1, "");
		tmp = ac_build_readlane(ctx, scan, tmp);
		tmp2 = LLVMBuildICmp(builder, LLVMIntEQ, ws->waveidx, ctx->i32_0, "");
		ws->result_exclusive = LLVMBuildSelect(builder, tmp2, identity, tmp, "");
	}
}

/**
 * Inclusive scan of a per-wave value across an entire workgroup.
 *
 * This implies an s_barrier instruction.
 *
 * Unlike ac_build_inclusive_scan, the caller \em must ensure that all threads
 * of the workgroup are live. (This requirement cannot easily be relaxed in a
 * useful manner because of the barrier in the algorithm.)
 */
void
ac_build_wg_wavescan(struct ac_llvm_context *ctx, struct ac_wg_scan *ws)
{
	ac_build_wg_wavescan_top(ctx, ws);
	ac_build_s_barrier(ctx);
	ac_build_wg_wavescan_bottom(ctx, ws);
}

/**
 * "Top half" of a scan that reduces per-thread values across an entire
 * workgroup.
 *
 * All lanes must be active when this code runs.
 */
void
ac_build_wg_scan_top(struct ac_llvm_context *ctx, struct ac_wg_scan *ws)
{
	if (ws->enable_exclusive) {
		ws->extra = ac_build_exclusive_scan(ctx, ws->src, ws->op);
		if (LLVMTypeOf(ws->src) == ctx->i1 && ws->op == nir_op_iadd)
			ws->src = LLVMBuildZExt(ctx->builder, ws->src, ctx->i32, "");
		ws->src = ac_build_alu_op(ctx, ws->extra, ws->src, ws->op);
	} else {
		ws->src = ac_build_inclusive_scan(ctx, ws->src, ws->op);
	}

	bool enable_inclusive = ws->enable_inclusive;
	bool enable_exclusive = ws->enable_exclusive;
	ws->enable_inclusive = false;
	ws->enable_exclusive = ws->enable_exclusive || enable_inclusive;
	ac_build_wg_wavescan_top(ctx, ws);
	ws->enable_inclusive = enable_inclusive;
	ws->enable_exclusive = enable_exclusive;
}

/**
 * "Bottom half" of a scan that reduces per-thread values across an entire
 * workgroup.
 *
 * The caller must place a barrier between the top and bottom halves.
 */
void
ac_build_wg_scan_bottom(struct ac_llvm_context *ctx, struct ac_wg_scan *ws)
{
	bool enable_inclusive = ws->enable_inclusive;
	bool enable_exclusive = ws->enable_exclusive;
	ws->enable_inclusive = false;
	ws->enable_exclusive = ws->enable_exclusive || enable_inclusive;
	ac_build_wg_wavescan_bottom(ctx, ws);
	ws->enable_inclusive = enable_inclusive;
	ws->enable_exclusive = enable_exclusive;

	/* ws->result_reduce is already the correct value */
	if (ws->enable_inclusive)
		ws->result_inclusive = ac_build_alu_op(ctx, ws->result_exclusive, ws->src, ws->op);
	if (ws->enable_exclusive)
		ws->result_exclusive = ac_build_alu_op(ctx, ws->result_exclusive, ws->extra, ws->op);
}

/**
 * A scan that reduces per-thread values across an entire workgroup.
 *
 * The caller must ensure that all lanes are active when this code runs
 * (WWM is insufficient!), because there is an implied barrier.
 */
void
ac_build_wg_scan(struct ac_llvm_context *ctx, struct ac_wg_scan *ws)
{
	ac_build_wg_scan_top(ctx, ws);
	ac_build_s_barrier(ctx);
	ac_build_wg_scan_bottom(ctx, ws);
}

LLVMValueRef
ac_build_quad_swizzle(struct ac_llvm_context *ctx, LLVMValueRef src,
		unsigned lane0, unsigned lane1, unsigned lane2, unsigned lane3)
{
	unsigned mask = dpp_quad_perm(lane0, lane1, lane2, lane3);
	if (ctx->chip_class >= VI) {
		return ac_build_dpp(ctx, src, src, mask, 0xf, 0xf, false);
	} else {
		return ac_build_ds_swizzle(ctx, src, (1 << 15) | mask);
	}
}

LLVMValueRef
ac_build_shuffle(struct ac_llvm_context *ctx, LLVMValueRef src, LLVMValueRef index)
{
	index = LLVMBuildMul(ctx->builder, index, LLVMConstInt(ctx->i32, 4, 0), "");
	return ac_build_intrinsic(ctx,
		  "llvm.amdgcn.ds.bpermute", ctx->i32,
		  (LLVMValueRef []) {index, src}, 2,
		  AC_FUNC_ATTR_READNONE |
		  AC_FUNC_ATTR_CONVERGENT);
>>>>>>> f163900f
}<|MERGE_RESOLUTION|>--- conflicted
+++ resolved
@@ -1381,26 +1381,6 @@
 	return LLVMBuildTrunc(ctx->builder, res, ctx->i16, "");
 }
 
-LLVMValueRef ac_build_buffer_load_format_gfx9_safe(struct ac_llvm_context *ctx,
-                                                  LLVMValueRef rsrc,
-                                                  LLVMValueRef vindex,
-                                                  LLVMValueRef voffset,
-                                                  bool can_speculate)
-{
-	LLVMValueRef elem_count = LLVMBuildExtractElement(ctx->builder, rsrc, LLVMConstInt(ctx->i32, 2, 0), "");
-	LLVMValueRef stride = LLVMBuildExtractElement(ctx->builder, rsrc, LLVMConstInt(ctx->i32, 1, 0), "");
-	stride = LLVMBuildLShr(ctx->builder, stride, LLVMConstInt(ctx->i32, 16, 0), "");
-
-	LLVMValueRef new_elem_count = LLVMBuildSelect(ctx->builder,
-	                                              LLVMBuildICmp(ctx->builder, LLVMIntUGT, elem_count, stride, ""),
-	                                              elem_count, stride, "");
-
-	LLVMValueRef new_rsrc = LLVMBuildInsertElement(ctx->builder, rsrc, new_elem_count,
-	                                               LLVMConstInt(ctx->i32, 2, 0), "");
-
-	return ac_build_buffer_load_format(ctx, new_rsrc, vindex, voffset, can_speculate);
-}
-
 /**
  * Set range metadata on an instruction.  This can only be used on load and
  * call instructions.  If you know an instruction can only produce the values
@@ -2540,8 +2520,6 @@
 			       LLVMConstInt(ctx->i32, -1, 0), lsb, "");
 }
 
-<<<<<<< HEAD
-=======
 LLVMTypeRef ac_array_in_const_addr_space(LLVMTypeRef elem_type)
 {
 	return LLVMPointerType(LLVMArrayType(elem_type, 0),
@@ -2554,7 +2532,6 @@
 			       AC_ADDR_SPACE_CONST_32BIT);
 }
 
->>>>>>> f163900f
 static struct ac_llvm_flow *
 get_current_flow(struct ac_llvm_context *ctx)
 {
@@ -2696,12 +2673,7 @@
 	ctx->flow_depth--;
 }
 
-<<<<<<< HEAD
-static void if_cond_emit(struct ac_llvm_context *ctx, LLVMValueRef cond,
-			 int label_id)
-=======
 void ac_build_ifcc(struct ac_llvm_context *ctx, LLVMValueRef cond, int label_id)
->>>>>>> f163900f
 {
 	struct ac_llvm_flow *flow = push_flow(ctx);
 	LLVMBasicBlockRef if_block;
@@ -2718,11 +2690,7 @@
 {
 	LLVMValueRef cond = LLVMBuildFCmp(ctx->builder, LLVMRealUNE,
 					  value, ctx->f32_0, "");
-<<<<<<< HEAD
-	if_cond_emit(ctx, cond, label_id);
-=======
 	ac_build_ifcc(ctx, cond, label_id);
->>>>>>> f163900f
 }
 
 void ac_build_uif(struct ac_llvm_context *ctx, LLVMValueRef value,
@@ -2731,9 +2699,6 @@
 	LLVMValueRef cond = LLVMBuildICmp(ctx->builder, LLVMIntNE,
 					  ac_to_integer(ctx, value),
 					  ctx->i32_0, "");
-<<<<<<< HEAD
-	if_cond_emit(ctx, cond, label_id);
-=======
 	ac_build_ifcc(ctx, cond, label_id);
 }
 
@@ -3530,5 +3495,4 @@
 		  (LLVMValueRef []) {index, src}, 2,
 		  AC_FUNC_ATTR_READNONE |
 		  AC_FUNC_ATTR_CONVERGENT);
->>>>>>> f163900f
 }