--- conflicted
+++ resolved
@@ -1337,12 +1337,6 @@
    return (config_count != 0);
 }
 
-<<<<<<< HEAD
-#ifdef HAVE_DRM_GRALLOC
-static int
-droid_open_device_drm_gralloc(struct dri2_egl_display *dri2_dpy)
-{
-=======
 static EGLBoolean
 droid_probe_device(_EGLDisplay *disp);
 
@@ -1351,7 +1345,6 @@
 droid_open_device_drm_gralloc(_EGLDisplay *disp)
 {
    struct dri2_egl_display *dri2_dpy = dri2_egl_display(disp);
->>>>>>> cbac9f27
    int fd = -1, err = -EINVAL;
 
    if (dri2_dpy->gralloc->perform)
@@ -1360,12 +1353,6 @@
                                           &fd);
    if (err || fd < 0) {
       _eglLog(_EGL_WARNING, "fail to get drm fd");
-<<<<<<< HEAD
-      fd = -1;
-   }
-
-   return (fd >= 0) ? fcntl(fd, F_DUPFD_CLOEXEC, 3) : -1;
-=======
       return EGL_FALSE;
    }
 
@@ -1374,7 +1361,6 @@
      return EGL_FALSE;
 
    return droid_probe_device(disp);
->>>>>>> cbac9f27
 }
 #endif /* HAVE_DRM_GRALLOC */
 
@@ -1727,18 +1713,10 @@
    disp->DriverData = (void *) dri2_dpy;
 
 #ifdef HAVE_DRM_GRALLOC
-<<<<<<< HEAD
-   dri2_dpy->fd = droid_open_device_drm_gralloc(dri2_dpy);
-#else
-   dri2_dpy->fd = droid_open_device(disp);
-#endif
-   if (dri2_dpy->fd < 0) {
-=======
    if (!droid_open_device_drm_gralloc(disp)) {
 #else
    if (!droid_open_device(disp)) {
 #endif
->>>>>>> cbac9f27
       err = "DRI2: failed to open device";
       goto cleanup;
    }
