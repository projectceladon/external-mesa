/*
 * Copyright © 2010 Intel Corporation
 *
 * Permission is hereby granted, free of charge, to any person obtaining a
 * copy of this software and associated documentation files (the "Software"),
 * to deal in the Software without restriction, including without limitation
 * the rights to use, copy, modify, merge, publish, distribute, sublicense,
 * and/or sell copies of the Software, and to permit persons to whom the
 * Software is furnished to do so, subject to the following conditions:
 *
 * The above copyright notice and this permission notice (including the next
 * paragraph) shall be included in all copies or substantial portions of the
 * Software.
 *
 * THE SOFTWARE IS PROVIDED "AS IS", WITHOUT WARRANTY OF ANY KIND,
 * EXPRESS OR IMPLIED, INCLUDING BUT NOT LIMITED TO THE WARRANTIES OF
 * MERCHANTABILITY, FITNESS FOR A PARTICULAR PURPOSE AND
 * NONINFRINGEMENT.  IN NO EVENT SHALL THE AUTHORS OR COPYRIGHT
 * HOLDERS BE LIABLE FOR ANY CLAIM, DAMAGES OR OTHER LIABILITY,
 * WHETHER IN AN ACTION OF CONTRACT, TORT OR OTHERWISE, ARISING FROM,
 * OUT OF OR IN CONNECTION WITH THE SOFTWARE OR THE USE OR OTHER
 * DEALINGS IN THE SOFTWARE.
 *
 * Authors:
 *    Kristian Høgsberg <krh@bitplanet.net>
 */

#include <stdbool.h>
#include <stdint.h>
#include <stdbool.h>
#include <stdlib.h>
#include <string.h>
#include <stdio.h>
#include <limits.h>
#include <dlfcn.h>
#include <fcntl.h>
#include <errno.h>
#include <unistd.h>
#include <c11/threads.h>
#include <time.h>
#ifdef HAVE_LIBDRM
#include <xf86drm.h>
#include "drm-uapi/drm_fourcc.h"
#endif
#include <GL/gl.h>
#include <GL/internal/dri_interface.h>
#include <sys/types.h>
#include <sys/stat.h>

#ifdef HAVE_WAYLAND_PLATFORM
#include <wayland-client.h>
#include "wayland-drm.h"
#include "wayland-drm-client-protocol.h"
#include "linux-dmabuf-unstable-v1-client-protocol.h"
#endif

#ifdef HAVE_X11_PLATFORM
#include "X11/Xlibint.h"
#endif

#include "egldefines.h"
#include "egl_dri2.h"
#include "GL/mesa_glinterop.h"
#include "loader/loader.h"
#include "util/u_atomic.h"
#include "util/u_vector.h"
#include "mapi/glapi/glapi.h"
#include "util/bitscan.h"
#include "util/u_math.h"

/* Additional definitions not yet in the drm_fourcc.h.
 */
#ifndef DRM_FORMAT_P010
#define DRM_FORMAT_P010 	 fourcc_code('P', '0', '1', '0') /* 2x2 subsampled Cb:Cr plane 10 bits per channel */
#endif

#ifndef DRM_FORMAT_P012
#define DRM_FORMAT_P012 	 fourcc_code('P', '0', '1', '2') /* 2x2 subsampled Cb:Cr plane 12 bits per channel */
#endif

#ifndef DRM_FORMAT_P016
#define DRM_FORMAT_P016 	 fourcc_code('P', '0', '1', '6') /* 2x2 subsampled Cb:Cr plane 16 bits per channel */
#endif

#define NUM_ATTRIBS 12

static const struct dri2_pbuffer_visual {
   unsigned int dri_image_format;
   int rgba_shifts[4];
   unsigned int rgba_sizes[4];
} dri2_pbuffer_visuals[] = {
   {
      __DRI_IMAGE_FORMAT_ABGR16161616F,
      { 0, 16, 32, 48 },
      { 16, 16, 16, 16 }
   },
   {
      __DRI_IMAGE_FORMAT_XBGR16161616F,
      { 0, 16, 32, -1 },
      { 16, 16, 16, 0 }
   },
   {
      __DRI_IMAGE_FORMAT_ARGB2101010,
      { 20, 10, 0, 30 },
      { 10, 10, 10, 2 }
   },
   {
      __DRI_IMAGE_FORMAT_XRGB2101010,
      { 20, 10, 0, -1 },
      { 10, 10, 10, 0 }
   },
   {
      __DRI_IMAGE_FORMAT_ARGB8888,
      { 16, 8, 0, 24 },
      { 8, 8, 8, 8 }
   },
   {
      __DRI_IMAGE_FORMAT_XRGB8888,
      { 16, 8, 0, -1 },
      { 8, 8, 8, 0 }
   },
   {
      __DRI_IMAGE_FORMAT_RGB565,
      { 11, 5, 0, -1 },
      { 5, 6, 5, 0 }
   },
};

static void
dri_set_background_context(void *loaderPrivate)
{
   _EGLContext *ctx = _eglGetCurrentContext();
   _EGLThreadInfo *t = _eglGetCurrentThread();

   _eglBindContextToThread(ctx, t);
}

static void
dri2_gl_flush()
{
   static void (*glFlush)(void);
   static mtx_t glFlushMutex = _MTX_INITIALIZER_NP;

   mtx_lock(&glFlushMutex);
   if (!glFlush)
      glFlush = _glapi_get_proc_address("glFlush");
   mtx_unlock(&glFlushMutex);

   /* if glFlush is not available things are horribly broken */
   if (!glFlush) {
      _eglLog(_EGL_WARNING, "DRI2: failed to find glFlush entry point");
      return;
   }

   glFlush();
}

static GLboolean
dri_is_thread_safe(void *loaderPrivate)
{
   struct dri2_egl_surface *dri2_surf = loaderPrivate;
   UNUSED _EGLDisplay *display =  dri2_surf->base.Resource.Display;

#ifdef HAVE_X11_PLATFORM
   Display *xdpy = (Display*)display->PlatformDisplay;

   /* Check Xlib is running in thread safe mode when running on EGL/X11-xlib
    * platform
    *
    * 'lock_fns' is the XLockDisplay function pointer of the X11 display 'dpy'.
    * It wll be NULL if XInitThreads wasn't called.
    */
   if (display->Platform == _EGL_PLATFORM_X11 && xdpy && !xdpy->lock_fns)
      return false;
#endif

#ifdef HAVE_WAYLAND_PLATFORM
   if (display->Platform == _EGL_PLATFORM_WAYLAND)
      return true;
#endif

   return true;
}

const __DRIbackgroundCallableExtension background_callable_extension = {
   .base = { __DRI_BACKGROUND_CALLABLE, 2 },

   .setBackgroundContext = dri_set_background_context,
   .isThreadSafe         = dri_is_thread_safe,
};

const __DRIuseInvalidateExtension use_invalidate = {
   .base = { __DRI_USE_INVALIDATE, 1 }
};

static void
dri2_get_pbuffer_drawable_info(__DRIdrawable * draw,
                               int *x, int *y, int *w, int *h,
                               void *loaderPrivate)
{
   struct dri2_egl_surface *dri2_surf = loaderPrivate;

   *x = *y = 0;
   *w = dri2_surf->base.Width;
   *h = dri2_surf->base.Height;
}

static int
dri2_get_bytes_per_pixel(struct dri2_egl_surface *dri2_surf)
{
   const int depth = dri2_surf->base.Config->BufferSize;
   return depth ? util_next_power_of_two(depth / 8) : 0;
}

static void
dri2_put_image(__DRIdrawable * draw, int op,
               int x, int y, int w, int h,
               char *data, void *loaderPrivate)
{
   struct dri2_egl_surface *dri2_surf = loaderPrivate;
   const int bpp = dri2_get_bytes_per_pixel(dri2_surf);
   const int width = dri2_surf->base.Width;
   const int height = dri2_surf->base.Height;
   const int dst_stride = width*bpp;
   const int src_stride = w*bpp;
   const int x_offset = x*bpp;
   int copy_width = src_stride;

   if (!dri2_surf->swrast_device_buffer)
      dri2_surf->swrast_device_buffer = malloc(height*dst_stride);

   if (dri2_surf->swrast_device_buffer) {
      const char *src = data;
      char *dst = dri2_surf->swrast_device_buffer;

      dst += x_offset;
      dst += y*dst_stride;

      /* Drivers are allowed to submit OOB PutImage requests, so clip here. */
      if (copy_width > dst_stride - x_offset)
         copy_width = dst_stride - x_offset;
      if (h > height - y)
         h = height - y;

      for (; 0 < h; --h) {
         memcpy(dst, src, copy_width);
         dst += dst_stride;
         src += src_stride;
      }
   }
}

static void
dri2_get_image(__DRIdrawable * read,
               int x, int y, int w, int h,
               char *data, void *loaderPrivate)
{
   struct dri2_egl_surface *dri2_surf = loaderPrivate;
   const int bpp = dri2_get_bytes_per_pixel(dri2_surf);
   const int width = dri2_surf->base.Width;
   const int height = dri2_surf->base.Height;
   const int src_stride = width*bpp;
   const int dst_stride = w*bpp;
   const int x_offset = x*bpp;
   int copy_width = dst_stride;
   const char *src = dri2_surf->swrast_device_buffer;
   char *dst = data;

   if (!src) {
      memset(data, 0, copy_width * h);
      return;
   }

   src += x_offset;
   src += y*src_stride;

   /* Drivers are allowed to submit OOB GetImage requests, so clip here. */
   if (copy_width > src_stride - x_offset)
      copy_width = src_stride - x_offset;
   if (h > height - y)
      h = height - y;

   for (; 0 < h; --h) {
      memcpy(dst, src, copy_width);
      src += src_stride;
      dst += dst_stride;
   }

}

/* HACK: technically we should have swrast_null, instead of these.
 */
const __DRIswrastLoaderExtension swrast_pbuffer_loader_extension = {
   .base            = { __DRI_SWRAST_LOADER, 1 },
   .getDrawableInfo = dri2_get_pbuffer_drawable_info,
   .putImage        = dri2_put_image,
   .getImage        = dri2_get_image,
};

static const EGLint dri2_to_egl_attribute_map[__DRI_ATTRIB_MAX] = {
   [__DRI_ATTRIB_BUFFER_SIZE ]          = EGL_BUFFER_SIZE,
   [__DRI_ATTRIB_LEVEL]                 = EGL_LEVEL,
   [__DRI_ATTRIB_LUMINANCE_SIZE]        = EGL_LUMINANCE_SIZE,
   [__DRI_ATTRIB_DEPTH_SIZE]            = EGL_DEPTH_SIZE,
   [__DRI_ATTRIB_STENCIL_SIZE]          = EGL_STENCIL_SIZE,
   [__DRI_ATTRIB_SAMPLE_BUFFERS]        = EGL_SAMPLE_BUFFERS,
   [__DRI_ATTRIB_SAMPLES]               = EGL_SAMPLES,
   [__DRI_ATTRIB_MAX_PBUFFER_WIDTH]     = EGL_MAX_PBUFFER_WIDTH,
   [__DRI_ATTRIB_MAX_PBUFFER_HEIGHT]    = EGL_MAX_PBUFFER_HEIGHT,
   [__DRI_ATTRIB_MAX_PBUFFER_PIXELS]    = EGL_MAX_PBUFFER_PIXELS,
   [__DRI_ATTRIB_MAX_SWAP_INTERVAL]     = EGL_MAX_SWAP_INTERVAL,
   [__DRI_ATTRIB_MIN_SWAP_INTERVAL]     = EGL_MIN_SWAP_INTERVAL,
   [__DRI_ATTRIB_YINVERTED]             = EGL_Y_INVERTED_NOK,
};

const __DRIconfig *
dri2_get_dri_config(struct dri2_egl_config *conf, EGLint surface_type,
                    EGLenum colorspace)
{
   const bool double_buffer = surface_type == EGL_WINDOW_BIT;
   const bool srgb = colorspace == EGL_GL_COLORSPACE_SRGB_KHR;

   return conf->dri_config[double_buffer][srgb];
}

static EGLBoolean
dri2_match_config(const _EGLConfig *conf, const _EGLConfig *criteria)
{
   if (_eglCompareConfigs(conf, criteria, NULL, EGL_FALSE) != 0)
      return EGL_FALSE;

   if (!_eglMatchConfig(conf, criteria))
      return EGL_FALSE;

   return EGL_TRUE;
}

void
dri2_get_shifts_and_sizes(const __DRIcoreExtension *core,
                          const __DRIconfig *config, int *shifts,
		          unsigned int *sizes)
{
   unsigned int mask;

   if (core->getConfigAttrib(config, __DRI_ATTRIB_RED_SHIFT, (unsigned int *)&shifts[0])) {
      core->getConfigAttrib(config, __DRI_ATTRIB_GREEN_SHIFT, (unsigned int *)&shifts[1]);
      core->getConfigAttrib(config, __DRI_ATTRIB_BLUE_SHIFT, (unsigned int *)&shifts[2]);
      core->getConfigAttrib(config, __DRI_ATTRIB_ALPHA_SHIFT, (unsigned int *)&shifts[3]);
   } else {
      /* Driver isn't exposing shifts, so convert masks to shifts */
      core->getConfigAttrib(config, __DRI_ATTRIB_RED_MASK, &mask);
      shifts[0] = ffs(mask) - 1;
      core->getConfigAttrib(config, __DRI_ATTRIB_GREEN_MASK, &mask);
      shifts[1] = ffs(mask) - 1;
      core->getConfigAttrib(config, __DRI_ATTRIB_BLUE_MASK, &mask);
      shifts[2] = ffs(mask) - 1;
      core->getConfigAttrib(config, __DRI_ATTRIB_ALPHA_MASK, &mask);
      shifts[3] = ffs(mask) - 1;
   }

   core->getConfigAttrib(config, __DRI_ATTRIB_RED_SIZE, &sizes[0]);
   core->getConfigAttrib(config, __DRI_ATTRIB_GREEN_SIZE, &sizes[1]);
   core->getConfigAttrib(config, __DRI_ATTRIB_BLUE_SIZE, &sizes[2]);
   core->getConfigAttrib(config, __DRI_ATTRIB_ALPHA_SIZE, &sizes[3]);
}

void
dri2_get_render_type_float(const __DRIcoreExtension *core,
                           const __DRIconfig *config,
                           bool *is_float)
{
   unsigned int render_type;

   core->getConfigAttrib(config, __DRI_ATTRIB_RENDER_TYPE, &render_type);
   *is_float = (render_type & __DRI_ATTRIB_FLOAT_BIT) ? true : false;
}

unsigned int
dri2_image_format_for_pbuffer_config(struct dri2_egl_display *dri2_dpy,
                                     const __DRIconfig *config)
{
   int shifts[4];
   unsigned int sizes[4];

   dri2_get_shifts_and_sizes(dri2_dpy->core, config, shifts, sizes);

   for (unsigned i = 0; i < ARRAY_SIZE(dri2_pbuffer_visuals); ++i) {
      const struct dri2_pbuffer_visual *visual = &dri2_pbuffer_visuals[i];

      if (shifts[0] == visual->rgba_shifts[0] &&
          shifts[1] == visual->rgba_shifts[1] &&
          shifts[2] == visual->rgba_shifts[2] &&
          shifts[3] == visual->rgba_shifts[3] &&
          sizes[0] == visual->rgba_sizes[0] &&
          sizes[1] == visual->rgba_sizes[1] &&
          sizes[2] == visual->rgba_sizes[2] &&
          sizes[3] == visual->rgba_sizes[3]) {
         return visual->dri_image_format;
      }
   }

   return __DRI_IMAGE_FORMAT_NONE;
}

struct dri2_egl_config *
dri2_add_config(_EGLDisplay *disp, const __DRIconfig *dri_config, int id,
                EGLint surface_type, const EGLint *attr_list,
                const int *rgba_shifts, const unsigned int *rgba_sizes)
{
   struct dri2_egl_config *conf;
   struct dri2_egl_display *dri2_dpy = dri2_egl_display(disp);
   _EGLConfig base;
   unsigned int attrib, value, double_buffer;
   bool srgb = false;
   EGLint key, bind_to_texture_rgb, bind_to_texture_rgba;
   int dri_shifts[4] = { -1, -1, -1, -1 };
   unsigned int dri_sizes[4] = { 0, 0, 0, 0 };
   _EGLConfig *matching_config;
   EGLint num_configs = 0;
   EGLint config_id;

   _eglInitConfig(&base, disp, id);

   double_buffer = 0;
   bind_to_texture_rgb = 0;
   bind_to_texture_rgba = 0;

   for (int i = 0; i < __DRI_ATTRIB_MAX; ++i) {
      if (!dri2_dpy->core->indexConfigAttrib(dri_config, i, &attrib, &value))
         break;

      switch (attrib) {
      case __DRI_ATTRIB_RENDER_TYPE:
         if (value & __DRI_ATTRIB_FLOAT_BIT)
            _eglSetConfigKey(&base, EGL_COLOR_COMPONENT_TYPE_EXT,
                             EGL_COLOR_COMPONENT_TYPE_FLOAT_EXT);
         if (value & __DRI_ATTRIB_RGBA_BIT)
            value = EGL_RGB_BUFFER;
         else if (value & __DRI_ATTRIB_LUMINANCE_BIT)
            value = EGL_LUMINANCE_BUFFER;
         else
            return NULL;
         _eglSetConfigKey(&base, EGL_COLOR_BUFFER_TYPE, value);
         break;

      case __DRI_ATTRIB_CONFIG_CAVEAT:
         if (value & __DRI_ATTRIB_NON_CONFORMANT_CONFIG)
            value = EGL_NON_CONFORMANT_CONFIG;
         else if (value & __DRI_ATTRIB_SLOW_BIT)
            value = EGL_SLOW_CONFIG;
         else
            value = EGL_NONE;
         _eglSetConfigKey(&base, EGL_CONFIG_CAVEAT, value);
         break;

      case __DRI_ATTRIB_BIND_TO_TEXTURE_RGB:
         bind_to_texture_rgb = value;
         break;

      case __DRI_ATTRIB_BIND_TO_TEXTURE_RGBA:
         bind_to_texture_rgba = value;
         break;

      case __DRI_ATTRIB_DOUBLE_BUFFER:
         double_buffer = value;
         break;

      case __DRI_ATTRIB_RED_SIZE:
         dri_sizes[0] = value;
         _eglSetConfigKey(&base, EGL_RED_SIZE, value);
         break;

      case __DRI_ATTRIB_RED_MASK:
         dri_shifts[0] = ffs(value) - 1;
         break;

      case __DRI_ATTRIB_RED_SHIFT:
         dri_shifts[0] = value;
         break;

      case __DRI_ATTRIB_GREEN_SIZE:
         dri_sizes[1] = value;
         _eglSetConfigKey(&base, EGL_GREEN_SIZE, value);
         break;

      case __DRI_ATTRIB_GREEN_MASK:
         dri_shifts[1] = ffs(value) - 1;
         break;

      case __DRI_ATTRIB_GREEN_SHIFT:
         dri_shifts[1] = value;
         break;

      case __DRI_ATTRIB_BLUE_SIZE:
         dri_sizes[2] = value;
         _eglSetConfigKey(&base, EGL_BLUE_SIZE, value);
         break;

      case __DRI_ATTRIB_BLUE_MASK:
         dri_shifts[2] = ffs(value) - 1;
         break;

      case __DRI_ATTRIB_BLUE_SHIFT:
         dri_shifts[2] = value;
         break;

     case __DRI_ATTRIB_ALPHA_SIZE:
         dri_sizes[3] = value;
         _eglSetConfigKey(&base, EGL_ALPHA_SIZE, value);
         break;

      case __DRI_ATTRIB_ALPHA_MASK:
         dri_shifts[3] = ffs(value) - 1;
         break;

      case __DRI_ATTRIB_ALPHA_SHIFT:
         dri_shifts[3] = value;
         break;

      case __DRI_ATTRIB_ACCUM_RED_SIZE:
      case __DRI_ATTRIB_ACCUM_GREEN_SIZE:
      case __DRI_ATTRIB_ACCUM_BLUE_SIZE:
      case __DRI_ATTRIB_ACCUM_ALPHA_SIZE:
         /* Don't expose visuals with the accumulation buffer. */
         if (value > 0)
            return NULL;
         break;

      case __DRI_ATTRIB_FRAMEBUFFER_SRGB_CAPABLE:
         srgb = value != 0;
         if (!disp->Extensions.KHR_gl_colorspace && srgb)
            return NULL;
         break;

      case __DRI_ATTRIB_MAX_PBUFFER_WIDTH:
         _eglSetConfigKey(&base, EGL_MAX_PBUFFER_WIDTH,
                          _EGL_MAX_PBUFFER_WIDTH);
         break;
      case __DRI_ATTRIB_MAX_PBUFFER_HEIGHT:
         _eglSetConfigKey(&base, EGL_MAX_PBUFFER_HEIGHT,
                          _EGL_MAX_PBUFFER_HEIGHT);
         break;
      case __DRI_ATTRIB_MUTABLE_RENDER_BUFFER:
         if (disp->Extensions.KHR_mutable_render_buffer)
            surface_type |= EGL_MUTABLE_RENDER_BUFFER_BIT_KHR;
         break;
      default:
         key = dri2_to_egl_attribute_map[attrib];
         if (key != 0)
            _eglSetConfigKey(&base, key, value);
         break;
      }
   }

   if (attr_list)
      for (int i = 0; attr_list[i] != EGL_NONE; i += 2)
         _eglSetConfigKey(&base, attr_list[i], attr_list[i+1]);

   if (rgba_shifts && memcmp(rgba_shifts, dri_shifts, sizeof(dri_shifts)))
      return NULL;

   if (rgba_sizes && memcmp(rgba_sizes, dri_sizes, sizeof(dri_sizes)))
      return NULL;

   base.NativeRenderable = EGL_TRUE;

   base.SurfaceType = surface_type;
   if (surface_type & (EGL_PBUFFER_BIT |
       (disp->Extensions.NOK_texture_from_pixmap ? EGL_PIXMAP_BIT : 0))) {
      base.BindToTextureRGB = bind_to_texture_rgb;
      if (base.AlphaSize > 0)
         base.BindToTextureRGBA = bind_to_texture_rgba;
   }

   if (double_buffer) {
      surface_type &= ~EGL_PIXMAP_BIT;
   }

   /* No support for pbuffer + MSAA for now.
    *
    * XXX TODO: pbuffer + MSAA does not work and causes crashes.
    * See QT bugreport: https://bugreports.qt.io/browse/QTBUG-47509
    */
   if (base.Samples) {
      surface_type &= ~EGL_PBUFFER_BIT;
   }

   if (!surface_type)
      return NULL;

   base.RenderableType = disp->ClientAPIs;
   base.Conformant = disp->ClientAPIs;

   base.MinSwapInterval = dri2_dpy->min_swap_interval;
   base.MaxSwapInterval = dri2_dpy->max_swap_interval;

   if (!_eglValidateConfig(&base, EGL_FALSE)) {
      _eglLog(_EGL_DEBUG, "DRI2: failed to validate config %d", id);
      return NULL;
   }

   config_id = base.ConfigID;
   base.ConfigID    = EGL_DONT_CARE;
   base.SurfaceType = EGL_DONT_CARE;
   num_configs = _eglFilterArray(disp->Configs, (void **) &matching_config, 1,
                                 (_EGLArrayForEach) dri2_match_config, &base);

   if (num_configs == 1) {
      conf = (struct dri2_egl_config *) matching_config;

      if (!conf->dri_config[double_buffer][srgb])
         conf->dri_config[double_buffer][srgb] = dri_config;
      else
         /* a similar config type is already added (unlikely) => discard */
         return NULL;
   }
   else if (num_configs == 0) {
      conf = calloc(1, sizeof *conf);
      if (conf == NULL)
         return NULL;

      conf->dri_config[double_buffer][srgb] = dri_config;

      memcpy(&conf->base, &base, sizeof base);
      conf->base.SurfaceType = 0;
      conf->base.ConfigID = config_id;

      _eglLinkConfig(&conf->base);
   }
   else {
      unreachable("duplicates should not be possible");
      return NULL;
   }

   conf->base.SurfaceType |= surface_type;

   return conf;
}

__DRIimage *
dri2_lookup_egl_image(__DRIscreen *screen, void *image, void *data)
{
   _EGLDisplay *disp = data;
   struct dri2_egl_image *dri2_img;
   _EGLImage *img;

   (void) screen;

   img = _eglLookupImage(image, disp);
   if (img == NULL) {
      _eglError(EGL_BAD_PARAMETER, "dri2_lookup_egl_image");
      return NULL;
   }

   dri2_img = dri2_egl_image(image);

   return dri2_img->dri_image;
}

const __DRIimageLookupExtension image_lookup_extension = {
   .base = { __DRI_IMAGE_LOOKUP, 1 },

   .lookupEGLImage       = dri2_lookup_egl_image
};

struct dri2_extension_match {
   const char *name;
   int version;
   int offset;
};

static const struct dri2_extension_match dri3_driver_extensions[] = {
   { __DRI_CORE, 1, offsetof(struct dri2_egl_display, core) },
   { __DRI_IMAGE_DRIVER, 1, offsetof(struct dri2_egl_display, image_driver) },
   { NULL, 0, 0 }
};

static const struct dri2_extension_match dri2_driver_extensions[] = {
   { __DRI_CORE, 1, offsetof(struct dri2_egl_display, core) },
   { __DRI_DRI2, 2, offsetof(struct dri2_egl_display, dri2) },
   { NULL, 0, 0 }
};

static const struct dri2_extension_match dri2_core_extensions[] = {
   { __DRI2_FLUSH, 1, offsetof(struct dri2_egl_display, flush) },
   { __DRI_TEX_BUFFER, 2, offsetof(struct dri2_egl_display, tex_buffer) },
   { __DRI_IMAGE, 1, offsetof(struct dri2_egl_display, image) },
   { NULL, 0, 0 }
};

static const struct dri2_extension_match swrast_driver_extensions[] = {
   { __DRI_CORE, 1, offsetof(struct dri2_egl_display, core) },
   { __DRI_SWRAST, 2, offsetof(struct dri2_egl_display, swrast) },
   { NULL, 0, 0 }
};

static const struct dri2_extension_match swrast_core_extensions[] = {
   { __DRI_TEX_BUFFER, 2, offsetof(struct dri2_egl_display, tex_buffer) },
   { NULL, 0, 0 }
};

static const struct dri2_extension_match optional_driver_extensions[] = {
   { __DRI_CONFIG_OPTIONS, 1, offsetof(struct dri2_egl_display, configOptions) },
   { NULL, 0, 0 }
};

static const struct dri2_extension_match optional_core_extensions[] = {
   { __DRI2_ROBUSTNESS, 1, offsetof(struct dri2_egl_display, robustness) },
   { __DRI2_NO_ERROR, 1, offsetof(struct dri2_egl_display, no_error) },
   { __DRI2_CONFIG_QUERY, 1, offsetof(struct dri2_egl_display, config) },
   { __DRI2_FENCE, 1, offsetof(struct dri2_egl_display, fence) },
   { __DRI2_BUFFER_DAMAGE, 1, offsetof(struct dri2_egl_display, buffer_damage) },
   { __DRI2_RENDERER_QUERY, 1, offsetof(struct dri2_egl_display, rendererQuery) },
   { __DRI2_INTEROP, 1, offsetof(struct dri2_egl_display, interop) },
   { __DRI_IMAGE, 1, offsetof(struct dri2_egl_display, image) },
   { __DRI2_FLUSH_CONTROL, 1, offsetof(struct dri2_egl_display, flush_control) },
   { __DRI2_BLOB, 1, offsetof(struct dri2_egl_display, blob) },
   { __DRI_MUTABLE_RENDER_BUFFER_DRIVER, 1, offsetof(struct dri2_egl_display, mutable_render_buffer) },
   { NULL, 0, 0 }
};

static EGLBoolean
dri2_bind_extensions(struct dri2_egl_display *dri2_dpy,
                     const struct dri2_extension_match *matches,
                     const __DRIextension **extensions,
                     bool optional)
{
   int ret = EGL_TRUE;
   void *field;

   for (int i = 0; extensions[i]; i++) {
      _eglLog(_EGL_DEBUG, "found extension `%s'", extensions[i]->name);
      for (int j = 0; matches[j].name; j++) {
         if (strcmp(extensions[i]->name, matches[j].name) == 0 &&
             extensions[i]->version >= matches[j].version) {
            field = ((char *) dri2_dpy + matches[j].offset);
            *(const __DRIextension **) field = extensions[i];
            _eglLog(_EGL_INFO, "found extension %s version %d",
                    extensions[i]->name, extensions[i]->version);
            break;
         }
      }
   }

   for (int j = 0; matches[j].name; j++) {
      field = ((char *) dri2_dpy + matches[j].offset);
      if (*(const __DRIextension **) field == NULL) {
         if (optional) {
            _eglLog(_EGL_DEBUG, "did not find optional extension %s version %d",
                    matches[j].name, matches[j].version);
         } else {
            _eglLog(_EGL_WARNING, "did not find extension %s version %d",
                    matches[j].name, matches[j].version);
            ret = EGL_FALSE;
         }
      }
   }

   return ret;
}

static const __DRIextension **
dri2_open_driver(_EGLDisplay *disp)
{
   struct dri2_egl_display *dri2_dpy = dri2_egl_display(disp);
   static const char *search_path_vars[] = {
      "LIBGL_DRIVERS_PATH",
      NULL,
   };

   return loader_open_driver(dri2_dpy->driver_name,
                             &dri2_dpy->driver,
                             search_path_vars);
}

static EGLBoolean
dri2_load_driver_common(_EGLDisplay *disp,
                        const struct dri2_extension_match *driver_extensions)
{
   struct dri2_egl_display *dri2_dpy = dri2_egl_display(disp);
   const __DRIextension **extensions;

   extensions = dri2_open_driver(disp);
   if (!extensions)
      return EGL_FALSE;

   if (!dri2_bind_extensions(dri2_dpy, driver_extensions, extensions, false))
      return EGL_FALSE;

   dri2_dpy->driver_extensions = extensions;

   dri2_bind_extensions(dri2_dpy, optional_driver_extensions, extensions, true);

   return EGL_TRUE;
}

EGLBoolean
dri2_load_driver(_EGLDisplay *disp)
{
   return dri2_load_driver_common(disp, dri2_driver_extensions);
}

EGLBoolean
dri2_load_driver_dri3(_EGLDisplay *disp)
{
   return dri2_load_driver_common(disp, dri3_driver_extensions);
}

EGLBoolean
dri2_load_driver_swrast(_EGLDisplay *disp)
{
   return dri2_load_driver_common(disp, swrast_driver_extensions);
}

static unsigned
dri2_renderer_query_integer(struct dri2_egl_display *dri2_dpy, int param)
{
   const __DRI2rendererQueryExtension *rendererQuery = dri2_dpy->rendererQuery;
   unsigned int value = 0;

   if (!rendererQuery ||
       rendererQuery->queryInteger(dri2_dpy->dri_screen, param, &value) == -1)
      return 0;

   return value;
}

static const char *
dri2_query_driver_name(_EGLDisplay *disp)
{
    struct dri2_egl_display *dri2_dpy = dri2_egl_display(disp);
    return dri2_dpy->driver_name;
}

static char *
dri2_query_driver_config(_EGLDisplay *disp)
{
    struct dri2_egl_display *dri2_dpy = dri2_egl_display(disp);
    const __DRIconfigOptionsExtension *ext = dri2_dpy->configOptions;

    if (ext->base.version >= 2)
        return ext->getXml(dri2_dpy->driver_name);

    return strdup(ext->xml);
}


void
dri2_setup_screen(_EGLDisplay *disp)
{
   struct dri2_egl_display *dri2_dpy = dri2_egl_display(disp);
   unsigned int api_mask;

   /*
    * EGL 1.5 specification defines the default value to 1. Moreover,
    * eglSwapInterval() is required to clamp requested value to the supported
    * range. Since the default value is implicitly assumed to be supported,
    * use it as both minimum and maximum for the platforms that do not allow
    * changing the interval. Platforms, which allow it (e.g. x11, wayland)
    * override these values already.
    */
   dri2_dpy->min_swap_interval = 1;
   dri2_dpy->max_swap_interval = 1;
   dri2_dpy->default_swap_interval = 1;

   if (dri2_dpy->image_driver) {
      api_mask = dri2_dpy->image_driver->getAPIMask(dri2_dpy->dri_screen);
   } else if (dri2_dpy->dri2) {
      api_mask = dri2_dpy->dri2->getAPIMask(dri2_dpy->dri_screen);
   } else {
      assert(dri2_dpy->swrast);
      api_mask = 1 << __DRI_API_OPENGL |
                 1 << __DRI_API_GLES |
                 1 << __DRI_API_GLES2 |
                 1 << __DRI_API_GLES3;
   }

   disp->ClientAPIs = 0;
   if ((api_mask & (1 <<__DRI_API_OPENGL)) && _eglIsApiValid(EGL_OPENGL_API))
      disp->ClientAPIs |= EGL_OPENGL_BIT;
   if ((api_mask & (1 << __DRI_API_GLES)) && _eglIsApiValid(EGL_OPENGL_ES_API))
      disp->ClientAPIs |= EGL_OPENGL_ES_BIT;
   if ((api_mask & (1 << __DRI_API_GLES2)) && _eglIsApiValid(EGL_OPENGL_ES_API))
      disp->ClientAPIs |= EGL_OPENGL_ES2_BIT;
   if ((api_mask & (1 << __DRI_API_GLES3)) && _eglIsApiValid(EGL_OPENGL_ES_API))
      disp->ClientAPIs |= EGL_OPENGL_ES3_BIT_KHR;

   assert(dri2_dpy->image_driver || dri2_dpy->dri2 || dri2_dpy->swrast);
   disp->Extensions.KHR_no_config_context = EGL_TRUE;
   disp->Extensions.KHR_surfaceless_context = EGL_TRUE;

   if (dri2_dpy->configOptions) {
       disp->Extensions.MESA_query_driver = EGL_TRUE;
   }

   /* Report back to EGL the bitmask of priorities supported */
   disp->Extensions.IMG_context_priority =
      dri2_renderer_query_integer(dri2_dpy,
                                  __DRI2_RENDERER_HAS_CONTEXT_PRIORITY);

   disp->Extensions.EXT_pixel_format_float = EGL_TRUE;

   if (dri2_renderer_query_integer(dri2_dpy,
                                   __DRI2_RENDERER_HAS_FRAMEBUFFER_SRGB))
      disp->Extensions.KHR_gl_colorspace = EGL_TRUE;

   if (dri2_dpy->image_driver ||
       (dri2_dpy->dri2 && dri2_dpy->dri2->base.version >= 3) ||
       (dri2_dpy->swrast && dri2_dpy->swrast->base.version >= 3)) {
      disp->Extensions.KHR_create_context = EGL_TRUE;

      if (dri2_dpy->robustness)
         disp->Extensions.EXT_create_context_robustness = EGL_TRUE;
   }

   if (dri2_dpy->no_error)
      disp->Extensions.KHR_create_context_no_error = EGL_TRUE;

   if (dri2_dpy->fence) {
      disp->Extensions.KHR_fence_sync = EGL_TRUE;
      disp->Extensions.KHR_wait_sync = EGL_TRUE;
      if (dri2_dpy->fence->get_fence_from_cl_event)
         disp->Extensions.KHR_cl_event2 = EGL_TRUE;
      if (dri2_dpy->fence->base.version >= 2 &&
          dri2_dpy->fence->get_capabilities) {
         unsigned capabilities =
            dri2_dpy->fence->get_capabilities(dri2_dpy->dri_screen);
         disp->Extensions.ANDROID_native_fence_sync =
            (capabilities & __DRI_FENCE_CAP_NATIVE_FD) != 0;
      }
   }

   if (dri2_dpy->blob)
      disp->Extensions.ANDROID_blob_cache = EGL_TRUE;

   disp->Extensions.KHR_reusable_sync = EGL_TRUE;

   if (dri2_dpy->image) {
      if (dri2_dpy->image->base.version >= 10 &&
          dri2_dpy->image->getCapabilities != NULL) {
         int capabilities;

         capabilities = dri2_dpy->image->getCapabilities(dri2_dpy->dri_screen);
         disp->Extensions.MESA_drm_image = (capabilities & __DRI_IMAGE_CAP_GLOBAL_NAMES) != 0;

         if (dri2_dpy->image->base.version >= 11)
            disp->Extensions.MESA_image_dma_buf_export = EGL_TRUE;
      } else {
         disp->Extensions.MESA_drm_image = EGL_TRUE;
         if (dri2_dpy->image->base.version >= 11)
            disp->Extensions.MESA_image_dma_buf_export = EGL_TRUE;
      }

      disp->Extensions.KHR_image_base = EGL_TRUE;
      disp->Extensions.KHR_gl_renderbuffer_image = EGL_TRUE;
      if (dri2_dpy->image->base.version >= 5 &&
          dri2_dpy->image->createImageFromTexture) {
         disp->Extensions.KHR_gl_texture_2D_image = EGL_TRUE;
         disp->Extensions.KHR_gl_texture_cubemap_image = EGL_TRUE;

         if (dri2_renderer_query_integer(dri2_dpy,
                                         __DRI2_RENDERER_HAS_TEXTURE_3D))
             disp->Extensions.KHR_gl_texture_3D_image = EGL_TRUE;
      }
#ifdef HAVE_LIBDRM
      if (dri2_dpy->image->base.version >= 8 &&
          dri2_dpy->image->createImageFromDmaBufs) {
         disp->Extensions.EXT_image_dma_buf_import = EGL_TRUE;
      }
      if (dri2_dpy->image->base.version >= 15 &&
          dri2_dpy->image->createImageFromDmaBufs2 &&
          dri2_dpy->image->queryDmaBufFormats &&
          dri2_dpy->image->queryDmaBufModifiers) {
         disp->Extensions.EXT_image_dma_buf_import_modifiers = EGL_TRUE;
      }
#endif
   }

   if (dri2_dpy->flush_control)
      disp->Extensions.KHR_context_flush_control = EGL_TRUE;

   if (dri2_dpy->buffer_damage && dri2_dpy->buffer_damage->set_damage_region)
      disp->Extensions.KHR_partial_update = EGL_TRUE;
}

void
dri2_setup_swap_interval(_EGLDisplay *disp, int max_swap_interval)
{
   struct dri2_egl_display *dri2_dpy = dri2_egl_display(disp);
   GLint vblank_mode = DRI_CONF_VBLANK_DEF_INTERVAL_1;

   /* Allow driconf to override applications.*/
   if (dri2_dpy->config)
      dri2_dpy->config->configQueryi(dri2_dpy->dri_screen,
                                     "vblank_mode", &vblank_mode);
   switch (vblank_mode) {
   case DRI_CONF_VBLANK_NEVER:
      dri2_dpy->min_swap_interval = 0;
      dri2_dpy->max_swap_interval = 0;
      dri2_dpy->default_swap_interval = 0;
      break;
   case DRI_CONF_VBLANK_ALWAYS_SYNC:
      dri2_dpy->min_swap_interval = 1;
      dri2_dpy->max_swap_interval = max_swap_interval;
      dri2_dpy->default_swap_interval = 1;
      break;
   case DRI_CONF_VBLANK_DEF_INTERVAL_0:
      dri2_dpy->min_swap_interval = 0;
      dri2_dpy->max_swap_interval = max_swap_interval;
      dri2_dpy->default_swap_interval = 0;
      break;
   default:
   case DRI_CONF_VBLANK_DEF_INTERVAL_1:
      dri2_dpy->min_swap_interval = 0;
      dri2_dpy->max_swap_interval = max_swap_interval;
      dri2_dpy->default_swap_interval = 1;
      break;
   }
}

/* All platforms but DRM call this function to create the screen and populate
 * the driver_configs. DRM inherits that information from its display - GBM.
 */
EGLBoolean
dri2_create_screen(_EGLDisplay *disp)
{
   struct dri2_egl_display *dri2_dpy = dri2_egl_display(disp);

   if (dri2_dpy->image_driver) {
      dri2_dpy->dri_screen =
         dri2_dpy->image_driver->createNewScreen2(0, dri2_dpy->fd,
                                                  dri2_dpy->loader_extensions,
                                                  dri2_dpy->driver_extensions,
                                                  &dri2_dpy->driver_configs,
                                                  disp);
   } else if (dri2_dpy->dri2) {
      if (dri2_dpy->dri2->base.version >= 4) {
         dri2_dpy->dri_screen =
            dri2_dpy->dri2->createNewScreen2(0, dri2_dpy->fd,
                                             dri2_dpy->loader_extensions,
                                             dri2_dpy->driver_extensions,
                                             &dri2_dpy->driver_configs, disp);
      } else {
         dri2_dpy->dri_screen =
            dri2_dpy->dri2->createNewScreen(0, dri2_dpy->fd,
                                            dri2_dpy->loader_extensions,
                                            &dri2_dpy->driver_configs, disp);
      }
   } else {
      assert(dri2_dpy->swrast);
      if (dri2_dpy->swrast->base.version >= 4) {
         dri2_dpy->dri_screen =
            dri2_dpy->swrast->createNewScreen2(0, dri2_dpy->loader_extensions,
                                               dri2_dpy->driver_extensions,
                                               &dri2_dpy->driver_configs, disp);
      } else {
         dri2_dpy->dri_screen =
            dri2_dpy->swrast->createNewScreen(0, dri2_dpy->loader_extensions,
                                              &dri2_dpy->driver_configs, disp);
      }
   }

   if (dri2_dpy->dri_screen == NULL) {
      _eglLog(_EGL_WARNING, "DRI2: failed to create dri screen");
      return EGL_FALSE;
   }

   dri2_dpy->own_dri_screen = true;
   return EGL_TRUE;
}

EGLBoolean
dri2_setup_extensions(_EGLDisplay *disp)
{
   struct dri2_egl_display *dri2_dpy = dri2_egl_display(disp);
   const struct dri2_extension_match *mandatory_core_extensions;
   const __DRIextension **extensions;

   extensions = dri2_dpy->core->getExtensions(dri2_dpy->dri_screen);

   if (dri2_dpy->image_driver || dri2_dpy->dri2)
      mandatory_core_extensions = dri2_core_extensions;
   else
      mandatory_core_extensions = swrast_core_extensions;

   if (!dri2_bind_extensions(dri2_dpy, mandatory_core_extensions, extensions, false))
      return EGL_FALSE;

#ifdef HAVE_DRI3_MODIFIERS
   dri2_dpy->multibuffers_available =
      (dri2_dpy->dri3_major_version > 1 || (dri2_dpy->dri3_major_version == 1 &&
                                            dri2_dpy->dri3_minor_version >= 2)) &&
      (dri2_dpy->present_major_version > 1 || (dri2_dpy->present_major_version == 1 &&
                                               dri2_dpy->present_minor_version >= 2)) &&
      (dri2_dpy->image && dri2_dpy->image->base.version >= 15);
#endif

   dri2_bind_extensions(dri2_dpy, optional_core_extensions, extensions, true);
   return EGL_TRUE;
}

/**
 * Called via eglInitialize(), GLX_drv->API.Initialize().
 *
 * This must be guaranteed to be called exactly once, even if eglInitialize is
 * called many times (without a eglTerminate in between).
 */
static EGLBoolean
dri2_initialize(_EGLDriver *drv, _EGLDisplay *disp)
{
   EGLBoolean ret = EGL_FALSE;
   struct dri2_egl_display *dri2_dpy = dri2_egl_display(disp);

   /* In the case where the application calls eglMakeCurrent(context1),
    * eglTerminate, then eglInitialize again (without a call to eglReleaseThread
    * or eglMakeCurrent(NULL) before that), dri2_dpy structure is still
    * initialized, as we need it to be able to free context1 correctly.
    *
    * It would probably be safest to forcibly release the display with
    * dri2_display_release, to make sure the display is reinitialized correctly.
    * However, the EGL spec states that we need to keep a reference to the
    * current context (so we cannot call dri2_make_current(NULL)), and therefore
    * we would leak context1 as we would be missing the old display connection
    * to free it up correctly.
    */
   if (dri2_dpy) {
      dri2_dpy->ref_count++;
      return EGL_TRUE;
   }

   loader_set_logger(_eglLog);

   switch (disp->Platform) {
   case _EGL_PLATFORM_SURFACELESS:
      ret = dri2_initialize_surfaceless(drv, disp);
      break;
   case _EGL_PLATFORM_DEVICE:
      ret = dri2_initialize_device(drv, disp);
      break;
   case _EGL_PLATFORM_X11:
      ret = dri2_initialize_x11(drv, disp);
      break;
   case _EGL_PLATFORM_DRM:
      ret = dri2_initialize_drm(drv, disp);
      break;
   case _EGL_PLATFORM_WAYLAND:
      ret = dri2_initialize_wayland(drv, disp);
      break;
   case _EGL_PLATFORM_ANDROID:
      ret = dri2_initialize_android(drv, disp);
      break;
   default:
      unreachable("Callers ensure we cannot get here.");
      return EGL_FALSE;
   }

   if (!ret)
      return EGL_FALSE;

   dri2_dpy = dri2_egl_display(disp);
   dri2_dpy->ref_count++;

   return EGL_TRUE;
}

/**
 * Decrement display reference count, and free up display if necessary.
 */
static void
dri2_display_release(_EGLDisplay *disp)
{
   struct dri2_egl_display *dri2_dpy;

   if (!disp)
      return;

   dri2_dpy = dri2_egl_display(disp);

   assert(dri2_dpy->ref_count > 0);
   dri2_dpy->ref_count--;

   if (dri2_dpy->ref_count > 0)
      return;

   _eglCleanupDisplay(disp);
   dri2_display_destroy(disp);
}

void
dri2_display_destroy(_EGLDisplay *disp)
{
   struct dri2_egl_display *dri2_dpy = dri2_egl_display(disp);

   if (dri2_dpy->own_dri_screen) {
      if (dri2_dpy->vtbl && dri2_dpy->vtbl->close_screen_notify)
         dri2_dpy->vtbl->close_screen_notify(disp);
      dri2_dpy->core->destroyScreen(dri2_dpy->dri_screen);
   }
   if (dri2_dpy->fd >= 0)
      close(dri2_dpy->fd);
   if (dri2_dpy->driver)
      dlclose(dri2_dpy->driver);
   free(dri2_dpy->driver_name);

#ifdef HAVE_WAYLAND_PLATFORM
   free(dri2_dpy->device_name);
#endif

   switch (disp->Platform) {
   case _EGL_PLATFORM_X11:
      dri2_teardown_x11(dri2_dpy);
      break;
   case _EGL_PLATFORM_DRM:
      dri2_teardown_drm(dri2_dpy);
      break;
   case _EGL_PLATFORM_WAYLAND:
      dri2_teardown_wayland(dri2_dpy);
      break;
   default:
      /* TODO: add teardown for other platforms */
      break;
   }

   /* The drm platform does not create the screen/driver_configs but reuses
    * the ones from the gbm device. As such the gbm itself is responsible
    * for the cleanup.
    */
   if (disp->Platform != _EGL_PLATFORM_DRM && dri2_dpy->driver_configs) {
      for (unsigned i = 0; dri2_dpy->driver_configs[i]; i++)
         free((__DRIconfig *) dri2_dpy->driver_configs[i]);
      free(dri2_dpy->driver_configs);
   }
   free(dri2_dpy);
   disp->DriverData = NULL;
}

__DRIbuffer *
dri2_egl_surface_alloc_local_buffer(struct dri2_egl_surface *dri2_surf,
                                    unsigned int att, unsigned int format)
{
   struct dri2_egl_display *dri2_dpy =
      dri2_egl_display(dri2_surf->base.Resource.Display);

   if (att >= ARRAY_SIZE(dri2_surf->local_buffers))
      return NULL;

   if (!dri2_surf->local_buffers[att]) {
      dri2_surf->local_buffers[att] =
         dri2_dpy->dri2->allocateBuffer(dri2_dpy->dri_screen, att, format,
                                        dri2_surf->base.Width, dri2_surf->base.Height);
   }

   return dri2_surf->local_buffers[att];
}

void
dri2_egl_surface_free_local_buffers(struct dri2_egl_surface *dri2_surf)
{
   struct dri2_egl_display *dri2_dpy =
      dri2_egl_display(dri2_surf->base.Resource.Display);

   for (int i = 0; i < ARRAY_SIZE(dri2_surf->local_buffers); i++) {
      if (dri2_surf->local_buffers[i]) {
         dri2_dpy->dri2->releaseBuffer(dri2_dpy->dri_screen,
                                       dri2_surf->local_buffers[i]);
         dri2_surf->local_buffers[i] = NULL;
      }
   }
}

/**
 * Called via eglTerminate(), drv->API.Terminate().
 *
 * This must be guaranteed to be called exactly once, even if eglTerminate is
 * called many times (without a eglInitialize in between).
 */
static EGLBoolean
dri2_terminate(_EGLDriver *drv, _EGLDisplay *disp)
{
   /* Release all non-current Context/Surfaces. */
   _eglReleaseDisplayResources(drv, disp);

   dri2_display_release(disp);

   return EGL_TRUE;
}

/**
 * Set the error code after a call to
 * dri2_egl_display::dri2::createContextAttribs.
 */
static void
dri2_create_context_attribs_error(int dri_error)
{
   EGLint egl_error;

   switch (dri_error) {
   case __DRI_CTX_ERROR_SUCCESS:
      return;

   case __DRI_CTX_ERROR_NO_MEMORY:
      egl_error = EGL_BAD_ALLOC;
      break;

  /* From the EGL_KHR_create_context spec, section "Errors":
   *
   *   * If <config> does not support a client API context compatible
   *     with the requested API major and minor version, [...] context flags,
   *     and context reset notification behavior (for client API types where
   *     these attributes are supported), then an EGL_BAD_MATCH error is
   *     generated.
   *
   *   * If an OpenGL ES context is requested and the values for
   *     attributes EGL_CONTEXT_MAJOR_VERSION_KHR and
   *     EGL_CONTEXT_MINOR_VERSION_KHR specify an OpenGL ES version that
   *     is not defined, than an EGL_BAD_MATCH error is generated.
   *
   *   * If an OpenGL context is requested, the requested version is
   *     greater than 3.2, and the value for attribute
   *     EGL_CONTEXT_OPENGL_PROFILE_MASK_KHR has no bits set; has any
   *     bits set other than EGL_CONTEXT_OPENGL_CORE_PROFILE_BIT_KHR and
   *     EGL_CONTEXT_OPENGL_COMPATIBILITY_PROFILE_BIT_KHR; has more than
   *     one of these bits set; or if the implementation does not support
   *     the requested profile, then an EGL_BAD_MATCH error is generated.
   */
   case __DRI_CTX_ERROR_BAD_API:
   case __DRI_CTX_ERROR_BAD_VERSION:
   case __DRI_CTX_ERROR_BAD_FLAG:
      egl_error = EGL_BAD_MATCH;
      break;

  /* From the EGL_KHR_create_context spec, section "Errors":
   *
   *   * If an attribute name or attribute value in <attrib_list> is not
   *     recognized (including unrecognized bits in bitmask attributes),
   *     then an EGL_BAD_ATTRIBUTE error is generated."
   */
   case __DRI_CTX_ERROR_UNKNOWN_ATTRIBUTE:
   case __DRI_CTX_ERROR_UNKNOWN_FLAG:
      egl_error = EGL_BAD_ATTRIBUTE;
      break;

   default:
      assert(!"unknown dri_error code");
      egl_error = EGL_BAD_MATCH;
      break;
   }

   _eglError(egl_error, "dri2_create_context");
}

static bool
dri2_fill_context_attribs(struct dri2_egl_context *dri2_ctx,
                          struct dri2_egl_display *dri2_dpy,
                          uint32_t *ctx_attribs,
                          unsigned *num_attribs)
{
   int pos = 0;

   assert(*num_attribs >= NUM_ATTRIBS);

   ctx_attribs[pos++] = __DRI_CTX_ATTRIB_MAJOR_VERSION;
   ctx_attribs[pos++] = dri2_ctx->base.ClientMajorVersion;
   ctx_attribs[pos++] = __DRI_CTX_ATTRIB_MINOR_VERSION;
   ctx_attribs[pos++] = dri2_ctx->base.ClientMinorVersion;

   if (dri2_ctx->base.Flags != 0 || dri2_ctx->base.NoError) {
      /* If the implementation doesn't support the __DRI2_ROBUSTNESS
       * extension, don't even try to send it the robust-access flag.
       * It may explode.  Instead, generate the required EGL error here.
       */
      if ((dri2_ctx->base.Flags & EGL_CONTEXT_OPENGL_ROBUST_ACCESS_BIT_KHR) != 0
            && !dri2_dpy->robustness) {
         _eglError(EGL_BAD_MATCH, "eglCreateContext");
         return false;
      }

      ctx_attribs[pos++] = __DRI_CTX_ATTRIB_FLAGS;
      ctx_attribs[pos++] = dri2_ctx->base.Flags |
         (dri2_ctx->base.NoError ? __DRI_CTX_FLAG_NO_ERROR : 0);
   }

   if (dri2_ctx->base.ResetNotificationStrategy != EGL_NO_RESET_NOTIFICATION_KHR) {
      /* If the implementation doesn't support the __DRI2_ROBUSTNESS
       * extension, don't even try to send it a reset strategy.  It may
       * explode.  Instead, generate the required EGL error here.
       */
      if (!dri2_dpy->robustness) {
         _eglError(EGL_BAD_CONFIG, "eglCreateContext");
         return false;
      }

      ctx_attribs[pos++] = __DRI_CTX_ATTRIB_RESET_STRATEGY;
      ctx_attribs[pos++] = __DRI_CTX_RESET_LOSE_CONTEXT;
   }

   if (dri2_ctx->base.ContextPriority != EGL_CONTEXT_PRIORITY_MEDIUM_IMG) {
      unsigned val;

      switch (dri2_ctx->base.ContextPriority) {
      case EGL_CONTEXT_PRIORITY_HIGH_IMG:
         val = __DRI_CTX_PRIORITY_HIGH;
         break;
      case EGL_CONTEXT_PRIORITY_MEDIUM_IMG:
         val = __DRI_CTX_PRIORITY_MEDIUM;
         break;
      case EGL_CONTEXT_PRIORITY_LOW_IMG:
         val = __DRI_CTX_PRIORITY_LOW;
         break;
      default:
         _eglError(EGL_BAD_CONFIG, "eglCreateContext");
         return false;
      }

      ctx_attribs[pos++] = __DRI_CTX_ATTRIB_PRIORITY;
      ctx_attribs[pos++] = val;
   }

   if (dri2_ctx->base.ReleaseBehavior == EGL_CONTEXT_RELEASE_BEHAVIOR_NONE_KHR) {
      ctx_attribs[pos++] = __DRI_CTX_ATTRIB_RELEASE_BEHAVIOR;
      ctx_attribs[pos++] = __DRI_CTX_RELEASE_BEHAVIOR_NONE;
   }

   *num_attribs = pos;

   return true;
}

/**
 * Called via eglCreateContext(), drv->API.CreateContext().
 */
static _EGLContext *
dri2_create_context(_EGLDriver *drv, _EGLDisplay *disp, _EGLConfig *conf,
                    _EGLContext *share_list, const EGLint *attrib_list)
{
   struct dri2_egl_context *dri2_ctx;
   struct dri2_egl_display *dri2_dpy = dri2_egl_display(disp);
   struct dri2_egl_context *dri2_ctx_shared = dri2_egl_context(share_list);
   __DRIcontext *shared =
      dri2_ctx_shared ? dri2_ctx_shared->dri_context : NULL;
   struct dri2_egl_config *dri2_config = dri2_egl_config(conf);
   const __DRIconfig *dri_config;
   int api;
   unsigned error;
   unsigned num_attribs = NUM_ATTRIBS;
   uint32_t ctx_attribs[NUM_ATTRIBS];

   (void) drv;

   dri2_ctx = malloc(sizeof *dri2_ctx);
   if (!dri2_ctx) {
      _eglError(EGL_BAD_ALLOC, "eglCreateContext");
      return NULL;
   }

   if (!_eglInitContext(&dri2_ctx->base, disp, conf, attrib_list))
      goto cleanup;

   /* The EGL_EXT_create_context_robustness spec says:
    *
    *    "Add to the eglCreateContext context creation errors: [...]
    *
    *     * If the reset notification behavior of <share_context> and the
    *       newly created context are different then an EGL_BAD_MATCH error is
    *       generated."
    */
   if (share_list && share_list->ResetNotificationStrategy !=
                     dri2_ctx->base.ResetNotificationStrategy) {
      _eglError(EGL_BAD_MATCH, "eglCreateContext");
      goto cleanup;
   }

   /* The EGL_KHR_create_context_no_error spec says:
    *
    *    "BAD_MATCH is generated if the value of EGL_CONTEXT_OPENGL_NO_ERROR_KHR
    *    used to create <share_context> does not match the value of
    *    EGL_CONTEXT_OPENGL_NO_ERROR_KHR for the context being created."
    */
   if (share_list && share_list->NoError != dri2_ctx->base.NoError) {
      _eglError(EGL_BAD_MATCH, "eglCreateContext");
      goto cleanup;
   }

   switch (dri2_ctx->base.ClientAPI) {
   case EGL_OPENGL_ES_API:
      switch (dri2_ctx->base.ClientMajorVersion) {
      case 1:
         api = __DRI_API_GLES;
         break;
      case 2:
         api = __DRI_API_GLES2;
         break;
      case 3:
         api = __DRI_API_GLES3;
         break;
      default:
         _eglError(EGL_BAD_PARAMETER, "eglCreateContext");
         free(dri2_ctx);
         return NULL;
      }
      break;
   case EGL_OPENGL_API:
      if ((dri2_ctx->base.ClientMajorVersion >= 4
           || (dri2_ctx->base.ClientMajorVersion == 3
               && dri2_ctx->base.ClientMinorVersion >= 2))
          && dri2_ctx->base.Profile == EGL_CONTEXT_OPENGL_CORE_PROFILE_BIT_KHR)
         api = __DRI_API_OPENGL_CORE;
      else if (dri2_ctx->base.ClientMajorVersion == 3 &&
               dri2_ctx->base.ClientMinorVersion == 1)
         api = __DRI_API_OPENGL_CORE;
      else
         api = __DRI_API_OPENGL;
      break;
   default:
      _eglError(EGL_BAD_PARAMETER, "eglCreateContext");
      free(dri2_ctx);
      return NULL;
   }

   if (conf != NULL) {
      /* The config chosen here isn't necessarily
       * used for surfaces later.
       * A pixmap surface will use the single config.
       * This opportunity depends on disabling the
       * doubleBufferMode check in
       * src/mesa/main/context.c:check_compatible()
       */
      if (dri2_config->dri_config[1][0])
         dri_config = dri2_config->dri_config[1][0];
      else
         dri_config = dri2_config->dri_config[0][0];
   }
   else
      dri_config = NULL;

   if (!dri2_fill_context_attribs(dri2_ctx, dri2_dpy, ctx_attribs,
                                  &num_attribs))
      goto cleanup;

   if (dri2_dpy->image_driver) {
      dri2_ctx->dri_context =
         dri2_dpy->image_driver->createContextAttribs(dri2_dpy->dri_screen,
                                                      api,
                                                      dri_config,
                                                      shared,
                                                      num_attribs / 2,
                                                      ctx_attribs,
                                                      & error,
                                                      dri2_ctx);
      dri2_create_context_attribs_error(error);
   } else if (dri2_dpy->dri2) {
      if (dri2_dpy->dri2->base.version >= 3) {
         dri2_ctx->dri_context =
            dri2_dpy->dri2->createContextAttribs(dri2_dpy->dri_screen,
                                                 api,
                                                 dri_config,
                                                 shared,
                                                 num_attribs / 2,
                                                 ctx_attribs,
                                                 & error,
                                                 dri2_ctx);
         dri2_create_context_attribs_error(error);
      } else {
         dri2_ctx->dri_context =
            dri2_dpy->dri2->createNewContextForAPI(dri2_dpy->dri_screen,
                                                   api,
                                                   dri_config,
                                                   shared,
                                                   dri2_ctx);
      }
   } else {
      assert(dri2_dpy->swrast);
      if (dri2_dpy->swrast->base.version >= 3) {
         dri2_ctx->dri_context =
            dri2_dpy->swrast->createContextAttribs(dri2_dpy->dri_screen,
                                                   api,
                                                   dri_config,
                                                   shared,
                                                   num_attribs / 2,
                                                   ctx_attribs,
                                                   & error,
                                                   dri2_ctx);
         dri2_create_context_attribs_error(error);
      } else {
         dri2_ctx->dri_context =
            dri2_dpy->swrast->createNewContextForAPI(dri2_dpy->dri_screen,
                                                     api,
                                                     dri_config,
                                                     shared,
                                                     dri2_ctx);
      }
   }

   if (!dri2_ctx->dri_context)
      goto cleanup;

   return &dri2_ctx->base;

 cleanup:
   free(dri2_ctx);
   return NULL;
}

/**
 * Called via eglDestroyContext(), drv->API.DestroyContext().
 */
static EGLBoolean
dri2_destroy_context(_EGLDriver *drv, _EGLDisplay *disp, _EGLContext *ctx)
{
   struct dri2_egl_context *dri2_ctx = dri2_egl_context(ctx);
   struct dri2_egl_display *dri2_dpy = dri2_egl_display(disp);

   if (_eglPutContext(ctx)) {
      dri2_dpy->core->destroyContext(dri2_ctx->dri_context);
      free(dri2_ctx);
   }

   return EGL_TRUE;
}

EGLBoolean
dri2_init_surface(_EGLSurface *surf, _EGLDisplay *disp, EGLint type,
        _EGLConfig *conf, const EGLint *attrib_list,
        EGLBoolean enable_out_fence, void *native_surface)
{
   struct dri2_egl_surface *dri2_surf = dri2_egl_surface(surf);
   struct dri2_egl_display *dri2_dpy = dri2_egl_display(disp);

   dri2_surf->out_fence_fd = -1;
   dri2_surf->enable_out_fence = false;
   if (dri2_dpy->fence && dri2_dpy->fence->base.version >= 2 &&
       dri2_dpy->fence->get_capabilities &&
       (dri2_dpy->fence->get_capabilities(dri2_dpy->dri_screen) &
        __DRI_FENCE_CAP_NATIVE_FD)) {
      dri2_surf->enable_out_fence = enable_out_fence;
   }

   return _eglInitSurface(surf, disp, type, conf, attrib_list, native_surface);
}

static void
dri2_surface_set_out_fence_fd( _EGLSurface *surf, int fence_fd)
{
   struct dri2_egl_surface *dri2_surf = dri2_egl_surface(surf);

   if (dri2_surf->out_fence_fd >= 0)
      close(dri2_surf->out_fence_fd);

   dri2_surf->out_fence_fd = fence_fd;
}

void
dri2_fini_surface(_EGLSurface *surf)
{
   struct dri2_egl_surface *dri2_surf = dri2_egl_surface(surf);

   dri2_surface_set_out_fence_fd(surf, -1);
   dri2_surf->enable_out_fence = false;
}

static EGLBoolean
dri2_destroy_surface(_EGLDriver *drv, _EGLDisplay *disp, _EGLSurface *surf)
{
   struct dri2_egl_display *dri2_dpy = dri2_egl_display(disp);

   if (!_eglPutSurface(surf))
      return EGL_TRUE;

   return dri2_dpy->vtbl->destroy_surface(drv, disp, surf);
}

static void
dri2_surf_update_fence_fd(_EGLContext *ctx,
                          _EGLDisplay *disp, _EGLSurface *surf)
{
   __DRIcontext *dri_ctx = dri2_egl_context(ctx)->dri_context;
   struct dri2_egl_display *dri2_dpy = dri2_egl_display(disp);
   struct dri2_egl_surface *dri2_surf = dri2_egl_surface(surf);
   int fence_fd = -1;
   void *fence;

   if (!dri2_surf->enable_out_fence)
      return;

   fence = dri2_dpy->fence->create_fence_fd(dri_ctx, -1);
   if (fence) {
      fence_fd = dri2_dpy->fence->get_fence_fd(dri2_dpy->dri_screen,
                                               fence);
      dri2_dpy->fence->destroy_fence(dri2_dpy->dri_screen, fence);
   }
   dri2_surface_set_out_fence_fd(surf, fence_fd);
}

EGLBoolean
dri2_create_drawable(struct dri2_egl_display *dri2_dpy,
                     const __DRIconfig *config,
<<<<<<< HEAD
                     struct dri2_egl_surface *dri2_surf)
{
   __DRIcreateNewDrawableFunc createNewDrawable;
   void *loaderPrivate = dri2_surf;
=======
                     struct dri2_egl_surface *dri2_surf,
                     void *loaderPrivate)
{
   __DRIcreateNewDrawableFunc createNewDrawable;
>>>>>>> 4392cf2d

   if (dri2_dpy->image_driver)
      createNewDrawable = dri2_dpy->image_driver->createNewDrawable;
   else if (dri2_dpy->dri2)
      createNewDrawable = dri2_dpy->dri2->createNewDrawable;
   else if (dri2_dpy->swrast)
      createNewDrawable = dri2_dpy->swrast->createNewDrawable;
   else
      return _eglError(EGL_BAD_ALLOC, "no createNewDrawable");

<<<<<<< HEAD
   /* As always gbm is a bit special.. */
#ifdef HAVE_DRM_PLATFORM
   if (dri2_surf->gbm_surf)
      loaderPrivate = dri2_surf->gbm_surf;
#endif

   dri2_surf->dri_drawable = (*createNewDrawable)(dri2_dpy->dri_screen,
                                                  config, loaderPrivate);
=======
   dri2_surf->dri_drawable = createNewDrawable(dri2_dpy->dri_screen,
                                               config, loaderPrivate);
>>>>>>> 4392cf2d
   if (dri2_surf->dri_drawable == NULL)
      return _eglError(EGL_BAD_ALLOC, "createNewDrawable");

   return EGL_TRUE;
}

/**
 * Called via eglMakeCurrent(), drv->API.MakeCurrent().
 */
static EGLBoolean
dri2_make_current(_EGLDriver *drv, _EGLDisplay *disp, _EGLSurface *dsurf,
                  _EGLSurface *rsurf, _EGLContext *ctx)
{
   struct dri2_egl_display *dri2_dpy = dri2_egl_display(disp);
   struct dri2_egl_context *dri2_ctx = dri2_egl_context(ctx);
   _EGLDisplay *old_disp = NULL;
   struct dri2_egl_display *old_dri2_dpy = NULL;
   _EGLContext *old_ctx;
   _EGLSurface *old_dsurf, *old_rsurf;
   _EGLSurface *tmp_dsurf, *tmp_rsurf;
   __DRIdrawable *ddraw, *rdraw;
   __DRIcontext *cctx;
   EGLBoolean unbind;

   if (!dri2_dpy)
      return _eglError(EGL_NOT_INITIALIZED, "eglMakeCurrent");

   /* make new bindings */
   if (!_eglBindContext(ctx, dsurf, rsurf, &old_ctx, &old_dsurf, &old_rsurf)) {
      /* _eglBindContext already sets the EGL error (in _eglCheckMakeCurrent) */
      return EGL_FALSE;
   }

   if (old_ctx) {
      old_disp = old_ctx->Resource.Display;
      old_dri2_dpy = dri2_egl_display(old_disp);
   }

   /* flush before context switch */
   if (old_ctx)
      dri2_gl_flush();

   ddraw = (dsurf) ? dri2_dpy->vtbl->get_dri_drawable(dsurf) : NULL;
   rdraw = (rsurf) ? dri2_dpy->vtbl->get_dri_drawable(rsurf) : NULL;
   cctx = (dri2_ctx) ? dri2_ctx->dri_context : NULL;

   if (old_ctx) {
      __DRIcontext *old_cctx = dri2_egl_context(old_ctx)->dri_context;

      if (old_dsurf)
         dri2_surf_update_fence_fd(old_ctx, disp, old_dsurf);

      /* Disable shared buffer mode */
      if (old_dsurf && _eglSurfaceInSharedBufferMode(old_dsurf) &&
          old_dri2_dpy->vtbl->set_shared_buffer_mode) {
         old_dri2_dpy->vtbl->set_shared_buffer_mode(old_disp, old_dsurf, false);
      }

      dri2_dpy->core->unbindContext(old_cctx);
   }

   unbind = (cctx == NULL && ddraw == NULL && rdraw == NULL);

   if (!unbind && !dri2_dpy->core->bindContext(cctx, ddraw, rdraw)) {
      /* undo the previous _eglBindContext */
      _eglBindContext(old_ctx, old_dsurf, old_rsurf, &ctx, &tmp_dsurf, &tmp_rsurf);
      assert(&dri2_ctx->base == ctx &&
             tmp_dsurf == dsurf &&
             tmp_rsurf == rsurf);

      if (old_dsurf && _eglSurfaceInSharedBufferMode(old_dsurf) &&
          old_dri2_dpy->vtbl->set_shared_buffer_mode) {
         old_dri2_dpy->vtbl->set_shared_buffer_mode(old_disp, old_dsurf, true);
      }

      _eglPutSurface(dsurf);
      _eglPutSurface(rsurf);
      _eglPutContext(ctx);

      _eglPutSurface(old_dsurf);
      _eglPutSurface(old_rsurf);
      _eglPutContext(old_ctx);

      /* dri2_dpy->core->bindContext failed. We cannot tell for sure why, but
       * setting the error to EGL_BAD_MATCH is surely better than leaving it
       * as EGL_SUCCESS.
       */
      return _eglError(EGL_BAD_MATCH, "eglMakeCurrent");
   }

   dri2_destroy_surface(drv, disp, old_dsurf);
   dri2_destroy_surface(drv, disp, old_rsurf);

   if (!unbind)
      dri2_dpy->ref_count++;

   if (old_ctx) {
      dri2_destroy_context(drv, disp, old_ctx);
      dri2_display_release(old_disp);
   }

   if (dsurf && _eglSurfaceHasMutableRenderBuffer(dsurf) &&
       dri2_dpy->vtbl->set_shared_buffer_mode) {
      /* Always update the shared buffer mode. This is obviously needed when
       * the active EGL_RENDER_BUFFER is EGL_SINGLE_BUFFER. When
       * EGL_RENDER_BUFFER is EGL_BACK_BUFFER, the update protects us in the
       * case where external non-EGL API may have changed window's shared
       * buffer mode since we last saw it.
       */
      bool mode = (dsurf->ActiveRenderBuffer == EGL_SINGLE_BUFFER);
      dri2_dpy->vtbl->set_shared_buffer_mode(disp, dsurf, mode);
   }

   return EGL_TRUE;
}

__DRIdrawable *
dri2_surface_get_dri_drawable(_EGLSurface *surf)
{
   struct dri2_egl_surface *dri2_surf = dri2_egl_surface(surf);

   return dri2_surf->dri_drawable;
}

/*
 * Called from eglGetProcAddress() via drv->API.GetProcAddress().
 */
static _EGLProc
dri2_get_proc_address(_EGLDriver *drv, const char *procname)
{
   return _glapi_get_proc_address(procname);
}

static _EGLSurface*
dri2_create_window_surface(_EGLDriver *drv, _EGLDisplay *disp,
                           _EGLConfig *conf, void *native_window,
                           const EGLint *attrib_list)
{
   struct dri2_egl_display *dri2_dpy = dri2_egl_display(disp);
   return dri2_dpy->vtbl->create_window_surface(drv, disp, conf, native_window,
                                                attrib_list);
}

static _EGLSurface*
dri2_create_pixmap_surface(_EGLDriver *drv, _EGLDisplay *disp,
                           _EGLConfig *conf, void *native_pixmap,
                           const EGLint *attrib_list)
{
   struct dri2_egl_display *dri2_dpy = dri2_egl_display(disp);
   return dri2_dpy->vtbl->create_pixmap_surface(drv, disp, conf, native_pixmap,
                                                attrib_list);
}

static _EGLSurface*
dri2_create_pbuffer_surface(_EGLDriver *drv, _EGLDisplay *disp,
                           _EGLConfig *conf, const EGLint *attrib_list)
{
   struct dri2_egl_display *dri2_dpy = dri2_egl_display(disp);
   return dri2_dpy->vtbl->create_pbuffer_surface(drv, disp, conf, attrib_list);
}

static EGLBoolean
dri2_swap_interval(_EGLDriver *drv, _EGLDisplay *disp, _EGLSurface *surf,
                   EGLint interval)
{
   struct dri2_egl_display *dri2_dpy = dri2_egl_display(disp);
   if (!dri2_dpy->vtbl->swap_interval)
      return EGL_TRUE;
   return dri2_dpy->vtbl->swap_interval(drv, disp, surf, interval);
}

/**
 * Asks the client API to flush any rendering to the drawable so that we can
 * do our swapbuffers.
 */
void
dri2_flush_drawable_for_swapbuffers(_EGLDisplay *disp, _EGLSurface *draw)
{
   struct dri2_egl_display *dri2_dpy = dri2_egl_display(disp);
   __DRIdrawable *dri_drawable = dri2_dpy->vtbl->get_dri_drawable(draw);

   if (dri2_dpy->flush) {
      if (dri2_dpy->flush->base.version >= 4) {
         /* We know there's a current context because:
          *
          *     "If surface is not bound to the calling thread’s current
          *      context, an EGL_BAD_SURFACE error is generated."
         */
         _EGLContext *ctx = _eglGetCurrentContext();
         struct dri2_egl_context *dri2_ctx = dri2_egl_context(ctx);

         /* From the EGL 1.4 spec (page 52):
          *
          *     "The contents of ancillary buffers are always undefined
          *      after calling eglSwapBuffers."
          */
         dri2_dpy->flush->flush_with_flags(dri2_ctx->dri_context,
                                           dri_drawable,
                                           __DRI2_FLUSH_DRAWABLE |
                                           __DRI2_FLUSH_INVALIDATE_ANCILLARY,
                                           __DRI2_THROTTLE_SWAPBUFFER);
      } else {
         dri2_dpy->flush->flush(dri_drawable);
      }
   }
}

static EGLBoolean
dri2_swap_buffers(_EGLDriver *drv, _EGLDisplay *disp, _EGLSurface *surf)
{
   struct dri2_egl_display *dri2_dpy = dri2_egl_display(disp);
   __DRIdrawable *dri_drawable = dri2_dpy->vtbl->get_dri_drawable(surf);
   _EGLContext *ctx = _eglGetCurrentContext();
   EGLBoolean ret;

   if (ctx && surf)
      dri2_surf_update_fence_fd(ctx, disp, surf);
   ret = dri2_dpy->vtbl->swap_buffers(drv, disp, surf);

   /* SwapBuffers marks the end of the frame; reset the damage region for
    * use again next time.
    */
   if (ret && dri2_dpy->buffer_damage &&
       dri2_dpy->buffer_damage->set_damage_region)
      dri2_dpy->buffer_damage->set_damage_region(dri_drawable, 0, NULL);

   return ret;
}

static EGLBoolean
dri2_swap_buffers_with_damage(_EGLDriver *drv, _EGLDisplay *disp,
                              _EGLSurface *surf,
                              const EGLint *rects, EGLint n_rects)
{
   struct dri2_egl_display *dri2_dpy = dri2_egl_display(disp);
   __DRIdrawable *dri_drawable = dri2_dpy->vtbl->get_dri_drawable(surf);
   _EGLContext *ctx = _eglGetCurrentContext();
   EGLBoolean ret;

   if (ctx && surf)
      dri2_surf_update_fence_fd(ctx, disp, surf);
   ret = dri2_dpy->vtbl->swap_buffers_with_damage(drv, disp, surf,
                                                  rects, n_rects);

   /* SwapBuffers marks the end of the frame; reset the damage region for
    * use again next time.
    */
   if (ret && dri2_dpy->buffer_damage &&
       dri2_dpy->buffer_damage->set_damage_region)
      dri2_dpy->buffer_damage->set_damage_region(dri_drawable, 0, NULL);

   return ret;
}

static EGLBoolean
dri2_swap_buffers_region(_EGLDriver *drv, _EGLDisplay *disp, _EGLSurface *surf,
                         EGLint numRects, const EGLint *rects)
{
   struct dri2_egl_display *dri2_dpy = dri2_egl_display(disp);
   __DRIdrawable *dri_drawable = dri2_dpy->vtbl->get_dri_drawable(surf);
   EGLBoolean ret;

   ret = dri2_dpy->vtbl->swap_buffers_region(drv, disp, surf, numRects, rects);

   /* SwapBuffers marks the end of the frame; reset the damage region for
    * use again next time.
    */
   if (ret && dri2_dpy->buffer_damage &&
       dri2_dpy->buffer_damage->set_damage_region)
      dri2_dpy->buffer_damage->set_damage_region(dri_drawable, 0, NULL);

   return ret;
}

static EGLBoolean
dri2_set_damage_region(_EGLDriver *drv, _EGLDisplay *disp, _EGLSurface *surf,
                       EGLint *rects, EGLint n_rects)
{
   struct dri2_egl_display *dri2_dpy = dri2_egl_display(disp);
   __DRIdrawable *drawable = dri2_dpy->vtbl->get_dri_drawable(surf);

   if (!dri2_dpy->buffer_damage || !dri2_dpy->buffer_damage->set_damage_region)
      return EGL_FALSE;

   dri2_dpy->buffer_damage->set_damage_region(drawable, n_rects, rects);
   return EGL_TRUE;
}

static EGLBoolean
dri2_post_sub_buffer(_EGLDriver *drv, _EGLDisplay *disp, _EGLSurface *surf,
                     EGLint x, EGLint y, EGLint width, EGLint height)
{
   struct dri2_egl_display *dri2_dpy = dri2_egl_display(disp);
   return dri2_dpy->vtbl->post_sub_buffer(drv, disp, surf, x, y, width, height);
}

static EGLBoolean
dri2_copy_buffers(_EGLDriver *drv, _EGLDisplay *disp, _EGLSurface *surf,
                  void *native_pixmap_target)
{
   struct dri2_egl_display *dri2_dpy = dri2_egl_display(disp);
   return dri2_dpy->vtbl->copy_buffers(drv, disp, surf, native_pixmap_target);
}

static EGLint
dri2_query_buffer_age(_EGLDriver *drv, _EGLDisplay *disp, _EGLSurface *surf)
{
   struct dri2_egl_display *dri2_dpy = dri2_egl_display(disp);
   return dri2_dpy->vtbl->query_buffer_age(drv, disp, surf);
}

static EGLBoolean
dri2_wait_client(_EGLDriver *drv, _EGLDisplay *disp, _EGLContext *ctx)
{
   struct dri2_egl_display *dri2_dpy = dri2_egl_display(disp);
   _EGLSurface *surf = ctx->DrawSurface;
   __DRIdrawable *dri_drawable = dri2_dpy->vtbl->get_dri_drawable(surf);

   (void) drv;

   /* FIXME: If EGL allows frontbuffer rendering for window surfaces,
    * we need to copy fake to real here.*/

   if (dri2_dpy->flush != NULL)
      dri2_dpy->flush->flush(dri_drawable);

   return EGL_TRUE;
}

static EGLBoolean
dri2_wait_native(_EGLDriver *drv, _EGLDisplay *disp, EGLint engine)
{
   (void) drv;
   (void) disp;

   if (engine != EGL_CORE_NATIVE_ENGINE)
      return _eglError(EGL_BAD_PARAMETER, "eglWaitNative");
   /* glXWaitX(); */

   return EGL_TRUE;
}

static EGLBoolean
dri2_bind_tex_image(_EGLDriver *drv,
                    _EGLDisplay *disp, _EGLSurface *surf, EGLint buffer)
{
   struct dri2_egl_display *dri2_dpy = dri2_egl_display(disp);
   struct dri2_egl_context *dri2_ctx;
   _EGLContext *ctx;
   GLint format, target;
   __DRIdrawable *dri_drawable = dri2_dpy->vtbl->get_dri_drawable(surf);

   ctx = _eglGetCurrentContext();
   dri2_ctx = dri2_egl_context(ctx);

   if (!_eglBindTexImage(drv, disp, surf, buffer))
      return EGL_FALSE;

   switch (surf->TextureFormat) {
   case EGL_TEXTURE_RGB:
      format = __DRI_TEXTURE_FORMAT_RGB;
      break;
   case EGL_TEXTURE_RGBA:
      format = __DRI_TEXTURE_FORMAT_RGBA;
      break;
   default:
      assert(!"Unexpected texture format in dri2_bind_tex_image()");
      format = __DRI_TEXTURE_FORMAT_RGBA;
   }

   switch (surf->TextureTarget) {
   case EGL_TEXTURE_2D:
      target = GL_TEXTURE_2D;
      break;
   default:
      target = GL_TEXTURE_2D;
      assert(!"Unexpected texture target in dri2_bind_tex_image()");
   }

   dri2_dpy->tex_buffer->setTexBuffer2(dri2_ctx->dri_context,
                                       target, format,
                                       dri_drawable);

   return EGL_TRUE;
}

static EGLBoolean
dri2_release_tex_image(_EGLDriver *drv,
                       _EGLDisplay *disp, _EGLSurface *surf, EGLint buffer)
{
   struct dri2_egl_display *dri2_dpy = dri2_egl_display(disp);
   struct dri2_egl_context *dri2_ctx;
   _EGLContext *ctx;
   GLint  target;
   __DRIdrawable *dri_drawable = dri2_dpy->vtbl->get_dri_drawable(surf);

   ctx = _eglGetCurrentContext();
   dri2_ctx = dri2_egl_context(ctx);

   if (!_eglReleaseTexImage(drv, disp, surf, buffer))
      return EGL_FALSE;

   switch (surf->TextureTarget) {
   case EGL_TEXTURE_2D:
      target = GL_TEXTURE_2D;
      break;
   default:
      assert(!"missing texture target");
   }

   if (dri2_dpy->tex_buffer->base.version >= 3 &&
       dri2_dpy->tex_buffer->releaseTexBuffer != NULL) {
      dri2_dpy->tex_buffer->releaseTexBuffer(dri2_ctx->dri_context,
                                             target, dri_drawable);
   }

   return EGL_TRUE;
}

static _EGLImage*
dri2_create_image(_EGLDriver *drv, _EGLDisplay *disp, _EGLContext *ctx,
                  EGLenum target, EGLClientBuffer buffer,
                  const EGLint *attr_list)
{
   struct dri2_egl_display *dri2_dpy = dri2_egl_display(disp);
   return dri2_dpy->vtbl->create_image(drv, disp, ctx, target, buffer,
                                       attr_list);
}

static _EGLImage *
dri2_create_image_from_dri(_EGLDisplay *disp, __DRIimage *dri_image)
{
   struct dri2_egl_image *dri2_img;

   if (dri_image == NULL) {
      _eglError(EGL_BAD_ALLOC, "dri2_create_image");
      return NULL;
   }

   dri2_img = malloc(sizeof *dri2_img);
   if (!dri2_img) {
      _eglError(EGL_BAD_ALLOC, "dri2_create_image");
      return NULL;
   }

   _eglInitImage(&dri2_img->base, disp);

   dri2_img->dri_image = dri_image;

   return &dri2_img->base;
}

/**
 * Translate a DRI Image extension error code into an EGL error code.
 */
static EGLint
egl_error_from_dri_image_error(int dri_error)
{
   switch (dri_error) {
   case __DRI_IMAGE_ERROR_SUCCESS:
      return EGL_SUCCESS;
   case __DRI_IMAGE_ERROR_BAD_ALLOC:
      return EGL_BAD_ALLOC;
   case __DRI_IMAGE_ERROR_BAD_MATCH:
      return EGL_BAD_MATCH;
   case __DRI_IMAGE_ERROR_BAD_PARAMETER:
      return EGL_BAD_PARAMETER;
   case __DRI_IMAGE_ERROR_BAD_ACCESS:
      return EGL_BAD_ACCESS;
   default:
      assert(!"unknown dri_error code");
      return EGL_BAD_ALLOC;
   }
}

static _EGLImage *
dri2_create_image_khr_renderbuffer(_EGLDisplay *disp, _EGLContext *ctx,
                                   EGLClientBuffer buffer,
                                   const EGLint *attr_list)
{
   struct dri2_egl_display *dri2_dpy = dri2_egl_display(disp);
   struct dri2_egl_context *dri2_ctx = dri2_egl_context(ctx);
   GLuint renderbuffer = (GLuint) (uintptr_t) buffer;
   __DRIimage *dri_image;

   if (renderbuffer == 0) {
      _eglError(EGL_BAD_PARAMETER, "dri2_create_image_khr");
      return EGL_NO_IMAGE_KHR;
   }

   if (!disp->Extensions.KHR_gl_renderbuffer_image) {
      _eglError(EGL_BAD_PARAMETER, "dri2_create_image_khr");
      return EGL_NO_IMAGE_KHR;
   }

   if (dri2_dpy->image->base.version >= 17 &&
       dri2_dpy->image->createImageFromRenderbuffer2) {
      unsigned error = ~0;

      dri_image = dri2_dpy->image->createImageFromRenderbuffer2(
               dri2_ctx->dri_context, renderbuffer, NULL, &error);

      assert(!!dri_image == (error == __DRI_IMAGE_ERROR_SUCCESS));

      if (!dri_image) {
         _eglError(egl_error_from_dri_image_error(error), "dri2_create_image_khr");
         return EGL_NO_IMAGE_KHR;
      }
   } else {
      dri_image = dri2_dpy->image->createImageFromRenderbuffer(
               dri2_ctx->dri_context, renderbuffer, NULL);
      if (!dri_image) {
         _eglError(EGL_BAD_ALLOC, "dri2_create_image_khr");
         return EGL_NO_IMAGE_KHR;
      }
   }

   return dri2_create_image_from_dri(disp, dri_image);
}

#ifdef HAVE_WAYLAND_PLATFORM

/* This structure describes how a wl_buffer maps to one or more
 * __DRIimages.  A wl_drm_buffer stores the wl_drm format code and the
 * offsets and strides of the planes in the buffer.  This table maps a
 * wl_drm format code to a description of the planes in the buffer
 * that lets us create a __DRIimage for each of the planes. */

static const struct wl_drm_components_descriptor {
   uint32_t dri_components;
   EGLint components;
   int nplanes;
} wl_drm_components[] = {
   { __DRI_IMAGE_COMPONENTS_RGB, EGL_TEXTURE_RGB, 1 },
   { __DRI_IMAGE_COMPONENTS_RGBA, EGL_TEXTURE_RGBA, 1 },
   { __DRI_IMAGE_COMPONENTS_Y_U_V, EGL_TEXTURE_Y_U_V_WL, 3 },
   { __DRI_IMAGE_COMPONENTS_Y_UV, EGL_TEXTURE_Y_UV_WL, 2 },
   { __DRI_IMAGE_COMPONENTS_Y_XUXV, EGL_TEXTURE_Y_XUXV_WL, 2 },
};

static _EGLImage *
dri2_create_image_wayland_wl_buffer(_EGLDisplay *disp, _EGLContext *ctx,
                                    EGLClientBuffer _buffer,
                                    const EGLint *attr_list)
{
   struct wl_drm_buffer *buffer;
   struct dri2_egl_display *dri2_dpy = dri2_egl_display(disp);
   const struct wl_drm_components_descriptor *f;
   __DRIimage *dri_image;
   _EGLImageAttribs attrs;
   int32_t plane;

   buffer = wayland_drm_buffer_get(dri2_dpy->wl_server_drm,
                                   (struct wl_resource *) _buffer);
   if (!buffer)
       return NULL;

   if (!_eglParseImageAttribList(&attrs, disp, attr_list))
      return NULL;

   plane = attrs.PlaneWL;
   f = buffer->driver_format;
   if (plane < 0 || plane >= f->nplanes) {
      _eglError(EGL_BAD_PARAMETER,
                "dri2_create_image_wayland_wl_buffer (plane out of bounds)");
      return NULL;
   }

   dri_image = dri2_dpy->image->fromPlanar(buffer->driver_buffer, plane, NULL);
   if (dri_image == NULL && plane == 0)
      dri_image = dri2_dpy->image->dupImage(buffer->driver_buffer, NULL);
   if (dri_image == NULL) {
      _eglError(EGL_BAD_PARAMETER, "dri2_create_image_wayland_wl_buffer");
      return NULL;
   }

   return dri2_create_image_from_dri(disp, dri_image);
}
#endif

static EGLBoolean
dri2_get_sync_values_chromium(_EGLDisplay *disp, _EGLSurface *surf,
                              EGLuint64KHR *ust, EGLuint64KHR *msc,
                              EGLuint64KHR *sbc)
{
   struct dri2_egl_display *dri2_dpy = dri2_egl_display(disp);
   return dri2_dpy->vtbl->get_sync_values(disp, surf, ust, msc, sbc);
}

/**
 * Set the error code after a call to
 * dri2_egl_image::dri_image::createImageFromTexture.
 */
static void
dri2_create_image_khr_texture_error(int dri_error)
{
   EGLint egl_error = egl_error_from_dri_image_error(dri_error);

   if (egl_error != EGL_SUCCESS)
      _eglError(egl_error, "dri2_create_image_khr_texture");
}

static _EGLImage *
dri2_create_image_khr_texture(_EGLDisplay *disp, _EGLContext *ctx,
                                   EGLenum target,
                                   EGLClientBuffer buffer,
                                   const EGLint *attr_list)
{
   struct dri2_egl_display *dri2_dpy = dri2_egl_display(disp);
   struct dri2_egl_context *dri2_ctx = dri2_egl_context(ctx);
   struct dri2_egl_image *dri2_img;
   GLuint texture = (GLuint) (uintptr_t) buffer;
   _EGLImageAttribs attrs;
   GLuint depth;
   GLenum gl_target;
   unsigned error;

   if (texture == 0) {
      _eglError(EGL_BAD_PARAMETER, "dri2_create_image_khr");
      return EGL_NO_IMAGE_KHR;
   }

   if (!_eglParseImageAttribList(&attrs, disp, attr_list))
      return EGL_NO_IMAGE_KHR;

   switch (target) {
   case EGL_GL_TEXTURE_2D_KHR:
      if (!disp->Extensions.KHR_gl_texture_2D_image) {
         _eglError(EGL_BAD_PARAMETER, "dri2_create_image_khr");
         return EGL_NO_IMAGE_KHR;
      }
      depth = 0;
      gl_target = GL_TEXTURE_2D;
      break;
   case EGL_GL_TEXTURE_3D_KHR:
      if (!disp->Extensions.KHR_gl_texture_3D_image) {
         _eglError(EGL_BAD_PARAMETER, "dri2_create_image_khr");
         return EGL_NO_IMAGE_KHR;
      }

      depth = attrs.GLTextureZOffset;
      gl_target = GL_TEXTURE_3D;
      break;
   case EGL_GL_TEXTURE_CUBE_MAP_POSITIVE_X_KHR:
   case EGL_GL_TEXTURE_CUBE_MAP_NEGATIVE_X_KHR:
   case EGL_GL_TEXTURE_CUBE_MAP_POSITIVE_Y_KHR:
   case EGL_GL_TEXTURE_CUBE_MAP_NEGATIVE_Y_KHR:
   case EGL_GL_TEXTURE_CUBE_MAP_POSITIVE_Z_KHR:
   case EGL_GL_TEXTURE_CUBE_MAP_NEGATIVE_Z_KHR:
      if (!disp->Extensions.KHR_gl_texture_cubemap_image) {
         _eglError(EGL_BAD_PARAMETER, "dri2_create_image_khr");
         return EGL_NO_IMAGE_KHR;
      }

      depth = target - EGL_GL_TEXTURE_CUBE_MAP_POSITIVE_X_KHR;
      gl_target = GL_TEXTURE_CUBE_MAP;
      break;
   default:
      unreachable("Unexpected target in dri2_create_image_khr_texture()");
      return EGL_NO_IMAGE_KHR;
   }

   dri2_img = malloc(sizeof *dri2_img);
   if (!dri2_img) {
      _eglError(EGL_BAD_ALLOC, "dri2_create_image_khr");
      return EGL_NO_IMAGE_KHR;
   }

   _eglInitImage(&dri2_img->base, disp);

   dri2_img->dri_image =
      dri2_dpy->image->createImageFromTexture(dri2_ctx->dri_context,
                                              gl_target,
                                              texture,
                                              depth,
                                              attrs.GLTextureLevel,
                                              &error,
                                              dri2_img);
   dri2_create_image_khr_texture_error(error);

   if (!dri2_img->dri_image) {
      free(dri2_img);
      return EGL_NO_IMAGE_KHR;
   }
   return &dri2_img->base;
}

static EGLBoolean
dri2_query_surface(_EGLDriver *drv, _EGLDisplay *disp, _EGLSurface *surf,
                   EGLint attribute, EGLint *value)
{
   struct dri2_egl_display *dri2_dpy = dri2_egl_display(disp);
   if (!dri2_dpy->vtbl->query_surface)
      return _eglQuerySurface(drv, disp, surf, attribute, value);
   return dri2_dpy->vtbl->query_surface(drv, disp, surf, attribute, value);
}

static struct wl_buffer*
dri2_create_wayland_buffer_from_image(_EGLDriver *drv, _EGLDisplay *disp,
                                      _EGLImage *img)
{
   struct dri2_egl_display *dri2_dpy = dri2_egl_display(disp);
   return dri2_dpy->vtbl->create_wayland_buffer_from_image(drv, disp, img);
}

#ifdef HAVE_LIBDRM
static _EGLImage *
dri2_create_image_mesa_drm_buffer(_EGLDisplay *disp, _EGLContext *ctx,
                                  EGLClientBuffer buffer, const EGLint *attr_list)
{
   struct dri2_egl_display *dri2_dpy = dri2_egl_display(disp);
   EGLint format, name, pitch;
   _EGLImageAttribs attrs;
   __DRIimage *dri_image;

   name = (EGLint) (uintptr_t) buffer;

   if (!_eglParseImageAttribList(&attrs, disp, attr_list))
      return NULL;

   if (attrs.Width <= 0 || attrs.Height <= 0 ||
       attrs.DRMBufferStrideMESA <= 0) {
      _eglError(EGL_BAD_PARAMETER,
                "bad width, height or stride");
      return NULL;
   }

   switch (attrs.DRMBufferFormatMESA) {
   case EGL_DRM_BUFFER_FORMAT_ARGB32_MESA:
      format = __DRI_IMAGE_FORMAT_ARGB8888;
      pitch = attrs.DRMBufferStrideMESA;
      break;
   default:
      _eglError(EGL_BAD_PARAMETER,
                "dri2_create_image_khr: unsupported pixmap depth");
      return NULL;
   }

   dri_image =
      dri2_dpy->image->createImageFromName(dri2_dpy->dri_screen,
                                           attrs.Width,
                                           attrs.Height,
                                           format,
                                           name,
                                           pitch,
                                           NULL);

   return dri2_create_image_from_dri(disp, dri_image);
}

static EGLBoolean
dri2_check_dma_buf_attribs(const _EGLImageAttribs *attrs)
{
   /**
     * The spec says:
     *
     * "Required attributes and their values are as follows:
     *
     *  * EGL_WIDTH & EGL_HEIGHT: The logical dimensions of the buffer in pixels
     *
     *  * EGL_LINUX_DRM_FOURCC_EXT: The pixel format of the buffer, as specified
     *    by drm_fourcc.h and used as the pixel_format parameter of the
     *    drm_mode_fb_cmd2 ioctl."
     *
     * and
     *
     * "* If <target> is EGL_LINUX_DMA_BUF_EXT, and the list of attributes is
     *    incomplete, EGL_BAD_PARAMETER is generated."
     */
   if (attrs->Width <= 0 || attrs->Height <= 0 ||
       !attrs->DMABufFourCC.IsPresent)
      return _eglError(EGL_BAD_PARAMETER, "attribute(s) missing");

   /**
    * Also:
    *
    * "If <target> is EGL_LINUX_DMA_BUF_EXT and one or more of the values
    *  specified for a plane's pitch or offset isn't supported by EGL,
    *  EGL_BAD_ACCESS is generated."
    */
   for (unsigned i = 0; i < ARRAY_SIZE(attrs->DMABufPlanePitches); ++i) {
      if (attrs->DMABufPlanePitches[i].IsPresent &&
          attrs->DMABufPlanePitches[i].Value <= 0)
         return _eglError(EGL_BAD_ACCESS, "invalid pitch");
   }

   /**
    * If <target> is EGL_LINUX_DMA_BUF_EXT, both or neither of the following
    * attribute values may be given.
    *
    * This is referring to EGL_DMA_BUF_PLANE0_MODIFIER_LO_EXT and
    * EGL_DMA_BUF_PLANE0_MODIFIER_HI_EXT, and the same for other planes.
    */
   for (unsigned i = 0; i < DMA_BUF_MAX_PLANES; ++i) {
      if (attrs->DMABufPlaneModifiersLo[i].IsPresent !=
          attrs->DMABufPlaneModifiersHi[i].IsPresent)
         return _eglError(EGL_BAD_PARAMETER, "modifier attribute lo or hi missing");
   }

   /* Although the EGL_EXT_image_dma_buf_import_modifiers spec doesn't
    * mandate it, we only accept the same modifier across all planes. */
   for (unsigned i = 1; i < DMA_BUF_MAX_PLANES; ++i) {
      if (attrs->DMABufPlaneFds[i].IsPresent) {
         if ((attrs->DMABufPlaneModifiersLo[0].IsPresent !=
               attrs->DMABufPlaneModifiersLo[i].IsPresent) ||
             (attrs->DMABufPlaneModifiersLo[0].Value !=
               attrs->DMABufPlaneModifiersLo[i].Value) ||
             (attrs->DMABufPlaneModifiersHi[0].Value !=
               attrs->DMABufPlaneModifiersHi[i].Value))
            return _eglError(EGL_BAD_PARAMETER, "modifier attributes not equal");
      }
   }

   return EGL_TRUE;
}

/* Returns the total number of planes for the format or zero if it isn't a
 * valid fourcc format.
 */
static unsigned
dri2_num_fourcc_format_planes(EGLint format)
{
   switch (format) {
   case DRM_FORMAT_R8:
   case DRM_FORMAT_RG88:
   case DRM_FORMAT_GR88:
   case DRM_FORMAT_R16:
   case DRM_FORMAT_GR1616:
   case DRM_FORMAT_RGB332:
   case DRM_FORMAT_BGR233:
   case DRM_FORMAT_XRGB4444:
   case DRM_FORMAT_XBGR4444:
   case DRM_FORMAT_RGBX4444:
   case DRM_FORMAT_BGRX4444:
   case DRM_FORMAT_ARGB4444:
   case DRM_FORMAT_ABGR4444:
   case DRM_FORMAT_RGBA4444:
   case DRM_FORMAT_BGRA4444:
   case DRM_FORMAT_XRGB1555:
   case DRM_FORMAT_XBGR1555:
   case DRM_FORMAT_RGBX5551:
   case DRM_FORMAT_BGRX5551:
   case DRM_FORMAT_ARGB1555:
   case DRM_FORMAT_ABGR1555:
   case DRM_FORMAT_RGBA5551:
   case DRM_FORMAT_BGRA5551:
   case DRM_FORMAT_RGB565:
   case DRM_FORMAT_BGR565:
   case DRM_FORMAT_RGB888:
   case DRM_FORMAT_BGR888:
   case DRM_FORMAT_XRGB8888:
   case DRM_FORMAT_XBGR8888:
   case DRM_FORMAT_RGBX8888:
   case DRM_FORMAT_BGRX8888:
   case DRM_FORMAT_ARGB8888:
   case DRM_FORMAT_ABGR8888:
   case DRM_FORMAT_RGBA8888:
   case DRM_FORMAT_BGRA8888:
   case DRM_FORMAT_XRGB2101010:
   case DRM_FORMAT_XBGR2101010:
   case DRM_FORMAT_RGBX1010102:
   case DRM_FORMAT_BGRX1010102:
   case DRM_FORMAT_ARGB2101010:
   case DRM_FORMAT_ABGR2101010:
   case DRM_FORMAT_RGBA1010102:
   case DRM_FORMAT_BGRA1010102:
   case DRM_FORMAT_XBGR16161616F:
   case DRM_FORMAT_ABGR16161616F:
   case DRM_FORMAT_YUYV:
   case DRM_FORMAT_YVYU:
   case DRM_FORMAT_UYVY:
   case DRM_FORMAT_VYUY:
   case DRM_FORMAT_AYUV:
   case DRM_FORMAT_XYUV8888:
      return 1;

   case DRM_FORMAT_NV12:
   case DRM_FORMAT_NV21:
   case DRM_FORMAT_NV16:
   case DRM_FORMAT_NV61:
   case DRM_FORMAT_P010:
   case DRM_FORMAT_P012:
   case DRM_FORMAT_P016:
      return 2;

   case DRM_FORMAT_YUV410:
   case DRM_FORMAT_YVU410:
   case DRM_FORMAT_YUV411:
   case DRM_FORMAT_YVU411:
   case DRM_FORMAT_YUV420:
   case DRM_FORMAT_YVU420:
   case DRM_FORMAT_YUV422:
   case DRM_FORMAT_YVU422:
   case DRM_FORMAT_YUV444:
   case DRM_FORMAT_YVU444:
      return 3;

   default:
      return 0;
   }
}

/* Returns the total number of file descriptors. Zero indicates an error. */
static unsigned
dri2_check_dma_buf_format(const _EGLImageAttribs *attrs)
{
   unsigned plane_n = dri2_num_fourcc_format_planes(attrs->DMABufFourCC.Value);
   if (plane_n == 0) {
      _eglError(EGL_BAD_MATCH, "unknown drm fourcc format");
      return 0;
   }

   for (unsigned i = plane_n; i < DMA_BUF_MAX_PLANES; i++) {
      /**
       * The modifiers extension spec says:
       *
       * "Modifiers may modify any attribute of a buffer import, including
       *  but not limited to adding extra planes to a format which
       *  otherwise does not have those planes. As an example, a modifier
       *  may add a plane for an external compression buffer to a
       *  single-plane format. The exact meaning and effect of any
       *  modifier is canonically defined by drm_fourcc.h, not as part of
       *  this extension."
       */
      if (attrs->DMABufPlaneModifiersLo[i].IsPresent &&
          attrs->DMABufPlaneModifiersHi[i].IsPresent) {
         plane_n = i + 1;
      }
   }

   /**
     * The spec says:
     *
     * "* If <target> is EGL_LINUX_DMA_BUF_EXT, and the list of attributes is
     *    incomplete, EGL_BAD_PARAMETER is generated."
     */
   for (unsigned i = 0; i < plane_n; ++i) {
      if (!attrs->DMABufPlaneFds[i].IsPresent ||
          !attrs->DMABufPlaneOffsets[i].IsPresent ||
          !attrs->DMABufPlanePitches[i].IsPresent) {
         _eglError(EGL_BAD_PARAMETER, "plane attribute(s) missing");
         return 0;
      }
   }

   /**
    * The spec also says:
    *
    * "If <target> is EGL_LINUX_DMA_BUF_EXT, and the EGL_LINUX_DRM_FOURCC_EXT
    *  attribute indicates a single-plane format, EGL_BAD_ATTRIBUTE is
    *  generated if any of the EGL_DMA_BUF_PLANE1_* or EGL_DMA_BUF_PLANE2_*
    *  or EGL_DMA_BUF_PLANE3_* attributes are specified."
    */
   for (unsigned i = plane_n; i < DMA_BUF_MAX_PLANES; ++i) {
      if (attrs->DMABufPlaneFds[i].IsPresent ||
          attrs->DMABufPlaneOffsets[i].IsPresent ||
          attrs->DMABufPlanePitches[i].IsPresent) {
         _eglError(EGL_BAD_ATTRIBUTE, "too many plane attributes");
         return 0;
      }
   }

   return plane_n;
}

static EGLBoolean
dri2_query_dma_buf_formats(_EGLDriver *drv, _EGLDisplay *disp,
                            EGLint max, EGLint *formats, EGLint *count)
{
   struct dri2_egl_display *dri2_dpy = dri2_egl_display(disp);
   if (max < 0 || (max > 0 && formats == NULL))
      return _eglError(EGL_BAD_PARAMETER, "invalid value for max count of formats");

   if (dri2_dpy->image->base.version < 15 ||
       dri2_dpy->image->queryDmaBufFormats == NULL)
      return EGL_FALSE;

   if (!dri2_dpy->image->queryDmaBufFormats(dri2_dpy->dri_screen, max,
                                            formats, count))
      return EGL_FALSE;

   if (max > 0) {
      /* Assert that all of the formats returned are actually fourcc formats.
       * Some day, if we want the internal interface function to be able to
       * return the fake fourcc formats defined in dri_interface.h, we'll have
       * to do something more clever here to pair the list down to just real
       * fourcc formats so that we don't leak the fake internal ones.
       */
      for (int i = 0; i < *count; i++) {
         assert(dri2_num_fourcc_format_planes(formats[i]) > 0);
      }
   }

   return EGL_TRUE;
}

static EGLBoolean
dri2_query_dma_buf_modifiers(_EGLDriver *drv, _EGLDisplay *disp, EGLint format,
                             EGLint max, EGLuint64KHR *modifiers,
                             EGLBoolean *external_only, EGLint *count)
{
   struct dri2_egl_display *dri2_dpy = dri2_egl_display(disp);

   if (dri2_num_fourcc_format_planes(format) == 0)
      return _eglError(EGL_BAD_PARAMETER, "invalid fourcc format");

   if (max < 0)
      return _eglError(EGL_BAD_PARAMETER, "invalid value for max count of formats");

   if (max > 0 && modifiers == NULL)
      return _eglError(EGL_BAD_PARAMETER, "invalid modifiers array");

   if (dri2_dpy->image->base.version < 15 ||
       dri2_dpy->image->queryDmaBufModifiers == NULL)
      return EGL_FALSE;

   if (dri2_dpy->image->queryDmaBufModifiers(dri2_dpy->dri_screen, format,
                                             max, modifiers,
                                             (unsigned int *) external_only,
                                             count) == false)
      return _eglError(EGL_BAD_PARAMETER, "invalid format");

   return EGL_TRUE;
}

/**
 * The spec says:
 *
 * "If eglCreateImageKHR is successful for a EGL_LINUX_DMA_BUF_EXT target, the
 *  EGL will take a reference to the dma_buf(s) which it will release at any
 *  time while the EGLDisplay is initialized. It is the responsibility of the
 *  application to close the dma_buf file descriptors."
 *
 * Therefore we must never close or otherwise modify the file descriptors.
 */
_EGLImage *
dri2_create_image_dma_buf(_EGLDisplay *disp, _EGLContext *ctx,
                          EGLClientBuffer buffer, const EGLint *attr_list)
{
   struct dri2_egl_display *dri2_dpy = dri2_egl_display(disp);
   _EGLImage *res;
   _EGLImageAttribs attrs;
   __DRIimage *dri_image;
   unsigned num_fds;
   int fds[DMA_BUF_MAX_PLANES];
   int pitches[DMA_BUF_MAX_PLANES];
   int offsets[DMA_BUF_MAX_PLANES];
   uint64_t modifier;
   bool has_modifier = false;
   unsigned error;

   /**
    * The spec says:
    *
    * ""* If <target> is EGL_LINUX_DMA_BUF_EXT and <buffer> is not NULL, the
    *     error EGL_BAD_PARAMETER is generated."
    */
   if (buffer != NULL) {
      _eglError(EGL_BAD_PARAMETER, "buffer not NULL");
      return NULL;
   }

   if (!_eglParseImageAttribList(&attrs, disp, attr_list))
      return NULL;

   if (!dri2_check_dma_buf_attribs(&attrs))
      return NULL;

   num_fds = dri2_check_dma_buf_format(&attrs);
   if (!num_fds)
      return NULL;

   for (unsigned i = 0; i < num_fds; ++i) {
      fds[i] = attrs.DMABufPlaneFds[i].Value;
      pitches[i] = attrs.DMABufPlanePitches[i].Value;
      offsets[i] = attrs.DMABufPlaneOffsets[i].Value;
   }

   /* dri2_check_dma_buf_attribs ensures that the modifier, if available,
    * will be present in attrs.DMABufPlaneModifiersLo[0] and
    * attrs.DMABufPlaneModifiersHi[0] */
   if (attrs.DMABufPlaneModifiersLo[0].IsPresent) {
      modifier = combine_u32_into_u64(attrs.DMABufPlaneModifiersHi[0].Value,
                                      attrs.DMABufPlaneModifiersLo[0].Value);
      has_modifier = true;
   }

   if (has_modifier) {
      if (dri2_dpy->image->base.version < 15 ||
          dri2_dpy->image->createImageFromDmaBufs2 == NULL) {
         _eglError(EGL_BAD_MATCH, "unsupported dma_buf format modifier");
         return EGL_NO_IMAGE_KHR;
      }
      dri_image =
         dri2_dpy->image->createImageFromDmaBufs2(dri2_dpy->dri_screen,
            attrs.Width, attrs.Height, attrs.DMABufFourCC.Value,
            modifier, fds, num_fds, pitches, offsets,
            attrs.DMABufYuvColorSpaceHint.Value,
            attrs.DMABufSampleRangeHint.Value,
            attrs.DMABufChromaHorizontalSiting.Value,
            attrs.DMABufChromaVerticalSiting.Value,
            &error,
            NULL);
   }
   else {
      dri_image =
         dri2_dpy->image->createImageFromDmaBufs(dri2_dpy->dri_screen,
            attrs.Width, attrs.Height, attrs.DMABufFourCC.Value,
            fds, num_fds, pitches, offsets,
            attrs.DMABufYuvColorSpaceHint.Value,
            attrs.DMABufSampleRangeHint.Value,
            attrs.DMABufChromaHorizontalSiting.Value,
            attrs.DMABufChromaVerticalSiting.Value,
            &error,
            NULL);
   }
   dri2_create_image_khr_texture_error(error);

   if (!dri_image)
      return EGL_NO_IMAGE_KHR;

   res = dri2_create_image_from_dri(disp, dri_image);

   return res;
}
static _EGLImage *
dri2_create_drm_image_mesa(_EGLDriver *drv, _EGLDisplay *disp,
                           const EGLint *attr_list)
{
   struct dri2_egl_display *dri2_dpy = dri2_egl_display(disp);
   struct dri2_egl_image *dri2_img;
   _EGLImageAttribs attrs;
   unsigned int dri_use, valid_mask;
   int format;

   (void) drv;

   if (!attr_list) {
      _eglError(EGL_BAD_PARAMETER, __func__);
      return EGL_NO_IMAGE_KHR;
   }

   if (!_eglParseImageAttribList(&attrs, disp, attr_list))
      return EGL_NO_IMAGE_KHR;

   if (attrs.Width <= 0 || attrs.Height <= 0) {
      _eglError(EGL_BAD_PARAMETER, __func__);
      return EGL_NO_IMAGE_KHR;
   }

   switch (attrs.DRMBufferFormatMESA) {
   case EGL_DRM_BUFFER_FORMAT_ARGB32_MESA:
      format = __DRI_IMAGE_FORMAT_ARGB8888;
      break;
   default:
      _eglError(EGL_BAD_PARAMETER, __func__);
      return EGL_NO_IMAGE_KHR;
   }

   valid_mask =
      EGL_DRM_BUFFER_USE_SCANOUT_MESA |
      EGL_DRM_BUFFER_USE_SHARE_MESA |
      EGL_DRM_BUFFER_USE_CURSOR_MESA;
   if (attrs.DRMBufferUseMESA & ~valid_mask) {
      _eglError(EGL_BAD_PARAMETER, __func__);
      return EGL_NO_IMAGE_KHR;
   }

   dri_use = 0;
   if (attrs.DRMBufferUseMESA & EGL_DRM_BUFFER_USE_SHARE_MESA)
      dri_use |= __DRI_IMAGE_USE_SHARE;
   if (attrs.DRMBufferUseMESA & EGL_DRM_BUFFER_USE_SCANOUT_MESA)
      dri_use |= __DRI_IMAGE_USE_SCANOUT;
   if (attrs.DRMBufferUseMESA & EGL_DRM_BUFFER_USE_CURSOR_MESA)
      dri_use |= __DRI_IMAGE_USE_CURSOR;

   dri2_img = malloc(sizeof *dri2_img);
   if (!dri2_img) {
      _eglError(EGL_BAD_ALLOC, "dri2_create_image_khr");
      return EGL_NO_IMAGE_KHR;
   }

   _eglInitImage(&dri2_img->base, disp);

   dri2_img->dri_image =
      dri2_dpy->image->createImage(dri2_dpy->dri_screen,
                                   attrs.Width, attrs.Height,
                                   format, dri_use, dri2_img);
   if (dri2_img->dri_image == NULL) {
      free(dri2_img);
       _eglError(EGL_BAD_ALLOC, "dri2_create_drm_image_mesa");
      return EGL_NO_IMAGE_KHR;
   }

   return &dri2_img->base;
}

static EGLBoolean
dri2_export_drm_image_mesa(_EGLDriver *drv, _EGLDisplay *disp, _EGLImage *img,
                          EGLint *name, EGLint *handle, EGLint *stride)
{
   struct dri2_egl_display *dri2_dpy = dri2_egl_display(disp);
   struct dri2_egl_image *dri2_img = dri2_egl_image(img);

   (void) drv;

   if (name && !dri2_dpy->image->queryImage(dri2_img->dri_image,
                                            __DRI_IMAGE_ATTRIB_NAME, name))
      return _eglError(EGL_BAD_ALLOC, "dri2_export_drm_image_mesa");

   if (handle)
      dri2_dpy->image->queryImage(dri2_img->dri_image,
                                  __DRI_IMAGE_ATTRIB_HANDLE, handle);

   if (stride)
      dri2_dpy->image->queryImage(dri2_img->dri_image,
                                  __DRI_IMAGE_ATTRIB_STRIDE, stride);

   return EGL_TRUE;
}

/**
 * Checks if we can support EGL_MESA_image_dma_buf_export on this image.

 * The spec provides a boolean return for the driver to reject exporting for
 * basically any reason, but doesn't specify any particular error cases.  For
 * now, we just fail if we don't have a DRM fourcc for the format.
 */
static bool
dri2_can_export_dma_buf_image(_EGLDisplay *disp, _EGLImage *img)
{
   struct dri2_egl_display *dri2_dpy = dri2_egl_display(disp);
   struct dri2_egl_image *dri2_img = dri2_egl_image(img);
   EGLint fourcc;

   if (!dri2_dpy->image->queryImage(dri2_img->dri_image,
                                    __DRI_IMAGE_ATTRIB_FOURCC, &fourcc)) {
      return false;
   }

   return true;
}

static EGLBoolean
dri2_export_dma_buf_image_query_mesa(_EGLDriver *drv, _EGLDisplay *disp,
                                     _EGLImage *img,
                                     EGLint *fourcc, EGLint *nplanes,
                                     EGLuint64KHR *modifiers)
{
   struct dri2_egl_display *dri2_dpy = dri2_egl_display(disp);
   struct dri2_egl_image *dri2_img = dri2_egl_image(img);
   int num_planes;

   (void) drv;

   if (!dri2_can_export_dma_buf_image(disp, img))
      return EGL_FALSE;

   dri2_dpy->image->queryImage(dri2_img->dri_image,
                               __DRI_IMAGE_ATTRIB_NUM_PLANES, &num_planes);
   if (nplanes)
     *nplanes = num_planes;

   if (fourcc)
      dri2_dpy->image->queryImage(dri2_img->dri_image,
                                  __DRI_IMAGE_ATTRIB_FOURCC, fourcc);

   if (modifiers) {
      int mod_hi, mod_lo;
      uint64_t modifier = DRM_FORMAT_MOD_INVALID;
      bool query;

      query = dri2_dpy->image->queryImage(dri2_img->dri_image,
                                          __DRI_IMAGE_ATTRIB_MODIFIER_UPPER,
                                          &mod_hi);
      query &= dri2_dpy->image->queryImage(dri2_img->dri_image,
                                           __DRI_IMAGE_ATTRIB_MODIFIER_LOWER,
                                           &mod_lo);
      if (query)
         modifier = combine_u32_into_u64 (mod_hi, mod_lo);

      for (int i = 0; i < num_planes; i++)
        modifiers[i] = modifier;
   }

   return EGL_TRUE;
}

static EGLBoolean
dri2_export_dma_buf_image_mesa(_EGLDriver *drv, _EGLDisplay *disp, _EGLImage *img,
                               int *fds, EGLint *strides, EGLint *offsets)
{
   struct dri2_egl_display *dri2_dpy = dri2_egl_display(disp);
   struct dri2_egl_image *dri2_img = dri2_egl_image(img);
   EGLint nplanes;

   (void) drv;

   if (!dri2_can_export_dma_buf_image(disp, img))
      return EGL_FALSE;

   /* EGL_MESA_image_dma_buf_export spec says:
    *    "If the number of fds is less than the number of planes, then
    *    subsequent fd slots should contain -1."
    */
   if (fds) {
      /* Query nplanes so that we know how big the given array is. */
      dri2_dpy->image->queryImage(dri2_img->dri_image,
                                  __DRI_IMAGE_ATTRIB_NUM_PLANES, &nplanes);
      memset(fds, -1, nplanes * sizeof(int));
   }

   /* rework later to provide multiple fds/strides/offsets */
   if (fds)
      dri2_dpy->image->queryImage(dri2_img->dri_image,
                                  __DRI_IMAGE_ATTRIB_FD, fds);

   if (strides)
      dri2_dpy->image->queryImage(dri2_img->dri_image,
                                  __DRI_IMAGE_ATTRIB_STRIDE, strides);

   if (offsets) {
      int img_offset;
      bool ret = dri2_dpy->image->queryImage(dri2_img->dri_image,
                     __DRI_IMAGE_ATTRIB_OFFSET, &img_offset);
      if (ret)
         offsets[0] = img_offset;
      else
         offsets[0] = 0;
   }

   return EGL_TRUE;
}

#endif

_EGLImage *
dri2_create_image_khr(_EGLDriver *drv, _EGLDisplay *disp,
                      _EGLContext *ctx, EGLenum target,
                      EGLClientBuffer buffer, const EGLint *attr_list)
{
   (void) drv;

   switch (target) {
   case EGL_GL_TEXTURE_2D_KHR:
   case EGL_GL_TEXTURE_CUBE_MAP_POSITIVE_X_KHR:
   case EGL_GL_TEXTURE_CUBE_MAP_NEGATIVE_X_KHR:
   case EGL_GL_TEXTURE_CUBE_MAP_POSITIVE_Y_KHR:
   case EGL_GL_TEXTURE_CUBE_MAP_NEGATIVE_Y_KHR:
   case EGL_GL_TEXTURE_CUBE_MAP_POSITIVE_Z_KHR:
   case EGL_GL_TEXTURE_CUBE_MAP_NEGATIVE_Z_KHR:
   case EGL_GL_TEXTURE_3D_KHR:
      return dri2_create_image_khr_texture(disp, ctx, target, buffer, attr_list);
   case EGL_GL_RENDERBUFFER_KHR:
      return dri2_create_image_khr_renderbuffer(disp, ctx, buffer, attr_list);
#ifdef HAVE_LIBDRM
   case EGL_DRM_BUFFER_MESA:
      return dri2_create_image_mesa_drm_buffer(disp, ctx, buffer, attr_list);
   case EGL_LINUX_DMA_BUF_EXT:
      return dri2_create_image_dma_buf(disp, ctx, buffer, attr_list);
#endif
#ifdef HAVE_WAYLAND_PLATFORM
   case EGL_WAYLAND_BUFFER_WL:
      return dri2_create_image_wayland_wl_buffer(disp, ctx, buffer, attr_list);
#endif
   default:
      _eglError(EGL_BAD_PARAMETER, "dri2_create_image_khr");
      return EGL_NO_IMAGE_KHR;
   }
}

static EGLBoolean
dri2_destroy_image_khr(_EGLDriver *drv, _EGLDisplay *disp, _EGLImage *image)
{
   struct dri2_egl_display *dri2_dpy = dri2_egl_display(disp);
   struct dri2_egl_image *dri2_img = dri2_egl_image(image);

   (void) drv;

   dri2_dpy->image->destroyImage(dri2_img->dri_image);
   free(dri2_img);

   return EGL_TRUE;
}

#ifdef HAVE_WAYLAND_PLATFORM

static void
dri2_wl_reference_buffer(void *user_data, uint32_t name, int fd,
                         struct wl_drm_buffer *buffer)
{
   _EGLDisplay *disp = user_data;
   struct dri2_egl_display *dri2_dpy = dri2_egl_display(disp);
   __DRIimage *img;
   int dri_components = 0;

   if (fd == -1)
      img = dri2_dpy->image->createImageFromNames(dri2_dpy->dri_screen,
                                                  buffer->width,
                                                  buffer->height,
                                                  buffer->format,
                                                  (int*)&name, 1,
                                                  buffer->stride,
                                                  buffer->offset,
                                                  NULL);
   else
      img = dri2_dpy->image->createImageFromFds(dri2_dpy->dri_screen,
                                                buffer->width,
                                                buffer->height,
                                                buffer->format,
                                                &fd, 1,
                                                buffer->stride,
                                                buffer->offset,
                                                NULL);

   if (img == NULL)
      return;

   dri2_dpy->image->queryImage(img, __DRI_IMAGE_ATTRIB_COMPONENTS, &dri_components);

   buffer->driver_format = NULL;
   for (int i = 0; i < ARRAY_SIZE(wl_drm_components); i++)
      if (wl_drm_components[i].dri_components == dri_components)
         buffer->driver_format = &wl_drm_components[i];

   if (buffer->driver_format == NULL)
      dri2_dpy->image->destroyImage(img);
   else
      buffer->driver_buffer = img;
}

static void
dri2_wl_release_buffer(void *user_data, struct wl_drm_buffer *buffer)
{
   _EGLDisplay *disp = user_data;
   struct dri2_egl_display *dri2_dpy = dri2_egl_display(disp);

   dri2_dpy->image->destroyImage(buffer->driver_buffer);
}

static EGLBoolean
dri2_bind_wayland_display_wl(_EGLDriver *drv, _EGLDisplay *disp,
                             struct wl_display *wl_dpy)
{
   struct dri2_egl_display *dri2_dpy = dri2_egl_display(disp);
   const struct wayland_drm_callbacks wl_drm_callbacks = {
      .authenticate = (int(*)(void *, uint32_t)) dri2_dpy->vtbl->authenticate,
      .reference_buffer = dri2_wl_reference_buffer,
      .release_buffer = dri2_wl_release_buffer,
      .is_format_supported = dri2_wl_is_format_supported
   };
   int flags = 0;
   uint64_t cap;

   (void) drv;

   if (dri2_dpy->wl_server_drm)
           return EGL_FALSE;

   if (drmGetCap(dri2_dpy->fd, DRM_CAP_PRIME, &cap) == 0 &&
       cap == (DRM_PRIME_CAP_IMPORT | DRM_PRIME_CAP_EXPORT) &&
       dri2_dpy->image->base.version >= 7 &&
       dri2_dpy->image->createImageFromFds != NULL)
      flags |= WAYLAND_DRM_PRIME;

   dri2_dpy->wl_server_drm =
           wayland_drm_init(wl_dpy, dri2_dpy->device_name,
                            &wl_drm_callbacks, disp, flags);

   if (!dri2_dpy->wl_server_drm)
           return EGL_FALSE;

#ifdef HAVE_DRM_PLATFORM
   /* We have to share the wl_drm instance with gbm, so gbm can convert
    * wl_buffers to gbm bos. */
   if (dri2_dpy->gbm_dri)
      dri2_dpy->gbm_dri->wl_drm = dri2_dpy->wl_server_drm;
#endif

   return EGL_TRUE;
}

static EGLBoolean
dri2_unbind_wayland_display_wl(_EGLDriver *drv, _EGLDisplay *disp,
                               struct wl_display *wl_dpy)
{
   struct dri2_egl_display *dri2_dpy = dri2_egl_display(disp);

   (void) drv;

   if (!dri2_dpy->wl_server_drm)
           return EGL_FALSE;

   wayland_drm_uninit(dri2_dpy->wl_server_drm);
   dri2_dpy->wl_server_drm = NULL;

   return EGL_TRUE;
}

static EGLBoolean
dri2_query_wayland_buffer_wl(_EGLDriver *drv, _EGLDisplay *disp,
                             struct wl_resource *buffer_resource,
                             EGLint attribute, EGLint *value)
{
   struct dri2_egl_display *dri2_dpy = dri2_egl_display(disp);
   struct wl_drm_buffer *buffer;
   const struct wl_drm_components_descriptor *format;

   buffer = wayland_drm_buffer_get(dri2_dpy->wl_server_drm, buffer_resource);
   if (!buffer)
      return EGL_FALSE;

   format = buffer->driver_format;
   switch (attribute) {
   case EGL_TEXTURE_FORMAT:
      *value = format->components;
      return EGL_TRUE;
   case EGL_WIDTH:
      *value = buffer->width;
      return EGL_TRUE;
   case EGL_HEIGHT:
      *value = buffer->height;
      return EGL_TRUE;
   }

   return EGL_FALSE;
}
#endif

static void
dri2_egl_ref_sync(struct dri2_egl_sync *sync)
{
   p_atomic_inc(&sync->refcount);
}

static void
dri2_egl_unref_sync(struct dri2_egl_display *dri2_dpy,
                    struct dri2_egl_sync *dri2_sync)
{
   if (p_atomic_dec_zero(&dri2_sync->refcount)) {
      switch (dri2_sync->base.Type) {
      case EGL_SYNC_REUSABLE_KHR:
         cnd_destroy(&dri2_sync->cond);
         break;
      case EGL_SYNC_NATIVE_FENCE_ANDROID:
         if (dri2_sync->base.SyncFd != EGL_NO_NATIVE_FENCE_FD_ANDROID)
            close(dri2_sync->base.SyncFd);
         break;
      default:
         break;
      }

      if (dri2_sync->fence)
         dri2_dpy->fence->destroy_fence(dri2_dpy->dri_screen, dri2_sync->fence);

      free(dri2_sync);
   }
}

static _EGLSync *
dri2_create_sync(_EGLDriver *drv, _EGLDisplay *disp,
                 EGLenum type, const EGLAttrib *attrib_list)
{
   _EGLContext *ctx = _eglGetCurrentContext();
   struct dri2_egl_display *dri2_dpy = dri2_egl_display(disp);
   struct dri2_egl_context *dri2_ctx = dri2_egl_context(ctx);
   struct dri2_egl_sync *dri2_sync;
   EGLint ret;
   pthread_condattr_t attr;

   dri2_sync = calloc(1, sizeof(struct dri2_egl_sync));
   if (!dri2_sync) {
      _eglError(EGL_BAD_ALLOC, "eglCreateSyncKHR");
      return NULL;
   }

   if (!_eglInitSync(&dri2_sync->base, disp, type, attrib_list)) {
      free(dri2_sync);
      return NULL;
   }

   switch (type) {
   case EGL_SYNC_FENCE_KHR:
      dri2_sync->fence = dri2_dpy->fence->create_fence(dri2_ctx->dri_context);
      if (!dri2_sync->fence) {
         /* Why did it fail? DRI doesn't return an error code, so we emit
          * a generic EGL error that doesn't communicate user error.
          */
         _eglError(EGL_BAD_ALLOC, "eglCreateSyncKHR");
         free(dri2_sync);
         return NULL;
      }
      break;

   case EGL_SYNC_CL_EVENT_KHR:
      dri2_sync->fence = dri2_dpy->fence->get_fence_from_cl_event(
                                 dri2_dpy->dri_screen,
                                 dri2_sync->base.CLEvent);
      /* this can only happen if the cl_event passed in is invalid. */
      if (!dri2_sync->fence) {
         _eglError(EGL_BAD_ATTRIBUTE, "eglCreateSyncKHR");
         free(dri2_sync);
         return NULL;
      }

      /* the initial status must be "signaled" if the cl_event is signaled */
      if (dri2_dpy->fence->client_wait_sync(dri2_ctx->dri_context,
                                            dri2_sync->fence, 0, 0))
         dri2_sync->base.SyncStatus = EGL_SIGNALED_KHR;
      break;

   case EGL_SYNC_REUSABLE_KHR:
      /* intialize attr */
      ret = pthread_condattr_init(&attr);

      if (ret) {
         _eglError(EGL_BAD_ACCESS, "eglCreateSyncKHR");
         free(dri2_sync);
         return NULL;
      }

      /* change clock attribute to CLOCK_MONOTONIC */
      ret = pthread_condattr_setclock(&attr, CLOCK_MONOTONIC);

      if (ret) {
         _eglError(EGL_BAD_ACCESS, "eglCreateSyncKHR");
         free(dri2_sync);
         return NULL;
      }

      ret = pthread_cond_init(&dri2_sync->cond, &attr);

      if (ret) {
         _eglError(EGL_BAD_ACCESS, "eglCreateSyncKHR");
         free(dri2_sync);
         return NULL;
      }

      /* initial status of reusable sync must be "unsignaled" */
      dri2_sync->base.SyncStatus = EGL_UNSIGNALED_KHR;
      break;

   case EGL_SYNC_NATIVE_FENCE_ANDROID:
      if (dri2_dpy->fence->create_fence_fd) {
         dri2_sync->fence = dri2_dpy->fence->create_fence_fd(
                                    dri2_ctx->dri_context,
                                    dri2_sync->base.SyncFd);
      }
      if (!dri2_sync->fence) {
         _eglError(EGL_BAD_ATTRIBUTE, "eglCreateSyncKHR");
         free(dri2_sync);
         return NULL;
      }
      break;
   }

   p_atomic_set(&dri2_sync->refcount, 1);
   return &dri2_sync->base;
}

static EGLBoolean
dri2_destroy_sync(_EGLDriver *drv, _EGLDisplay *disp, _EGLSync *sync)
{
   struct dri2_egl_display *dri2_dpy = dri2_egl_display(disp);
   struct dri2_egl_sync *dri2_sync = dri2_egl_sync(sync);
   EGLint ret = EGL_TRUE;
   EGLint err;

   /* if type of sync is EGL_SYNC_REUSABLE_KHR and it is not signaled yet,
    * then unlock all threads possibly blocked by the reusable sync before
    * destroying it.
    */
   if (dri2_sync->base.Type == EGL_SYNC_REUSABLE_KHR &&
       dri2_sync->base.SyncStatus == EGL_UNSIGNALED_KHR) {
      dri2_sync->base.SyncStatus = EGL_SIGNALED_KHR;
      /* unblock all threads currently blocked by sync */
      err = cnd_broadcast(&dri2_sync->cond);

      if (err) {
         _eglError(EGL_BAD_ACCESS, "eglDestroySyncKHR");
         ret = EGL_FALSE;
      }
   }

   dri2_egl_unref_sync(dri2_dpy, dri2_sync);

   return ret;
}

static EGLint
dri2_dup_native_fence_fd(_EGLDriver *drv, _EGLDisplay *disp, _EGLSync *sync)
{
   struct dri2_egl_display *dri2_dpy = dri2_egl_display(disp);
   struct dri2_egl_sync *dri2_sync = dri2_egl_sync(sync);

   assert(sync->Type == EGL_SYNC_NATIVE_FENCE_ANDROID);

   if (sync->SyncFd == EGL_NO_NATIVE_FENCE_FD_ANDROID) {
      /* try to retrieve the actual native fence fd.. if rendering is
       * not flushed this will just return -1, aka NO_NATIVE_FENCE_FD:
       */
      sync->SyncFd = dri2_dpy->fence->get_fence_fd(dri2_dpy->dri_screen,
                                                   dri2_sync->fence);
   }

   if (sync->SyncFd == EGL_NO_NATIVE_FENCE_FD_ANDROID) {
      /* if native fence fd still not created, return an error: */
      _eglError(EGL_BAD_PARAMETER, "eglDupNativeFenceFDANDROID");
      return EGL_NO_NATIVE_FENCE_FD_ANDROID;
   }

   return dup(sync->SyncFd);
}

static void
dri2_set_blob_cache_funcs(_EGLDriver *drv, _EGLDisplay *disp,
                          EGLSetBlobFuncANDROID set,
                          EGLGetBlobFuncANDROID get)
{
   struct dri2_egl_display *dri2_dpy = dri2_egl_display(disp);
   dri2_dpy->blob->set_cache_funcs(dri2_dpy->dri_screen,
                                   disp->BlobCacheSet,
                                   disp->BlobCacheGet);
}

static EGLint
dri2_client_wait_sync(_EGLDriver *drv, _EGLDisplay *disp, _EGLSync *sync,
                      EGLint flags, EGLTime timeout)
{
   _EGLContext *ctx = _eglGetCurrentContext();
   struct dri2_egl_display *dri2_dpy = dri2_egl_display(disp);
   struct dri2_egl_context *dri2_ctx = dri2_egl_context(ctx);
   struct dri2_egl_sync *dri2_sync = dri2_egl_sync(sync);
   unsigned wait_flags = 0;

   EGLint ret = EGL_CONDITION_SATISFIED_KHR;

   /* The EGL_KHR_fence_sync spec states:
    *
    *    "If no context is current for the bound API,
    *     the EGL_SYNC_FLUSH_COMMANDS_BIT_KHR bit is ignored.
    */
   if (dri2_ctx && flags & EGL_SYNC_FLUSH_COMMANDS_BIT_KHR)
      wait_flags |= __DRI2_FENCE_FLAG_FLUSH_COMMANDS;

   /* the sync object should take a reference while waiting */
   dri2_egl_ref_sync(dri2_sync);

   switch (sync->Type) {
   case EGL_SYNC_FENCE_KHR:
   case EGL_SYNC_NATIVE_FENCE_ANDROID:
   case EGL_SYNC_CL_EVENT_KHR:
      if (dri2_dpy->fence->client_wait_sync(dri2_ctx ? dri2_ctx->dri_context : NULL,
                                         dri2_sync->fence, wait_flags,
                                         timeout))
         dri2_sync->base.SyncStatus = EGL_SIGNALED_KHR;
      else
         ret = EGL_TIMEOUT_EXPIRED_KHR;
      break;

   case EGL_SYNC_REUSABLE_KHR:
      if (dri2_ctx && dri2_sync->base.SyncStatus == EGL_UNSIGNALED_KHR &&
          (flags & EGL_SYNC_FLUSH_COMMANDS_BIT_KHR)) {
         /* flush context if EGL_SYNC_FLUSH_COMMANDS_BIT_KHR is set */
         dri2_gl_flush();
      }

      /* if timeout is EGL_FOREVER_KHR, it should wait without any timeout.*/
      if (timeout == EGL_FOREVER_KHR) {
         mtx_lock(&dri2_sync->mutex);
         cnd_wait(&dri2_sync->cond, &dri2_sync->mutex);
         mtx_unlock(&dri2_sync->mutex);
      } else {
         /* if reusable sync has not been yet signaled */
         if (dri2_sync->base.SyncStatus != EGL_SIGNALED_KHR) {
            /* timespecs for cnd_timedwait */
            struct timespec current;
            struct timespec expire;

            /* We override the clock to monotonic when creating the condition
             * variable. */
            clock_gettime(CLOCK_MONOTONIC, &current);

            /* calculating when to expire */
            expire.tv_nsec = timeout % 1000000000L;
            expire.tv_sec = timeout / 1000000000L;

            expire.tv_nsec += current.tv_nsec;
            expire.tv_sec += current.tv_sec;

            /* expire.nsec now is a number between 0 and 1999999998 */
            if (expire.tv_nsec > 999999999L) {
               expire.tv_sec++;
               expire.tv_nsec -= 1000000000L;
            }

            mtx_lock(&dri2_sync->mutex);
            ret = cnd_timedwait(&dri2_sync->cond, &dri2_sync->mutex, &expire);
            mtx_unlock(&dri2_sync->mutex);

            if (ret == thrd_busy) {
               if (dri2_sync->base.SyncStatus == EGL_UNSIGNALED_KHR) {
                  ret = EGL_TIMEOUT_EXPIRED_KHR;
               } else {
                  _eglError(EGL_BAD_ACCESS, "eglClientWaitSyncKHR");
                  ret = EGL_FALSE;
               }
            }
         }
      }
      break;
  }
  dri2_egl_unref_sync(dri2_dpy, dri2_sync);

  return ret;
}

static EGLBoolean
dri2_signal_sync(_EGLDriver *drv, _EGLDisplay *disp, _EGLSync *sync,
                      EGLenum mode)
{
   struct dri2_egl_sync *dri2_sync = dri2_egl_sync(sync);
   EGLint ret;

   if (sync->Type != EGL_SYNC_REUSABLE_KHR)
      return _eglError(EGL_BAD_MATCH, "eglSignalSyncKHR");

   if (mode != EGL_SIGNALED_KHR && mode != EGL_UNSIGNALED_KHR)
      return _eglError(EGL_BAD_ATTRIBUTE, "eglSignalSyncKHR");

   dri2_sync->base.SyncStatus = mode;

   if (mode == EGL_SIGNALED_KHR) {
      ret = cnd_broadcast(&dri2_sync->cond);

      /* fail to broadcast */
      if (ret)
         return _eglError(EGL_BAD_ACCESS, "eglSignalSyncKHR");
   }

   return EGL_TRUE;
}

static EGLint
dri2_server_wait_sync(_EGLDriver *drv, _EGLDisplay *disp, _EGLSync *sync)
{
   _EGLContext *ctx = _eglGetCurrentContext();
   struct dri2_egl_display *dri2_dpy = dri2_egl_display(disp);
   struct dri2_egl_context *dri2_ctx = dri2_egl_context(ctx);
   struct dri2_egl_sync *dri2_sync = dri2_egl_sync(sync);

   dri2_dpy->fence->server_wait_sync(dri2_ctx->dri_context,
                                     dri2_sync->fence, 0);
   return EGL_TRUE;
}

static int
dri2_interop_query_device_info(_EGLDisplay *disp, _EGLContext *ctx,
                               struct mesa_glinterop_device_info *out)
{
   struct dri2_egl_display *dri2_dpy = dri2_egl_display(disp);
   struct dri2_egl_context *dri2_ctx = dri2_egl_context(ctx);

   if (!dri2_dpy->interop)
      return MESA_GLINTEROP_UNSUPPORTED;

   return dri2_dpy->interop->query_device_info(dri2_ctx->dri_context, out);
}

static int
dri2_interop_export_object(_EGLDisplay *disp, _EGLContext *ctx,
                           struct mesa_glinterop_export_in *in,
                           struct mesa_glinterop_export_out *out)
{
   struct dri2_egl_display *dri2_dpy = dri2_egl_display(disp);
   struct dri2_egl_context *dri2_ctx = dri2_egl_context(ctx);

   if (!dri2_dpy->interop)
      return MESA_GLINTEROP_UNSUPPORTED;

   return dri2_dpy->interop->export_object(dri2_ctx->dri_context, in, out);
}

/**
 * This is the main entrypoint into the driver, called by libEGL.
 * Gets an _EGLDriver object and init its dispatch table.
 */
void
_eglInitDriver(_EGLDriver *dri2_drv)
{
   dri2_drv->API.Initialize = dri2_initialize;
   dri2_drv->API.Terminate = dri2_terminate;
   dri2_drv->API.CreateContext = dri2_create_context;
   dri2_drv->API.DestroyContext = dri2_destroy_context;
   dri2_drv->API.MakeCurrent = dri2_make_current;
   dri2_drv->API.CreateWindowSurface = dri2_create_window_surface;
   dri2_drv->API.CreatePixmapSurface = dri2_create_pixmap_surface;
   dri2_drv->API.CreatePbufferSurface = dri2_create_pbuffer_surface;
   dri2_drv->API.DestroySurface = dri2_destroy_surface;
   dri2_drv->API.GetProcAddress = dri2_get_proc_address;
   dri2_drv->API.WaitClient = dri2_wait_client;
   dri2_drv->API.WaitNative = dri2_wait_native;
   dri2_drv->API.BindTexImage = dri2_bind_tex_image;
   dri2_drv->API.ReleaseTexImage = dri2_release_tex_image;
   dri2_drv->API.SwapInterval = dri2_swap_interval;
   dri2_drv->API.SwapBuffers = dri2_swap_buffers;
   dri2_drv->API.SwapBuffersWithDamageEXT = dri2_swap_buffers_with_damage;
   dri2_drv->API.SwapBuffersRegionNOK = dri2_swap_buffers_region;
   dri2_drv->API.SetDamageRegion = dri2_set_damage_region;
   dri2_drv->API.PostSubBufferNV = dri2_post_sub_buffer;
   dri2_drv->API.CopyBuffers = dri2_copy_buffers,
   dri2_drv->API.QueryBufferAge = dri2_query_buffer_age;
   dri2_drv->API.CreateImageKHR = dri2_create_image;
   dri2_drv->API.DestroyImageKHR = dri2_destroy_image_khr;
   dri2_drv->API.CreateWaylandBufferFromImageWL = dri2_create_wayland_buffer_from_image;
   dri2_drv->API.QuerySurface = dri2_query_surface;
   dri2_drv->API.QueryDriverName = dri2_query_driver_name;
   dri2_drv->API.QueryDriverConfig = dri2_query_driver_config;
#ifdef HAVE_LIBDRM
   dri2_drv->API.CreateDRMImageMESA = dri2_create_drm_image_mesa;
   dri2_drv->API.ExportDRMImageMESA = dri2_export_drm_image_mesa;
   dri2_drv->API.ExportDMABUFImageQueryMESA = dri2_export_dma_buf_image_query_mesa;
   dri2_drv->API.ExportDMABUFImageMESA = dri2_export_dma_buf_image_mesa;
   dri2_drv->API.QueryDmaBufFormatsEXT = dri2_query_dma_buf_formats;
   dri2_drv->API.QueryDmaBufModifiersEXT = dri2_query_dma_buf_modifiers;
#endif
#ifdef HAVE_WAYLAND_PLATFORM
   dri2_drv->API.BindWaylandDisplayWL = dri2_bind_wayland_display_wl;
   dri2_drv->API.UnbindWaylandDisplayWL = dri2_unbind_wayland_display_wl;
   dri2_drv->API.QueryWaylandBufferWL = dri2_query_wayland_buffer_wl;
#endif
   dri2_drv->API.GetSyncValuesCHROMIUM = dri2_get_sync_values_chromium;
   dri2_drv->API.CreateSyncKHR = dri2_create_sync;
   dri2_drv->API.ClientWaitSyncKHR = dri2_client_wait_sync;
   dri2_drv->API.SignalSyncKHR = dri2_signal_sync;
   dri2_drv->API.WaitSyncKHR = dri2_server_wait_sync;
   dri2_drv->API.DestroySyncKHR = dri2_destroy_sync;
   dri2_drv->API.GLInteropQueryDeviceInfo = dri2_interop_query_device_info;
   dri2_drv->API.GLInteropExportObject = dri2_interop_export_object;
   dri2_drv->API.DupNativeFenceFDANDROID = dri2_dup_native_fence_fd;
   dri2_drv->API.SetBlobCacheFuncsANDROID = dri2_set_blob_cache_funcs;
}<|MERGE_RESOLUTION|>--- conflicted
+++ resolved
@@ -1694,17 +1694,10 @@
 EGLBoolean
 dri2_create_drawable(struct dri2_egl_display *dri2_dpy,
                      const __DRIconfig *config,
-<<<<<<< HEAD
-                     struct dri2_egl_surface *dri2_surf)
-{
-   __DRIcreateNewDrawableFunc createNewDrawable;
-   void *loaderPrivate = dri2_surf;
-=======
                      struct dri2_egl_surface *dri2_surf,
                      void *loaderPrivate)
 {
    __DRIcreateNewDrawableFunc createNewDrawable;
->>>>>>> 4392cf2d
 
    if (dri2_dpy->image_driver)
       createNewDrawable = dri2_dpy->image_driver->createNewDrawable;
@@ -1715,19 +1708,8 @@
    else
       return _eglError(EGL_BAD_ALLOC, "no createNewDrawable");
 
-<<<<<<< HEAD
-   /* As always gbm is a bit special.. */
-#ifdef HAVE_DRM_PLATFORM
-   if (dri2_surf->gbm_surf)
-      loaderPrivate = dri2_surf->gbm_surf;
-#endif
-
-   dri2_surf->dri_drawable = (*createNewDrawable)(dri2_dpy->dri_screen,
-                                                  config, loaderPrivate);
-=======
    dri2_surf->dri_drawable = createNewDrawable(dri2_dpy->dri_screen,
                                                config, loaderPrivate);
->>>>>>> 4392cf2d
    if (dri2_surf->dri_drawable == NULL)
       return _eglError(EGL_BAD_ALLOC, "createNewDrawable");
 
