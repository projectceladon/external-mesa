--- conflicted
+++ resolved
@@ -1247,8 +1247,6 @@
       goto cleanup;
    }
 
-<<<<<<< HEAD
-=======
    /* The EGL_KHR_create_context_no_error spec says:
     *
     *    "BAD_MATCH is generated if the value of EGL_CONTEXT_OPENGL_NO_ERROR_KHR
@@ -1260,7 +1258,6 @@
       goto cleanup;
    }
 
->>>>>>> 5d3caa1c
    switch (dri2_ctx->base.ClientAPI) {
    case EGL_OPENGL_ES_API:
       switch (dri2_ctx->base.ClientMajorVersion) {
