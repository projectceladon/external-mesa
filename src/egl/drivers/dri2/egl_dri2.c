--- conflicted
+++ resolved
@@ -66,50 +66,18 @@
 #include "util/u_vector.h"
 #include "mapi/glapi/glapi.h"
 
-<<<<<<< HEAD
-/* The kernel header drm_fourcc.h defines the DRM formats below.  We duplicate
- * some of the definitions here so that building Mesa won't bleeding-edge
- * kernel headers.
- */
-#ifndef DRM_FORMAT_R8
-#define DRM_FORMAT_R8            fourcc_code('R', '8', ' ', ' ') /* [7:0] R */
-#endif
-
-#ifndef DRM_FORMAT_RG88
-#define DRM_FORMAT_RG88          fourcc_code('R', 'G', '8', '8') /* [15:0] R:G 8:8 little endian */
-#endif
-
-#ifndef DRM_FORMAT_GR88
-#define DRM_FORMAT_GR88          fourcc_code('G', 'R', '8', '8') /* [15:0] G:R 8:8 little endian */
-#endif
-
-#ifndef DRM_FORMAT_R16
-#define DRM_FORMAT_R16           fourcc_code('R', '1', '6', ' ') /* [15:0] R 16 little endian */
-#endif
-
-#ifndef DRM_FORMAT_GR1616
-#define DRM_FORMAT_GR1616        fourcc_code('G', 'R', '3', '2') /* [31:0] R:G 16:16 little endian */
-#endif
-
-=======
 /* Additional definitions not yet in the drm_fourcc.h.
  */
->>>>>>> 3cf4df6a
 #ifndef DRM_FORMAT_P010
 #define DRM_FORMAT_P010 	 fourcc_code('P', '0', '1', '0') /* 2x2 subsampled Cb:Cr plane 10 bits per channel */
 #endif
 
-<<<<<<< HEAD
-#ifndef DRM_FORMAT_MOD_INVALID
-#define DRM_FORMAT_MOD_INVALID ((1ULL<<56) - 1)
-=======
 #ifndef DRM_FORMAT_P012
 #define DRM_FORMAT_P012 	 fourcc_code('P', '0', '1', '2') /* 2x2 subsampled Cb:Cr plane 12 bits per channel */
 #endif
 
 #ifndef DRM_FORMAT_P016
 #define DRM_FORMAT_P016 	 fourcc_code('P', '0', '1', '6') /* 2x2 subsampled Cb:Cr plane 16 bits per channel */
->>>>>>> 3cf4df6a
 #endif
 
 #define NUM_ATTRIBS 12
@@ -2342,11 +2310,8 @@
    case DRM_FORMAT_NV16:
    case DRM_FORMAT_NV61:
    case DRM_FORMAT_P010:
-<<<<<<< HEAD
-=======
    case DRM_FORMAT_P012:
    case DRM_FORMAT_P016:
->>>>>>> 3cf4df6a
       return 2;
 
    case DRM_FORMAT_YUV410:
