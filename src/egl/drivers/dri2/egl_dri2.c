/*
 * Copyright © 2010 Intel Corporation
 *
 * Permission is hereby granted, free of charge, to any person obtaining a
 * copy of this software and associated documentation files (the "Software"),
 * to deal in the Software without restriction, including without limitation
 * the rights to use, copy, modify, merge, publish, distribute, sublicense,
 * and/or sell copies of the Software, and to permit persons to whom the
 * Software is furnished to do so, subject to the following conditions:
 *
 * The above copyright notice and this permission notice (including the next
 * paragraph) shall be included in all copies or substantial portions of the
 * Software.
 *
 * THE SOFTWARE IS PROVIDED "AS IS", WITHOUT WARRANTY OF ANY KIND,
 * EXPRESS OR IMPLIED, INCLUDING BUT NOT LIMITED TO THE WARRANTIES OF
 * MERCHANTABILITY, FITNESS FOR A PARTICULAR PURPOSE AND
 * NONINFRINGEMENT.  IN NO EVENT SHALL THE AUTHORS OR COPYRIGHT
 * HOLDERS BE LIABLE FOR ANY CLAIM, DAMAGES OR OTHER LIABILITY,
 * WHETHER IN AN ACTION OF CONTRACT, TORT OR OTHERWISE, ARISING FROM,
 * OUT OF OR IN CONNECTION WITH THE SOFTWARE OR THE USE OR OTHER
 * DEALINGS IN THE SOFTWARE.
 *
 * Authors:
 *    Kristian Høgsberg <krh@bitplanet.net>
 */

#include <stdbool.h>
#include <stdint.h>
#include <stdbool.h>
#include <stdlib.h>
#include <string.h>
#include <stdio.h>
#include <limits.h>
#include <dlfcn.h>
#include <fcntl.h>
#include <errno.h>
#include <unistd.h>
#include <c11/threads.h>
#include <time.h>
#ifdef HAVE_LIBDRM
#include <xf86drm.h>
#include "drm-uapi/drm_fourcc.h"
#endif
#include <GL/gl.h>
#include <GL/internal/dri_interface.h>
#include <sys/types.h>
#include <sys/stat.h>

#ifdef HAVE_WAYLAND_PLATFORM
#include <wayland-client.h>
#include "wayland-drm.h"
#include "wayland-drm-client-protocol.h"
#include "linux-dmabuf-unstable-v1-client-protocol.h"
#endif

#ifdef HAVE_X11_PLATFORM
#include "X11/Xlibint.h"
#endif

#include "egldefines.h"
#include "egl_dri2.h"
#include "GL/mesa_glinterop.h"
#include "loader/loader.h"
#include "util/os_file.h"
#include "util/u_atomic.h"
#include "util/u_vector.h"
#include "mapi/glapi/glapi.h"
#include "util/bitscan.h"
#include "util/u_math.h"

/* Additional definitions not yet in the drm_fourcc.h.
 */
#ifndef DRM_FORMAT_P010
#define DRM_FORMAT_P010 	 fourcc_code('P', '0', '1', '0') /* 2x2 subsampled Cb:Cr plane 10 bits per channel */
#endif

#ifndef DRM_FORMAT_P012
#define DRM_FORMAT_P012 	 fourcc_code('P', '0', '1', '2') /* 2x2 subsampled Cb:Cr plane 12 bits per channel */
#endif

#ifndef DRM_FORMAT_P016
#define DRM_FORMAT_P016 	 fourcc_code('P', '0', '1', '6') /* 2x2 subsampled Cb:Cr plane 16 bits per channel */
#endif

#define NUM_ATTRIBS 12

static const struct dri2_pbuffer_visual {
<<<<<<< HEAD
=======
   const char *format_name;
>>>>>>> 6d8c6860
   unsigned int dri_image_format;
   int rgba_shifts[4];
   unsigned int rgba_sizes[4];
} dri2_pbuffer_visuals[] = {
   {
<<<<<<< HEAD
=======
      "ABGR16F",
>>>>>>> 6d8c6860
      __DRI_IMAGE_FORMAT_ABGR16161616F,
      { 0, 16, 32, 48 },
      { 16, 16, 16, 16 }
   },
   {
<<<<<<< HEAD
=======
      "XBGR16F",
>>>>>>> 6d8c6860
      __DRI_IMAGE_FORMAT_XBGR16161616F,
      { 0, 16, 32, -1 },
      { 16, 16, 16, 0 }
   },
   {
<<<<<<< HEAD
=======
      "A2RGB10",
>>>>>>> 6d8c6860
      __DRI_IMAGE_FORMAT_ARGB2101010,
      { 20, 10, 0, 30 },
      { 10, 10, 10, 2 }
   },
   {
<<<<<<< HEAD
=======
      "X2RGB10",
>>>>>>> 6d8c6860
      __DRI_IMAGE_FORMAT_XRGB2101010,
      { 20, 10, 0, -1 },
      { 10, 10, 10, 0 }
   },
   {
<<<<<<< HEAD
=======
      "ARGB8888",
>>>>>>> 6d8c6860
      __DRI_IMAGE_FORMAT_ARGB8888,
      { 16, 8, 0, 24 },
      { 8, 8, 8, 8 }
   },
   {
<<<<<<< HEAD
=======
      "RGB888",
>>>>>>> 6d8c6860
      __DRI_IMAGE_FORMAT_XRGB8888,
      { 16, 8, 0, -1 },
      { 8, 8, 8, 0 }
   },
   {
<<<<<<< HEAD
=======
      "RGB565",
>>>>>>> 6d8c6860
      __DRI_IMAGE_FORMAT_RGB565,
      { 11, 5, 0, -1 },
      { 5, 6, 5, 0 }
   },
};

static void
dri_set_background_context(void *loaderPrivate)
{
   _EGLContext *ctx = _eglGetCurrentContext();
   _EGLThreadInfo *t = _eglGetCurrentThread();

   _eglBindContextToThread(ctx, t);
}

static void
dri2_gl_flush()
{
   static void (*glFlush)(void);
   static mtx_t glFlushMutex = _MTX_INITIALIZER_NP;

   mtx_lock(&glFlushMutex);
   if (!glFlush)
      glFlush = _glapi_get_proc_address("glFlush");
   mtx_unlock(&glFlushMutex);

   /* if glFlush is not available things are horribly broken */
   if (!glFlush) {
      _eglLog(_EGL_WARNING, "DRI2: failed to find glFlush entry point");
      return;
   }

   glFlush();
}

static GLboolean
dri_is_thread_safe(void *loaderPrivate)
{
   struct dri2_egl_surface *dri2_surf = loaderPrivate;
   UNUSED _EGLDisplay *display =  dri2_surf->base.Resource.Display;

#ifdef HAVE_X11_PLATFORM
   Display *xdpy = (Display*)display->PlatformDisplay;

   /* Check Xlib is running in thread safe mode when running on EGL/X11-xlib
    * platform
    *
    * 'lock_fns' is the XLockDisplay function pointer of the X11 display 'dpy'.
    * It wll be NULL if XInitThreads wasn't called.
    */
   if (display->Platform == _EGL_PLATFORM_X11 && xdpy && !xdpy->lock_fns)
      return false;
#endif

#ifdef HAVE_WAYLAND_PLATFORM
   if (display->Platform == _EGL_PLATFORM_WAYLAND)
      return true;
#endif

   return true;
}

const __DRIbackgroundCallableExtension background_callable_extension = {
   .base = { __DRI_BACKGROUND_CALLABLE, 2 },

   .setBackgroundContext = dri_set_background_context,
   .isThreadSafe         = dri_is_thread_safe,
};

const __DRIuseInvalidateExtension use_invalidate = {
   .base = { __DRI_USE_INVALIDATE, 1 }
};

static void
dri2_get_pbuffer_drawable_info(__DRIdrawable * draw,
                               int *x, int *y, int *w, int *h,
                               void *loaderPrivate)
{
   struct dri2_egl_surface *dri2_surf = loaderPrivate;

   *x = *y = 0;
   *w = dri2_surf->base.Width;
   *h = dri2_surf->base.Height;
}

static int
dri2_get_bytes_per_pixel(struct dri2_egl_surface *dri2_surf)
{
   const int depth = dri2_surf->base.Config->BufferSize;
   return depth ? util_next_power_of_two(depth / 8) : 0;
}

static void
dri2_put_image(__DRIdrawable * draw, int op,
               int x, int y, int w, int h,
               char *data, void *loaderPrivate)
{
   struct dri2_egl_surface *dri2_surf = loaderPrivate;
   const int bpp = dri2_get_bytes_per_pixel(dri2_surf);
   const int width = dri2_surf->base.Width;
   const int height = dri2_surf->base.Height;
   const int dst_stride = width*bpp;
   const int src_stride = w*bpp;
   const int x_offset = x*bpp;
   int copy_width = src_stride;

   if (!dri2_surf->swrast_device_buffer)
      dri2_surf->swrast_device_buffer = malloc(height*dst_stride);

   if (dri2_surf->swrast_device_buffer) {
      const char *src = data;
      char *dst = dri2_surf->swrast_device_buffer;

      dst += x_offset;
      dst += y*dst_stride;

      /* Drivers are allowed to submit OOB PutImage requests, so clip here. */
      if (copy_width > dst_stride - x_offset)
         copy_width = dst_stride - x_offset;
      if (h > height - y)
         h = height - y;

      for (; 0 < h; --h) {
         memcpy(dst, src, copy_width);
         dst += dst_stride;
         src += src_stride;
      }
   }
}

static void
dri2_get_image(__DRIdrawable * read,
               int x, int y, int w, int h,
               char *data, void *loaderPrivate)
{
   struct dri2_egl_surface *dri2_surf = loaderPrivate;
   const int bpp = dri2_get_bytes_per_pixel(dri2_surf);
   const int width = dri2_surf->base.Width;
   const int height = dri2_surf->base.Height;
   const int src_stride = width*bpp;
   const int dst_stride = w*bpp;
   const int x_offset = x*bpp;
   int copy_width = dst_stride;
   const char *src = dri2_surf->swrast_device_buffer;
   char *dst = data;

   if (!src) {
      memset(data, 0, copy_width * h);
      return;
   }

   src += x_offset;
   src += y*src_stride;

   /* Drivers are allowed to submit OOB GetImage requests, so clip here. */
   if (copy_width > src_stride - x_offset)
      copy_width = src_stride - x_offset;
   if (h > height - y)
      h = height - y;

   for (; 0 < h; --h) {
      memcpy(dst, src, copy_width);
      src += src_stride;
      dst += dst_stride;
   }

}

/* HACK: technically we should have swrast_null, instead of these.
 */
const __DRIswrastLoaderExtension swrast_pbuffer_loader_extension = {
   .base            = { __DRI_SWRAST_LOADER, 1 },
   .getDrawableInfo = dri2_get_pbuffer_drawable_info,
   .putImage        = dri2_put_image,
   .getImage        = dri2_get_image,
};

static const EGLint dri2_to_egl_attribute_map[__DRI_ATTRIB_MAX] = {
   [__DRI_ATTRIB_BUFFER_SIZE ]          = EGL_BUFFER_SIZE,
   [__DRI_ATTRIB_LEVEL]                 = EGL_LEVEL,
   [__DRI_ATTRIB_LUMINANCE_SIZE]        = EGL_LUMINANCE_SIZE,
   [__DRI_ATTRIB_DEPTH_SIZE]            = EGL_DEPTH_SIZE,
   [__DRI_ATTRIB_STENCIL_SIZE]          = EGL_STENCIL_SIZE,
   [__DRI_ATTRIB_SAMPLE_BUFFERS]        = EGL_SAMPLE_BUFFERS,
   [__DRI_ATTRIB_SAMPLES]               = EGL_SAMPLES,
   [__DRI_ATTRIB_MAX_PBUFFER_WIDTH]     = EGL_MAX_PBUFFER_WIDTH,
   [__DRI_ATTRIB_MAX_PBUFFER_HEIGHT]    = EGL_MAX_PBUFFER_HEIGHT,
   [__DRI_ATTRIB_MAX_PBUFFER_PIXELS]    = EGL_MAX_PBUFFER_PIXELS,
   [__DRI_ATTRIB_MAX_SWAP_INTERVAL]     = EGL_MAX_SWAP_INTERVAL,
   [__DRI_ATTRIB_MIN_SWAP_INTERVAL]     = EGL_MIN_SWAP_INTERVAL,
   [__DRI_ATTRIB_YINVERTED]             = EGL_Y_INVERTED_NOK,
};

const __DRIconfig *
dri2_get_dri_config(struct dri2_egl_config *conf, EGLint surface_type,
                    EGLenum colorspace)
{
   const bool double_buffer = surface_type == EGL_WINDOW_BIT;
   const bool srgb = colorspace == EGL_GL_COLORSPACE_SRGB_KHR;

   return conf->dri_config[double_buffer][srgb];
}

static EGLBoolean
dri2_match_config(const _EGLConfig *conf, const _EGLConfig *criteria)
{
   if (_eglCompareConfigs(conf, criteria, NULL, EGL_FALSE) != 0)
      return EGL_FALSE;

   if (!_eglMatchConfig(conf, criteria))
      return EGL_FALSE;

   return EGL_TRUE;
}

void
dri2_get_shifts_and_sizes(const __DRIcoreExtension *core,
                          const __DRIconfig *config, int *shifts,
		          unsigned int *sizes)
{
   unsigned int mask;

   if (core->getConfigAttrib(config, __DRI_ATTRIB_RED_SHIFT, (unsigned int *)&shifts[0])) {
      core->getConfigAttrib(config, __DRI_ATTRIB_GREEN_SHIFT, (unsigned int *)&shifts[1]);
      core->getConfigAttrib(config, __DRI_ATTRIB_BLUE_SHIFT, (unsigned int *)&shifts[2]);
      core->getConfigAttrib(config, __DRI_ATTRIB_ALPHA_SHIFT, (unsigned int *)&shifts[3]);
   } else {
      /* Driver isn't exposing shifts, so convert masks to shifts */
      core->getConfigAttrib(config, __DRI_ATTRIB_RED_MASK, &mask);
      shifts[0] = ffs(mask) - 1;
      core->getConfigAttrib(config, __DRI_ATTRIB_GREEN_MASK, &mask);
      shifts[1] = ffs(mask) - 1;
      core->getConfigAttrib(config, __DRI_ATTRIB_BLUE_MASK, &mask);
      shifts[2] = ffs(mask) - 1;
      core->getConfigAttrib(config, __DRI_ATTRIB_ALPHA_MASK, &mask);
      shifts[3] = ffs(mask) - 1;
   }

   core->getConfigAttrib(config, __DRI_ATTRIB_RED_SIZE, &sizes[0]);
   core->getConfigAttrib(config, __DRI_ATTRIB_GREEN_SIZE, &sizes[1]);
   core->getConfigAttrib(config, __DRI_ATTRIB_BLUE_SIZE, &sizes[2]);
   core->getConfigAttrib(config, __DRI_ATTRIB_ALPHA_SIZE, &sizes[3]);
}

void
dri2_get_render_type_float(const __DRIcoreExtension *core,
                           const __DRIconfig *config,
                           bool *is_float)
{
   unsigned int render_type;

   core->getConfigAttrib(config, __DRI_ATTRIB_RENDER_TYPE, &render_type);
   *is_float = (render_type & __DRI_ATTRIB_FLOAT_BIT) ? true : false;
}

unsigned int
dri2_image_format_for_pbuffer_config(struct dri2_egl_display *dri2_dpy,
                                     const __DRIconfig *config)
{
   int shifts[4];
   unsigned int sizes[4];

   dri2_get_shifts_and_sizes(dri2_dpy->core, config, shifts, sizes);

   for (unsigned i = 0; i < ARRAY_SIZE(dri2_pbuffer_visuals); ++i) {
      const struct dri2_pbuffer_visual *visual = &dri2_pbuffer_visuals[i];

      if (shifts[0] == visual->rgba_shifts[0] &&
          shifts[1] == visual->rgba_shifts[1] &&
          shifts[2] == visual->rgba_shifts[2] &&
          shifts[3] == visual->rgba_shifts[3] &&
          sizes[0] == visual->rgba_sizes[0] &&
          sizes[1] == visual->rgba_sizes[1] &&
          sizes[2] == visual->rgba_sizes[2] &&
          sizes[3] == visual->rgba_sizes[3]) {
         return visual->dri_image_format;
      }
   }

   return __DRI_IMAGE_FORMAT_NONE;
}

struct dri2_egl_config *
dri2_add_config(_EGLDisplay *disp, const __DRIconfig *dri_config, int id,
                EGLint surface_type, const EGLint *attr_list,
                const int *rgba_shifts, const unsigned int *rgba_sizes)
{
   struct dri2_egl_config *conf;
   struct dri2_egl_display *dri2_dpy = dri2_egl_display(disp);
   _EGLConfig base;
   unsigned int attrib, value, double_buffer;
   bool srgb = false;
   EGLint key, bind_to_texture_rgb, bind_to_texture_rgba;
   int dri_shifts[4] = { -1, -1, -1, -1 };
   unsigned int dri_sizes[4] = { 0, 0, 0, 0 };
   _EGLConfig *matching_config;
   EGLint num_configs = 0;
   EGLint config_id;

   _eglInitConfig(&base, disp, id);

   double_buffer = 0;
   bind_to_texture_rgb = 0;
   bind_to_texture_rgba = 0;

   for (int i = 0; i < __DRI_ATTRIB_MAX; ++i) {
      if (!dri2_dpy->core->indexConfigAttrib(dri_config, i, &attrib, &value))
         break;

      switch (attrib) {
      case __DRI_ATTRIB_RENDER_TYPE:
         if (value & __DRI_ATTRIB_FLOAT_BIT)
            base.ComponentType = EGL_COLOR_COMPONENT_TYPE_FLOAT_EXT;
         if (value & __DRI_ATTRIB_RGBA_BIT)
            value = EGL_RGB_BUFFER;
         else if (value & __DRI_ATTRIB_LUMINANCE_BIT)
            value = EGL_LUMINANCE_BUFFER;
         else
            return NULL;
         base.ColorBufferType = value;
         break;

      case __DRI_ATTRIB_CONFIG_CAVEAT:
         if (value & __DRI_ATTRIB_NON_CONFORMANT_CONFIG)
            value = EGL_NON_CONFORMANT_CONFIG;
         else if (value & __DRI_ATTRIB_SLOW_BIT)
            value = EGL_SLOW_CONFIG;
         else
            value = EGL_NONE;
         base.ConfigCaveat = value;
         break;

      case __DRI_ATTRIB_BIND_TO_TEXTURE_RGB:
         bind_to_texture_rgb = value;
         break;

      case __DRI_ATTRIB_BIND_TO_TEXTURE_RGBA:
         bind_to_texture_rgba = value;
         break;

      case __DRI_ATTRIB_DOUBLE_BUFFER:
         double_buffer = value;
         break;

      case __DRI_ATTRIB_RED_SIZE:
         dri_sizes[0] = value;
         base.RedSize = value;
         break;

      case __DRI_ATTRIB_RED_MASK:
         dri_shifts[0] = ffs(value) - 1;
         break;

      case __DRI_ATTRIB_RED_SHIFT:
         dri_shifts[0] = value;
         break;

      case __DRI_ATTRIB_GREEN_SIZE:
         dri_sizes[1] = value;
         base.GreenSize = value;
         break;

      case __DRI_ATTRIB_GREEN_MASK:
         dri_shifts[1] = ffs(value) - 1;
         break;

      case __DRI_ATTRIB_GREEN_SHIFT:
         dri_shifts[1] = value;
         break;

      case __DRI_ATTRIB_BLUE_SIZE:
         dri_sizes[2] = value;
         base.BlueSize = value;
         break;

      case __DRI_ATTRIB_BLUE_MASK:
         dri_shifts[2] = ffs(value) - 1;
         break;

      case __DRI_ATTRIB_BLUE_SHIFT:
         dri_shifts[2] = value;
         break;

     case __DRI_ATTRIB_ALPHA_SIZE:
         dri_sizes[3] = value;
         base.AlphaSize = value;
         break;

      case __DRI_ATTRIB_ALPHA_MASK:
         dri_shifts[3] = ffs(value) - 1;
         break;

      case __DRI_ATTRIB_ALPHA_SHIFT:
         dri_shifts[3] = value;
         break;

      case __DRI_ATTRIB_ACCUM_RED_SIZE:
      case __DRI_ATTRIB_ACCUM_GREEN_SIZE:
      case __DRI_ATTRIB_ACCUM_BLUE_SIZE:
      case __DRI_ATTRIB_ACCUM_ALPHA_SIZE:
         /* Don't expose visuals with the accumulation buffer. */
         if (value > 0)
            return NULL;
         break;

      case __DRI_ATTRIB_FRAMEBUFFER_SRGB_CAPABLE:
         srgb = value != 0;
         if (!disp->Extensions.KHR_gl_colorspace && srgb)
            return NULL;
         break;

      case __DRI_ATTRIB_MAX_PBUFFER_WIDTH:
         base.MaxPbufferWidth = _EGL_MAX_PBUFFER_WIDTH;
         break;
      case __DRI_ATTRIB_MAX_PBUFFER_HEIGHT:
         base.MaxPbufferHeight = _EGL_MAX_PBUFFER_HEIGHT;
         break;
      case __DRI_ATTRIB_MUTABLE_RENDER_BUFFER:
         if (disp->Extensions.KHR_mutable_render_buffer)
            surface_type |= EGL_MUTABLE_RENDER_BUFFER_BIT_KHR;
         break;
      default:
         key = dri2_to_egl_attribute_map[attrib];
         if (key != 0)
            _eglSetConfigKey(&base, key, value);
         break;
      }
   }

   if (attr_list)
      for (int i = 0; attr_list[i] != EGL_NONE; i += 2)
         _eglSetConfigKey(&base, attr_list[i], attr_list[i+1]);

   if (rgba_shifts && memcmp(rgba_shifts, dri_shifts, sizeof(dri_shifts)))
      return NULL;

   if (rgba_sizes && memcmp(rgba_sizes, dri_sizes, sizeof(dri_sizes)))
      return NULL;

   base.NativeRenderable = EGL_TRUE;

   base.SurfaceType = surface_type;
   if (surface_type & (EGL_PBUFFER_BIT |
       (disp->Extensions.NOK_texture_from_pixmap ? EGL_PIXMAP_BIT : 0))) {
      base.BindToTextureRGB = bind_to_texture_rgb;
      if (base.AlphaSize > 0)
         base.BindToTextureRGBA = bind_to_texture_rgba;
   }

   if (double_buffer) {
      surface_type &= ~EGL_PIXMAP_BIT;
   }

   /* No support for pbuffer + MSAA for now.
    *
    * XXX TODO: pbuffer + MSAA does not work and causes crashes.
    * See QT bugreport: https://bugreports.qt.io/browse/QTBUG-47509
    */
   if (base.Samples) {
      surface_type &= ~EGL_PBUFFER_BIT;
   }

   if (!surface_type)
      return NULL;

   base.RenderableType = disp->ClientAPIs;
   base.Conformant = disp->ClientAPIs;

   base.MinSwapInterval = dri2_dpy->min_swap_interval;
   base.MaxSwapInterval = dri2_dpy->max_swap_interval;

   if (!_eglValidateConfig(&base, EGL_FALSE)) {
      _eglLog(_EGL_DEBUG, "DRI2: failed to validate config %d", id);
      return NULL;
   }

   config_id = base.ConfigID;
   base.ConfigID    = EGL_DONT_CARE;
   base.SurfaceType = EGL_DONT_CARE;
   num_configs = _eglFilterArray(disp->Configs, (void **) &matching_config, 1,
                                 (_EGLArrayForEach) dri2_match_config, &base);

   if (num_configs == 1) {
      conf = (struct dri2_egl_config *) matching_config;

      if (!conf->dri_config[double_buffer][srgb])
         conf->dri_config[double_buffer][srgb] = dri_config;
      else
         /* a similar config type is already added (unlikely) => discard */
         return NULL;
   }
   else if (num_configs == 0) {
      conf = calloc(1, sizeof *conf);
      if (conf == NULL)
         return NULL;

      conf->dri_config[double_buffer][srgb] = dri_config;

      memcpy(&conf->base, &base, sizeof base);
      conf->base.SurfaceType = 0;
      conf->base.ConfigID = config_id;

      _eglLinkConfig(&conf->base);
   }
   else {
      unreachable("duplicates should not be possible");
      return NULL;
   }

   conf->base.SurfaceType |= surface_type;

   return conf;
}

EGLBoolean
dri2_add_pbuffer_configs_for_visuals(_EGLDisplay *disp)
{
   struct dri2_egl_display *dri2_dpy = dri2_egl_display(disp);
   unsigned int format_count[ARRAY_SIZE(dri2_pbuffer_visuals)] = { 0 };
   unsigned int config_count = 0;

   for (unsigned i = 0; dri2_dpy->driver_configs[i] != NULL; i++) {
      for (unsigned j = 0; j < ARRAY_SIZE(dri2_pbuffer_visuals); j++) {
         struct dri2_egl_config *dri2_conf;

         dri2_conf = dri2_add_config(disp, dri2_dpy->driver_configs[i],
               config_count + 1, EGL_PBUFFER_BIT, NULL,
               dri2_pbuffer_visuals[j].rgba_shifts, dri2_pbuffer_visuals[j].rgba_sizes);

         if (dri2_conf) {
            if (dri2_conf->base.ConfigID == config_count + 1)
               config_count++;
            format_count[j]++;
         }
      }
   }

   for (unsigned i = 0; i < ARRAY_SIZE(format_count); i++) {
      if (!format_count[i]) {
         _eglLog(_EGL_DEBUG, "No DRI config supports native format %s",
               dri2_pbuffer_visuals[i].format_name);
      }
   }

   return (config_count != 0);
}

__DRIimage *
dri2_lookup_egl_image(__DRIscreen *screen, void *image, void *data)
{
   _EGLDisplay *disp = data;
   struct dri2_egl_image *dri2_img;
   _EGLImage *img;

   (void) screen;

   mtx_lock(&disp->Mutex);
   img = _eglLookupImage(image, disp);
   mtx_unlock(&disp->Mutex);

   if (img == NULL) {
      _eglError(EGL_BAD_PARAMETER, "dri2_lookup_egl_image");
      return NULL;
   }

   dri2_img = dri2_egl_image(image);

   return dri2_img->dri_image;
}

const __DRIimageLookupExtension image_lookup_extension = {
   .base = { __DRI_IMAGE_LOOKUP, 1 },

   .lookupEGLImage       = dri2_lookup_egl_image
};

struct dri2_extension_match {
   const char *name;
   int version;
   int offset;
};

static const struct dri2_extension_match dri3_driver_extensions[] = {
   { __DRI_CORE, 1, offsetof(struct dri2_egl_display, core) },
   { __DRI_IMAGE_DRIVER, 1, offsetof(struct dri2_egl_display, image_driver) },
   { NULL, 0, 0 }
};

static const struct dri2_extension_match dri2_driver_extensions[] = {
   { __DRI_CORE, 1, offsetof(struct dri2_egl_display, core) },
   { __DRI_DRI2, 2, offsetof(struct dri2_egl_display, dri2) },
   { NULL, 0, 0 }
};

static const struct dri2_extension_match dri2_core_extensions[] = {
   { __DRI2_FLUSH, 1, offsetof(struct dri2_egl_display, flush) },
   { __DRI_TEX_BUFFER, 2, offsetof(struct dri2_egl_display, tex_buffer) },
   { __DRI_IMAGE, 1, offsetof(struct dri2_egl_display, image) },
   { NULL, 0, 0 }
};

static const struct dri2_extension_match swrast_driver_extensions[] = {
   { __DRI_CORE, 1, offsetof(struct dri2_egl_display, core) },
   { __DRI_SWRAST, 2, offsetof(struct dri2_egl_display, swrast) },
   { NULL, 0, 0 }
};

static const struct dri2_extension_match swrast_core_extensions[] = {
   { __DRI_TEX_BUFFER, 2, offsetof(struct dri2_egl_display, tex_buffer) },
   { NULL, 0, 0 }
};

static const struct dri2_extension_match optional_driver_extensions[] = {
   { __DRI_CONFIG_OPTIONS, 1, offsetof(struct dri2_egl_display, configOptions) },
   { NULL, 0, 0 }
};

static const struct dri2_extension_match optional_core_extensions[] = {
   { __DRI2_ROBUSTNESS, 1, offsetof(struct dri2_egl_display, robustness) },
   { __DRI2_NO_ERROR, 1, offsetof(struct dri2_egl_display, no_error) },
   { __DRI2_CONFIG_QUERY, 1, offsetof(struct dri2_egl_display, config) },
   { __DRI2_FENCE, 1, offsetof(struct dri2_egl_display, fence) },
   { __DRI2_BUFFER_DAMAGE, 1, offsetof(struct dri2_egl_display, buffer_damage) },
   { __DRI2_RENDERER_QUERY, 1, offsetof(struct dri2_egl_display, rendererQuery) },
   { __DRI2_INTEROP, 1, offsetof(struct dri2_egl_display, interop) },
   { __DRI_IMAGE, 1, offsetof(struct dri2_egl_display, image) },
   { __DRI2_FLUSH_CONTROL, 1, offsetof(struct dri2_egl_display, flush_control) },
   { __DRI2_BLOB, 1, offsetof(struct dri2_egl_display, blob) },
   { __DRI_MUTABLE_RENDER_BUFFER_DRIVER, 1, offsetof(struct dri2_egl_display, mutable_render_buffer) },
   { NULL, 0, 0 }
};

static EGLBoolean
dri2_bind_extensions(struct dri2_egl_display *dri2_dpy,
                     const struct dri2_extension_match *matches,
                     const __DRIextension **extensions,
                     bool optional)
{
   int ret = EGL_TRUE;
   void *field;

   for (int i = 0; extensions[i]; i++) {
      _eglLog(_EGL_DEBUG, "found extension `%s'", extensions[i]->name);
      for (int j = 0; matches[j].name; j++) {
         if (strcmp(extensions[i]->name, matches[j].name) == 0 &&
             extensions[i]->version >= matches[j].version) {
            field = ((char *) dri2_dpy + matches[j].offset);
            *(const __DRIextension **) field = extensions[i];
            _eglLog(_EGL_INFO, "found extension %s version %d",
                    extensions[i]->name, extensions[i]->version);
            break;
         }
      }
   }

   for (int j = 0; matches[j].name; j++) {
      field = ((char *) dri2_dpy + matches[j].offset);
      if (*(const __DRIextension **) field == NULL) {
         if (optional) {
            _eglLog(_EGL_DEBUG, "did not find optional extension %s version %d",
                    matches[j].name, matches[j].version);
         } else {
            _eglLog(_EGL_WARNING, "did not find extension %s version %d",
                    matches[j].name, matches[j].version);
            ret = EGL_FALSE;
         }
      }
   }

   return ret;
}

static const __DRIextension **
dri2_open_driver(_EGLDisplay *disp)
{
   struct dri2_egl_display *dri2_dpy = dri2_egl_display(disp);
   static const char *search_path_vars[] = {
      "LIBGL_DRIVERS_PATH",
      NULL,
   };

   return loader_open_driver(dri2_dpy->driver_name,
                             &dri2_dpy->driver,
                             search_path_vars);
}

static EGLBoolean
dri2_load_driver_common(_EGLDisplay *disp,
                        const struct dri2_extension_match *driver_extensions)
{
   struct dri2_egl_display *dri2_dpy = dri2_egl_display(disp);
   const __DRIextension **extensions;

   extensions = dri2_open_driver(disp);
   if (!extensions)
      return EGL_FALSE;

   if (!dri2_bind_extensions(dri2_dpy, driver_extensions, extensions, false)) {
      dlclose(dri2_dpy->driver);
      dri2_dpy->driver = NULL;
      return EGL_FALSE;
   }
   dri2_dpy->driver_extensions = extensions;

   dri2_bind_extensions(dri2_dpy, optional_driver_extensions, extensions, true);

   return EGL_TRUE;
}

EGLBoolean
dri2_load_driver(_EGLDisplay *disp)
{
   return dri2_load_driver_common(disp, dri2_driver_extensions);
}

EGLBoolean
dri2_load_driver_dri3(_EGLDisplay *disp)
{
   return dri2_load_driver_common(disp, dri3_driver_extensions);
}

EGLBoolean
dri2_load_driver_swrast(_EGLDisplay *disp)
{
   return dri2_load_driver_common(disp, swrast_driver_extensions);
}

static unsigned
dri2_renderer_query_integer(struct dri2_egl_display *dri2_dpy, int param)
{
   const __DRI2rendererQueryExtension *rendererQuery = dri2_dpy->rendererQuery;
   unsigned int value = 0;

   if (!rendererQuery ||
       rendererQuery->queryInteger(dri2_dpy->dri_screen, param, &value) == -1)
      return 0;

   return value;
}

static const char *
dri2_query_driver_name(_EGLDisplay *disp)
{
    struct dri2_egl_display *dri2_dpy = dri2_egl_display(disp);
    return dri2_dpy->driver_name;
}

static char *
dri2_query_driver_config(_EGLDisplay *disp)
{
    struct dri2_egl_display *dri2_dpy = dri2_egl_display(disp);
    const __DRIconfigOptionsExtension *ext = dri2_dpy->configOptions;

    if (ext->base.version >= 2)
        return ext->getXml(dri2_dpy->driver_name);

    return strdup(ext->xml);
}


void
dri2_setup_screen(_EGLDisplay *disp)
{
   struct dri2_egl_display *dri2_dpy = dri2_egl_display(disp);
   unsigned int api_mask;

   /*
    * EGL 1.5 specification defines the default value to 1. Moreover,
    * eglSwapInterval() is required to clamp requested value to the supported
    * range. Since the default value is implicitly assumed to be supported,
    * use it as both minimum and maximum for the platforms that do not allow
    * changing the interval. Platforms, which allow it (e.g. x11, wayland)
    * override these values already.
    */
   dri2_dpy->min_swap_interval = 1;
   dri2_dpy->max_swap_interval = 1;
   dri2_dpy->default_swap_interval = 1;

   if (dri2_dpy->image_driver) {
      api_mask = dri2_dpy->image_driver->getAPIMask(dri2_dpy->dri_screen);
   } else if (dri2_dpy->dri2) {
      api_mask = dri2_dpy->dri2->getAPIMask(dri2_dpy->dri_screen);
   } else {
      assert(dri2_dpy->swrast);
      api_mask = 1 << __DRI_API_OPENGL |
                 1 << __DRI_API_GLES |
                 1 << __DRI_API_GLES2 |
                 1 << __DRI_API_GLES3;
   }

   disp->ClientAPIs = 0;
   if ((api_mask & (1 <<__DRI_API_OPENGL)) && _eglIsApiValid(EGL_OPENGL_API))
      disp->ClientAPIs |= EGL_OPENGL_BIT;
   if ((api_mask & (1 << __DRI_API_GLES)) && _eglIsApiValid(EGL_OPENGL_ES_API))
      disp->ClientAPIs |= EGL_OPENGL_ES_BIT;
   if ((api_mask & (1 << __DRI_API_GLES2)) && _eglIsApiValid(EGL_OPENGL_ES_API))
      disp->ClientAPIs |= EGL_OPENGL_ES2_BIT;
   if ((api_mask & (1 << __DRI_API_GLES3)) && _eglIsApiValid(EGL_OPENGL_ES_API))
      disp->ClientAPIs |= EGL_OPENGL_ES3_BIT_KHR;

   assert(dri2_dpy->image_driver || dri2_dpy->dri2 || dri2_dpy->swrast);
   disp->Extensions.KHR_no_config_context = EGL_TRUE;
   disp->Extensions.KHR_surfaceless_context = EGL_TRUE;

   if (dri2_dpy->configOptions) {
       disp->Extensions.MESA_query_driver = EGL_TRUE;
   }

   /* Report back to EGL the bitmask of priorities supported */
   disp->Extensions.IMG_context_priority =
      dri2_renderer_query_integer(dri2_dpy,
                                  __DRI2_RENDERER_HAS_CONTEXT_PRIORITY);

   disp->Extensions.EXT_pixel_format_float = EGL_TRUE;

   if (dri2_renderer_query_integer(dri2_dpy,
                                   __DRI2_RENDERER_HAS_FRAMEBUFFER_SRGB))
      disp->Extensions.KHR_gl_colorspace = EGL_TRUE;

   if (dri2_dpy->image_driver ||
       (dri2_dpy->dri2 && dri2_dpy->dri2->base.version >= 3) ||
       (dri2_dpy->swrast && dri2_dpy->swrast->base.version >= 3)) {
      disp->Extensions.KHR_create_context = EGL_TRUE;

      if (dri2_dpy->robustness)
         disp->Extensions.EXT_create_context_robustness = EGL_TRUE;
   }

   if (dri2_dpy->no_error)
      disp->Extensions.KHR_create_context_no_error = EGL_TRUE;

   if (dri2_dpy->fence) {
      disp->Extensions.KHR_fence_sync = EGL_TRUE;
      disp->Extensions.KHR_wait_sync = EGL_TRUE;
      if (dri2_dpy->fence->get_fence_from_cl_event)
         disp->Extensions.KHR_cl_event2 = EGL_TRUE;
      if (dri2_dpy->fence->base.version >= 2 &&
          dri2_dpy->fence->get_capabilities) {
         unsigned capabilities =
            dri2_dpy->fence->get_capabilities(dri2_dpy->dri_screen);
         disp->Extensions.ANDROID_native_fence_sync =
            (capabilities & __DRI_FENCE_CAP_NATIVE_FD) != 0;
      }
   }

   if (dri2_dpy->blob)
      disp->Extensions.ANDROID_blob_cache = EGL_TRUE;

   disp->Extensions.KHR_reusable_sync = EGL_TRUE;

   if (dri2_dpy->image) {
      if (dri2_dpy->image->base.version >= 10 &&
          dri2_dpy->image->getCapabilities != NULL) {
         int capabilities;

         capabilities = dri2_dpy->image->getCapabilities(dri2_dpy->dri_screen);
         disp->Extensions.MESA_drm_image = (capabilities & __DRI_IMAGE_CAP_GLOBAL_NAMES) != 0;

         if (dri2_dpy->image->base.version >= 11)
            disp->Extensions.MESA_image_dma_buf_export = EGL_TRUE;
      } else {
         disp->Extensions.MESA_drm_image = EGL_TRUE;
         if (dri2_dpy->image->base.version >= 11)
            disp->Extensions.MESA_image_dma_buf_export = EGL_TRUE;
      }

      disp->Extensions.KHR_image_base = EGL_TRUE;
      disp->Extensions.KHR_gl_renderbuffer_image = EGL_TRUE;
      if (dri2_dpy->image->base.version >= 5 &&
          dri2_dpy->image->createImageFromTexture) {
         disp->Extensions.KHR_gl_texture_2D_image = EGL_TRUE;
         disp->Extensions.KHR_gl_texture_cubemap_image = EGL_TRUE;

         if (dri2_renderer_query_integer(dri2_dpy,
                                         __DRI2_RENDERER_HAS_TEXTURE_3D))
             disp->Extensions.KHR_gl_texture_3D_image = EGL_TRUE;
      }
#ifdef HAVE_LIBDRM
      if (dri2_dpy->image->base.version >= 8 &&
          dri2_dpy->image->createImageFromDmaBufs) {
         disp->Extensions.EXT_image_dma_buf_import = EGL_TRUE;
         disp->Extensions.EXT_image_dma_buf_import_modifiers = EGL_TRUE;
      }
#endif
   }

   if (dri2_dpy->flush_control)
      disp->Extensions.KHR_context_flush_control = EGL_TRUE;

   if (dri2_dpy->buffer_damage && dri2_dpy->buffer_damage->set_damage_region)
      disp->Extensions.KHR_partial_update = EGL_TRUE;

   disp->Extensions.EXT_protected_surface =
      dri2_renderer_query_integer(dri2_dpy,
                                  __DRI2_RENDERER_HAS_PROTECTED_CONTENT);
}

void
dri2_setup_swap_interval(_EGLDisplay *disp, int max_swap_interval)
{
   struct dri2_egl_display *dri2_dpy = dri2_egl_display(disp);
   GLint vblank_mode = DRI_CONF_VBLANK_DEF_INTERVAL_1;

   /* Allow driconf to override applications.*/
   if (dri2_dpy->config)
      dri2_dpy->config->configQueryi(dri2_dpy->dri_screen,
                                     "vblank_mode", &vblank_mode);
   switch (vblank_mode) {
   case DRI_CONF_VBLANK_NEVER:
      dri2_dpy->min_swap_interval = 0;
      dri2_dpy->max_swap_interval = 0;
      dri2_dpy->default_swap_interval = 0;
      break;
   case DRI_CONF_VBLANK_ALWAYS_SYNC:
      dri2_dpy->min_swap_interval = 1;
      dri2_dpy->max_swap_interval = max_swap_interval;
      dri2_dpy->default_swap_interval = 1;
      break;
   case DRI_CONF_VBLANK_DEF_INTERVAL_0:
      dri2_dpy->min_swap_interval = 0;
      dri2_dpy->max_swap_interval = max_swap_interval;
      dri2_dpy->default_swap_interval = 0;
      break;
   default:
   case DRI_CONF_VBLANK_DEF_INTERVAL_1:
      dri2_dpy->min_swap_interval = 0;
      dri2_dpy->max_swap_interval = max_swap_interval;
      dri2_dpy->default_swap_interval = 1;
      break;
   }
}

/* All platforms but DRM call this function to create the screen and populate
 * the driver_configs. DRM inherits that information from its display - GBM.
 */
EGLBoolean
dri2_create_screen(_EGLDisplay *disp)
{
   struct dri2_egl_display *dri2_dpy = dri2_egl_display(disp);

   if (dri2_dpy->image_driver) {
      dri2_dpy->dri_screen =
         dri2_dpy->image_driver->createNewScreen2(0, dri2_dpy->fd,
                                                  dri2_dpy->loader_extensions,
                                                  dri2_dpy->driver_extensions,
                                                  &dri2_dpy->driver_configs,
                                                  disp);
   } else if (dri2_dpy->dri2) {
      if (dri2_dpy->dri2->base.version >= 4) {
         dri2_dpy->dri_screen =
            dri2_dpy->dri2->createNewScreen2(0, dri2_dpy->fd,
                                             dri2_dpy->loader_extensions,
                                             dri2_dpy->driver_extensions,
                                             &dri2_dpy->driver_configs, disp);
      } else {
         dri2_dpy->dri_screen =
            dri2_dpy->dri2->createNewScreen(0, dri2_dpy->fd,
                                            dri2_dpy->loader_extensions,
                                            &dri2_dpy->driver_configs, disp);
      }
   } else {
      assert(dri2_dpy->swrast);
      if (dri2_dpy->swrast->base.version >= 4) {
         dri2_dpy->dri_screen =
            dri2_dpy->swrast->createNewScreen2(0, dri2_dpy->loader_extensions,
                                               dri2_dpy->driver_extensions,
                                               &dri2_dpy->driver_configs, disp);
      } else {
         dri2_dpy->dri_screen =
            dri2_dpy->swrast->createNewScreen(0, dri2_dpy->loader_extensions,
                                              &dri2_dpy->driver_configs, disp);
      }
   }

   if (dri2_dpy->dri_screen == NULL) {
      _eglLog(_EGL_WARNING, "DRI2: failed to create dri screen");
      return EGL_FALSE;
   }

   dri2_dpy->own_dri_screen = true;
   return EGL_TRUE;
}

EGLBoolean
dri2_setup_extensions(_EGLDisplay *disp)
{
   struct dri2_egl_display *dri2_dpy = dri2_egl_display(disp);
   const struct dri2_extension_match *mandatory_core_extensions;
   const __DRIextension **extensions;

   extensions = dri2_dpy->core->getExtensions(dri2_dpy->dri_screen);

   if (dri2_dpy->image_driver || dri2_dpy->dri2)
      mandatory_core_extensions = dri2_core_extensions;
   else
      mandatory_core_extensions = swrast_core_extensions;

   if (!dri2_bind_extensions(dri2_dpy, mandatory_core_extensions, extensions, false))
      return EGL_FALSE;

#ifdef HAVE_DRI3_MODIFIERS
   dri2_dpy->multibuffers_available =
      (dri2_dpy->dri3_major_version > 1 || (dri2_dpy->dri3_major_version == 1 &&
                                            dri2_dpy->dri3_minor_version >= 2)) &&
      (dri2_dpy->present_major_version > 1 || (dri2_dpy->present_major_version == 1 &&
                                               dri2_dpy->present_minor_version >= 2)) &&
      (dri2_dpy->image && dri2_dpy->image->base.version >= 15);
#endif

   dri2_bind_extensions(dri2_dpy, optional_core_extensions, extensions, true);
   return EGL_TRUE;
}

/**
 * Called via eglInitialize(), drv->Initialize().
 *
 * This must be guaranteed to be called exactly once, even if eglInitialize is
 * called many times (without a eglTerminate in between).
 */
static EGLBoolean
dri2_initialize(_EGLDisplay *disp)
{
   EGLBoolean ret = EGL_FALSE;
   struct dri2_egl_display *dri2_dpy = dri2_egl_display(disp);

   /* In the case where the application calls eglMakeCurrent(context1),
    * eglTerminate, then eglInitialize again (without a call to eglReleaseThread
    * or eglMakeCurrent(NULL) before that), dri2_dpy structure is still
    * initialized, as we need it to be able to free context1 correctly.
    *
    * It would probably be safest to forcibly release the display with
    * dri2_display_release, to make sure the display is reinitialized correctly.
    * However, the EGL spec states that we need to keep a reference to the
    * current context (so we cannot call dri2_make_current(NULL)), and therefore
    * we would leak context1 as we would be missing the old display connection
    * to free it up correctly.
    */
   if (dri2_dpy) {
      dri2_dpy->ref_count++;
      return EGL_TRUE;
   }

   loader_set_logger(_eglLog);

   switch (disp->Platform) {
   case _EGL_PLATFORM_SURFACELESS:
      ret = dri2_initialize_surfaceless(disp);
      break;
   case _EGL_PLATFORM_DEVICE:
      ret = dri2_initialize_device(disp);
      break;
   case _EGL_PLATFORM_X11:
      ret = dri2_initialize_x11(disp);
      break;
   case _EGL_PLATFORM_DRM:
      ret = dri2_initialize_drm(disp);
      break;
   case _EGL_PLATFORM_WAYLAND:
      ret = dri2_initialize_wayland(disp);
      break;
   case _EGL_PLATFORM_ANDROID:
      ret = dri2_initialize_android(disp);
      break;
   default:
      unreachable("Callers ensure we cannot get here.");
      return EGL_FALSE;
   }

   if (!ret)
      return EGL_FALSE;

   dri2_dpy = dri2_egl_display(disp);
   dri2_dpy->ref_count++;

   return EGL_TRUE;
}

/**
 * Decrement display reference count, and free up display if necessary.
 */
static void
dri2_display_release(_EGLDisplay *disp)
{
   struct dri2_egl_display *dri2_dpy;

   if (!disp)
      return;

   dri2_dpy = dri2_egl_display(disp);

   assert(dri2_dpy->ref_count > 0);
   dri2_dpy->ref_count--;

   if (dri2_dpy->ref_count > 0)
      return;

   _eglCleanupDisplay(disp);
   dri2_display_destroy(disp);
}

void
dri2_display_destroy(_EGLDisplay *disp)
{
   struct dri2_egl_display *dri2_dpy = dri2_egl_display(disp);

   if (dri2_dpy->own_dri_screen) {
      if (dri2_dpy->vtbl && dri2_dpy->vtbl->close_screen_notify)
         dri2_dpy->vtbl->close_screen_notify(disp);
      dri2_dpy->core->destroyScreen(dri2_dpy->dri_screen);
   }
   if (dri2_dpy->fd >= 0)
      close(dri2_dpy->fd);
   if (dri2_dpy->driver)
      dlclose(dri2_dpy->driver);
   free(dri2_dpy->driver_name);

#ifdef HAVE_WAYLAND_PLATFORM
   free(dri2_dpy->device_name);
#endif

   switch (disp->Platform) {
   case _EGL_PLATFORM_X11:
      dri2_teardown_x11(dri2_dpy);
      break;
   case _EGL_PLATFORM_DRM:
      dri2_teardown_drm(dri2_dpy);
      break;
   case _EGL_PLATFORM_WAYLAND:
      dri2_teardown_wayland(dri2_dpy);
      break;
   default:
      /* TODO: add teardown for other platforms */
      break;
   }

   /* The drm platform does not create the screen/driver_configs but reuses
    * the ones from the gbm device. As such the gbm itself is responsible
    * for the cleanup.
    */
   if (disp->Platform != _EGL_PLATFORM_DRM && dri2_dpy->driver_configs) {
      for (unsigned i = 0; dri2_dpy->driver_configs[i]; i++)
         free((__DRIconfig *) dri2_dpy->driver_configs[i]);
      free(dri2_dpy->driver_configs);
   }
   free(dri2_dpy);
   disp->DriverData = NULL;
}

__DRIbuffer *
dri2_egl_surface_alloc_local_buffer(struct dri2_egl_surface *dri2_surf,
                                    unsigned int att, unsigned int format)
{
   struct dri2_egl_display *dri2_dpy =
      dri2_egl_display(dri2_surf->base.Resource.Display);

   if (att >= ARRAY_SIZE(dri2_surf->local_buffers))
      return NULL;

   if (!dri2_surf->local_buffers[att]) {
      dri2_surf->local_buffers[att] =
         dri2_dpy->dri2->allocateBuffer(dri2_dpy->dri_screen, att, format,
                                        dri2_surf->base.Width, dri2_surf->base.Height);
   }

   return dri2_surf->local_buffers[att];
}

void
dri2_egl_surface_free_local_buffers(struct dri2_egl_surface *dri2_surf)
{
   struct dri2_egl_display *dri2_dpy =
      dri2_egl_display(dri2_surf->base.Resource.Display);

   for (int i = 0; i < ARRAY_SIZE(dri2_surf->local_buffers); i++) {
      if (dri2_surf->local_buffers[i]) {
         dri2_dpy->dri2->releaseBuffer(dri2_dpy->dri_screen,
                                       dri2_surf->local_buffers[i]);
         dri2_surf->local_buffers[i] = NULL;
      }
   }
}

/**
 * Called via eglTerminate(), drv->Terminate().
 *
 * This must be guaranteed to be called exactly once, even if eglTerminate is
 * called many times (without a eglInitialize in between).
 */
static EGLBoolean
dri2_terminate(_EGLDisplay *disp)
{
   /* Release all non-current Context/Surfaces. */
   _eglReleaseDisplayResources(disp);

   dri2_display_release(disp);

   return EGL_TRUE;
}

/**
 * Set the error code after a call to
 * dri2_egl_display::dri2::createContextAttribs.
 */
static void
dri2_create_context_attribs_error(int dri_error)
{
   EGLint egl_error;

   switch (dri_error) {
   case __DRI_CTX_ERROR_SUCCESS:
      return;

   case __DRI_CTX_ERROR_NO_MEMORY:
      egl_error = EGL_BAD_ALLOC;
      break;

  /* From the EGL_KHR_create_context spec, section "Errors":
   *
   *   * If <config> does not support a client API context compatible
   *     with the requested API major and minor version, [...] context flags,
   *     and context reset notification behavior (for client API types where
   *     these attributes are supported), then an EGL_BAD_MATCH error is
   *     generated.
   *
   *   * If an OpenGL ES context is requested and the values for
   *     attributes EGL_CONTEXT_MAJOR_VERSION_KHR and
   *     EGL_CONTEXT_MINOR_VERSION_KHR specify an OpenGL ES version that
   *     is not defined, than an EGL_BAD_MATCH error is generated.
   *
   *   * If an OpenGL context is requested, the requested version is
   *     greater than 3.2, and the value for attribute
   *     EGL_CONTEXT_OPENGL_PROFILE_MASK_KHR has no bits set; has any
   *     bits set other than EGL_CONTEXT_OPENGL_CORE_PROFILE_BIT_KHR and
   *     EGL_CONTEXT_OPENGL_COMPATIBILITY_PROFILE_BIT_KHR; has more than
   *     one of these bits set; or if the implementation does not support
   *     the requested profile, then an EGL_BAD_MATCH error is generated.
   */
   case __DRI_CTX_ERROR_BAD_API:
   case __DRI_CTX_ERROR_BAD_VERSION:
   case __DRI_CTX_ERROR_BAD_FLAG:
      egl_error = EGL_BAD_MATCH;
      break;

  /* From the EGL_KHR_create_context spec, section "Errors":
   *
   *   * If an attribute name or attribute value in <attrib_list> is not
   *     recognized (including unrecognized bits in bitmask attributes),
   *     then an EGL_BAD_ATTRIBUTE error is generated."
   */
   case __DRI_CTX_ERROR_UNKNOWN_ATTRIBUTE:
   case __DRI_CTX_ERROR_UNKNOWN_FLAG:
      egl_error = EGL_BAD_ATTRIBUTE;
      break;

   default:
      assert(!"unknown dri_error code");
      egl_error = EGL_BAD_MATCH;
      break;
   }

   _eglError(egl_error, "dri2_create_context");
}

static bool
dri2_fill_context_attribs(struct dri2_egl_context *dri2_ctx,
                          struct dri2_egl_display *dri2_dpy,
                          uint32_t *ctx_attribs,
                          unsigned *num_attribs)
{
   int pos = 0;

   assert(*num_attribs >= NUM_ATTRIBS);

   ctx_attribs[pos++] = __DRI_CTX_ATTRIB_MAJOR_VERSION;
   ctx_attribs[pos++] = dri2_ctx->base.ClientMajorVersion;
   ctx_attribs[pos++] = __DRI_CTX_ATTRIB_MINOR_VERSION;
   ctx_attribs[pos++] = dri2_ctx->base.ClientMinorVersion;

   if (dri2_ctx->base.Flags != 0 || dri2_ctx->base.NoError) {
      /* If the implementation doesn't support the __DRI2_ROBUSTNESS
       * extension, don't even try to send it the robust-access flag.
       * It may explode.  Instead, generate the required EGL error here.
       */
      if ((dri2_ctx->base.Flags & EGL_CONTEXT_OPENGL_ROBUST_ACCESS_BIT_KHR) != 0
            && !dri2_dpy->robustness) {
         _eglError(EGL_BAD_MATCH, "eglCreateContext");
         return false;
      }

      ctx_attribs[pos++] = __DRI_CTX_ATTRIB_FLAGS;
      ctx_attribs[pos++] = dri2_ctx->base.Flags |
         (dri2_ctx->base.NoError ? __DRI_CTX_FLAG_NO_ERROR : 0);
   }

   if (dri2_ctx->base.ResetNotificationStrategy != EGL_NO_RESET_NOTIFICATION_KHR) {
      /* If the implementation doesn't support the __DRI2_ROBUSTNESS
       * extension, don't even try to send it a reset strategy.  It may
       * explode.  Instead, generate the required EGL error here.
       */
      if (!dri2_dpy->robustness) {
         _eglError(EGL_BAD_CONFIG, "eglCreateContext");
         return false;
      }

      ctx_attribs[pos++] = __DRI_CTX_ATTRIB_RESET_STRATEGY;
      ctx_attribs[pos++] = __DRI_CTX_RESET_LOSE_CONTEXT;
   }

   if (dri2_ctx->base.ContextPriority != EGL_CONTEXT_PRIORITY_MEDIUM_IMG) {
      unsigned val;

      switch (dri2_ctx->base.ContextPriority) {
      case EGL_CONTEXT_PRIORITY_HIGH_IMG:
         val = __DRI_CTX_PRIORITY_HIGH;
         break;
      case EGL_CONTEXT_PRIORITY_MEDIUM_IMG:
         val = __DRI_CTX_PRIORITY_MEDIUM;
         break;
      case EGL_CONTEXT_PRIORITY_LOW_IMG:
         val = __DRI_CTX_PRIORITY_LOW;
         break;
      default:
         _eglError(EGL_BAD_CONFIG, "eglCreateContext");
         return false;
      }

      ctx_attribs[pos++] = __DRI_CTX_ATTRIB_PRIORITY;
      ctx_attribs[pos++] = val;
   }

   if (dri2_ctx->base.ReleaseBehavior == EGL_CONTEXT_RELEASE_BEHAVIOR_NONE_KHR) {
      ctx_attribs[pos++] = __DRI_CTX_ATTRIB_RELEASE_BEHAVIOR;
      ctx_attribs[pos++] = __DRI_CTX_RELEASE_BEHAVIOR_NONE;
   }

   *num_attribs = pos;

   return true;
}

/**
 * Called via eglCreateContext(), drv->CreateContext().
 */
static _EGLContext *
dri2_create_context(_EGLDisplay *disp, _EGLConfig *conf,
                    _EGLContext *share_list, const EGLint *attrib_list)
{
   struct dri2_egl_context *dri2_ctx;
   struct dri2_egl_display *dri2_dpy = dri2_egl_display(disp);
   struct dri2_egl_context *dri2_ctx_shared = dri2_egl_context(share_list);
   __DRIcontext *shared =
      dri2_ctx_shared ? dri2_ctx_shared->dri_context : NULL;
   struct dri2_egl_config *dri2_config = dri2_egl_config(conf);
   const __DRIconfig *dri_config;
   int api;
   unsigned error;
   unsigned num_attribs = NUM_ATTRIBS;
   uint32_t ctx_attribs[NUM_ATTRIBS];

   dri2_ctx = malloc(sizeof *dri2_ctx);
   if (!dri2_ctx) {
      _eglError(EGL_BAD_ALLOC, "eglCreateContext");
      return NULL;
   }

   if (!_eglInitContext(&dri2_ctx->base, disp, conf, attrib_list))
      goto cleanup;

   /* The EGL_EXT_create_context_robustness spec says:
    *
    *    "Add to the eglCreateContext context creation errors: [...]
    *
    *     * If the reset notification behavior of <share_context> and the
    *       newly created context are different then an EGL_BAD_MATCH error is
    *       generated."
    */
   if (share_list && share_list->ResetNotificationStrategy !=
                     dri2_ctx->base.ResetNotificationStrategy) {
      _eglError(EGL_BAD_MATCH, "eglCreateContext");
      goto cleanup;
   }

   /* The EGL_KHR_create_context_no_error spec says:
    *
    *    "BAD_MATCH is generated if the value of EGL_CONTEXT_OPENGL_NO_ERROR_KHR
    *    used to create <share_context> does not match the value of
    *    EGL_CONTEXT_OPENGL_NO_ERROR_KHR for the context being created."
    */
   if (share_list && share_list->NoError != dri2_ctx->base.NoError) {
      _eglError(EGL_BAD_MATCH, "eglCreateContext");
      goto cleanup;
   }

   switch (dri2_ctx->base.ClientAPI) {
   case EGL_OPENGL_ES_API:
      switch (dri2_ctx->base.ClientMajorVersion) {
      case 1:
         api = __DRI_API_GLES;
         break;
      case 2:
         api = __DRI_API_GLES2;
         break;
      case 3:
         api = __DRI_API_GLES3;
         break;
      default:
         _eglError(EGL_BAD_PARAMETER, "eglCreateContext");
         free(dri2_ctx);
         return NULL;
      }
      break;
   case EGL_OPENGL_API:
      if ((dri2_ctx->base.ClientMajorVersion >= 4
           || (dri2_ctx->base.ClientMajorVersion == 3
               && dri2_ctx->base.ClientMinorVersion >= 2))
          && dri2_ctx->base.Profile == EGL_CONTEXT_OPENGL_CORE_PROFILE_BIT_KHR)
         api = __DRI_API_OPENGL_CORE;
      else if (dri2_ctx->base.ClientMajorVersion == 3 &&
               dri2_ctx->base.ClientMinorVersion == 1)
         api = __DRI_API_OPENGL_CORE;
      else
         api = __DRI_API_OPENGL;
      break;
   default:
      _eglError(EGL_BAD_PARAMETER, "eglCreateContext");
      free(dri2_ctx);
      return NULL;
   }

   if (conf != NULL) {
      /* The config chosen here isn't necessarily
       * used for surfaces later.
       * A pixmap surface will use the single config.
       * This opportunity depends on disabling the
       * doubleBufferMode check in
       * src/mesa/main/context.c:check_compatible()
       */
      if (dri2_config->dri_config[1][0])
         dri_config = dri2_config->dri_config[1][0];
      else
         dri_config = dri2_config->dri_config[0][0];
   }
   else
      dri_config = NULL;

   if (!dri2_fill_context_attribs(dri2_ctx, dri2_dpy, ctx_attribs,
                                  &num_attribs))
      goto cleanup;

   if (dri2_dpy->image_driver) {
      dri2_ctx->dri_context =
         dri2_dpy->image_driver->createContextAttribs(dri2_dpy->dri_screen,
                                                      api,
                                                      dri_config,
                                                      shared,
                                                      num_attribs / 2,
                                                      ctx_attribs,
                                                      & error,
                                                      dri2_ctx);
      dri2_create_context_attribs_error(error);
   } else if (dri2_dpy->dri2) {
      if (dri2_dpy->dri2->base.version >= 3) {
         dri2_ctx->dri_context =
            dri2_dpy->dri2->createContextAttribs(dri2_dpy->dri_screen,
                                                 api,
                                                 dri_config,
                                                 shared,
                                                 num_attribs / 2,
                                                 ctx_attribs,
                                                 & error,
                                                 dri2_ctx);
         dri2_create_context_attribs_error(error);
      } else {
         dri2_ctx->dri_context =
            dri2_dpy->dri2->createNewContextForAPI(dri2_dpy->dri_screen,
                                                   api,
                                                   dri_config,
                                                   shared,
                                                   dri2_ctx);
      }
   } else {
      assert(dri2_dpy->swrast);
      if (dri2_dpy->swrast->base.version >= 3) {
         dri2_ctx->dri_context =
            dri2_dpy->swrast->createContextAttribs(dri2_dpy->dri_screen,
                                                   api,
                                                   dri_config,
                                                   shared,
                                                   num_attribs / 2,
                                                   ctx_attribs,
                                                   & error,
                                                   dri2_ctx);
         dri2_create_context_attribs_error(error);
      } else {
         dri2_ctx->dri_context =
            dri2_dpy->swrast->createNewContextForAPI(dri2_dpy->dri_screen,
                                                     api,
                                                     dri_config,
                                                     shared,
                                                     dri2_ctx);
      }
   }

   if (!dri2_ctx->dri_context)
      goto cleanup;

   return &dri2_ctx->base;

 cleanup:
   free(dri2_ctx);
   return NULL;
}

/**
 * Called via eglDestroyContext(), drv->DestroyContext().
 */
static EGLBoolean
dri2_destroy_context(_EGLDisplay *disp, _EGLContext *ctx)
{
   struct dri2_egl_context *dri2_ctx = dri2_egl_context(ctx);
   struct dri2_egl_display *dri2_dpy = dri2_egl_display(disp);

   if (_eglPutContext(ctx)) {
      dri2_dpy->core->destroyContext(dri2_ctx->dri_context);
      free(dri2_ctx);
   }

   return EGL_TRUE;
}

EGLBoolean
dri2_init_surface(_EGLSurface *surf, _EGLDisplay *disp, EGLint type,
        _EGLConfig *conf, const EGLint *attrib_list,
        EGLBoolean enable_out_fence, void *native_surface)
{
   struct dri2_egl_surface *dri2_surf = dri2_egl_surface(surf);
   struct dri2_egl_display *dri2_dpy = dri2_egl_display(disp);

   dri2_surf->out_fence_fd = -1;
   dri2_surf->enable_out_fence = false;
   if (dri2_dpy->fence && dri2_dpy->fence->base.version >= 2 &&
       dri2_dpy->fence->get_capabilities &&
       (dri2_dpy->fence->get_capabilities(dri2_dpy->dri_screen) &
        __DRI_FENCE_CAP_NATIVE_FD)) {
      dri2_surf->enable_out_fence = enable_out_fence;
   }

   return _eglInitSurface(surf, disp, type, conf, attrib_list, native_surface);
}

static void
dri2_surface_set_out_fence_fd( _EGLSurface *surf, int fence_fd)
{
   struct dri2_egl_surface *dri2_surf = dri2_egl_surface(surf);

   if (dri2_surf->out_fence_fd >= 0)
      close(dri2_surf->out_fence_fd);

   dri2_surf->out_fence_fd = fence_fd;
}

void
dri2_fini_surface(_EGLSurface *surf)
{
   struct dri2_egl_surface *dri2_surf = dri2_egl_surface(surf);

   dri2_surface_set_out_fence_fd(surf, -1);
   dri2_surf->enable_out_fence = false;
}

static EGLBoolean
dri2_destroy_surface(_EGLDisplay *disp, _EGLSurface *surf)
{
   struct dri2_egl_display *dri2_dpy = dri2_egl_display(disp);

   if (!_eglPutSurface(surf))
      return EGL_TRUE;

   return dri2_dpy->vtbl->destroy_surface(disp, surf);
}

static void
dri2_surf_update_fence_fd(_EGLContext *ctx,
                          _EGLDisplay *disp, _EGLSurface *surf)
{
   __DRIcontext *dri_ctx = dri2_egl_context(ctx)->dri_context;
   struct dri2_egl_display *dri2_dpy = dri2_egl_display(disp);
   struct dri2_egl_surface *dri2_surf = dri2_egl_surface(surf);
   int fence_fd = -1;
   void *fence;

   if (!dri2_surf->enable_out_fence)
      return;

   fence = dri2_dpy->fence->create_fence_fd(dri_ctx, -1);
   if (fence) {
      fence_fd = dri2_dpy->fence->get_fence_fd(dri2_dpy->dri_screen,
                                               fence);
      dri2_dpy->fence->destroy_fence(dri2_dpy->dri_screen, fence);
   }
   dri2_surface_set_out_fence_fd(surf, fence_fd);
}

EGLBoolean
dri2_create_drawable(struct dri2_egl_display *dri2_dpy,
                     const __DRIconfig *config,
                     struct dri2_egl_surface *dri2_surf,
                     void *loaderPrivate)
{
   __DRIcreateNewDrawableFunc createNewDrawable;

   if (dri2_dpy->image_driver)
      createNewDrawable = dri2_dpy->image_driver->createNewDrawable;
   else if (dri2_dpy->dri2)
      createNewDrawable = dri2_dpy->dri2->createNewDrawable;
   else if (dri2_dpy->swrast)
      createNewDrawable = dri2_dpy->swrast->createNewDrawable;
   else
      return _eglError(EGL_BAD_ALLOC, "no createNewDrawable");

   dri2_surf->dri_drawable = createNewDrawable(dri2_dpy->dri_screen,
                                               config, loaderPrivate);
   if (dri2_surf->dri_drawable == NULL)
      return _eglError(EGL_BAD_ALLOC, "createNewDrawable");

   return EGL_TRUE;
}

/**
 * Called via eglMakeCurrent(), drv->MakeCurrent().
 */
static EGLBoolean
dri2_make_current(_EGLDisplay *disp, _EGLSurface *dsurf,
                  _EGLSurface *rsurf, _EGLContext *ctx)
{
   struct dri2_egl_display *dri2_dpy = dri2_egl_display(disp);
   struct dri2_egl_context *dri2_ctx = dri2_egl_context(ctx);
   _EGLDisplay *old_disp = NULL;
   struct dri2_egl_display *old_dri2_dpy = NULL;
   _EGLContext *old_ctx;
   _EGLSurface *old_dsurf, *old_rsurf;
   _EGLSurface *tmp_dsurf, *tmp_rsurf;
   __DRIdrawable *ddraw, *rdraw;
   __DRIcontext *cctx;
   EGLint egl_error = EGL_SUCCESS;

   if (!dri2_dpy)
      return _eglError(EGL_NOT_INITIALIZED, "eglMakeCurrent");

   /* make new bindings, set the EGL error otherwise */
   if (!_eglBindContext(ctx, dsurf, rsurf, &old_ctx, &old_dsurf, &old_rsurf))
      return EGL_FALSE;

   if (old_ctx) {
      __DRIcontext *old_cctx = dri2_egl_context(old_ctx)->dri_context;
      old_disp = old_ctx->Resource.Display;
      old_dri2_dpy = dri2_egl_display(old_disp);

      /* flush before context switch */
      dri2_gl_flush();

      if (old_dsurf)
         dri2_surf_update_fence_fd(old_ctx, disp, old_dsurf);

      /* Disable shared buffer mode */
      if (old_dsurf && _eglSurfaceInSharedBufferMode(old_dsurf) &&
          old_dri2_dpy->vtbl->set_shared_buffer_mode) {
         old_dri2_dpy->vtbl->set_shared_buffer_mode(old_disp, old_dsurf, false);
      }

      dri2_dpy->core->unbindContext(old_cctx);
   }

   ddraw = (dsurf) ? dri2_dpy->vtbl->get_dri_drawable(dsurf) : NULL;
   rdraw = (rsurf) ? dri2_dpy->vtbl->get_dri_drawable(rsurf) : NULL;
   cctx = (dri2_ctx) ? dri2_ctx->dri_context : NULL;

   if (cctx || ddraw || rdraw) {
      if (!dri2_dpy->core->bindContext(cctx, ddraw, rdraw)) {
         _EGLContext *tmp_ctx;

         /* dri2_dpy->core->bindContext failed. We cannot tell for sure why, but
          * setting the error to EGL_BAD_MATCH is surely better than leaving it
          * as EGL_SUCCESS.
          */
         egl_error = EGL_BAD_MATCH;

         /* undo the previous _eglBindContext */
         _eglBindContext(old_ctx, old_dsurf, old_rsurf, &ctx, &tmp_dsurf, &tmp_rsurf);
         assert(&dri2_ctx->base == ctx &&
                tmp_dsurf == dsurf &&
                tmp_rsurf == rsurf);

         _eglPutSurface(dsurf);
         _eglPutSurface(rsurf);
         _eglPutContext(ctx);

         _eglPutSurface(old_dsurf);
         _eglPutSurface(old_rsurf);
         _eglPutContext(old_ctx);

         ddraw = (old_dsurf) ? dri2_dpy->vtbl->get_dri_drawable(old_dsurf) : NULL;
         rdraw = (old_rsurf) ? dri2_dpy->vtbl->get_dri_drawable(old_rsurf) : NULL;
         cctx = (old_ctx) ? dri2_egl_context(old_ctx)->dri_context : NULL;

         /* undo the previous dri2_dpy->core->unbindContext */
         if (dri2_dpy->core->bindContext(cctx, ddraw, rdraw)) {
            if (old_dsurf && _eglSurfaceInSharedBufferMode(old_dsurf) &&
                old_dri2_dpy->vtbl->set_shared_buffer_mode) {
               old_dri2_dpy->vtbl->set_shared_buffer_mode(old_disp, old_dsurf, true);
            }

            return _eglError(egl_error, "eglMakeCurrent");
         }

         /* We cannot restore the same state as it was before calling
          * eglMakeCurrent() and the spec isn't clear about what to do. We
          * can prevent EGL from calling into the DRI driver with no DRI
          * context bound.
          */
         dsurf = rsurf = NULL;
         ctx = NULL;

         _eglBindContext(ctx, dsurf, rsurf, &tmp_ctx, &tmp_dsurf, &tmp_rsurf);
         assert(tmp_ctx == old_ctx && tmp_dsurf == old_dsurf &&
                tmp_rsurf == old_rsurf);

         _eglLog(_EGL_WARNING, "DRI2: failed to rebind the previous context");
      } else {
         /* dri2_dpy->core->bindContext succeeded, so take a reference on the
          * dri2_dpy. This prevents dri2_dpy from being reinitialized when a
          * EGLDisplay is terminated and then initialized again while a
          * context is still bound. See dri2_intitialize() for a more in depth
          * explanation. */
         dri2_dpy->ref_count++;
      }
   }

   dri2_destroy_surface(disp, old_dsurf);
   dri2_destroy_surface(disp, old_rsurf);

   if (old_ctx) {
      dri2_destroy_context(disp, old_ctx);
      dri2_display_release(old_disp);
   }

   if (egl_error != EGL_SUCCESS)
      return _eglError(egl_error, "eglMakeCurrent");

   if (dsurf && _eglSurfaceHasMutableRenderBuffer(dsurf) &&
       dri2_dpy->vtbl->set_shared_buffer_mode) {
      /* Always update the shared buffer mode. This is obviously needed when
       * the active EGL_RENDER_BUFFER is EGL_SINGLE_BUFFER. When
       * EGL_RENDER_BUFFER is EGL_BACK_BUFFER, the update protects us in the
       * case where external non-EGL API may have changed window's shared
       * buffer mode since we last saw it.
       */
      bool mode = (dsurf->ActiveRenderBuffer == EGL_SINGLE_BUFFER);
      dri2_dpy->vtbl->set_shared_buffer_mode(disp, dsurf, mode);
   }

   return EGL_TRUE;
}

__DRIdrawable *
dri2_surface_get_dri_drawable(_EGLSurface *surf)
{
   struct dri2_egl_surface *dri2_surf = dri2_egl_surface(surf);

   return dri2_surf->dri_drawable;
}

/*
 * Called from eglGetProcAddress() via drv->GetProcAddress().
 */
static _EGLProc
dri2_get_proc_address(const char *procname)
{
   return _glapi_get_proc_address(procname);
}

static _EGLSurface*
dri2_create_window_surface(_EGLDisplay *disp, _EGLConfig *conf,
                           void *native_window, const EGLint *attrib_list)
{
   struct dri2_egl_display *dri2_dpy = dri2_egl_display(disp);
   return dri2_dpy->vtbl->create_window_surface(disp, conf, native_window,
                                                attrib_list);
}

static _EGLSurface*
dri2_create_pixmap_surface(_EGLDisplay *disp, _EGLConfig *conf,
                           void *native_pixmap, const EGLint *attrib_list)
{
   struct dri2_egl_display *dri2_dpy = dri2_egl_display(disp);
   if (!dri2_dpy->vtbl->create_pixmap_surface)
      return NULL;
   return dri2_dpy->vtbl->create_pixmap_surface(disp, conf, native_pixmap,
                                                attrib_list);
}

static _EGLSurface*
dri2_create_pbuffer_surface(_EGLDisplay *disp, _EGLConfig *conf,
                            const EGLint *attrib_list)
{
   struct dri2_egl_display *dri2_dpy = dri2_egl_display(disp);
   if (!dri2_dpy->vtbl->create_pbuffer_surface)
      return NULL;
   return dri2_dpy->vtbl->create_pbuffer_surface(disp, conf, attrib_list);
}

static EGLBoolean
dri2_swap_interval(_EGLDisplay *disp, _EGLSurface *surf, EGLint interval)
{
   struct dri2_egl_display *dri2_dpy = dri2_egl_display(disp);
   if (!dri2_dpy->vtbl->swap_interval)
      return EGL_TRUE;
   return dri2_dpy->vtbl->swap_interval(disp, surf, interval);
}

/**
 * Asks the client API to flush any rendering to the drawable so that we can
 * do our swapbuffers.
 */
void
dri2_flush_drawable_for_swapbuffers(_EGLDisplay *disp, _EGLSurface *draw)
{
   struct dri2_egl_display *dri2_dpy = dri2_egl_display(disp);
   __DRIdrawable *dri_drawable = dri2_dpy->vtbl->get_dri_drawable(draw);

   if (dri2_dpy->flush) {
      if (dri2_dpy->flush->base.version >= 4) {
         /* We know there's a current context because:
          *
          *     "If surface is not bound to the calling thread’s current
          *      context, an EGL_BAD_SURFACE error is generated."
         */
         _EGLContext *ctx = _eglGetCurrentContext();
         struct dri2_egl_context *dri2_ctx = dri2_egl_context(ctx);

         /* From the EGL 1.4 spec (page 52):
          *
          *     "The contents of ancillary buffers are always undefined
          *      after calling eglSwapBuffers."
          */
         dri2_dpy->flush->flush_with_flags(dri2_ctx->dri_context,
                                           dri_drawable,
                                           __DRI2_FLUSH_DRAWABLE |
                                           __DRI2_FLUSH_INVALIDATE_ANCILLARY,
                                           __DRI2_THROTTLE_SWAPBUFFER);
      } else {
         dri2_dpy->flush->flush(dri_drawable);
      }
   }
}

static EGLBoolean
dri2_swap_buffers(_EGLDisplay *disp, _EGLSurface *surf)
{
   struct dri2_egl_display *dri2_dpy = dri2_egl_display(disp);
   __DRIdrawable *dri_drawable = dri2_dpy->vtbl->get_dri_drawable(surf);
   _EGLContext *ctx = _eglGetCurrentContext();
   EGLBoolean ret;

   if (ctx && surf)
      dri2_surf_update_fence_fd(ctx, disp, surf);
   ret = dri2_dpy->vtbl->swap_buffers(disp, surf);

   /* SwapBuffers marks the end of the frame; reset the damage region for
    * use again next time.
    */
   if (ret && dri2_dpy->buffer_damage &&
       dri2_dpy->buffer_damage->set_damage_region)
      dri2_dpy->buffer_damage->set_damage_region(dri_drawable, 0, NULL);

   return ret;
}

static EGLBoolean
dri2_swap_buffers_with_damage(_EGLDisplay *disp, _EGLSurface *surf,
                              const EGLint *rects, EGLint n_rects)
{
   struct dri2_egl_display *dri2_dpy = dri2_egl_display(disp);
   __DRIdrawable *dri_drawable = dri2_dpy->vtbl->get_dri_drawable(surf);
   _EGLContext *ctx = _eglGetCurrentContext();
   EGLBoolean ret;

   if (ctx && surf)
      dri2_surf_update_fence_fd(ctx, disp, surf);
   if (dri2_dpy->vtbl->swap_buffers_with_damage)
      ret = dri2_dpy->vtbl->swap_buffers_with_damage(disp, surf,
                                                     rects, n_rects);
   else
      ret = dri2_dpy->vtbl->swap_buffers(disp, surf);

   /* SwapBuffers marks the end of the frame; reset the damage region for
    * use again next time.
    */
   if (ret && dri2_dpy->buffer_damage &&
       dri2_dpy->buffer_damage->set_damage_region)
      dri2_dpy->buffer_damage->set_damage_region(dri_drawable, 0, NULL);

   return ret;
}

static EGLBoolean
dri2_swap_buffers_region(_EGLDisplay *disp, _EGLSurface *surf,
                         EGLint numRects, const EGLint *rects)
{
   struct dri2_egl_display *dri2_dpy = dri2_egl_display(disp);
   __DRIdrawable *dri_drawable = dri2_dpy->vtbl->get_dri_drawable(surf);
   EGLBoolean ret;

   if (!dri2_dpy->vtbl->swap_buffers_region)
      return EGL_FALSE;
   ret = dri2_dpy->vtbl->swap_buffers_region(disp, surf, numRects, rects);

   /* SwapBuffers marks the end of the frame; reset the damage region for
    * use again next time.
    */
   if (ret && dri2_dpy->buffer_damage &&
       dri2_dpy->buffer_damage->set_damage_region)
      dri2_dpy->buffer_damage->set_damage_region(dri_drawable, 0, NULL);

   return ret;
}

static EGLBoolean
dri2_set_damage_region(_EGLDisplay *disp, _EGLSurface *surf,
                       EGLint *rects, EGLint n_rects)
{
   struct dri2_egl_display *dri2_dpy = dri2_egl_display(disp);
   __DRIdrawable *drawable = dri2_dpy->vtbl->get_dri_drawable(surf);

   if (!dri2_dpy->buffer_damage || !dri2_dpy->buffer_damage->set_damage_region)
      return EGL_FALSE;

   dri2_dpy->buffer_damage->set_damage_region(drawable, n_rects, rects);
   return EGL_TRUE;
}

static EGLBoolean
dri2_post_sub_buffer(_EGLDisplay *disp, _EGLSurface *surf,
                     EGLint x, EGLint y, EGLint width, EGLint height)
{
   struct dri2_egl_display *dri2_dpy = dri2_egl_display(disp);
   if (!dri2_dpy->vtbl->post_sub_buffer)
      return EGL_FALSE;
   return dri2_dpy->vtbl->post_sub_buffer(disp, surf, x, y, width, height);
}

static EGLBoolean
dri2_copy_buffers(_EGLDisplay *disp, _EGLSurface *surf, void *native_pixmap_target)
{
   struct dri2_egl_display *dri2_dpy = dri2_egl_display(disp);
   if (!dri2_dpy->vtbl->copy_buffers)
      return _eglError(EGL_BAD_NATIVE_PIXMAP, "no support for native pixmaps");
   return dri2_dpy->vtbl->copy_buffers(disp, surf, native_pixmap_target);
}

static EGLint
dri2_query_buffer_age(_EGLDisplay *disp, _EGLSurface *surf)
{
   struct dri2_egl_display *dri2_dpy = dri2_egl_display(disp);
   if (!dri2_dpy->vtbl->query_buffer_age)
      return 0;
   return dri2_dpy->vtbl->query_buffer_age(disp, surf);
}

static EGLBoolean
dri2_wait_client(_EGLDisplay *disp, _EGLContext *ctx)
{
   struct dri2_egl_display *dri2_dpy = dri2_egl_display(disp);
   _EGLSurface *surf = ctx->DrawSurface;
   __DRIdrawable *dri_drawable = dri2_dpy->vtbl->get_dri_drawable(surf);

   /* FIXME: If EGL allows frontbuffer rendering for window surfaces,
    * we need to copy fake to real here.*/

   if (dri2_dpy->flush != NULL)
      dri2_dpy->flush->flush(dri_drawable);

   return EGL_TRUE;
}

static EGLBoolean
dri2_wait_native(EGLint engine)
{
   if (engine != EGL_CORE_NATIVE_ENGINE)
      return _eglError(EGL_BAD_PARAMETER, "eglWaitNative");
   /* glXWaitX(); */

   return EGL_TRUE;
}

static EGLBoolean
dri2_bind_tex_image(_EGLDisplay *disp, _EGLSurface *surf, EGLint buffer)
{
   struct dri2_egl_display *dri2_dpy = dri2_egl_display(disp);
   struct dri2_egl_context *dri2_ctx;
   _EGLContext *ctx;
   GLint format, target;
   __DRIdrawable *dri_drawable = dri2_dpy->vtbl->get_dri_drawable(surf);

   ctx = _eglGetCurrentContext();
   dri2_ctx = dri2_egl_context(ctx);

   if (!_eglBindTexImage(disp, surf, buffer))
      return EGL_FALSE;

   switch (surf->TextureFormat) {
   case EGL_TEXTURE_RGB:
      format = __DRI_TEXTURE_FORMAT_RGB;
      break;
   case EGL_TEXTURE_RGBA:
      format = __DRI_TEXTURE_FORMAT_RGBA;
      break;
   default:
      assert(!"Unexpected texture format in dri2_bind_tex_image()");
      format = __DRI_TEXTURE_FORMAT_RGBA;
   }

   switch (surf->TextureTarget) {
   case EGL_TEXTURE_2D:
      target = GL_TEXTURE_2D;
      break;
   default:
      target = GL_TEXTURE_2D;
      assert(!"Unexpected texture target in dri2_bind_tex_image()");
   }

   dri2_dpy->tex_buffer->setTexBuffer2(dri2_ctx->dri_context,
                                       target, format,
                                       dri_drawable);

   return EGL_TRUE;
}

static EGLBoolean
dri2_release_tex_image(_EGLDisplay *disp, _EGLSurface *surf, EGLint buffer)
{
   struct dri2_egl_display *dri2_dpy = dri2_egl_display(disp);
   struct dri2_egl_context *dri2_ctx;
   _EGLContext *ctx;
   GLint  target;
   __DRIdrawable *dri_drawable = dri2_dpy->vtbl->get_dri_drawable(surf);

   ctx = _eglGetCurrentContext();
   dri2_ctx = dri2_egl_context(ctx);

   if (!_eglReleaseTexImage(disp, surf, buffer))
      return EGL_FALSE;

   switch (surf->TextureTarget) {
   case EGL_TEXTURE_2D:
      target = GL_TEXTURE_2D;
      break;
   default:
      assert(!"missing texture target");
   }

   if (dri2_dpy->tex_buffer->base.version >= 3 &&
       dri2_dpy->tex_buffer->releaseTexBuffer != NULL) {
      dri2_dpy->tex_buffer->releaseTexBuffer(dri2_ctx->dri_context,
                                             target, dri_drawable);
   }

   return EGL_TRUE;
}

static _EGLImage*
dri2_create_image(_EGLDisplay *disp, _EGLContext *ctx, EGLenum target,
                  EGLClientBuffer buffer, const EGLint *attr_list)
{
   struct dri2_egl_display *dri2_dpy = dri2_egl_display(disp);
   return dri2_dpy->vtbl->create_image(disp, ctx, target, buffer,
                                       attr_list);
}

_EGLImage *
dri2_create_image_from_dri(_EGLDisplay *disp, __DRIimage *dri_image)
{
   struct dri2_egl_image *dri2_img;

   if (dri_image == NULL) {
      _eglError(EGL_BAD_ALLOC, "dri2_create_image");
      return NULL;
   }

   dri2_img = malloc(sizeof *dri2_img);
   if (!dri2_img) {
      _eglError(EGL_BAD_ALLOC, "dri2_create_image");
      return NULL;
   }

   _eglInitImage(&dri2_img->base, disp);

   dri2_img->dri_image = dri_image;

   return &dri2_img->base;
}

/**
 * Translate a DRI Image extension error code into an EGL error code.
 */
static EGLint
egl_error_from_dri_image_error(int dri_error)
{
   switch (dri_error) {
   case __DRI_IMAGE_ERROR_SUCCESS:
      return EGL_SUCCESS;
   case __DRI_IMAGE_ERROR_BAD_ALLOC:
      return EGL_BAD_ALLOC;
   case __DRI_IMAGE_ERROR_BAD_MATCH:
      return EGL_BAD_MATCH;
   case __DRI_IMAGE_ERROR_BAD_PARAMETER:
      return EGL_BAD_PARAMETER;
   case __DRI_IMAGE_ERROR_BAD_ACCESS:
      return EGL_BAD_ACCESS;
   default:
      assert(!"unknown dri_error code");
      return EGL_BAD_ALLOC;
   }
}

static _EGLImage *
dri2_create_image_khr_renderbuffer(_EGLDisplay *disp, _EGLContext *ctx,
                                   EGLClientBuffer buffer,
                                   const EGLint *attr_list)
{
   struct dri2_egl_display *dri2_dpy = dri2_egl_display(disp);
   struct dri2_egl_context *dri2_ctx = dri2_egl_context(ctx);
   GLuint renderbuffer = (GLuint) (uintptr_t) buffer;
   __DRIimage *dri_image;

   if (renderbuffer == 0) {
      _eglError(EGL_BAD_PARAMETER, "dri2_create_image_khr");
      return EGL_NO_IMAGE_KHR;
   }

   if (!disp->Extensions.KHR_gl_renderbuffer_image) {
      _eglError(EGL_BAD_PARAMETER, "dri2_create_image_khr");
      return EGL_NO_IMAGE_KHR;
   }

   if (dri2_dpy->image->base.version >= 17 &&
       dri2_dpy->image->createImageFromRenderbuffer2) {
      unsigned error = ~0;

      dri_image = dri2_dpy->image->createImageFromRenderbuffer2(
               dri2_ctx->dri_context, renderbuffer, NULL, &error);

      assert(!!dri_image == (error == __DRI_IMAGE_ERROR_SUCCESS));

      if (!dri_image) {
         _eglError(egl_error_from_dri_image_error(error), "dri2_create_image_khr");
         return EGL_NO_IMAGE_KHR;
      }
   } else {
      dri_image = dri2_dpy->image->createImageFromRenderbuffer(
               dri2_ctx->dri_context, renderbuffer, NULL);
      if (!dri_image) {
         _eglError(EGL_BAD_ALLOC, "dri2_create_image_khr");
         return EGL_NO_IMAGE_KHR;
      }
   }

   return dri2_create_image_from_dri(disp, dri_image);
}

#ifdef HAVE_WAYLAND_PLATFORM

/* This structure describes how a wl_buffer maps to one or more
 * __DRIimages.  A wl_drm_buffer stores the wl_drm format code and the
 * offsets and strides of the planes in the buffer.  This table maps a
 * wl_drm format code to a description of the planes in the buffer
 * that lets us create a __DRIimage for each of the planes. */

static const struct wl_drm_components_descriptor {
   uint32_t dri_components;
   EGLint components;
   int nplanes;
} wl_drm_components[] = {
   { __DRI_IMAGE_COMPONENTS_RGB, EGL_TEXTURE_RGB, 1 },
   { __DRI_IMAGE_COMPONENTS_RGBA, EGL_TEXTURE_RGBA, 1 },
   { __DRI_IMAGE_COMPONENTS_Y_U_V, EGL_TEXTURE_Y_U_V_WL, 3 },
   { __DRI_IMAGE_COMPONENTS_Y_UV, EGL_TEXTURE_Y_UV_WL, 2 },
   { __DRI_IMAGE_COMPONENTS_Y_XUXV, EGL_TEXTURE_Y_XUXV_WL, 2 },
};

static _EGLImage *
dri2_create_image_wayland_wl_buffer(_EGLDisplay *disp, _EGLContext *ctx,
                                    EGLClientBuffer _buffer,
                                    const EGLint *attr_list)
{
   struct wl_drm_buffer *buffer;
   struct dri2_egl_display *dri2_dpy = dri2_egl_display(disp);
   const struct wl_drm_components_descriptor *f;
   __DRIimage *dri_image;
   _EGLImageAttribs attrs;
   int32_t plane;

   buffer = wayland_drm_buffer_get(dri2_dpy->wl_server_drm,
                                   (struct wl_resource *) _buffer);
   if (!buffer)
       return NULL;

   if (!_eglParseImageAttribList(&attrs, disp, attr_list))
      return NULL;

   plane = attrs.PlaneWL;
   f = buffer->driver_format;
   if (plane < 0 || plane >= f->nplanes) {
      _eglError(EGL_BAD_PARAMETER,
                "dri2_create_image_wayland_wl_buffer (plane out of bounds)");
      return NULL;
   }

   dri_image = dri2_dpy->image->fromPlanar(buffer->driver_buffer, plane, NULL);
   if (dri_image == NULL && plane == 0)
      dri_image = dri2_dpy->image->dupImage(buffer->driver_buffer, NULL);
   if (dri_image == NULL) {
      _eglError(EGL_BAD_PARAMETER, "dri2_create_image_wayland_wl_buffer");
      return NULL;
   }

   return dri2_create_image_from_dri(disp, dri_image);
}
#endif

static EGLBoolean
dri2_get_sync_values_chromium(_EGLDisplay *disp, _EGLSurface *surf,
                              EGLuint64KHR *ust, EGLuint64KHR *msc,
                              EGLuint64KHR *sbc)
{
   struct dri2_egl_display *dri2_dpy = dri2_egl_display(disp);
   if (!dri2_dpy->vtbl->get_sync_values)
      return EGL_FALSE;
   return dri2_dpy->vtbl->get_sync_values(disp, surf, ust, msc, sbc);
}

/**
 * Set the error code after a call to
 * dri2_egl_image::dri_image::createImageFromTexture.
 */
static void
dri2_create_image_khr_texture_error(int dri_error)
{
   EGLint egl_error = egl_error_from_dri_image_error(dri_error);

   if (egl_error != EGL_SUCCESS)
      _eglError(egl_error, "dri2_create_image_khr_texture");
}

static _EGLImage *
dri2_create_image_khr_texture(_EGLDisplay *disp, _EGLContext *ctx,
                                   EGLenum target,
                                   EGLClientBuffer buffer,
                                   const EGLint *attr_list)
{
   struct dri2_egl_display *dri2_dpy = dri2_egl_display(disp);
   struct dri2_egl_context *dri2_ctx = dri2_egl_context(ctx);
   struct dri2_egl_image *dri2_img;
   GLuint texture = (GLuint) (uintptr_t) buffer;
   _EGLImageAttribs attrs;
   GLuint depth;
   GLenum gl_target;
   unsigned error;

   if (texture == 0) {
      _eglError(EGL_BAD_PARAMETER, "dri2_create_image_khr");
      return EGL_NO_IMAGE_KHR;
   }

   if (!_eglParseImageAttribList(&attrs, disp, attr_list))
      return EGL_NO_IMAGE_KHR;

   switch (target) {
   case EGL_GL_TEXTURE_2D_KHR:
      if (!disp->Extensions.KHR_gl_texture_2D_image) {
         _eglError(EGL_BAD_PARAMETER, "dri2_create_image_khr");
         return EGL_NO_IMAGE_KHR;
      }
      depth = 0;
      gl_target = GL_TEXTURE_2D;
      break;
   case EGL_GL_TEXTURE_3D_KHR:
      if (!disp->Extensions.KHR_gl_texture_3D_image) {
         _eglError(EGL_BAD_PARAMETER, "dri2_create_image_khr");
         return EGL_NO_IMAGE_KHR;
      }

      depth = attrs.GLTextureZOffset;
      gl_target = GL_TEXTURE_3D;
      break;
   case EGL_GL_TEXTURE_CUBE_MAP_POSITIVE_X_KHR:
   case EGL_GL_TEXTURE_CUBE_MAP_NEGATIVE_X_KHR:
   case EGL_GL_TEXTURE_CUBE_MAP_POSITIVE_Y_KHR:
   case EGL_GL_TEXTURE_CUBE_MAP_NEGATIVE_Y_KHR:
   case EGL_GL_TEXTURE_CUBE_MAP_POSITIVE_Z_KHR:
   case EGL_GL_TEXTURE_CUBE_MAP_NEGATIVE_Z_KHR:
      if (!disp->Extensions.KHR_gl_texture_cubemap_image) {
         _eglError(EGL_BAD_PARAMETER, "dri2_create_image_khr");
         return EGL_NO_IMAGE_KHR;
      }

      depth = target - EGL_GL_TEXTURE_CUBE_MAP_POSITIVE_X_KHR;
      gl_target = GL_TEXTURE_CUBE_MAP;
      break;
   default:
      unreachable("Unexpected target in dri2_create_image_khr_texture()");
      return EGL_NO_IMAGE_KHR;
   }

   dri2_img = malloc(sizeof *dri2_img);
   if (!dri2_img) {
      _eglError(EGL_BAD_ALLOC, "dri2_create_image_khr");
      return EGL_NO_IMAGE_KHR;
   }

   _eglInitImage(&dri2_img->base, disp);

   dri2_img->dri_image =
      dri2_dpy->image->createImageFromTexture(dri2_ctx->dri_context,
                                              gl_target,
                                              texture,
                                              depth,
                                              attrs.GLTextureLevel,
                                              &error,
                                              dri2_img);
   dri2_create_image_khr_texture_error(error);

   if (!dri2_img->dri_image) {
      free(dri2_img);
      return EGL_NO_IMAGE_KHR;
   }
   return &dri2_img->base;
}

static EGLBoolean
dri2_query_surface(_EGLDisplay *disp, _EGLSurface *surf,
                   EGLint attribute, EGLint *value)
{
   struct dri2_egl_display *dri2_dpy = dri2_egl_display(disp);
   if (!dri2_dpy->vtbl->query_surface)
      return _eglQuerySurface(disp, surf, attribute, value);
   return dri2_dpy->vtbl->query_surface(disp, surf, attribute, value);
}

static struct wl_buffer*
dri2_create_wayland_buffer_from_image(_EGLDisplay *disp, _EGLImage *img)
{
   struct dri2_egl_display *dri2_dpy = dri2_egl_display(disp);
   if (!dri2_dpy->vtbl->create_wayland_buffer_from_image)
      return NULL;
   return dri2_dpy->vtbl->create_wayland_buffer_from_image(disp, img);
}

#ifdef HAVE_LIBDRM
static _EGLImage *
dri2_create_image_mesa_drm_buffer(_EGLDisplay *disp, _EGLContext *ctx,
                                  EGLClientBuffer buffer, const EGLint *attr_list)
{
   struct dri2_egl_display *dri2_dpy = dri2_egl_display(disp);
   EGLint format, name, pitch;
   _EGLImageAttribs attrs;
   __DRIimage *dri_image;

   name = (EGLint) (uintptr_t) buffer;

   if (!_eglParseImageAttribList(&attrs, disp, attr_list))
      return NULL;

   if (attrs.Width <= 0 || attrs.Height <= 0 ||
       attrs.DRMBufferStrideMESA <= 0) {
      _eglError(EGL_BAD_PARAMETER,
                "bad width, height or stride");
      return NULL;
   }

   switch (attrs.DRMBufferFormatMESA) {
   case EGL_DRM_BUFFER_FORMAT_ARGB32_MESA:
      format = __DRI_IMAGE_FORMAT_ARGB8888;
      pitch = attrs.DRMBufferStrideMESA;
      break;
   default:
      _eglError(EGL_BAD_PARAMETER,
                "dri2_create_image_khr: unsupported pixmap depth");
      return NULL;
   }

   dri_image =
      dri2_dpy->image->createImageFromName(dri2_dpy->dri_screen,
                                           attrs.Width,
                                           attrs.Height,
                                           format,
                                           name,
                                           pitch,
                                           NULL);

   return dri2_create_image_from_dri(disp, dri_image);
}

static EGLBoolean
dri2_check_dma_buf_attribs(const _EGLImageAttribs *attrs)
{
   /**
     * The spec says:
     *
     * "Required attributes and their values are as follows:
     *
     *  * EGL_WIDTH & EGL_HEIGHT: The logical dimensions of the buffer in pixels
     *
     *  * EGL_LINUX_DRM_FOURCC_EXT: The pixel format of the buffer, as specified
     *    by drm_fourcc.h and used as the pixel_format parameter of the
     *    drm_mode_fb_cmd2 ioctl."
     *
     * and
     *
     * "* If <target> is EGL_LINUX_DMA_BUF_EXT, and the list of attributes is
     *    incomplete, EGL_BAD_PARAMETER is generated."
     */
   if (attrs->Width <= 0 || attrs->Height <= 0 ||
       !attrs->DMABufFourCC.IsPresent)
      return _eglError(EGL_BAD_PARAMETER, "attribute(s) missing");

   /**
    * Also:
    *
    * "If <target> is EGL_LINUX_DMA_BUF_EXT and one or more of the values
    *  specified for a plane's pitch or offset isn't supported by EGL,
    *  EGL_BAD_ACCESS is generated."
    */
   for (unsigned i = 0; i < ARRAY_SIZE(attrs->DMABufPlanePitches); ++i) {
      if (attrs->DMABufPlanePitches[i].IsPresent &&
          attrs->DMABufPlanePitches[i].Value <= 0)
         return _eglError(EGL_BAD_ACCESS, "invalid pitch");
   }

   /**
    * If <target> is EGL_LINUX_DMA_BUF_EXT, both or neither of the following
    * attribute values may be given.
    *
    * This is referring to EGL_DMA_BUF_PLANE0_MODIFIER_LO_EXT and
    * EGL_DMA_BUF_PLANE0_MODIFIER_HI_EXT, and the same for other planes.
    */
   for (unsigned i = 0; i < DMA_BUF_MAX_PLANES; ++i) {
      if (attrs->DMABufPlaneModifiersLo[i].IsPresent !=
          attrs->DMABufPlaneModifiersHi[i].IsPresent)
         return _eglError(EGL_BAD_PARAMETER, "modifier attribute lo or hi missing");
   }

   /* Although the EGL_EXT_image_dma_buf_import_modifiers spec doesn't
    * mandate it, we only accept the same modifier across all planes. */
   for (unsigned i = 1; i < DMA_BUF_MAX_PLANES; ++i) {
      if (attrs->DMABufPlaneFds[i].IsPresent) {
         if ((attrs->DMABufPlaneModifiersLo[0].IsPresent !=
               attrs->DMABufPlaneModifiersLo[i].IsPresent) ||
             (attrs->DMABufPlaneModifiersLo[0].Value !=
               attrs->DMABufPlaneModifiersLo[i].Value) ||
             (attrs->DMABufPlaneModifiersHi[0].Value !=
               attrs->DMABufPlaneModifiersHi[i].Value))
            return _eglError(EGL_BAD_PARAMETER, "modifier attributes not equal");
      }
   }

   return EGL_TRUE;
}

/* Returns the total number of planes for the format or zero if it isn't a
 * valid fourcc format.
 */
static unsigned
dri2_num_fourcc_format_planes(EGLint format)
{
   switch (format) {
   case DRM_FORMAT_R8:
   case DRM_FORMAT_RG88:
   case DRM_FORMAT_GR88:
   case DRM_FORMAT_R16:
   case DRM_FORMAT_GR1616:
   case DRM_FORMAT_RGB332:
   case DRM_FORMAT_BGR233:
   case DRM_FORMAT_XRGB4444:
   case DRM_FORMAT_XBGR4444:
   case DRM_FORMAT_RGBX4444:
   case DRM_FORMAT_BGRX4444:
   case DRM_FORMAT_ARGB4444:
   case DRM_FORMAT_ABGR4444:
   case DRM_FORMAT_RGBA4444:
   case DRM_FORMAT_BGRA4444:
   case DRM_FORMAT_XRGB1555:
   case DRM_FORMAT_XBGR1555:
   case DRM_FORMAT_RGBX5551:
   case DRM_FORMAT_BGRX5551:
   case DRM_FORMAT_ARGB1555:
   case DRM_FORMAT_ABGR1555:
   case DRM_FORMAT_RGBA5551:
   case DRM_FORMAT_BGRA5551:
   case DRM_FORMAT_RGB565:
   case DRM_FORMAT_BGR565:
   case DRM_FORMAT_RGB888:
   case DRM_FORMAT_BGR888:
   case DRM_FORMAT_XRGB8888:
   case DRM_FORMAT_XBGR8888:
   case DRM_FORMAT_RGBX8888:
   case DRM_FORMAT_BGRX8888:
   case DRM_FORMAT_ARGB8888:
   case DRM_FORMAT_ABGR8888:
   case DRM_FORMAT_RGBA8888:
   case DRM_FORMAT_BGRA8888:
   case DRM_FORMAT_XRGB2101010:
   case DRM_FORMAT_XBGR2101010:
   case DRM_FORMAT_RGBX1010102:
   case DRM_FORMAT_BGRX1010102:
   case DRM_FORMAT_ARGB2101010:
   case DRM_FORMAT_ABGR2101010:
   case DRM_FORMAT_RGBA1010102:
   case DRM_FORMAT_BGRA1010102:
   case DRM_FORMAT_XBGR16161616F:
   case DRM_FORMAT_ABGR16161616F:
   case DRM_FORMAT_YUYV:
   case DRM_FORMAT_YVYU:
   case DRM_FORMAT_UYVY:
   case DRM_FORMAT_VYUY:
   case DRM_FORMAT_AYUV:
   case DRM_FORMAT_XYUV8888:
      return 1;

   case DRM_FORMAT_NV12:
   case DRM_FORMAT_NV21:
   case DRM_FORMAT_NV16:
   case DRM_FORMAT_NV61:
   case DRM_FORMAT_P010:
   case DRM_FORMAT_P012:
   case DRM_FORMAT_P016:
      return 2;

   case DRM_FORMAT_YUV410:
   case DRM_FORMAT_YVU410:
   case DRM_FORMAT_YUV411:
   case DRM_FORMAT_YVU411:
   case DRM_FORMAT_YUV420:
   case DRM_FORMAT_YVU420:
   case DRM_FORMAT_YUV422:
   case DRM_FORMAT_YVU422:
   case DRM_FORMAT_YUV444:
   case DRM_FORMAT_YVU444:
      return 3;

   default:
      return 0;
   }
}

/* Returns the total number of file descriptors. Zero indicates an error. */
static unsigned
dri2_check_dma_buf_format(const _EGLImageAttribs *attrs)
{
   unsigned plane_n = dri2_num_fourcc_format_planes(attrs->DMABufFourCC.Value);
   if (plane_n == 0) {
      _eglError(EGL_BAD_MATCH, "unknown drm fourcc format");
      return 0;
   }

   for (unsigned i = plane_n; i < DMA_BUF_MAX_PLANES; i++) {
      /**
       * The modifiers extension spec says:
       *
       * "Modifiers may modify any attribute of a buffer import, including
       *  but not limited to adding extra planes to a format which
       *  otherwise does not have those planes. As an example, a modifier
       *  may add a plane for an external compression buffer to a
       *  single-plane format. The exact meaning and effect of any
       *  modifier is canonically defined by drm_fourcc.h, not as part of
       *  this extension."
       */
      if (attrs->DMABufPlaneModifiersLo[i].IsPresent &&
          attrs->DMABufPlaneModifiersHi[i].IsPresent) {
         plane_n = i + 1;
      }
   }

   /**
     * The spec says:
     *
     * "* If <target> is EGL_LINUX_DMA_BUF_EXT, and the list of attributes is
     *    incomplete, EGL_BAD_PARAMETER is generated."
     */
   for (unsigned i = 0; i < plane_n; ++i) {
      if (!attrs->DMABufPlaneFds[i].IsPresent ||
          !attrs->DMABufPlaneOffsets[i].IsPresent ||
          !attrs->DMABufPlanePitches[i].IsPresent) {
         _eglError(EGL_BAD_PARAMETER, "plane attribute(s) missing");
         return 0;
      }
   }

   /**
    * The spec also says:
    *
    * "If <target> is EGL_LINUX_DMA_BUF_EXT, and the EGL_LINUX_DRM_FOURCC_EXT
    *  attribute indicates a single-plane format, EGL_BAD_ATTRIBUTE is
    *  generated if any of the EGL_DMA_BUF_PLANE1_* or EGL_DMA_BUF_PLANE2_*
    *  or EGL_DMA_BUF_PLANE3_* attributes are specified."
    */
   for (unsigned i = plane_n; i < DMA_BUF_MAX_PLANES; ++i) {
      if (attrs->DMABufPlaneFds[i].IsPresent ||
          attrs->DMABufPlaneOffsets[i].IsPresent ||
          attrs->DMABufPlanePitches[i].IsPresent) {
         _eglError(EGL_BAD_ATTRIBUTE, "too many plane attributes");
         return 0;
      }
   }

   return plane_n;
}

static EGLBoolean
dri2_query_dma_buf_formats(_EGLDisplay *disp, EGLint max,
                           EGLint *formats, EGLint *count)
{
   struct dri2_egl_display *dri2_dpy = dri2_egl_display(disp);
   if (max < 0 || (max > 0 && formats == NULL))
      return _eglError(EGL_BAD_PARAMETER, "invalid value for max count of formats");

   if (dri2_dpy->image->base.version < 15 ||
       dri2_dpy->image->queryDmaBufFormats == NULL)
      return EGL_FALSE;

   if (!dri2_dpy->image->queryDmaBufFormats(dri2_dpy->dri_screen, max,
                                            formats, count))
      return EGL_FALSE;

   if (max > 0) {
      /* Assert that all of the formats returned are actually fourcc formats.
       * Some day, if we want the internal interface function to be able to
       * return the fake fourcc formats defined in dri_interface.h, we'll have
       * to do something more clever here to pair the list down to just real
       * fourcc formats so that we don't leak the fake internal ones.
       */
      for (int i = 0; i < *count; i++) {
         assert(dri2_num_fourcc_format_planes(formats[i]) > 0);
      }
   }

   return EGL_TRUE;
}

static EGLBoolean
dri2_query_dma_buf_modifiers(_EGLDisplay *disp, EGLint format,
                             EGLint max, EGLuint64KHR *modifiers,
                             EGLBoolean *external_only, EGLint *count)
{
   struct dri2_egl_display *dri2_dpy = dri2_egl_display(disp);

   if (dri2_num_fourcc_format_planes(format) == 0)
      return _eglError(EGL_BAD_PARAMETER, "invalid fourcc format");

   if (max < 0)
      return _eglError(EGL_BAD_PARAMETER, "invalid value for max count of formats");

   if (max > 0 && modifiers == NULL)
      return _eglError(EGL_BAD_PARAMETER, "invalid modifiers array");

   if (dri2_dpy->image->base.version < 15 ||
       dri2_dpy->image->queryDmaBufModifiers == NULL)
      return EGL_FALSE;

   if (dri2_dpy->image->queryDmaBufModifiers(dri2_dpy->dri_screen, format,
                                             max, modifiers,
                                             (unsigned int *) external_only,
                                             count) == false)
      return _eglError(EGL_BAD_PARAMETER, "invalid format");

   return EGL_TRUE;
}

/**
 * The spec says:
 *
 * "If eglCreateImageKHR is successful for a EGL_LINUX_DMA_BUF_EXT target, the
 *  EGL will take a reference to the dma_buf(s) which it will release at any
 *  time while the EGLDisplay is initialized. It is the responsibility of the
 *  application to close the dma_buf file descriptors."
 *
 * Therefore we must never close or otherwise modify the file descriptors.
 */
_EGLImage *
dri2_create_image_dma_buf(_EGLDisplay *disp, _EGLContext *ctx,
                          EGLClientBuffer buffer, const EGLint *attr_list)
{
   struct dri2_egl_display *dri2_dpy = dri2_egl_display(disp);
   _EGLImage *res;
   _EGLImageAttribs attrs;
   __DRIimage *dri_image;
   unsigned num_fds;
   int fds[DMA_BUF_MAX_PLANES];
   int pitches[DMA_BUF_MAX_PLANES];
   int offsets[DMA_BUF_MAX_PLANES];
   uint64_t modifier;
   bool has_modifier = false;
   unsigned error;

   /**
    * The spec says:
    *
    * ""* If <target> is EGL_LINUX_DMA_BUF_EXT and <buffer> is not NULL, the
    *     error EGL_BAD_PARAMETER is generated."
    */
   if (buffer != NULL) {
      _eglError(EGL_BAD_PARAMETER, "buffer not NULL");
      return NULL;
   }

   if (!_eglParseImageAttribList(&attrs, disp, attr_list))
      return NULL;

   if (!dri2_check_dma_buf_attribs(&attrs))
      return NULL;

   num_fds = dri2_check_dma_buf_format(&attrs);
   if (!num_fds)
      return NULL;

   for (unsigned i = 0; i < num_fds; ++i) {
      fds[i] = attrs.DMABufPlaneFds[i].Value;
      pitches[i] = attrs.DMABufPlanePitches[i].Value;
      offsets[i] = attrs.DMABufPlaneOffsets[i].Value;
   }

   /* dri2_check_dma_buf_attribs ensures that the modifier, if available,
    * will be present in attrs.DMABufPlaneModifiersLo[0] and
    * attrs.DMABufPlaneModifiersHi[0] */
   if (attrs.DMABufPlaneModifiersLo[0].IsPresent) {
      modifier = combine_u32_into_u64(attrs.DMABufPlaneModifiersHi[0].Value,
                                      attrs.DMABufPlaneModifiersLo[0].Value);
      has_modifier = true;
   }

   if (attrs.ProtectedContent) {
      if (dri2_dpy->image->base.version < 18 ||
          dri2_dpy->image->createImageFromDmaBufs3 == NULL) {
         _eglError(EGL_BAD_MATCH, "unsupported protected_content attribute");
         return EGL_NO_IMAGE_KHR;
      }
      if (!has_modifier)
         modifier = DRM_FORMAT_MOD_INVALID;

      dri_image =
         dri2_dpy->image->createImageFromDmaBufs3(dri2_dpy->dri_screen,
            attrs.Width, attrs.Height, attrs.DMABufFourCC.Value,
            modifier, fds, num_fds, pitches, offsets,
            attrs.DMABufYuvColorSpaceHint.Value,
            attrs.DMABufSampleRangeHint.Value,
            attrs.DMABufChromaHorizontalSiting.Value,
            attrs.DMABufChromaVerticalSiting.Value,
            attrs.ProtectedContent ? __DRI_IMAGE_PROTECTED_CONTENT_FLAG : 0,
            &error,
            NULL);
   }
   else if (has_modifier) {
      if (dri2_dpy->image->base.version < 15 ||
          dri2_dpy->image->createImageFromDmaBufs2 == NULL) {
         _eglError(EGL_BAD_MATCH, "unsupported dma_buf format modifier");
         return EGL_NO_IMAGE_KHR;
      }
      dri_image =
         dri2_dpy->image->createImageFromDmaBufs2(dri2_dpy->dri_screen,
            attrs.Width, attrs.Height, attrs.DMABufFourCC.Value,
            modifier, fds, num_fds, pitches, offsets,
            attrs.DMABufYuvColorSpaceHint.Value,
            attrs.DMABufSampleRangeHint.Value,
            attrs.DMABufChromaHorizontalSiting.Value,
            attrs.DMABufChromaVerticalSiting.Value,
            &error,
            NULL);
   }
   else {
      dri_image =
         dri2_dpy->image->createImageFromDmaBufs(dri2_dpy->dri_screen,
            attrs.Width, attrs.Height, attrs.DMABufFourCC.Value,
            fds, num_fds, pitches, offsets,
            attrs.DMABufYuvColorSpaceHint.Value,
            attrs.DMABufSampleRangeHint.Value,
            attrs.DMABufChromaHorizontalSiting.Value,
            attrs.DMABufChromaVerticalSiting.Value,
            &error,
            NULL);
   }
   dri2_create_image_khr_texture_error(error);

   if (!dri_image)
      return EGL_NO_IMAGE_KHR;

   res = dri2_create_image_from_dri(disp, dri_image);

   return res;
}
static _EGLImage *
dri2_create_drm_image_mesa(_EGLDisplay *disp, const EGLint *attr_list)
{
   struct dri2_egl_display *dri2_dpy = dri2_egl_display(disp);
   struct dri2_egl_image *dri2_img;
   _EGLImageAttribs attrs;
   unsigned int dri_use, valid_mask;
   int format;

   if (!attr_list) {
      _eglError(EGL_BAD_PARAMETER, __func__);
      return EGL_NO_IMAGE_KHR;
   }

   if (!_eglParseImageAttribList(&attrs, disp, attr_list))
      return EGL_NO_IMAGE_KHR;

   if (attrs.Width <= 0 || attrs.Height <= 0) {
      _eglError(EGL_BAD_PARAMETER, __func__);
      return EGL_NO_IMAGE_KHR;
   }

   switch (attrs.DRMBufferFormatMESA) {
   case EGL_DRM_BUFFER_FORMAT_ARGB32_MESA:
      format = __DRI_IMAGE_FORMAT_ARGB8888;
      break;
   default:
      _eglError(EGL_BAD_PARAMETER, __func__);
      return EGL_NO_IMAGE_KHR;
   }

   valid_mask =
      EGL_DRM_BUFFER_USE_SCANOUT_MESA |
      EGL_DRM_BUFFER_USE_SHARE_MESA |
      EGL_DRM_BUFFER_USE_CURSOR_MESA;
   if (attrs.DRMBufferUseMESA & ~valid_mask) {
      _eglError(EGL_BAD_PARAMETER, __func__);
      return EGL_NO_IMAGE_KHR;
   }

   dri_use = 0;
   if (attrs.DRMBufferUseMESA & EGL_DRM_BUFFER_USE_SHARE_MESA)
      dri_use |= __DRI_IMAGE_USE_SHARE;
   if (attrs.DRMBufferUseMESA & EGL_DRM_BUFFER_USE_SCANOUT_MESA)
      dri_use |= __DRI_IMAGE_USE_SCANOUT;
   if (attrs.DRMBufferUseMESA & EGL_DRM_BUFFER_USE_CURSOR_MESA)
      dri_use |= __DRI_IMAGE_USE_CURSOR;

   dri2_img = malloc(sizeof *dri2_img);
   if (!dri2_img) {
      _eglError(EGL_BAD_ALLOC, "dri2_create_image_khr");
      return EGL_NO_IMAGE_KHR;
   }

   _eglInitImage(&dri2_img->base, disp);

   dri2_img->dri_image =
      dri2_dpy->image->createImage(dri2_dpy->dri_screen,
                                   attrs.Width, attrs.Height,
                                   format, dri_use, dri2_img);
   if (dri2_img->dri_image == NULL) {
      free(dri2_img);
       _eglError(EGL_BAD_ALLOC, "dri2_create_drm_image_mesa");
      return EGL_NO_IMAGE_KHR;
   }

   return &dri2_img->base;
}

static EGLBoolean
dri2_export_drm_image_mesa(_EGLDisplay *disp, _EGLImage *img,
                          EGLint *name, EGLint *handle, EGLint *stride)
{
   struct dri2_egl_display *dri2_dpy = dri2_egl_display(disp);
   struct dri2_egl_image *dri2_img = dri2_egl_image(img);

   if (name && !dri2_dpy->image->queryImage(dri2_img->dri_image,
                                            __DRI_IMAGE_ATTRIB_NAME, name))
      return _eglError(EGL_BAD_ALLOC, "dri2_export_drm_image_mesa");

   if (handle)
      dri2_dpy->image->queryImage(dri2_img->dri_image,
                                  __DRI_IMAGE_ATTRIB_HANDLE, handle);

   if (stride)
      dri2_dpy->image->queryImage(dri2_img->dri_image,
                                  __DRI_IMAGE_ATTRIB_STRIDE, stride);

   return EGL_TRUE;
}

/**
 * Checks if we can support EGL_MESA_image_dma_buf_export on this image.

 * The spec provides a boolean return for the driver to reject exporting for
 * basically any reason, but doesn't specify any particular error cases.  For
 * now, we just fail if we don't have a DRM fourcc for the format.
 */
static bool
dri2_can_export_dma_buf_image(_EGLDisplay *disp, _EGLImage *img)
{
   struct dri2_egl_display *dri2_dpy = dri2_egl_display(disp);
   struct dri2_egl_image *dri2_img = dri2_egl_image(img);
   EGLint fourcc;

   if (!dri2_dpy->image->queryImage(dri2_img->dri_image,
                                    __DRI_IMAGE_ATTRIB_FOURCC, &fourcc)) {
      return false;
   }

   return true;
}

static EGLBoolean
dri2_export_dma_buf_image_query_mesa(_EGLDisplay *disp, _EGLImage *img,
                                     EGLint *fourcc, EGLint *nplanes,
                                     EGLuint64KHR *modifiers)
{
   struct dri2_egl_display *dri2_dpy = dri2_egl_display(disp);
   struct dri2_egl_image *dri2_img = dri2_egl_image(img);
   int num_planes;

   if (!dri2_can_export_dma_buf_image(disp, img))
      return EGL_FALSE;

   dri2_dpy->image->queryImage(dri2_img->dri_image,
                               __DRI_IMAGE_ATTRIB_NUM_PLANES, &num_planes);
   if (nplanes)
     *nplanes = num_planes;

   if (fourcc)
      dri2_dpy->image->queryImage(dri2_img->dri_image,
                                  __DRI_IMAGE_ATTRIB_FOURCC, fourcc);

   if (modifiers) {
      int mod_hi, mod_lo;
      uint64_t modifier = DRM_FORMAT_MOD_INVALID;
      bool query;

      query = dri2_dpy->image->queryImage(dri2_img->dri_image,
                                          __DRI_IMAGE_ATTRIB_MODIFIER_UPPER,
                                          &mod_hi);
      query &= dri2_dpy->image->queryImage(dri2_img->dri_image,
                                           __DRI_IMAGE_ATTRIB_MODIFIER_LOWER,
                                           &mod_lo);
      if (query)
         modifier = combine_u32_into_u64 (mod_hi, mod_lo);

      for (int i = 0; i < num_planes; i++)
        modifiers[i] = modifier;
   }

   return EGL_TRUE;
}

static EGLBoolean
dri2_export_dma_buf_image_mesa(_EGLDisplay *disp, _EGLImage *img,
                               int *fds, EGLint *strides, EGLint *offsets)
{
   struct dri2_egl_display *dri2_dpy = dri2_egl_display(disp);
   struct dri2_egl_image *dri2_img = dri2_egl_image(img);
   EGLint nplanes;

   if (!dri2_can_export_dma_buf_image(disp, img))
      return EGL_FALSE;

   /* EGL_MESA_image_dma_buf_export spec says:
    *    "If the number of fds is less than the number of planes, then
    *    subsequent fd slots should contain -1."
    */
   if (fds) {
      /* Query nplanes so that we know how big the given array is. */
      dri2_dpy->image->queryImage(dri2_img->dri_image,
                                  __DRI_IMAGE_ATTRIB_NUM_PLANES, &nplanes);
      memset(fds, -1, nplanes * sizeof(int));
   }

   /* rework later to provide multiple fds/strides/offsets */
   if (fds)
      dri2_dpy->image->queryImage(dri2_img->dri_image,
                                  __DRI_IMAGE_ATTRIB_FD, fds);

   if (strides)
      dri2_dpy->image->queryImage(dri2_img->dri_image,
                                  __DRI_IMAGE_ATTRIB_STRIDE, strides);

   if (offsets) {
      int img_offset;
      bool ret = dri2_dpy->image->queryImage(dri2_img->dri_image,
                     __DRI_IMAGE_ATTRIB_OFFSET, &img_offset);
      if (ret)
         offsets[0] = img_offset;
      else
         offsets[0] = 0;
   }

   return EGL_TRUE;
}

#endif

_EGLImage *
dri2_create_image_khr(_EGLDisplay *disp, _EGLContext *ctx, EGLenum target,
                      EGLClientBuffer buffer, const EGLint *attr_list)
{
   switch (target) {
   case EGL_GL_TEXTURE_2D_KHR:
   case EGL_GL_TEXTURE_CUBE_MAP_POSITIVE_X_KHR:
   case EGL_GL_TEXTURE_CUBE_MAP_NEGATIVE_X_KHR:
   case EGL_GL_TEXTURE_CUBE_MAP_POSITIVE_Y_KHR:
   case EGL_GL_TEXTURE_CUBE_MAP_NEGATIVE_Y_KHR:
   case EGL_GL_TEXTURE_CUBE_MAP_POSITIVE_Z_KHR:
   case EGL_GL_TEXTURE_CUBE_MAP_NEGATIVE_Z_KHR:
   case EGL_GL_TEXTURE_3D_KHR:
      return dri2_create_image_khr_texture(disp, ctx, target, buffer, attr_list);
   case EGL_GL_RENDERBUFFER_KHR:
      return dri2_create_image_khr_renderbuffer(disp, ctx, buffer, attr_list);
#ifdef HAVE_LIBDRM
   case EGL_DRM_BUFFER_MESA:
      return dri2_create_image_mesa_drm_buffer(disp, ctx, buffer, attr_list);
   case EGL_LINUX_DMA_BUF_EXT:
      return dri2_create_image_dma_buf(disp, ctx, buffer, attr_list);
#endif
#ifdef HAVE_WAYLAND_PLATFORM
   case EGL_WAYLAND_BUFFER_WL:
      return dri2_create_image_wayland_wl_buffer(disp, ctx, buffer, attr_list);
#endif
   default:
      _eglError(EGL_BAD_PARAMETER, "dri2_create_image_khr");
      return EGL_NO_IMAGE_KHR;
   }
}

static EGLBoolean
dri2_destroy_image_khr(_EGLDisplay *disp, _EGLImage *image)
{
   struct dri2_egl_display *dri2_dpy = dri2_egl_display(disp);
   struct dri2_egl_image *dri2_img = dri2_egl_image(image);

   dri2_dpy->image->destroyImage(dri2_img->dri_image);
   free(dri2_img);

   return EGL_TRUE;
}

#ifdef HAVE_WAYLAND_PLATFORM

static void
dri2_wl_reference_buffer(void *user_data, uint32_t name, int fd,
                         struct wl_drm_buffer *buffer)
{
   _EGLDisplay *disp = user_data;
   struct dri2_egl_display *dri2_dpy = dri2_egl_display(disp);
   __DRIimage *img;
   int dri_components = 0;

   if (fd == -1)
      img = dri2_dpy->image->createImageFromNames(dri2_dpy->dri_screen,
                                                  buffer->width,
                                                  buffer->height,
                                                  buffer->format,
                                                  (int*)&name, 1,
                                                  buffer->stride,
                                                  buffer->offset,
                                                  NULL);
   else
      img = dri2_dpy->image->createImageFromFds(dri2_dpy->dri_screen,
                                                buffer->width,
                                                buffer->height,
                                                buffer->format,
                                                &fd, 1,
                                                buffer->stride,
                                                buffer->offset,
                                                NULL);

   if (img == NULL)
      return;

   dri2_dpy->image->queryImage(img, __DRI_IMAGE_ATTRIB_COMPONENTS, &dri_components);

   buffer->driver_format = NULL;
   for (int i = 0; i < ARRAY_SIZE(wl_drm_components); i++)
      if (wl_drm_components[i].dri_components == dri_components)
         buffer->driver_format = &wl_drm_components[i];

   if (buffer->driver_format == NULL)
      dri2_dpy->image->destroyImage(img);
   else
      buffer->driver_buffer = img;
}

static void
dri2_wl_release_buffer(void *user_data, struct wl_drm_buffer *buffer)
{
   _EGLDisplay *disp = user_data;
   struct dri2_egl_display *dri2_dpy = dri2_egl_display(disp);

   dri2_dpy->image->destroyImage(buffer->driver_buffer);
}

static EGLBoolean
dri2_bind_wayland_display_wl(_EGLDisplay *disp, struct wl_display *wl_dpy)
{
   struct dri2_egl_display *dri2_dpy = dri2_egl_display(disp);
   const struct wayland_drm_callbacks wl_drm_callbacks = {
      .authenticate = (int(*)(void *, uint32_t)) dri2_dpy->vtbl->authenticate,
      .reference_buffer = dri2_wl_reference_buffer,
      .release_buffer = dri2_wl_release_buffer,
      .is_format_supported = dri2_wl_is_format_supported
   };
   int flags = 0;
   uint64_t cap;

   if (dri2_dpy->wl_server_drm)
           return EGL_FALSE;

   if (drmGetCap(dri2_dpy->fd, DRM_CAP_PRIME, &cap) == 0 &&
       cap == (DRM_PRIME_CAP_IMPORT | DRM_PRIME_CAP_EXPORT) &&
       dri2_dpy->image->base.version >= 7 &&
       dri2_dpy->image->createImageFromFds != NULL)
      flags |= WAYLAND_DRM_PRIME;

   dri2_dpy->wl_server_drm =
           wayland_drm_init(wl_dpy, dri2_dpy->device_name,
                            &wl_drm_callbacks, disp, flags);

   if (!dri2_dpy->wl_server_drm)
           return EGL_FALSE;

#ifdef HAVE_DRM_PLATFORM
   /* We have to share the wl_drm instance with gbm, so gbm can convert
    * wl_buffers to gbm bos. */
   if (dri2_dpy->gbm_dri)
      dri2_dpy->gbm_dri->wl_drm = dri2_dpy->wl_server_drm;
#endif

   return EGL_TRUE;
}

static EGLBoolean
dri2_unbind_wayland_display_wl(_EGLDisplay *disp, struct wl_display *wl_dpy)
{
   struct dri2_egl_display *dri2_dpy = dri2_egl_display(disp);

   if (!dri2_dpy->wl_server_drm)
           return EGL_FALSE;

   wayland_drm_uninit(dri2_dpy->wl_server_drm);
   dri2_dpy->wl_server_drm = NULL;

   return EGL_TRUE;
}

static EGLBoolean
dri2_query_wayland_buffer_wl(_EGLDisplay *disp, struct wl_resource *buffer_resource,
                             EGLint attribute, EGLint *value)
{
   struct dri2_egl_display *dri2_dpy = dri2_egl_display(disp);
   struct wl_drm_buffer *buffer;
   const struct wl_drm_components_descriptor *format;

   buffer = wayland_drm_buffer_get(dri2_dpy->wl_server_drm, buffer_resource);
   if (!buffer)
      return EGL_FALSE;

   format = buffer->driver_format;
   switch (attribute) {
   case EGL_TEXTURE_FORMAT:
      *value = format->components;
      return EGL_TRUE;
   case EGL_WIDTH:
      *value = buffer->width;
      return EGL_TRUE;
   case EGL_HEIGHT:
      *value = buffer->height;
      return EGL_TRUE;
   }

   return EGL_FALSE;
}
#endif

static void
dri2_egl_ref_sync(struct dri2_egl_sync *sync)
{
   p_atomic_inc(&sync->refcount);
}

static void
dri2_egl_unref_sync(struct dri2_egl_display *dri2_dpy,
                    struct dri2_egl_sync *dri2_sync)
{
   if (p_atomic_dec_zero(&dri2_sync->refcount)) {
      switch (dri2_sync->base.Type) {
      case EGL_SYNC_REUSABLE_KHR:
         cnd_destroy(&dri2_sync->cond);
         break;
      case EGL_SYNC_NATIVE_FENCE_ANDROID:
         if (dri2_sync->base.SyncFd != EGL_NO_NATIVE_FENCE_FD_ANDROID)
            close(dri2_sync->base.SyncFd);
         break;
      default:
         break;
      }

      if (dri2_sync->fence)
         dri2_dpy->fence->destroy_fence(dri2_dpy->dri_screen, dri2_sync->fence);

      free(dri2_sync);
   }
}

static _EGLSync *
dri2_create_sync(_EGLDisplay *disp, EGLenum type, const EGLAttrib *attrib_list)
{
   _EGLContext *ctx = _eglGetCurrentContext();
   struct dri2_egl_display *dri2_dpy = dri2_egl_display(disp);
   struct dri2_egl_context *dri2_ctx = dri2_egl_context(ctx);
   struct dri2_egl_sync *dri2_sync;
   EGLint ret;
   pthread_condattr_t attr;

   dri2_sync = calloc(1, sizeof(struct dri2_egl_sync));
   if (!dri2_sync) {
      _eglError(EGL_BAD_ALLOC, "eglCreateSyncKHR");
      return NULL;
   }

   if (!_eglInitSync(&dri2_sync->base, disp, type, attrib_list)) {
      free(dri2_sync);
      return NULL;
   }

   switch (type) {
   case EGL_SYNC_FENCE_KHR:
      dri2_sync->fence = dri2_dpy->fence->create_fence(dri2_ctx->dri_context);
      if (!dri2_sync->fence) {
         /* Why did it fail? DRI doesn't return an error code, so we emit
          * a generic EGL error that doesn't communicate user error.
          */
         _eglError(EGL_BAD_ALLOC, "eglCreateSyncKHR");
         free(dri2_sync);
         return NULL;
      }
      break;

   case EGL_SYNC_CL_EVENT_KHR:
      dri2_sync->fence = dri2_dpy->fence->get_fence_from_cl_event(
                                 dri2_dpy->dri_screen,
                                 dri2_sync->base.CLEvent);
      /* this can only happen if the cl_event passed in is invalid. */
      if (!dri2_sync->fence) {
         _eglError(EGL_BAD_ATTRIBUTE, "eglCreateSyncKHR");
         free(dri2_sync);
         return NULL;
      }

      /* the initial status must be "signaled" if the cl_event is signaled */
      if (dri2_dpy->fence->client_wait_sync(dri2_ctx->dri_context,
                                            dri2_sync->fence, 0, 0))
         dri2_sync->base.SyncStatus = EGL_SIGNALED_KHR;
      break;

   case EGL_SYNC_REUSABLE_KHR:
      /* intialize attr */
      ret = pthread_condattr_init(&attr);

      if (ret) {
         _eglError(EGL_BAD_ACCESS, "eglCreateSyncKHR");
         free(dri2_sync);
         return NULL;
      }

      /* change clock attribute to CLOCK_MONOTONIC */
      ret = pthread_condattr_setclock(&attr, CLOCK_MONOTONIC);

      if (ret) {
         _eglError(EGL_BAD_ACCESS, "eglCreateSyncKHR");
         free(dri2_sync);
         return NULL;
      }

      ret = pthread_cond_init(&dri2_sync->cond, &attr);

      if (ret) {
         _eglError(EGL_BAD_ACCESS, "eglCreateSyncKHR");
         free(dri2_sync);
         return NULL;
      }

      /* initial status of reusable sync must be "unsignaled" */
      dri2_sync->base.SyncStatus = EGL_UNSIGNALED_KHR;
      break;

   case EGL_SYNC_NATIVE_FENCE_ANDROID:
      if (dri2_dpy->fence->create_fence_fd) {
         dri2_sync->fence = dri2_dpy->fence->create_fence_fd(
                                    dri2_ctx->dri_context,
                                    dri2_sync->base.SyncFd);
      }
      if (!dri2_sync->fence) {
         _eglError(EGL_BAD_ATTRIBUTE, "eglCreateSyncKHR");
         free(dri2_sync);
         return NULL;
      }
      break;
   }

   p_atomic_set(&dri2_sync->refcount, 1);
   return &dri2_sync->base;
}

static EGLBoolean
dri2_destroy_sync(_EGLDisplay *disp, _EGLSync *sync)
{
   struct dri2_egl_display *dri2_dpy = dri2_egl_display(disp);
   struct dri2_egl_sync *dri2_sync = dri2_egl_sync(sync);
   EGLint ret = EGL_TRUE;
   EGLint err;

   /* if type of sync is EGL_SYNC_REUSABLE_KHR and it is not signaled yet,
    * then unlock all threads possibly blocked by the reusable sync before
    * destroying it.
    */
   if (dri2_sync->base.Type == EGL_SYNC_REUSABLE_KHR &&
       dri2_sync->base.SyncStatus == EGL_UNSIGNALED_KHR) {
      dri2_sync->base.SyncStatus = EGL_SIGNALED_KHR;
      /* unblock all threads currently blocked by sync */
      err = cnd_broadcast(&dri2_sync->cond);

      if (err) {
         _eglError(EGL_BAD_ACCESS, "eglDestroySyncKHR");
         ret = EGL_FALSE;
      }
   }

   dri2_egl_unref_sync(dri2_dpy, dri2_sync);

   return ret;
}

static EGLint
dri2_dup_native_fence_fd(_EGLDisplay *disp, _EGLSync *sync)
{
   struct dri2_egl_display *dri2_dpy = dri2_egl_display(disp);
   struct dri2_egl_sync *dri2_sync = dri2_egl_sync(sync);

   assert(sync->Type == EGL_SYNC_NATIVE_FENCE_ANDROID);

   if (sync->SyncFd == EGL_NO_NATIVE_FENCE_FD_ANDROID) {
      /* try to retrieve the actual native fence fd.. if rendering is
       * not flushed this will just return -1, aka NO_NATIVE_FENCE_FD:
       */
      sync->SyncFd = dri2_dpy->fence->get_fence_fd(dri2_dpy->dri_screen,
                                                   dri2_sync->fence);
   }

   if (sync->SyncFd == EGL_NO_NATIVE_FENCE_FD_ANDROID) {
      /* if native fence fd still not created, return an error: */
      _eglError(EGL_BAD_PARAMETER, "eglDupNativeFenceFDANDROID");
      return EGL_NO_NATIVE_FENCE_FD_ANDROID;
   }

   return os_dupfd_cloexec(sync->SyncFd);
}

static void
dri2_set_blob_cache_funcs(_EGLDisplay *disp,
                          EGLSetBlobFuncANDROID set,
                          EGLGetBlobFuncANDROID get)
{
   struct dri2_egl_display *dri2_dpy = dri2_egl_display(disp);
   dri2_dpy->blob->set_cache_funcs(dri2_dpy->dri_screen,
                                   disp->BlobCacheSet,
                                   disp->BlobCacheGet);
}

static EGLint
dri2_client_wait_sync(_EGLDisplay *disp, _EGLSync *sync,
                      EGLint flags, EGLTime timeout)
{
   _EGLContext *ctx = _eglGetCurrentContext();
   struct dri2_egl_display *dri2_dpy = dri2_egl_display(disp);
   struct dri2_egl_context *dri2_ctx = dri2_egl_context(ctx);
   struct dri2_egl_sync *dri2_sync = dri2_egl_sync(sync);
   unsigned wait_flags = 0;

   EGLint ret = EGL_CONDITION_SATISFIED_KHR;

   /* The EGL_KHR_fence_sync spec states:
    *
    *    "If no context is current for the bound API,
    *     the EGL_SYNC_FLUSH_COMMANDS_BIT_KHR bit is ignored.
    */
   if (dri2_ctx && flags & EGL_SYNC_FLUSH_COMMANDS_BIT_KHR)
      wait_flags |= __DRI2_FENCE_FLAG_FLUSH_COMMANDS;

   /* the sync object should take a reference while waiting */
   dri2_egl_ref_sync(dri2_sync);

   switch (sync->Type) {
   case EGL_SYNC_FENCE_KHR:
   case EGL_SYNC_NATIVE_FENCE_ANDROID:
   case EGL_SYNC_CL_EVENT_KHR:
      if (dri2_dpy->fence->client_wait_sync(dri2_ctx ? dri2_ctx->dri_context : NULL,
                                         dri2_sync->fence, wait_flags,
                                         timeout))
         dri2_sync->base.SyncStatus = EGL_SIGNALED_KHR;
      else
         ret = EGL_TIMEOUT_EXPIRED_KHR;
      break;

   case EGL_SYNC_REUSABLE_KHR:
      if (dri2_ctx && dri2_sync->base.SyncStatus == EGL_UNSIGNALED_KHR &&
          (flags & EGL_SYNC_FLUSH_COMMANDS_BIT_KHR)) {
         /* flush context if EGL_SYNC_FLUSH_COMMANDS_BIT_KHR is set */
         dri2_gl_flush();
      }

      /* if timeout is EGL_FOREVER_KHR, it should wait without any timeout.*/
      if (timeout == EGL_FOREVER_KHR) {
         mtx_lock(&dri2_sync->mutex);
         cnd_wait(&dri2_sync->cond, &dri2_sync->mutex);
         mtx_unlock(&dri2_sync->mutex);
      } else {
         /* if reusable sync has not been yet signaled */
         if (dri2_sync->base.SyncStatus != EGL_SIGNALED_KHR) {
            /* timespecs for cnd_timedwait */
            struct timespec current;
            struct timespec expire;

            /* We override the clock to monotonic when creating the condition
             * variable. */
            clock_gettime(CLOCK_MONOTONIC, &current);

            /* calculating when to expire */
            expire.tv_nsec = timeout % 1000000000L;
            expire.tv_sec = timeout / 1000000000L;

            expire.tv_nsec += current.tv_nsec;
            expire.tv_sec += current.tv_sec;

            /* expire.nsec now is a number between 0 and 1999999998 */
            if (expire.tv_nsec > 999999999L) {
               expire.tv_sec++;
               expire.tv_nsec -= 1000000000L;
            }

            mtx_lock(&dri2_sync->mutex);
            ret = cnd_timedwait(&dri2_sync->cond, &dri2_sync->mutex, &expire);
            mtx_unlock(&dri2_sync->mutex);

            if (ret == thrd_busy) {
               if (dri2_sync->base.SyncStatus == EGL_UNSIGNALED_KHR) {
                  ret = EGL_TIMEOUT_EXPIRED_KHR;
               } else {
                  _eglError(EGL_BAD_ACCESS, "eglClientWaitSyncKHR");
                  ret = EGL_FALSE;
               }
            }
         }
      }
      break;
  }
  dri2_egl_unref_sync(dri2_dpy, dri2_sync);

  return ret;
}

static EGLBoolean
dri2_signal_sync(_EGLDisplay *disp, _EGLSync *sync, EGLenum mode)
{
   struct dri2_egl_sync *dri2_sync = dri2_egl_sync(sync);
   EGLint ret;

   if (sync->Type != EGL_SYNC_REUSABLE_KHR)
      return _eglError(EGL_BAD_MATCH, "eglSignalSyncKHR");

   if (mode != EGL_SIGNALED_KHR && mode != EGL_UNSIGNALED_KHR)
      return _eglError(EGL_BAD_ATTRIBUTE, "eglSignalSyncKHR");

   dri2_sync->base.SyncStatus = mode;

   if (mode == EGL_SIGNALED_KHR) {
      ret = cnd_broadcast(&dri2_sync->cond);

      /* fail to broadcast */
      if (ret)
         return _eglError(EGL_BAD_ACCESS, "eglSignalSyncKHR");
   }

   return EGL_TRUE;
}

static EGLint
dri2_server_wait_sync(_EGLDisplay *disp, _EGLSync *sync)
{
   _EGLContext *ctx = _eglGetCurrentContext();
   struct dri2_egl_display *dri2_dpy = dri2_egl_display(disp);
   struct dri2_egl_context *dri2_ctx = dri2_egl_context(ctx);
   struct dri2_egl_sync *dri2_sync = dri2_egl_sync(sync);

   dri2_dpy->fence->server_wait_sync(dri2_ctx->dri_context,
                                     dri2_sync->fence, 0);
   return EGL_TRUE;
}

static int
dri2_interop_query_device_info(_EGLDisplay *disp, _EGLContext *ctx,
                               struct mesa_glinterop_device_info *out)
{
   struct dri2_egl_display *dri2_dpy = dri2_egl_display(disp);
   struct dri2_egl_context *dri2_ctx = dri2_egl_context(ctx);

   if (!dri2_dpy->interop)
      return MESA_GLINTEROP_UNSUPPORTED;

   return dri2_dpy->interop->query_device_info(dri2_ctx->dri_context, out);
}

static int
dri2_interop_export_object(_EGLDisplay *disp, _EGLContext *ctx,
                           struct mesa_glinterop_export_in *in,
                           struct mesa_glinterop_export_out *out)
{
   struct dri2_egl_display *dri2_dpy = dri2_egl_display(disp);
   struct dri2_egl_context *dri2_ctx = dri2_egl_context(ctx);

   if (!dri2_dpy->interop)
      return MESA_GLINTEROP_UNSUPPORTED;

   return dri2_dpy->interop->export_object(dri2_ctx->dri_context, in, out);
}

const _EGLDriver _eglDriver = {
   .Initialize = dri2_initialize,
   .Terminate = dri2_terminate,
   .CreateContext = dri2_create_context,
   .DestroyContext = dri2_destroy_context,
   .MakeCurrent = dri2_make_current,
   .CreateWindowSurface = dri2_create_window_surface,
   .CreatePixmapSurface = dri2_create_pixmap_surface,
   .CreatePbufferSurface = dri2_create_pbuffer_surface,
   .DestroySurface = dri2_destroy_surface,
   .GetProcAddress = dri2_get_proc_address,
   .WaitClient = dri2_wait_client,
   .WaitNative = dri2_wait_native,
   .BindTexImage = dri2_bind_tex_image,
   .ReleaseTexImage = dri2_release_tex_image,
   .SwapInterval = dri2_swap_interval,
   .SwapBuffers = dri2_swap_buffers,
   .SwapBuffersWithDamageEXT = dri2_swap_buffers_with_damage,
   .SwapBuffersRegionNOK = dri2_swap_buffers_region,
   .SetDamageRegion = dri2_set_damage_region,
   .PostSubBufferNV = dri2_post_sub_buffer,
   .CopyBuffers = dri2_copy_buffers,
   .QueryBufferAge = dri2_query_buffer_age,
   .CreateImageKHR = dri2_create_image,
   .DestroyImageKHR = dri2_destroy_image_khr,
   .CreateWaylandBufferFromImageWL = dri2_create_wayland_buffer_from_image,
   .QuerySurface = dri2_query_surface,
   .QueryDriverName = dri2_query_driver_name,
   .QueryDriverConfig = dri2_query_driver_config,
#ifdef HAVE_LIBDRM
   .CreateDRMImageMESA = dri2_create_drm_image_mesa,
   .ExportDRMImageMESA = dri2_export_drm_image_mesa,
   .ExportDMABUFImageQueryMESA = dri2_export_dma_buf_image_query_mesa,
   .ExportDMABUFImageMESA = dri2_export_dma_buf_image_mesa,
   .QueryDmaBufFormatsEXT = dri2_query_dma_buf_formats,
   .QueryDmaBufModifiersEXT = dri2_query_dma_buf_modifiers,
#endif
#ifdef HAVE_WAYLAND_PLATFORM
   .BindWaylandDisplayWL = dri2_bind_wayland_display_wl,
   .UnbindWaylandDisplayWL = dri2_unbind_wayland_display_wl,
   .QueryWaylandBufferWL = dri2_query_wayland_buffer_wl,
#endif
   .GetSyncValuesCHROMIUM = dri2_get_sync_values_chromium,
   .CreateSyncKHR = dri2_create_sync,
   .ClientWaitSyncKHR = dri2_client_wait_sync,
   .SignalSyncKHR = dri2_signal_sync,
   .WaitSyncKHR = dri2_server_wait_sync,
   .DestroySyncKHR = dri2_destroy_sync,
   .GLInteropQueryDeviceInfo = dri2_interop_query_device_info,
   .GLInteropExportObject = dri2_interop_export_object,
   .DupNativeFenceFDANDROID = dri2_dup_native_fence_fd,
   .SetBlobCacheFuncsANDROID = dri2_set_blob_cache_funcs,
};<|MERGE_RESOLUTION|>--- conflicted
+++ resolved
@@ -86,73 +86,49 @@
 #define NUM_ATTRIBS 12
 
 static const struct dri2_pbuffer_visual {
-<<<<<<< HEAD
-=======
    const char *format_name;
->>>>>>> 6d8c6860
    unsigned int dri_image_format;
    int rgba_shifts[4];
    unsigned int rgba_sizes[4];
 } dri2_pbuffer_visuals[] = {
    {
-<<<<<<< HEAD
-=======
       "ABGR16F",
->>>>>>> 6d8c6860
       __DRI_IMAGE_FORMAT_ABGR16161616F,
       { 0, 16, 32, 48 },
       { 16, 16, 16, 16 }
    },
    {
-<<<<<<< HEAD
-=======
       "XBGR16F",
->>>>>>> 6d8c6860
       __DRI_IMAGE_FORMAT_XBGR16161616F,
       { 0, 16, 32, -1 },
       { 16, 16, 16, 0 }
    },
    {
-<<<<<<< HEAD
-=======
       "A2RGB10",
->>>>>>> 6d8c6860
       __DRI_IMAGE_FORMAT_ARGB2101010,
       { 20, 10, 0, 30 },
       { 10, 10, 10, 2 }
    },
    {
-<<<<<<< HEAD
-=======
       "X2RGB10",
->>>>>>> 6d8c6860
       __DRI_IMAGE_FORMAT_XRGB2101010,
       { 20, 10, 0, -1 },
       { 10, 10, 10, 0 }
    },
    {
-<<<<<<< HEAD
-=======
       "ARGB8888",
->>>>>>> 6d8c6860
       __DRI_IMAGE_FORMAT_ARGB8888,
       { 16, 8, 0, 24 },
       { 8, 8, 8, 8 }
    },
    {
-<<<<<<< HEAD
-=======
       "RGB888",
->>>>>>> 6d8c6860
       __DRI_IMAGE_FORMAT_XRGB8888,
       { 16, 8, 0, -1 },
       { 8, 8, 8, 0 }
    },
    {
-<<<<<<< HEAD
-=======
       "RGB565",
->>>>>>> 6d8c6860
       __DRI_IMAGE_FORMAT_RGB565,
       { 11, 5, 0, -1 },
       { 5, 6, 5, 0 }
