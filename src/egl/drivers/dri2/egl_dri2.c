/*
 * Copyright © 2010 Intel Corporation
 *
 * Permission is hereby granted, free of charge, to any person obtaining a
 * copy of this software and associated documentation files (the "Software"),
 * to deal in the Software without restriction, including without limitation
 * the rights to use, copy, modify, merge, publish, distribute, sublicense,
 * and/or sell copies of the Software, and to permit persons to whom the
 * Software is furnished to do so, subject to the following conditions:
 *
 * The above copyright notice and this permission notice (including the next
 * paragraph) shall be included in all copies or substantial portions of the
 * Software.
 *
 * THE SOFTWARE IS PROVIDED "AS IS", WITHOUT WARRANTY OF ANY KIND,
 * EXPRESS OR IMPLIED, INCLUDING BUT NOT LIMITED TO THE WARRANTIES OF
 * MERCHANTABILITY, FITNESS FOR A PARTICULAR PURPOSE AND
 * NONINFRINGEMENT.  IN NO EVENT SHALL THE AUTHORS OR COPYRIGHT
 * HOLDERS BE LIABLE FOR ANY CLAIM, DAMAGES OR OTHER LIABILITY,
 * WHETHER IN AN ACTION OF CONTRACT, TORT OR OTHERWISE, ARISING FROM,
 * OUT OF OR IN CONNECTION WITH THE SOFTWARE OR THE USE OR OTHER
 * DEALINGS IN THE SOFTWARE.
 *
 * Authors:
 *    Kristian Høgsberg <krh@bitplanet.net>
 */

#define WL_HIDE_DEPRECATED

#include <stdbool.h>
#include <stdint.h>
#include <stdbool.h>
#include <stdlib.h>
#include <string.h>
#include <stdio.h>
#include <limits.h>
#include <dlfcn.h>
#include <fcntl.h>
#include <errno.h>
#include <unistd.h>
#include <c11/threads.h>
#include <time.h>
#ifdef HAVE_LIBDRM
#include <xf86drm.h>
#include <drm_fourcc.h>
#endif
#include <GL/gl.h>
#include <GL/internal/dri_interface.h>
#include "GL/mesa_glinterop.h"
#include <sys/types.h>
#include <sys/stat.h>

#ifdef HAVE_WAYLAND_PLATFORM
#include "wayland-drm.h"
#include "wayland-drm-client-protocol.h"
#endif

#include "egl_dri2.h"
#include "loader/loader.h"
#include "util/u_atomic.h"

/* The kernel header drm_fourcc.h defines the DRM formats below.  We duplicate
 * some of the definitions here so that building Mesa won't bleeding-edge
 * kernel headers.
 */
#ifndef DRM_FORMAT_R8
#define DRM_FORMAT_R8            fourcc_code('R', '8', ' ', ' ') /* [7:0] R */
#endif

#ifndef DRM_FORMAT_RG88
#define DRM_FORMAT_RG88          fourcc_code('R', 'G', '8', '8') /* [15:0] R:G 8:8 little endian */
#endif

#ifndef DRM_FORMAT_GR88
#define DRM_FORMAT_GR88          fourcc_code('G', 'R', '8', '8') /* [15:0] G:R 8:8 little endian */
#endif

const __DRIuseInvalidateExtension use_invalidate = {
   .base = { __DRI_USE_INVALIDATE, 1 }
};

EGLint dri2_to_egl_attribute_map[] = {
   0,
   EGL_BUFFER_SIZE,                /* __DRI_ATTRIB_BUFFER_SIZE */
   EGL_LEVEL,                        /* __DRI_ATTRIB_LEVEL */
   EGL_RED_SIZE,                /* __DRI_ATTRIB_RED_SIZE */
   EGL_GREEN_SIZE,                /* __DRI_ATTRIB_GREEN_SIZE */
   EGL_BLUE_SIZE,                /* __DRI_ATTRIB_BLUE_SIZE */
   EGL_LUMINANCE_SIZE,                /* __DRI_ATTRIB_LUMINANCE_SIZE */
   EGL_ALPHA_SIZE,                /* __DRI_ATTRIB_ALPHA_SIZE */
   0,                                /* __DRI_ATTRIB_ALPHA_MASK_SIZE */
   EGL_DEPTH_SIZE,                /* __DRI_ATTRIB_DEPTH_SIZE */
   EGL_STENCIL_SIZE,                /* __DRI_ATTRIB_STENCIL_SIZE */
   0,                                /* __DRI_ATTRIB_ACCUM_RED_SIZE */
   0,                                /* __DRI_ATTRIB_ACCUM_GREEN_SIZE */
   0,                                /* __DRI_ATTRIB_ACCUM_BLUE_SIZE */
   0,                                /* __DRI_ATTRIB_ACCUM_ALPHA_SIZE */
   EGL_SAMPLE_BUFFERS,                /* __DRI_ATTRIB_SAMPLE_BUFFERS */
   EGL_SAMPLES,                        /* __DRI_ATTRIB_SAMPLES */
   0,                                /* __DRI_ATTRIB_RENDER_TYPE, */
   0,                                /* __DRI_ATTRIB_CONFIG_CAVEAT */
   0,                                /* __DRI_ATTRIB_CONFORMANT */
   0,                                /* __DRI_ATTRIB_DOUBLE_BUFFER */
   0,                                /* __DRI_ATTRIB_STEREO */
   0,                                /* __DRI_ATTRIB_AUX_BUFFERS */
   0,                                /* __DRI_ATTRIB_TRANSPARENT_TYPE */
   0,                                /* __DRI_ATTRIB_TRANSPARENT_INDEX_VALUE */
   0,                                /* __DRI_ATTRIB_TRANSPARENT_RED_VALUE */
   0,                                /* __DRI_ATTRIB_TRANSPARENT_GREEN_VALUE */
   0,                                /* __DRI_ATTRIB_TRANSPARENT_BLUE_VALUE */
   0,                                /* __DRI_ATTRIB_TRANSPARENT_ALPHA_VALUE */
   0,                                /* __DRI_ATTRIB_FLOAT_MODE (deprecated) */
   0,                                /* __DRI_ATTRIB_RED_MASK */
   0,                                /* __DRI_ATTRIB_GREEN_MASK */
   0,                                /* __DRI_ATTRIB_BLUE_MASK */
   0,                                /* __DRI_ATTRIB_ALPHA_MASK */
   EGL_MAX_PBUFFER_WIDTH,        /* __DRI_ATTRIB_MAX_PBUFFER_WIDTH */
   EGL_MAX_PBUFFER_HEIGHT,        /* __DRI_ATTRIB_MAX_PBUFFER_HEIGHT */
   EGL_MAX_PBUFFER_PIXELS,        /* __DRI_ATTRIB_MAX_PBUFFER_PIXELS */
   0,                                /* __DRI_ATTRIB_OPTIMAL_PBUFFER_WIDTH */
   0,                                /* __DRI_ATTRIB_OPTIMAL_PBUFFER_HEIGHT */
   0,                                /* __DRI_ATTRIB_VISUAL_SELECT_GROUP */
   0,                                /* __DRI_ATTRIB_SWAP_METHOD */
   EGL_MAX_SWAP_INTERVAL,        /* __DRI_ATTRIB_MAX_SWAP_INTERVAL */
   EGL_MIN_SWAP_INTERVAL,        /* __DRI_ATTRIB_MIN_SWAP_INTERVAL */
   0,                                /* __DRI_ATTRIB_BIND_TO_TEXTURE_RGB */
   0,                                /* __DRI_ATTRIB_BIND_TO_TEXTURE_RGBA */
   0,                                /* __DRI_ATTRIB_BIND_TO_MIPMAP_TEXTURE */
   0,                                /* __DRI_ATTRIB_BIND_TO_TEXTURE_TARGETS */
   EGL_Y_INVERTED_NOK,                /* __DRI_ATTRIB_YINVERTED */
   0,                                /* __DRI_ATTRIB_FRAMEBUFFER_SRGB_CAPABLE */
};

const __DRIconfig *
dri2_get_dri_config(struct dri2_egl_config *conf, EGLint surface_type,
                    EGLenum colorspace)
{
   const bool srgb = colorspace == EGL_GL_COLORSPACE_SRGB_KHR;

   return surface_type == EGL_WINDOW_BIT ? conf->dri_double_config[srgb] :
                                           conf->dri_single_config[srgb];
}

static EGLBoolean
dri2_match_config(const _EGLConfig *conf, const _EGLConfig *criteria)
{
   if (_eglCompareConfigs(conf, criteria, NULL, EGL_FALSE) != 0)
      return EGL_FALSE;

   if (!_eglMatchConfig(conf, criteria))
      return EGL_FALSE;

   return EGL_TRUE;
}

struct dri2_egl_config *
dri2_add_config(_EGLDisplay *disp, const __DRIconfig *dri_config, int id,
                EGLint surface_type, const EGLint *attr_list,
                const unsigned int *rgba_masks)
{
   struct dri2_egl_config *conf;
   struct dri2_egl_display *dri2_dpy = dri2_egl_display(disp);
   _EGLConfig base;
   unsigned int attrib, value, double_buffer;
   bool srgb = false;
   EGLint key, bind_to_texture_rgb, bind_to_texture_rgba;
   unsigned int dri_masks[4] = { 0, 0, 0, 0 };
   _EGLConfig *matching_config;
   EGLint num_configs = 0;
   EGLint config_id;
   int i;

   _eglInitConfig(&base, disp, id);

   i = 0;
   double_buffer = 0;
   bind_to_texture_rgb = 0;
   bind_to_texture_rgba = 0;

   while (dri2_dpy->core->indexConfigAttrib(dri_config, i++, &attrib, &value)) {
      switch (attrib) {
      case __DRI_ATTRIB_RENDER_TYPE:
         if (value & __DRI_ATTRIB_RGBA_BIT)
            value = EGL_RGB_BUFFER;
         else if (value & __DRI_ATTRIB_LUMINANCE_BIT)
            value = EGL_LUMINANCE_BUFFER;
         else
            return NULL;
         _eglSetConfigKey(&base, EGL_COLOR_BUFFER_TYPE, value);
         break;

      case __DRI_ATTRIB_CONFIG_CAVEAT:
         if (value & __DRI_ATTRIB_NON_CONFORMANT_CONFIG)
            value = EGL_NON_CONFORMANT_CONFIG;
         else if (value & __DRI_ATTRIB_SLOW_BIT)
            value = EGL_SLOW_CONFIG;
         else
            value = EGL_NONE;
         _eglSetConfigKey(&base, EGL_CONFIG_CAVEAT, value);
         break;

      case __DRI_ATTRIB_BIND_TO_TEXTURE_RGB:
         bind_to_texture_rgb = value;
         break;

      case __DRI_ATTRIB_BIND_TO_TEXTURE_RGBA:
         bind_to_texture_rgba = value;
         break;

      case __DRI_ATTRIB_DOUBLE_BUFFER:
         double_buffer = value;
         break;

      case __DRI_ATTRIB_RED_MASK:
         dri_masks[0] = value;
         break;

      case __DRI_ATTRIB_GREEN_MASK:
         dri_masks[1] = value;
         break;

      case __DRI_ATTRIB_BLUE_MASK:
         dri_masks[2] = value;
         break;

      case __DRI_ATTRIB_ALPHA_MASK:
         dri_masks[3] = value;
         break;

      case __DRI_ATTRIB_ACCUM_RED_SIZE:
      case __DRI_ATTRIB_ACCUM_GREEN_SIZE:
      case __DRI_ATTRIB_ACCUM_BLUE_SIZE:
      case __DRI_ATTRIB_ACCUM_ALPHA_SIZE:
         /* Don't expose visuals with the accumulation buffer. */
         if (value > 0)
            return NULL;
         break;

      case __DRI_ATTRIB_FRAMEBUFFER_SRGB_CAPABLE:
         srgb = value != 0;
         if (!disp->Extensions.KHR_gl_colorspace && srgb)
            return NULL;
         break;

      case __DRI_ATTRIB_MAX_PBUFFER_WIDTH:
         _eglSetConfigKey(&base, EGL_MAX_PBUFFER_WIDTH,
                          _EGL_MAX_PBUFFER_WIDTH);
         break;
      case __DRI_ATTRIB_MAX_PBUFFER_HEIGHT:
         _eglSetConfigKey(&base, EGL_MAX_PBUFFER_HEIGHT,
                          _EGL_MAX_PBUFFER_HEIGHT);
         break;

      default:
         key = dri2_to_egl_attribute_map[attrib];
         if (key != 0)
            _eglSetConfigKey(&base, key, value);
         break;
      }
   }

   if (attr_list)
      for (i = 0; attr_list[i] != EGL_NONE; i += 2)
         _eglSetConfigKey(&base, attr_list[i], attr_list[i+1]);

   if (rgba_masks && memcmp(rgba_masks, dri_masks, sizeof(dri_masks)))
      return NULL;

   base.NativeRenderable = EGL_TRUE;

   base.SurfaceType = surface_type;
   if (surface_type & (EGL_PBUFFER_BIT |
       (disp->Extensions.NOK_texture_from_pixmap ? EGL_PIXMAP_BIT : 0))) {
      base.BindToTextureRGB = bind_to_texture_rgb;
      if (base.AlphaSize > 0)
         base.BindToTextureRGBA = bind_to_texture_rgba;
   }

   base.RenderableType = disp->ClientAPIs;
   base.Conformant = disp->ClientAPIs;

   base.MinSwapInterval = dri2_dpy->min_swap_interval;
   base.MaxSwapInterval = dri2_dpy->max_swap_interval;

   if (!_eglValidateConfig(&base, EGL_FALSE)) {
      _eglLog(_EGL_DEBUG, "DRI2: failed to validate config %d", id);
      return NULL;
   }

   config_id = base.ConfigID;
   base.ConfigID    = EGL_DONT_CARE;
   base.SurfaceType = EGL_DONT_CARE;
   num_configs = _eglFilterArray(disp->Configs, (void **) &matching_config, 1,
                                 (_EGLArrayForEach) dri2_match_config, &base);

   if (num_configs == 1) {
      conf = (struct dri2_egl_config *) matching_config;

      if (double_buffer && !conf->dri_double_config[srgb])
         conf->dri_double_config[srgb] = dri_config;
      else if (!double_buffer && !conf->dri_single_config[srgb])
         conf->dri_single_config[srgb] = dri_config;
      else
         /* a similar config type is already added (unlikely) => discard */
         return NULL;
   }
   else if (num_configs == 0) {
      conf = calloc(1, sizeof *conf);
      if (conf == NULL)
         return NULL;

      if (double_buffer)
         conf->dri_double_config[srgb] = dri_config;
      else
         conf->dri_single_config[srgb] = dri_config;

      memcpy(&conf->base, &base, sizeof base);
      conf->base.SurfaceType = 0;
      conf->base.ConfigID = config_id;

      _eglLinkConfig(&conf->base);
   }
   else {
      assert(0);
      return NULL;
   }

   if (double_buffer) {
      surface_type &= ~EGL_PIXMAP_BIT;
   }

   /* No support for pbuffer + MSAA for now.
    *
    * XXX TODO: pbuffer + MSAA does not work and causes crashes.
    * See QT bugreport: https://bugreports.qt.io/browse/QTBUG-47509
    */
   if (base.Samples) {
      surface_type &= ~EGL_PBUFFER_BIT;
   }

   conf->base.SurfaceType |= surface_type;

   return conf;
}

__DRIimage *
dri2_lookup_egl_image(__DRIscreen *screen, void *image, void *data)
{
   _EGLDisplay *disp = data;
   struct dri2_egl_image *dri2_img;
   _EGLImage *img;

   (void) screen;

   img = _eglLookupImage(image, disp);
   if (img == NULL) {
      _eglError(EGL_BAD_PARAMETER, "dri2_lookup_egl_image");
      return NULL;
   }

   dri2_img = dri2_egl_image(image);

   return dri2_img->dri_image;
}

const __DRIimageLookupExtension image_lookup_extension = {
   .base = { __DRI_IMAGE_LOOKUP, 1 },

   .lookupEGLImage       = dri2_lookup_egl_image
};

struct dri2_extension_match {
   const char *name;
   int version;
   int offset;
};

static const struct dri2_extension_match dri3_driver_extensions[] = {
   { __DRI_CORE, 1, offsetof(struct dri2_egl_display, core) },
   { __DRI_IMAGE_DRIVER, 1, offsetof(struct dri2_egl_display, image_driver) },
   { NULL, 0, 0 }
};

static const struct dri2_extension_match dri2_driver_extensions[] = {
   { __DRI_CORE, 1, offsetof(struct dri2_egl_display, core) },
   { __DRI_DRI2, 2, offsetof(struct dri2_egl_display, dri2) },
   { NULL, 0, 0 }
};

static const struct dri2_extension_match dri2_core_extensions[] = {
   { __DRI2_FLUSH, 1, offsetof(struct dri2_egl_display, flush) },
   { __DRI_TEX_BUFFER, 2, offsetof(struct dri2_egl_display, tex_buffer) },
   { __DRI_IMAGE, 1, offsetof(struct dri2_egl_display, image) },
   { NULL, 0, 0 }
};

static const struct dri2_extension_match swrast_driver_extensions[] = {
   { __DRI_CORE, 1, offsetof(struct dri2_egl_display, core) },
   { __DRI_SWRAST, 2, offsetof(struct dri2_egl_display, swrast) },
   { NULL, 0, 0 }
};

static const struct dri2_extension_match swrast_core_extensions[] = {
   { __DRI_TEX_BUFFER, 2, offsetof(struct dri2_egl_display, tex_buffer) },
   { NULL, 0, 0 }
};

static const struct dri2_extension_match optional_core_extensions[] = {
   { __DRI2_ROBUSTNESS, 1, offsetof(struct dri2_egl_display, robustness) },
   { __DRI2_CONFIG_QUERY, 1, offsetof(struct dri2_egl_display, config) },
   { __DRI2_FENCE, 1, offsetof(struct dri2_egl_display, fence) },
   { __DRI2_RENDERER_QUERY, 1, offsetof(struct dri2_egl_display, rendererQuery) },
   { __DRI2_INTEROP, 1, offsetof(struct dri2_egl_display, interop) },
   { NULL, 0, 0 }
};

static EGLBoolean
dri2_bind_extensions(struct dri2_egl_display *dri2_dpy,
                     const struct dri2_extension_match *matches,
                     const __DRIextension **extensions,
                     bool optional)
{
   int i, j, ret = EGL_TRUE;
   void *field;

   for (i = 0; extensions[i]; i++) {
      _eglLog(_EGL_DEBUG, "found extension `%s'", extensions[i]->name);
      for (j = 0; matches[j].name; j++) {
         if (strcmp(extensions[i]->name, matches[j].name) == 0 &&
             extensions[i]->version >= matches[j].version) {
            field = ((char *) dri2_dpy + matches[j].offset);
            *(const __DRIextension **) field = extensions[i];
            _eglLog(_EGL_INFO, "found extension %s version %d",
                    extensions[i]->name, extensions[i]->version);
            break;
         }
      }
   }

   for (j = 0; matches[j].name; j++) {
      field = ((char *) dri2_dpy + matches[j].offset);
      if (*(const __DRIextension **) field == NULL) {
         if (optional) {
            _eglLog(_EGL_DEBUG, "did not find optional extension %s version %d",
                    matches[j].name, matches[j].version);
         } else {
            _eglLog(_EGL_WARNING, "did not find extension %s version %d",
                    matches[j].name, matches[j].version);
            ret = EGL_FALSE;
         }
      }
   }

   return ret;
}

static const __DRIextension **
dri2_open_driver(_EGLDisplay *disp)
{
   struct dri2_egl_display *dri2_dpy = dri2_egl_display(disp);
   const __DRIextension **extensions = NULL;
   char path[PATH_MAX], *search_paths, *p, *next, *end;
   char *get_extensions_name;
   const __DRIextension **(*get_extensions)(void);

   search_paths = NULL;
   if (geteuid() == getuid()) {
      /* don't allow setuid apps to use LIBGL_DRIVERS_PATH */
      search_paths = getenv("LIBGL_DRIVERS_PATH");
   }
   if (search_paths == NULL)
      search_paths = DEFAULT_DRIVER_DIR;

   dri2_dpy->driver = NULL;
   end = search_paths + strlen(search_paths);
   for (p = search_paths; p < end; p = next + 1) {
      int len;
      next = strchr(p, ':');
      if (next == NULL)
         next = end;

      len = next - p;
#if GLX_USE_TLS
      snprintf(path, sizeof path,
               "%.*s/tls/%s_dri.so", len, p, dri2_dpy->driver_name);
      dri2_dpy->driver = dlopen(path, RTLD_NOW | RTLD_GLOBAL);
#endif
      if (dri2_dpy->driver == NULL) {
         snprintf(path, sizeof path,
                  "%.*s/%s_dri.so", len, p, dri2_dpy->driver_name);
         dri2_dpy->driver = dlopen(path, RTLD_NOW | RTLD_GLOBAL);
         if (dri2_dpy->driver == NULL)
            _eglLog(_EGL_DEBUG, "failed to open %s: %s\n", path, dlerror());
      }
      /* not need continue to loop all paths once the driver is found */
      if (dri2_dpy->driver != NULL)
         break;

#ifdef ANDROID
      snprintf(path, sizeof path, "%.*s/gallium_dri.so", len, p);
      dri2_dpy->driver = dlopen(path, RTLD_NOW | RTLD_GLOBAL);
      if (dri2_dpy->driver == NULL)
         _eglLog(_EGL_DEBUG, "failed to open %s: %s\n", path, dlerror());
      else
         break;
#endif
   }

   if (dri2_dpy->driver == NULL) {
      _eglLog(_EGL_WARNING,
              "DRI2: failed to open %s (search paths %s)",
              dri2_dpy->driver_name, search_paths);
      return NULL;
   }

   _eglLog(_EGL_DEBUG, "DRI2: dlopen(%s)", path);

   get_extensions_name = loader_get_extensions_name(dri2_dpy->driver_name);
   if (get_extensions_name) {
      get_extensions = dlsym(dri2_dpy->driver, get_extensions_name);
      if (get_extensions) {
         extensions = get_extensions();
      } else {
         _eglLog(_EGL_DEBUG, "driver does not expose %s(): %s\n",
                 get_extensions_name, dlerror());
      }
      free(get_extensions_name);
   }

   if (!extensions)
      extensions = dlsym(dri2_dpy->driver, __DRI_DRIVER_EXTENSIONS);
   if (extensions == NULL) {
      _eglLog(_EGL_WARNING,
              "DRI2: driver exports no extensions (%s)", dlerror());
      dlclose(dri2_dpy->driver);
   }

   return extensions;
}

EGLBoolean
dri2_load_driver_dri3(_EGLDisplay *disp)
{
   struct dri2_egl_display *dri2_dpy = dri2_egl_display(disp);
   const __DRIextension **extensions;

   extensions = dri2_open_driver(disp);
   if (!extensions)
      return EGL_FALSE;

   if (!dri2_bind_extensions(dri2_dpy, dri3_driver_extensions, extensions, false)) {
      dlclose(dri2_dpy->driver);
      return EGL_FALSE;
   }
   dri2_dpy->driver_extensions = extensions;

   return EGL_TRUE;
}

EGLBoolean
dri2_load_driver(_EGLDisplay *disp)
{
   struct dri2_egl_display *dri2_dpy = dri2_egl_display(disp);
   const __DRIextension **extensions;

   extensions = dri2_open_driver(disp);
   if (!extensions)
      return EGL_FALSE;

   if (!dri2_bind_extensions(dri2_dpy, dri2_driver_extensions, extensions, false)) {
      dlclose(dri2_dpy->driver);
      return EGL_FALSE;
   }
   dri2_dpy->driver_extensions = extensions;

   return EGL_TRUE;
}

EGLBoolean
dri2_load_driver_swrast(_EGLDisplay *disp)
{
   struct dri2_egl_display *dri2_dpy = dri2_egl_display(disp);
   const __DRIextension **extensions;

   extensions = dri2_open_driver(disp);
   if (!extensions)
      return EGL_FALSE;

   if (!dri2_bind_extensions(dri2_dpy, swrast_driver_extensions, extensions, false)) {
      dlclose(dri2_dpy->driver);
      return EGL_FALSE;
   }
   dri2_dpy->driver_extensions = extensions;

   return EGL_TRUE;
}

static unsigned
dri2_renderer_query_integer(struct dri2_egl_display *dri2_dpy, int param)
{
   const __DRI2rendererQueryExtension *rendererQuery = dri2_dpy->rendererQuery;
   unsigned int value = 0;

   if (!rendererQuery ||
       rendererQuery->queryInteger(dri2_dpy->dri_screen, param, &value) == -1)
      return 0;

   return value;
}

void
dri2_setup_screen(_EGLDisplay *disp)
{
   struct dri2_egl_display *dri2_dpy = dri2_egl_display(disp);
   unsigned int api_mask;

   if (dri2_dpy->image_driver) {
      api_mask = dri2_dpy->image_driver->getAPIMask(dri2_dpy->dri_screen);
   } else if (dri2_dpy->dri2) {
      api_mask = dri2_dpy->dri2->getAPIMask(dri2_dpy->dri_screen);
   } else {
      assert(dri2_dpy->swrast);
      api_mask = 1 << __DRI_API_OPENGL |
                 1 << __DRI_API_GLES |
                 1 << __DRI_API_GLES2 |
                 1 << __DRI_API_GLES3;
   }

   disp->ClientAPIs = 0;
   if ((api_mask & (1 <<__DRI_API_OPENGL)) && _eglIsApiValid(EGL_OPENGL_API))
      disp->ClientAPIs |= EGL_OPENGL_BIT;
   if ((api_mask & (1 << __DRI_API_GLES)) && _eglIsApiValid(EGL_OPENGL_ES_API))
      disp->ClientAPIs |= EGL_OPENGL_ES_BIT;
   if ((api_mask & (1 << __DRI_API_GLES2)) && _eglIsApiValid(EGL_OPENGL_ES_API))
      disp->ClientAPIs |= EGL_OPENGL_ES2_BIT;
   if ((api_mask & (1 << __DRI_API_GLES3)) && _eglIsApiValid(EGL_OPENGL_ES_API))
      disp->ClientAPIs |= EGL_OPENGL_ES3_BIT_KHR;

   assert(dri2_dpy->image_driver || dri2_dpy->dri2 || dri2_dpy->swrast);
   disp->Extensions.KHR_no_config_context = EGL_TRUE;
   disp->Extensions.KHR_surfaceless_context = EGL_TRUE;

   if (dri2_renderer_query_integer(dri2_dpy,
                                   __DRI2_RENDERER_HAS_FRAMEBUFFER_SRGB))
      disp->Extensions.KHR_gl_colorspace = EGL_TRUE;

   if (dri2_dpy->image_driver ||
       (dri2_dpy->dri2 && dri2_dpy->dri2->base.version >= 3) ||
       (dri2_dpy->swrast && dri2_dpy->swrast->base.version >= 3)) {
      disp->Extensions.KHR_create_context = EGL_TRUE;

      if (dri2_dpy->robustness)
         disp->Extensions.EXT_create_context_robustness = EGL_TRUE;
   }

   if (dri2_dpy->fence) {
      disp->Extensions.KHR_fence_sync = EGL_TRUE;
      disp->Extensions.KHR_wait_sync = EGL_TRUE;
      if (dri2_dpy->fence->get_fence_from_cl_event)
         disp->Extensions.KHR_cl_event2 = EGL_TRUE;
      if (dri2_dpy->fence->base.version >= 2) {
         unsigned capabilities =
            dri2_dpy->fence->get_capabilities(dri2_dpy->dri_screen);
         disp->Extensions.ANDROID_native_fence_sync =
            (capabilities & __DRI_FENCE_CAP_NATIVE_FD) != 0;
      }
   }

   disp->Extensions.KHR_reusable_sync = EGL_TRUE;

   if (dri2_dpy->image) {
      if (dri2_dpy->image->base.version >= 10 &&
          dri2_dpy->image->getCapabilities != NULL) {
         int capabilities;

         capabilities = dri2_dpy->image->getCapabilities(dri2_dpy->dri_screen);
         disp->Extensions.MESA_drm_image = (capabilities & __DRI_IMAGE_CAP_GLOBAL_NAMES) != 0;

         if (dri2_dpy->image->base.version >= 11)
            disp->Extensions.MESA_image_dma_buf_export = EGL_TRUE;
      } else {
         disp->Extensions.MESA_drm_image = EGL_TRUE;
         if (dri2_dpy->image->base.version >= 11)
            disp->Extensions.MESA_image_dma_buf_export = EGL_TRUE;
      }

      disp->Extensions.KHR_image_base = EGL_TRUE;
      disp->Extensions.KHR_gl_renderbuffer_image = EGL_TRUE;
      if (dri2_dpy->image->base.version >= 5 &&
          dri2_dpy->image->createImageFromTexture) {
         disp->Extensions.KHR_gl_texture_2D_image = EGL_TRUE;
         disp->Extensions.KHR_gl_texture_cubemap_image = EGL_TRUE;
      }
      if (dri2_renderer_query_integer(dri2_dpy,
                                      __DRI2_RENDERER_HAS_TEXTURE_3D))
         disp->Extensions.KHR_gl_texture_3D_image = EGL_TRUE;
#ifdef HAVE_LIBDRM
      if (dri2_dpy->image->base.version >= 8 &&
          dri2_dpy->image->createImageFromDmaBufs) {
         disp->Extensions.EXT_image_dma_buf_import = EGL_TRUE;
      }
#endif
   }
}

/* All platforms but DRM call this function to create the screen, query the
 * dri extensions, setup the vtables and populate the driver_configs.
 * DRM inherits all that information from its display - GBM.
 */
EGLBoolean
dri2_create_screen(_EGLDisplay *disp)
{
   const __DRIextension **extensions;
   struct dri2_egl_display *dri2_dpy = dri2_egl_display(disp);

   if (dri2_dpy->image_driver) {
      dri2_dpy->dri_screen =
         dri2_dpy->image_driver->createNewScreen2(0, dri2_dpy->fd,
                                                  dri2_dpy->loader_extensions,
                                                  dri2_dpy->driver_extensions,
                                                  &dri2_dpy->driver_configs,
                                                  disp);
   } else if (dri2_dpy->dri2) {
      if (dri2_dpy->dri2->base.version >= 4) {
         dri2_dpy->dri_screen =
            dri2_dpy->dri2->createNewScreen2(0, dri2_dpy->fd,
                                             dri2_dpy->loader_extensions,
                                             dri2_dpy->driver_extensions,
                                             &dri2_dpy->driver_configs, disp);
      } else {
         dri2_dpy->dri_screen =
            dri2_dpy->dri2->createNewScreen(0, dri2_dpy->fd,
                                            dri2_dpy->loader_extensions,
                                            &dri2_dpy->driver_configs, disp);
      }
   } else {
      assert(dri2_dpy->swrast);
      if (dri2_dpy->swrast->base.version >= 4) {
         dri2_dpy->dri_screen =
            dri2_dpy->swrast->createNewScreen2(0, dri2_dpy->loader_extensions,
                                               dri2_dpy->driver_extensions,
                                               &dri2_dpy->driver_configs, disp);
      } else {
         dri2_dpy->dri_screen =
            dri2_dpy->swrast->createNewScreen(0, dri2_dpy->loader_extensions,
                                              &dri2_dpy->driver_configs, disp);
      }
   }

   if (dri2_dpy->dri_screen == NULL) {
      _eglLog(_EGL_WARNING, "DRI2: failed to create dri screen");
      return EGL_FALSE;
   }

   dri2_dpy->own_dri_screen = 1;

   extensions = dri2_dpy->core->getExtensions(dri2_dpy->dri_screen);

   if (dri2_dpy->image_driver || dri2_dpy->dri2) {
      if (!dri2_bind_extensions(dri2_dpy, dri2_core_extensions, extensions, false))
         goto cleanup_dri_screen;
   } else {
      assert(dri2_dpy->swrast);
      if (!dri2_bind_extensions(dri2_dpy, swrast_core_extensions, extensions, false))
         goto cleanup_dri_screen;
   }

   dri2_bind_extensions(dri2_dpy, optional_core_extensions, extensions, true);
   dri2_setup_screen(disp);

   return EGL_TRUE;

 cleanup_dri_screen:
   dri2_dpy->core->destroyScreen(dri2_dpy->dri_screen);

   return EGL_FALSE;
}

/**
 * Called via eglInitialize(), GLX_drv->API.Initialize().
 *
 * This must be guaranteed to be called exactly once, even if eglInitialize is
 * called many times (without a eglTerminate in between).
 */
static EGLBoolean
dri2_initialize(_EGLDriver *drv, _EGLDisplay *disp)
{
   EGLBoolean ret = EGL_FALSE;
   struct dri2_egl_display *dri2_dpy = dri2_egl_display(disp);

   /* In the case where the application calls eglMakeCurrent(context1),
    * eglTerminate, then eglInitialize again (without a call to eglReleaseThread
    * or eglMakeCurrent(NULL) before that), dri2_dpy structure is still
    * initialized, as we need it to be able to free context1 correctly.
    *
    * It would probably be safest to forcibly release the display with
    * dri2_display_release, to make sure the display is reinitialized correctly.
    * However, the EGL spec states that we need to keep a reference to the
    * current context (so we cannot call dri2_make_current(NULL)), and therefore
    * we would leak context1 as we would be missing the old display connection
    * to free it up correctly.
    */
   if (dri2_dpy) {
      dri2_dpy->ref_count++;
      return EGL_TRUE;
   }

   /* not until swrast_dri is supported */
   if (disp->Options.UseFallback)
      return EGL_FALSE;

   /* Nothing to initialize for a test only display */
   if (disp->Options.TestOnly)
      return EGL_TRUE;

   switch (disp->Platform) {
#ifdef HAVE_SURFACELESS_PLATFORM
   case _EGL_PLATFORM_SURFACELESS:
      ret = dri2_initialize_surfaceless(drv, disp);
      break;
#endif
#ifdef HAVE_X11_PLATFORM
   case _EGL_PLATFORM_X11:
      ret = dri2_initialize_x11(drv, disp);
      break;
#endif
#ifdef HAVE_DRM_PLATFORM
   case _EGL_PLATFORM_DRM:
      ret = dri2_initialize_drm(drv, disp);
      break;
#endif
#ifdef HAVE_WAYLAND_PLATFORM
   case _EGL_PLATFORM_WAYLAND:
      ret = dri2_initialize_wayland(drv, disp);
      break;
#endif
#ifdef HAVE_ANDROID_PLATFORM
   case _EGL_PLATFORM_ANDROID:
      ret = dri2_initialize_android(drv, disp);
      break;
#endif
   default:
      _eglLog(_EGL_WARNING, "No EGL platform enabled.");
      return EGL_FALSE;
   }

   if (ret) {
      dri2_dpy = dri2_egl_display(disp);

      if (!dri2_dpy) {
         return EGL_FALSE;
      }

      dri2_dpy->ref_count++;
   }

   return ret;
}

/**
 * Decrement display reference count, and free up display if necessary.
 */
static void
dri2_display_release(_EGLDisplay *disp)
{
   struct dri2_egl_display *dri2_dpy;
   unsigned i;

   if (!disp)
      return;

   dri2_dpy = dri2_egl_display(disp);

   assert(dri2_dpy->ref_count > 0);
   dri2_dpy->ref_count--;

   if (dri2_dpy->ref_count > 0)
      return;

   _eglCleanupDisplay(disp);

   if (dri2_dpy->own_dri_screen)
      dri2_dpy->core->destroyScreen(dri2_dpy->dri_screen);
   if (dri2_dpy->fd >= 0)
      close(dri2_dpy->fd);
   if (dri2_dpy->driver)
      dlclose(dri2_dpy->driver);
   free(dri2_dpy->driver_name);

#ifdef HAVE_WAYLAND_PLATFORM
   free(dri2_dpy->device_name);
#endif

   switch (disp->Platform) {
#ifdef HAVE_X11_PLATFORM
   case _EGL_PLATFORM_X11:
      if (dri2_dpy->own_device) {
         xcb_disconnect(dri2_dpy->conn);
      }
      break;
#endif
#ifdef HAVE_DRM_PLATFORM
   case _EGL_PLATFORM_DRM:
      if (dri2_dpy->own_device) {
         gbm_device_destroy(&dri2_dpy->gbm_dri->base.base);
      }
      break;
#endif
#ifdef HAVE_WAYLAND_PLATFORM
   case _EGL_PLATFORM_WAYLAND:
      if (dri2_dpy->wl_drm)
          wl_drm_destroy(dri2_dpy->wl_drm);
      if (dri2_dpy->wl_shm)
          wl_shm_destroy(dri2_dpy->wl_shm);
      wl_registry_destroy(dri2_dpy->wl_registry);
      wl_event_queue_destroy(dri2_dpy->wl_queue);
      wl_proxy_wrapper_destroy(dri2_dpy->wl_dpy_wrapper);
      if (dri2_dpy->own_device) {
         wl_display_disconnect(dri2_dpy->wl_dpy);
      }
      break;
#endif
   default:
      break;
   }

   /* The drm platform does not create the screen/driver_configs but reuses
    * the ones from the gbm device. As such the gbm itself is responsible
    * for the cleanup.
    */
   if (disp->Platform != _EGL_PLATFORM_DRM) {
      for (i = 0; dri2_dpy->driver_configs[i]; i++)
         free((__DRIconfig *) dri2_dpy->driver_configs[i]);
      free(dri2_dpy->driver_configs);
   }
   free(dri2_dpy);
   disp->DriverData = NULL;
}

/**
 * Called via eglTerminate(), drv->API.Terminate().
 *
 * This must be guaranteed to be called exactly once, even if eglTerminate is
 * called many times (without a eglInitialize in between).
 */
static EGLBoolean
dri2_terminate(_EGLDriver *drv, _EGLDisplay *disp)
{
   /* Release all non-current Context/Surfaces. */
   _eglReleaseDisplayResources(drv, disp);

   dri2_display_release(disp);

   return EGL_TRUE;
}

/**
 * Set the error code after a call to
 * dri2_egl_display::dri2::createContextAttribs.
 */
static void
dri2_create_context_attribs_error(int dri_error)
{
   EGLint egl_error;

   switch (dri_error) {
   case __DRI_CTX_ERROR_SUCCESS:
      return;

   case __DRI_CTX_ERROR_NO_MEMORY:
      egl_error = EGL_BAD_ALLOC;
      break;

  /* From the EGL_KHR_create_context spec, section "Errors":
   *
   *   * If <config> does not support a client API context compatible
   *     with the requested API major and minor version, [...] context flags,
   *     and context reset notification behavior (for client API types where
   *     these attributes are supported), then an EGL_BAD_MATCH error is
   *     generated.
   *
   *   * If an OpenGL ES context is requested and the values for
   *     attributes EGL_CONTEXT_MAJOR_VERSION_KHR and
   *     EGL_CONTEXT_MINOR_VERSION_KHR specify an OpenGL ES version that
   *     is not defined, than an EGL_BAD_MATCH error is generated.
   *
   *   * If an OpenGL context is requested, the requested version is
   *     greater than 3.2, and the value for attribute
   *     EGL_CONTEXT_OPENGL_PROFILE_MASK_KHR has no bits set; has any
   *     bits set other than EGL_CONTEXT_OPENGL_CORE_PROFILE_BIT_KHR and
   *     EGL_CONTEXT_OPENGL_COMPATIBILITY_PROFILE_BIT_KHR; has more than
   *     one of these bits set; or if the implementation does not support
   *     the requested profile, then an EGL_BAD_MATCH error is generated.
   */
   case __DRI_CTX_ERROR_BAD_API:
   case __DRI_CTX_ERROR_BAD_VERSION:
   case __DRI_CTX_ERROR_BAD_FLAG:
      egl_error = EGL_BAD_MATCH;
      break;

  /* From the EGL_KHR_create_context spec, section "Errors":
   *
   *   * If an attribute name or attribute value in <attrib_list> is not
   *     recognized (including unrecognized bits in bitmask attributes),
   *     then an EGL_BAD_ATTRIBUTE error is generated."
   */
   case __DRI_CTX_ERROR_UNKNOWN_ATTRIBUTE:
   case __DRI_CTX_ERROR_UNKNOWN_FLAG:
      egl_error = EGL_BAD_ATTRIBUTE;
      break;

   default:
      assert(0);
      egl_error = EGL_BAD_MATCH;
      break;
   }

   _eglError(egl_error, "dri2_create_context");
}
<<<<<<< HEAD
=======

static bool
dri2_fill_context_attribs(struct dri2_egl_context *dri2_ctx,
                          struct dri2_egl_display *dri2_dpy,
                          uint32_t *ctx_attribs,
                          unsigned *num_attribs)
{
   int pos = 0;

   assert(*num_attribs >= 8);

   ctx_attribs[pos++] = __DRI_CTX_ATTRIB_MAJOR_VERSION;
   ctx_attribs[pos++] = dri2_ctx->base.ClientMajorVersion;
   ctx_attribs[pos++] = __DRI_CTX_ATTRIB_MINOR_VERSION;
   ctx_attribs[pos++] = dri2_ctx->base.ClientMinorVersion;

   if (dri2_ctx->base.Flags != 0) {
      /* If the implementation doesn't support the __DRI2_ROBUSTNESS
       * extension, don't even try to send it the robust-access flag.
       * It may explode.  Instead, generate the required EGL error here.
       */
      if ((dri2_ctx->base.Flags & EGL_CONTEXT_OPENGL_ROBUST_ACCESS_BIT_KHR) != 0
            && !dri2_dpy->robustness) {
         _eglError(EGL_BAD_MATCH, "eglCreateContext");
         return false;
      }

      ctx_attribs[pos++] = __DRI_CTX_ATTRIB_FLAGS;
      ctx_attribs[pos++] = dri2_ctx->base.Flags;
   }

   if (dri2_ctx->base.ResetNotificationStrategy != EGL_NO_RESET_NOTIFICATION_KHR) {
      /* If the implementation doesn't support the __DRI2_ROBUSTNESS
       * extension, don't even try to send it a reset strategy.  It may
       * explode.  Instead, generate the required EGL error here.
       */
      if (!dri2_dpy->robustness) {
         _eglError(EGL_BAD_CONFIG, "eglCreateContext");
         return false;
      }

      ctx_attribs[pos++] = __DRI_CTX_ATTRIB_RESET_STRATEGY;
      ctx_attribs[pos++] = __DRI_CTX_RESET_LOSE_CONTEXT;
   }

   *num_attribs = pos;

   return true;
}
>>>>>>> 367bafc7

/**
 * Called via eglCreateContext(), drv->API.CreateContext().
 */
static _EGLContext *
dri2_create_context(_EGLDriver *drv, _EGLDisplay *disp, _EGLConfig *conf,
                    _EGLContext *share_list, const EGLint *attrib_list)
{
   struct dri2_egl_context *dri2_ctx;
   struct dri2_egl_display *dri2_dpy = dri2_egl_display(disp);
   struct dri2_egl_context *dri2_ctx_shared = dri2_egl_context(share_list);
   __DRIcontext *shared =
      dri2_ctx_shared ? dri2_ctx_shared->dri_context : NULL;
   struct dri2_egl_config *dri2_config = dri2_egl_config(conf);
   const __DRIconfig *dri_config;
   int api;

   (void) drv;

   dri2_ctx = malloc(sizeof *dri2_ctx);
   if (!dri2_ctx) {
      _eglError(EGL_BAD_ALLOC, "eglCreateContext");
      return NULL;
   }

   if (!_eglInitContext(&dri2_ctx->base, disp, conf, attrib_list))
      goto cleanup;

   /* The EGL_EXT_create_context_robustness spec says:
    *
    *    "Add to the eglCreateContext context creation errors: [...]
    *
    *     * If the reset notification behavior of <share_context> and the
    *       newly created context are different then an EGL_BAD_MATCH error is
    *       generated."
    */
   if (share_list && share_list->ResetNotificationStrategy !=
                     dri2_ctx->base.ResetNotificationStrategy) {
      _eglError(EGL_BAD_MATCH, "eglCreateContext");
      goto cleanup;
   }

   switch (dri2_ctx->base.ClientAPI) {
   case EGL_OPENGL_ES_API:
      switch (dri2_ctx->base.ClientMajorVersion) {
      case 1:
         api = __DRI_API_GLES;
         break;
      case 2:
         api = __DRI_API_GLES2;
         break;
      case 3:
         api = __DRI_API_GLES3;
         break;
      default:
         _eglError(EGL_BAD_PARAMETER, "eglCreateContext");
         free(dri2_ctx);
         return NULL;
      }
      break;
   case EGL_OPENGL_API:
      if ((dri2_ctx->base.ClientMajorVersion >= 4
           || (dri2_ctx->base.ClientMajorVersion == 3
               && dri2_ctx->base.ClientMinorVersion >= 2))
          && dri2_ctx->base.Profile == EGL_CONTEXT_OPENGL_CORE_PROFILE_BIT_KHR)
         api = __DRI_API_OPENGL_CORE;
      else
         api = __DRI_API_OPENGL;
      break;
   default:
      _eglError(EGL_BAD_PARAMETER, "eglCreateContext");
      free(dri2_ctx);
      return NULL;
   }

   if (conf != NULL) {
      /* The config chosen here isn't necessarily
       * used for surfaces later.
       * A pixmap surface will use the single config.
       * This opportunity depends on disabling the
       * doubleBufferMode check in
       * src/mesa/main/context.c:check_compatible()
       */
      if (dri2_config->dri_double_config[0])
         dri_config = dri2_config->dri_double_config[0];
      else
         dri_config = dri2_config->dri_single_config[0];

      /* EGL_WINDOW_BIT is set only when there is a dri_double_config.  This
       * makes sure the back buffer will always be used.
       */
      if (conf->SurfaceType & EGL_WINDOW_BIT)
         dri2_ctx->base.WindowRenderBuffer = EGL_BACK_BUFFER;
   }
   else
      dri_config = NULL;

   if (dri2_dpy->image_driver) {
      unsigned error;
      unsigned num_attribs = 8;
      uint32_t ctx_attribs[8];

      if (!dri2_fill_context_attribs(dri2_ctx, dri2_dpy, ctx_attribs,
                                        &num_attribs))
         goto cleanup;

      dri2_ctx->dri_context =
         dri2_dpy->image_driver->createContextAttribs(dri2_dpy->dri_screen,
                                                      api,
                                                      dri_config,
                                                      shared,
                                                      num_attribs / 2,
                                                      ctx_attribs,
                                                      & error,
                                                      dri2_ctx);
      dri2_create_context_attribs_error(error);
   } else if (dri2_dpy->dri2) {
      if (dri2_dpy->dri2->base.version >= 3) {
         unsigned error;
         unsigned num_attribs = 8;
         uint32_t ctx_attribs[8];

         if (!dri2_fill_context_attribs(dri2_ctx, dri2_dpy, ctx_attribs,
                                        &num_attribs))
            goto cleanup;

         dri2_ctx->dri_context =
            dri2_dpy->dri2->createContextAttribs(dri2_dpy->dri_screen,
                                                 api,
                                                 dri_config,
                                                 shared,
                                                 num_attribs / 2,
                                                 ctx_attribs,
                                                 & error,
                                                 dri2_ctx);
<<<<<<< HEAD
	 dri2_create_context_attribs_error(error);
=======
         dri2_create_context_attribs_error(error);
>>>>>>> 367bafc7
      } else {
         dri2_ctx->dri_context =
            dri2_dpy->dri2->createNewContextForAPI(dri2_dpy->dri_screen,
                                                   api,
                                                   dri_config,
                                                   shared,
                                                   dri2_ctx);
      }
   } else {
      assert(dri2_dpy->swrast);
      if (dri2_dpy->swrast->base.version >= 3) {
         unsigned error;
         unsigned num_attribs = 8;
         uint32_t ctx_attribs[8];

         if (!dri2_fill_context_attribs(dri2_ctx, dri2_dpy, ctx_attribs,
                                        &num_attribs))
            goto cleanup;

         dri2_ctx->dri_context =
            dri2_dpy->swrast->createContextAttribs(dri2_dpy->dri_screen,
                                                   api,
                                                   dri_config,
                                                   shared,
                                                   num_attribs / 2,
                                                   ctx_attribs,
                                                   & error,
                                                   dri2_ctx);
         dri2_create_context_attribs_error(error);
      } else {
         dri2_ctx->dri_context =
            dri2_dpy->swrast->createNewContextForAPI(dri2_dpy->dri_screen,
                                                     api,
                                                     dri_config,
                                                     shared,
                                                     dri2_ctx);
      }
   }

   if (!dri2_ctx->dri_context)
      goto cleanup;

   return &dri2_ctx->base;

 cleanup:
   free(dri2_ctx);
   return NULL;
}

/**
 * Called via eglDestroyContext(), drv->API.DestroyContext().
 */
static EGLBoolean
dri2_destroy_context(_EGLDriver *drv, _EGLDisplay *disp, _EGLContext *ctx)
{
   struct dri2_egl_context *dri2_ctx = dri2_egl_context(ctx);
   struct dri2_egl_display *dri2_dpy = dri2_egl_display(disp);

   if (_eglPutContext(ctx)) {
      dri2_dpy->core->destroyContext(dri2_ctx->dri_context);
      free(dri2_ctx);
   }

   return EGL_TRUE;
}

static EGLBoolean
dri2_destroy_surface(_EGLDriver *drv, _EGLDisplay *dpy, _EGLSurface *surf)
{
   struct dri2_egl_display *dri2_dpy = dri2_egl_display(dpy);

   if (!_eglPutSurface(surf))
      return EGL_TRUE;

   return dri2_dpy->vtbl->destroy_surface(drv, dpy, surf);
}

/**
 * Called via eglMakeCurrent(), drv->API.MakeCurrent().
 */
static EGLBoolean
dri2_make_current(_EGLDriver *drv, _EGLDisplay *disp, _EGLSurface *dsurf,
                  _EGLSurface *rsurf, _EGLContext *ctx)
{
   struct dri2_egl_driver *dri2_drv = dri2_egl_driver(drv);
   struct dri2_egl_display *dri2_dpy = dri2_egl_display(disp);
   struct dri2_egl_context *dri2_ctx = dri2_egl_context(ctx);
   _EGLContext *old_ctx;
   _EGLSurface *old_dsurf, *old_rsurf;
   _EGLSurface *tmp_dsurf, *tmp_rsurf;
   __DRIdrawable *ddraw, *rdraw;
   __DRIcontext *cctx;
   EGLBoolean unbind;

   if (!dri2_dpy)
      return _eglError(EGL_NOT_INITIALIZED, "eglMakeCurrent");

   /* make new bindings */
   if (!_eglBindContext(ctx, dsurf, rsurf, &old_ctx, &old_dsurf, &old_rsurf)) {
      /* _eglBindContext already sets the EGL error (in _eglCheckMakeCurrent) */
      return EGL_FALSE;
   }

   /* flush before context switch */
   if (old_ctx)
      dri2_drv->glFlush();

   ddraw = (dsurf) ? dri2_dpy->vtbl->get_dri_drawable(dsurf) : NULL;
   rdraw = (rsurf) ? dri2_dpy->vtbl->get_dri_drawable(rsurf) : NULL;
   cctx = (dri2_ctx) ? dri2_ctx->dri_context : NULL;

   if (old_ctx) {
      __DRIcontext *old_cctx = dri2_egl_context(old_ctx)->dri_context;
      dri2_dpy->core->unbindContext(old_cctx);
   }

   unbind = (cctx == NULL && ddraw == NULL && rdraw == NULL);

   if (unbind || dri2_dpy->core->bindContext(cctx, ddraw, rdraw)) {
      dri2_destroy_surface(drv, disp, old_dsurf);
      dri2_destroy_surface(drv, disp, old_rsurf);

      if (!unbind)
         dri2_dpy->ref_count++;
      if (old_ctx) {
         EGLDisplay old_disp = _eglGetDisplayHandle(old_ctx->Resource.Display);
         dri2_destroy_context(drv, disp, old_ctx);
         dri2_display_release(old_disp);
      }

      return EGL_TRUE;
   } else {
      /* undo the previous _eglBindContext */
      _eglBindContext(old_ctx, old_dsurf, old_rsurf, &ctx, &tmp_dsurf, &tmp_rsurf);
      assert(&dri2_ctx->base == ctx &&
             tmp_dsurf == dsurf &&
             tmp_rsurf == rsurf);

      _eglPutSurface(dsurf);
      _eglPutSurface(rsurf);
      _eglPutContext(ctx);

      _eglPutSurface(old_dsurf);
      _eglPutSurface(old_rsurf);
      _eglPutContext(old_ctx);

      /* dri2_dpy->core->bindContext failed. We cannot tell for sure why, but
       * setting the error to EGL_BAD_MATCH is surely better than leaving it
       * as EGL_SUCCESS.
       */
      return _eglError(EGL_BAD_MATCH, "eglMakeCurrent");
   }
}

__DRIdrawable *
dri2_surface_get_dri_drawable(_EGLSurface *surf)
{
   struct dri2_egl_surface *dri2_surf = dri2_egl_surface(surf);

   return dri2_surf->dri_drawable;
}

/*
 * Called from eglGetProcAddress() via drv->API.GetProcAddress().
 */
static _EGLProc
dri2_get_proc_address(_EGLDriver *drv, const char *procname)
{
   struct dri2_egl_driver *dri2_drv = dri2_egl_driver(drv);

   return dri2_drv->get_proc_address(procname);
}

static _EGLSurface*
dri2_create_window_surface(_EGLDriver *drv, _EGLDisplay *dpy,
                           _EGLConfig *conf, void *native_window,
                           const EGLint *attrib_list)
{
   struct dri2_egl_display *dri2_dpy = dri2_egl_display(dpy);
   return dri2_dpy->vtbl->create_window_surface(drv, dpy, conf, native_window,
                                                attrib_list);
}

static _EGLSurface*
dri2_create_pixmap_surface(_EGLDriver *drv, _EGLDisplay *dpy,
                           _EGLConfig *conf, void *native_pixmap,
                           const EGLint *attrib_list)
{
   struct dri2_egl_display *dri2_dpy = dri2_egl_display(dpy);
   return dri2_dpy->vtbl->create_pixmap_surface(drv, dpy, conf, native_pixmap,
                                                attrib_list);
}

static _EGLSurface*
dri2_create_pbuffer_surface(_EGLDriver *drv, _EGLDisplay *dpy,
                           _EGLConfig *conf, const EGLint *attrib_list)
{
   struct dri2_egl_display *dri2_dpy = dri2_egl_display(dpy);
   return dri2_dpy->vtbl->create_pbuffer_surface(drv, dpy, conf, attrib_list);
}

static EGLBoolean
dri2_swap_interval(_EGLDriver *drv, _EGLDisplay *dpy, _EGLSurface *surf,
                   EGLint interval)
{
   struct dri2_egl_display *dri2_dpy = dri2_egl_display(dpy);
   return dri2_dpy->vtbl->swap_interval(drv, dpy, surf, interval);
}

/**
 * Asks the client API to flush any rendering to the drawable so that we can
 * do our swapbuffers.
 */
void
dri2_flush_drawable_for_swapbuffers(_EGLDisplay *disp, _EGLSurface *draw)
{
   struct dri2_egl_display *dri2_dpy = dri2_egl_display(disp);
   __DRIdrawable *dri_drawable = dri2_dpy->vtbl->get_dri_drawable(draw);

   if (dri2_dpy->flush) {
      if (dri2_dpy->flush->base.version >= 4) {
         /* We know there's a current context because:
          *
          *     "If surface is not bound to the calling thread’s current
          *      context, an EGL_BAD_SURFACE error is generated."
         */
         _EGLContext *ctx = _eglGetCurrentContext();
         struct dri2_egl_context *dri2_ctx = dri2_egl_context(ctx);

         /* From the EGL 1.4 spec (page 52):
          *
          *     "The contents of ancillary buffers are always undefined
          *      after calling eglSwapBuffers."
          */
         dri2_dpy->flush->flush_with_flags(dri2_ctx->dri_context,
                                           dri_drawable,
                                           __DRI2_FLUSH_DRAWABLE |
                                           __DRI2_FLUSH_INVALIDATE_ANCILLARY,
                                           __DRI2_THROTTLE_SWAPBUFFER);
      } else {
         dri2_dpy->flush->flush(dri_drawable);
      }
   }
}

static EGLBoolean
dri2_swap_buffers(_EGLDriver *drv, _EGLDisplay *dpy, _EGLSurface *surf)
{
   struct dri2_egl_display *dri2_dpy = dri2_egl_display(dpy);
   return dri2_dpy->vtbl->swap_buffers(drv, dpy, surf);
}

static EGLBoolean
dri2_swap_buffers_with_damage(_EGLDriver *drv, _EGLDisplay *dpy,
                              _EGLSurface *surf,
                              const EGLint *rects, EGLint n_rects)
{
   struct dri2_egl_display *dri2_dpy = dri2_egl_display(dpy);
   return dri2_dpy->vtbl->swap_buffers_with_damage(drv, dpy, surf,
                                                   rects, n_rects);
}

static EGLBoolean
dri2_swap_buffers_region(_EGLDriver *drv, _EGLDisplay *dpy, _EGLSurface *surf,
                         EGLint numRects, const EGLint *rects)
{
   struct dri2_egl_display *dri2_dpy = dri2_egl_display(dpy);
   return dri2_dpy->vtbl->swap_buffers_region(drv, dpy, surf, numRects, rects);
}

static EGLBoolean
dri2_post_sub_buffer(_EGLDriver *drv, _EGLDisplay *dpy, _EGLSurface *surf,
                     EGLint x, EGLint y, EGLint width, EGLint height)
{
   struct dri2_egl_display *dri2_dpy = dri2_egl_display(dpy);
   return dri2_dpy->vtbl->post_sub_buffer(drv, dpy, surf, x, y, width, height);
}

static EGLBoolean
dri2_copy_buffers(_EGLDriver *drv, _EGLDisplay *dpy, _EGLSurface *surf,
                  void *native_pixmap_target)
{
   struct dri2_egl_display *dri2_dpy = dri2_egl_display(dpy);
   return dri2_dpy->vtbl->copy_buffers(drv, dpy, surf, native_pixmap_target);
}

static EGLint
dri2_query_buffer_age(_EGLDriver *drv, _EGLDisplay *dpy, _EGLSurface *surf)
{
   struct dri2_egl_display *dri2_dpy = dri2_egl_display(dpy);
   return dri2_dpy->vtbl->query_buffer_age(drv, dpy, surf);
}

static EGLBoolean
dri2_wait_client(_EGLDriver *drv, _EGLDisplay *disp, _EGLContext *ctx)
{
   struct dri2_egl_display *dri2_dpy = dri2_egl_display(disp);
   _EGLSurface *surf = ctx->DrawSurface;
   __DRIdrawable *dri_drawable = dri2_dpy->vtbl->get_dri_drawable(surf);

   (void) drv;

   /* FIXME: If EGL allows frontbuffer rendering for window surfaces,
    * we need to copy fake to real here.*/

   if (dri2_dpy->flush != NULL)
      dri2_dpy->flush->flush(dri_drawable);

   return EGL_TRUE;
}

static EGLBoolean
dri2_wait_native(_EGLDriver *drv, _EGLDisplay *disp, EGLint engine)
{
   (void) drv;
   (void) disp;

   if (engine != EGL_CORE_NATIVE_ENGINE)
      return _eglError(EGL_BAD_PARAMETER, "eglWaitNative");
   /* glXWaitX(); */

   return EGL_TRUE;
}

static EGLBoolean
dri2_bind_tex_image(_EGLDriver *drv,
                    _EGLDisplay *disp, _EGLSurface *surf, EGLint buffer)
{
   struct dri2_egl_display *dri2_dpy = dri2_egl_display(disp);
   struct dri2_egl_context *dri2_ctx;
   _EGLContext *ctx;
   GLint format, target;
   __DRIdrawable *dri_drawable = dri2_dpy->vtbl->get_dri_drawable(surf);

   ctx = _eglGetCurrentContext();
   dri2_ctx = dri2_egl_context(ctx);

   if (!_eglBindTexImage(drv, disp, surf, buffer))
      return EGL_FALSE;

   switch (surf->TextureFormat) {
   case EGL_TEXTURE_RGB:
      format = __DRI_TEXTURE_FORMAT_RGB;
      break;
   case EGL_TEXTURE_RGBA:
      format = __DRI_TEXTURE_FORMAT_RGBA;
      break;
   default:
      assert(!"Unexpected texture format in dri2_bind_tex_image()");
      format = __DRI_TEXTURE_FORMAT_RGBA;
   }

   switch (surf->TextureTarget) {
   case EGL_TEXTURE_2D:
      target = GL_TEXTURE_2D;
      break;
   default:
      target = GL_TEXTURE_2D;
      assert(!"Unexpected texture target in dri2_bind_tex_image()");
   }

   dri2_dpy->tex_buffer->setTexBuffer2(dri2_ctx->dri_context,
                                       target, format,
                                       dri_drawable);

   return EGL_TRUE;
}

static EGLBoolean
dri2_release_tex_image(_EGLDriver *drv,
                       _EGLDisplay *disp, _EGLSurface *surf, EGLint buffer)
{
   struct dri2_egl_display *dri2_dpy = dri2_egl_display(disp);
   struct dri2_egl_context *dri2_ctx;
   _EGLContext *ctx;
   GLint  target;
   __DRIdrawable *dri_drawable = dri2_dpy->vtbl->get_dri_drawable(surf);

   ctx = _eglGetCurrentContext();
   dri2_ctx = dri2_egl_context(ctx);

   if (!_eglReleaseTexImage(drv, disp, surf, buffer))
      return EGL_FALSE;

   switch (surf->TextureTarget) {
   case EGL_TEXTURE_2D:
      target = GL_TEXTURE_2D;
      break;
   default:
      assert(0);
   }

   if (dri2_dpy->tex_buffer->base.version >= 3 &&
       dri2_dpy->tex_buffer->releaseTexBuffer != NULL) {
      dri2_dpy->tex_buffer->releaseTexBuffer(dri2_ctx->dri_context,
                                             target, dri_drawable);
   }

   return EGL_TRUE;
}

static _EGLImage*
dri2_create_image(_EGLDriver *drv, _EGLDisplay *dpy, _EGLContext *ctx,
                  EGLenum target, EGLClientBuffer buffer,
                  const EGLint *attr_list)
{
   struct dri2_egl_display *dri2_dpy = dri2_egl_display(dpy);
   return dri2_dpy->vtbl->create_image(drv, dpy, ctx, target, buffer,
                                       attr_list);
}

static _EGLImage *
dri2_create_image_from_dri(_EGLDisplay *disp, __DRIimage *dri_image)
{
   struct dri2_egl_image *dri2_img;

   if (dri_image == NULL) {
      _eglError(EGL_BAD_ALLOC, "dri2_create_image");
      return NULL;
   }

   dri2_img = malloc(sizeof *dri2_img);
   if (!dri2_img) {
      _eglError(EGL_BAD_ALLOC, "dri2_create_image");
      return NULL;
   }

   if (!_eglInitImage(&dri2_img->base, disp)) {
      free(dri2_img);
      return NULL;
   }

   dri2_img->dri_image = dri_image;

   return &dri2_img->base;
}

static _EGLImage *
dri2_create_image_khr_renderbuffer(_EGLDisplay *disp, _EGLContext *ctx,
                                   EGLClientBuffer buffer,
                                   const EGLint *attr_list)
{
   struct dri2_egl_display *dri2_dpy = dri2_egl_display(disp);
   struct dri2_egl_context *dri2_ctx = dri2_egl_context(ctx);
   GLuint renderbuffer = (GLuint) (uintptr_t) buffer;
   __DRIimage *dri_image;

   if (renderbuffer == 0) {
      _eglError(EGL_BAD_PARAMETER, "dri2_create_image_khr");
      return EGL_NO_IMAGE_KHR;
   }

   dri_image =
      dri2_dpy->image->createImageFromRenderbuffer(dri2_ctx->dri_context,
                                                   renderbuffer, NULL);

   return dri2_create_image_from_dri(disp, dri_image);
}

#ifdef HAVE_WAYLAND_PLATFORM

/* This structure describes how a wl_buffer maps to one or more
 * __DRIimages.  A wl_drm_buffer stores the wl_drm format code and the
 * offsets and strides of the planes in the buffer.  This table maps a
 * wl_drm format code to a description of the planes in the buffer
 * that lets us create a __DRIimage for each of the planes. */

static const struct wl_drm_components_descriptor {
   uint32_t dri_components;
   EGLint components;
   int nplanes;
} wl_drm_components[] = {
   { __DRI_IMAGE_COMPONENTS_RGB, EGL_TEXTURE_RGB, 1 },
   { __DRI_IMAGE_COMPONENTS_RGBA, EGL_TEXTURE_RGBA, 1 },
   { __DRI_IMAGE_COMPONENTS_Y_U_V, EGL_TEXTURE_Y_U_V_WL, 3 },
   { __DRI_IMAGE_COMPONENTS_Y_UV, EGL_TEXTURE_Y_UV_WL, 2 },
   { __DRI_IMAGE_COMPONENTS_Y_XUXV, EGL_TEXTURE_Y_XUXV_WL, 2 },
};

static _EGLImage *
dri2_create_image_wayland_wl_buffer(_EGLDisplay *disp, _EGLContext *ctx,
                                    EGLClientBuffer _buffer,
                                    const EGLint *attr_list)
{
   struct wl_drm_buffer *buffer;
   struct dri2_egl_display *dri2_dpy = dri2_egl_display(disp);
   const struct wl_drm_components_descriptor *f;
   __DRIimage *dri_image;
   _EGLImageAttribs attrs;
   EGLint err;
   int32_t plane;

   buffer = wayland_drm_buffer_get(dri2_dpy->wl_server_drm,
                                   (struct wl_resource *) _buffer);
   if (!buffer)
       return NULL;

   err = _eglParseImageAttribList(&attrs, disp, attr_list);
   plane = attrs.PlaneWL;
   if (err != EGL_SUCCESS) {
      _eglError(EGL_BAD_PARAMETER, "dri2_create_image_wayland_wl_buffer");
      return NULL;
   }

   f = buffer->driver_format;
   if (plane < 0 || plane >= f->nplanes) {
      _eglError(EGL_BAD_PARAMETER,
                "dri2_create_image_wayland_wl_buffer (plane out of bounds)");
      return NULL;
   }

   dri_image = dri2_dpy->image->fromPlanar(buffer->driver_buffer, plane, NULL);

   if (dri_image == NULL) {
      _eglError(EGL_BAD_PARAMETER, "dri2_create_image_wayland_wl_buffer");
      return NULL;
   }

   return dri2_create_image_from_dri(disp, dri_image);
}
#endif

static EGLBoolean
dri2_get_sync_values_chromium(_EGLDisplay *dpy, _EGLSurface *surf,
                              EGLuint64KHR *ust, EGLuint64KHR *msc,
                              EGLuint64KHR *sbc)
{
   struct dri2_egl_display *dri2_dpy = dri2_egl_display(dpy);
   return dri2_dpy->vtbl->get_sync_values(dpy, surf, ust, msc, sbc);
}

/**
 * Set the error code after a call to
 * dri2_egl_image::dri_image::createImageFromTexture.
 */
static void
dri2_create_image_khr_texture_error(int dri_error)
{
   EGLint egl_error;

   switch (dri_error) {
   case __DRI_IMAGE_ERROR_SUCCESS:
      return;

   case __DRI_IMAGE_ERROR_BAD_ALLOC:
      egl_error = EGL_BAD_ALLOC;
      break;

   case __DRI_IMAGE_ERROR_BAD_MATCH:
      egl_error = EGL_BAD_MATCH;
      break;

   case __DRI_IMAGE_ERROR_BAD_PARAMETER:
      egl_error = EGL_BAD_PARAMETER;
      break;

   case __DRI_IMAGE_ERROR_BAD_ACCESS:
      egl_error = EGL_BAD_ACCESS;
      break;

   default:
      assert(0);
      egl_error = EGL_BAD_MATCH;
      break;
   }

   _eglError(egl_error, "dri2_create_image_khr_texture");
}

static _EGLImage *
dri2_create_image_khr_texture(_EGLDisplay *disp, _EGLContext *ctx,
                                   EGLenum target,
                                   EGLClientBuffer buffer,
                                   const EGLint *attr_list)
{
   struct dri2_egl_display *dri2_dpy = dri2_egl_display(disp);
   struct dri2_egl_context *dri2_ctx = dri2_egl_context(ctx);
   struct dri2_egl_image *dri2_img;
   GLuint texture = (GLuint) (uintptr_t) buffer;
   _EGLImageAttribs attrs;
   GLuint depth;
   GLenum gl_target;
   unsigned error;

   if (texture == 0) {
      _eglError(EGL_BAD_PARAMETER, "dri2_create_image_khr");
      return EGL_NO_IMAGE_KHR;
   }

   if (_eglParseImageAttribList(&attrs, disp, attr_list) != EGL_SUCCESS)
      return EGL_NO_IMAGE_KHR;

   switch (target) {
   case EGL_GL_TEXTURE_2D_KHR:
      depth = 0;
      gl_target = GL_TEXTURE_2D;
      break;
   case EGL_GL_TEXTURE_3D_KHR:
      if (disp->Extensions.KHR_gl_texture_3D_image) {
         depth = attrs.GLTextureZOffset;
         gl_target = GL_TEXTURE_3D;
         break;
      }
      else {
         _eglError(EGL_BAD_PARAMETER, "dri2_create_image_khr");
         return EGL_NO_IMAGE_KHR;
      }
   case EGL_GL_TEXTURE_CUBE_MAP_POSITIVE_X_KHR:
   case EGL_GL_TEXTURE_CUBE_MAP_NEGATIVE_X_KHR:
   case EGL_GL_TEXTURE_CUBE_MAP_POSITIVE_Y_KHR:
   case EGL_GL_TEXTURE_CUBE_MAP_NEGATIVE_Y_KHR:
   case EGL_GL_TEXTURE_CUBE_MAP_POSITIVE_Z_KHR:
   case EGL_GL_TEXTURE_CUBE_MAP_NEGATIVE_Z_KHR:
      depth = target - EGL_GL_TEXTURE_CUBE_MAP_POSITIVE_X_KHR;
      gl_target = GL_TEXTURE_CUBE_MAP;
      break;
   default:
      _eglError(EGL_BAD_PARAMETER, "dri2_create_image_khr");
      return EGL_NO_IMAGE_KHR;
   }

   dri2_img = malloc(sizeof *dri2_img);
   if (!dri2_img) {
      _eglError(EGL_BAD_ALLOC, "dri2_create_image_khr");
      return EGL_NO_IMAGE_KHR;
   }

   if (!_eglInitImage(&dri2_img->base, disp)) {
      _eglError(EGL_BAD_ALLOC, "dri2_create_image_khr");
      free(dri2_img);
      return EGL_NO_IMAGE_KHR;
   }

   dri2_img->dri_image =
      dri2_dpy->image->createImageFromTexture(dri2_ctx->dri_context,
                                              gl_target,
                                              texture,
                                              depth,
                                              attrs.GLTextureLevel,
                                              &error,
                                              dri2_img);
   dri2_create_image_khr_texture_error(error);

   if (!dri2_img->dri_image) {
      free(dri2_img);
      return EGL_NO_IMAGE_KHR;
   }
   return &dri2_img->base;
}

static EGLBoolean
dri2_query_surface(_EGLDriver *drv, _EGLDisplay *dpy, _EGLSurface *surf,
                   EGLint attribute, EGLint *value)
{
   struct dri2_egl_display *dri2_dpy = dri2_egl_display(dpy);
   if (!dri2_dpy->vtbl->query_surface)
      return _eglQuerySurface(drv, dpy, surf, attribute, value);
   return dri2_dpy->vtbl->query_surface(drv, dpy, surf, attribute, value);
}

static struct wl_buffer*
dri2_create_wayland_buffer_from_image(_EGLDriver *drv, _EGLDisplay *dpy,
                                      _EGLImage *img)
{
   struct dri2_egl_display *dri2_dpy = dri2_egl_display(dpy);
   return dri2_dpy->vtbl->create_wayland_buffer_from_image(drv, dpy, img);
}

#ifdef HAVE_LIBDRM
static _EGLImage *
dri2_create_image_mesa_drm_buffer(_EGLDisplay *disp, _EGLContext *ctx,
                                  EGLClientBuffer buffer, const EGLint *attr_list)
{
   struct dri2_egl_display *dri2_dpy = dri2_egl_display(disp);
   EGLint format, name, pitch, err;
   _EGLImageAttribs attrs;
   __DRIimage *dri_image;

   name = (EGLint) (uintptr_t) buffer;

   err = _eglParseImageAttribList(&attrs, disp, attr_list);
   if (err != EGL_SUCCESS)
      return NULL;

   if (attrs.Width <= 0 || attrs.Height <= 0 ||
       attrs.DRMBufferStrideMESA <= 0) {
      _eglError(EGL_BAD_PARAMETER,
                "bad width, height or stride");
      return NULL;
   }

   switch (attrs.DRMBufferFormatMESA) {
   case EGL_DRM_BUFFER_FORMAT_ARGB32_MESA:
      format = __DRI_IMAGE_FORMAT_ARGB8888;
      pitch = attrs.DRMBufferStrideMESA;
      break;
   default:
      _eglError(EGL_BAD_PARAMETER,
                "dri2_create_image_khr: unsupported pixmap depth");
      return NULL;
   }

   dri_image =
      dri2_dpy->image->createImageFromName(dri2_dpy->dri_screen,
                                           attrs.Width,
                                           attrs.Height,
                                           format,
                                           name,
                                           pitch,
                                           NULL);

   return dri2_create_image_from_dri(disp, dri_image);
}

static EGLBoolean
dri2_check_dma_buf_attribs(const _EGLImageAttribs *attrs)
{
   unsigned i;

   /**
     * The spec says:
     *
     * "Required attributes and their values are as follows:
     *
     *  * EGL_WIDTH & EGL_HEIGHT: The logical dimensions of the buffer in pixels
     *
     *  * EGL_LINUX_DRM_FOURCC_EXT: The pixel format of the buffer, as specified
     *    by drm_fourcc.h and used as the pixel_format parameter of the
     *    drm_mode_fb_cmd2 ioctl."
     *
     * and
     *
     * "* If <target> is EGL_LINUX_DMA_BUF_EXT, and the list of attributes is
     *    incomplete, EGL_BAD_PARAMETER is generated."
     */
   if (attrs->Width <= 0 || attrs->Height <= 0 ||
       !attrs->DMABufFourCC.IsPresent) {
      _eglError(EGL_BAD_PARAMETER, "attribute(s) missing");
      return EGL_FALSE;
   }

   /**
    * Also:
    *
    * "If <target> is EGL_LINUX_DMA_BUF_EXT and one or more of the values
    *  specified for a plane's pitch or offset isn't supported by EGL,
    *  EGL_BAD_ACCESS is generated."
    */
   for (i = 0; i < ARRAY_SIZE(attrs->DMABufPlanePitches); ++i) {
      if (attrs->DMABufPlanePitches[i].IsPresent &&
          attrs->DMABufPlanePitches[i].Value <= 0) {
         _eglError(EGL_BAD_ACCESS, "invalid pitch");
         return EGL_FALSE;
      }
   }

   return EGL_TRUE;
}

/* Returns the total number of file descriptors. Zero indicates an error. */
static unsigned
dri2_check_dma_buf_format(const _EGLImageAttribs *attrs)
{
   unsigned i, plane_n;

   switch (attrs->DMABufFourCC.Value) {
   case DRM_FORMAT_R8:
   case DRM_FORMAT_RG88:
   case DRM_FORMAT_GR88:
   case DRM_FORMAT_RGB332:
   case DRM_FORMAT_BGR233:
   case DRM_FORMAT_XRGB4444:
   case DRM_FORMAT_XBGR4444:
   case DRM_FORMAT_RGBX4444:
   case DRM_FORMAT_BGRX4444:
   case DRM_FORMAT_ARGB4444:
   case DRM_FORMAT_ABGR4444:
   case DRM_FORMAT_RGBA4444:
   case DRM_FORMAT_BGRA4444:
   case DRM_FORMAT_XRGB1555:
   case DRM_FORMAT_XBGR1555:
   case DRM_FORMAT_RGBX5551:
   case DRM_FORMAT_BGRX5551:
   case DRM_FORMAT_ARGB1555:
   case DRM_FORMAT_ABGR1555:
   case DRM_FORMAT_RGBA5551:
   case DRM_FORMAT_BGRA5551:
   case DRM_FORMAT_RGB565:
   case DRM_FORMAT_BGR565:
   case DRM_FORMAT_RGB888:
   case DRM_FORMAT_BGR888:
   case DRM_FORMAT_XRGB8888:
   case DRM_FORMAT_XBGR8888:
   case DRM_FORMAT_RGBX8888:
   case DRM_FORMAT_BGRX8888:
   case DRM_FORMAT_ARGB8888:
   case DRM_FORMAT_ABGR8888:
   case DRM_FORMAT_RGBA8888:
   case DRM_FORMAT_BGRA8888:
   case DRM_FORMAT_XRGB2101010:
   case DRM_FORMAT_XBGR2101010:
   case DRM_FORMAT_RGBX1010102:
   case DRM_FORMAT_BGRX1010102:
   case DRM_FORMAT_ARGB2101010:
   case DRM_FORMAT_ABGR2101010:
   case DRM_FORMAT_RGBA1010102:
   case DRM_FORMAT_BGRA1010102:
   case DRM_FORMAT_YUYV:
   case DRM_FORMAT_YVYU:
   case DRM_FORMAT_UYVY:
   case DRM_FORMAT_VYUY:
      plane_n = 1;
      break;
   case DRM_FORMAT_NV12:
   case DRM_FORMAT_NV21:
   case DRM_FORMAT_NV16:
   case DRM_FORMAT_NV61:
      plane_n = 2;
      break;
   case DRM_FORMAT_YUV410:
   case DRM_FORMAT_YVU410:
   case DRM_FORMAT_YUV411:
   case DRM_FORMAT_YVU411:
   case DRM_FORMAT_YUV420:
   case DRM_FORMAT_YVU420:
   case DRM_FORMAT_YUV422:
   case DRM_FORMAT_YVU422:
   case DRM_FORMAT_YUV444:
   case DRM_FORMAT_YVU444:
      plane_n = 3;
      break;
   default:
      _eglError(EGL_BAD_ATTRIBUTE, "invalid format");
      return 0;
   }

   /**
     * The spec says:
     *
     * "* If <target> is EGL_LINUX_DMA_BUF_EXT, and the list of attributes is
     *    incomplete, EGL_BAD_PARAMETER is generated."
     */
   for (i = 0; i < plane_n; ++i) {
      if (!attrs->DMABufPlaneFds[i].IsPresent ||
          !attrs->DMABufPlaneOffsets[i].IsPresent ||
          !attrs->DMABufPlanePitches[i].IsPresent) {
         _eglError(EGL_BAD_PARAMETER, "plane attribute(s) missing");
         return 0;
      }
   }

   /**
    * The spec also says:
    *
    * "If <target> is EGL_LINUX_DMA_BUF_EXT, and the EGL_LINUX_DRM_FOURCC_EXT
    *  attribute indicates a single-plane format, EGL_BAD_ATTRIBUTE is
    *  generated if any of the EGL_DMA_BUF_PLANE1_* or EGL_DMA_BUF_PLANE2_*
    *  attributes are specified."
    */
   for (i = plane_n; i < 3; ++i) {
      if (attrs->DMABufPlaneFds[i].IsPresent ||
          attrs->DMABufPlaneOffsets[i].IsPresent ||
          attrs->DMABufPlanePitches[i].IsPresent) {
         _eglError(EGL_BAD_ATTRIBUTE, "too many plane attributes");
         return 0;
      }
   }

   return plane_n;
}

/**
 * The spec says:
 *
 * "If eglCreateImageKHR is successful for a EGL_LINUX_DMA_BUF_EXT target, the
 *  EGL will take a reference to the dma_buf(s) which it will release at any
 *  time while the EGLDisplay is initialized. It is the responsibility of the
 *  application to close the dma_buf file descriptors."
 *
 * Therefore we must never close or otherwise modify the file descriptors.
 */
_EGLImage *
dri2_create_image_dma_buf(_EGLDisplay *disp, _EGLContext *ctx,
                          EGLClientBuffer buffer, const EGLint *attr_list)
{
   struct dri2_egl_display *dri2_dpy = dri2_egl_display(disp);
   _EGLImage *res;
   EGLint err;
   _EGLImageAttribs attrs;
   __DRIimage *dri_image;
   unsigned num_fds;
   unsigned i;
   int fds[3];
   int pitches[3];
   int offsets[3];
   unsigned error;

   /**
    * The spec says:
    *
    * ""* If <target> is EGL_LINUX_DMA_BUF_EXT and <buffer> is not NULL, the
    *     error EGL_BAD_PARAMETER is generated."
    */
   if (buffer != NULL) {
      _eglError(EGL_BAD_PARAMETER, "buffer not NULL");
      return NULL;
   }

   err = _eglParseImageAttribList(&attrs, disp, attr_list);
   if (err != EGL_SUCCESS) {
      _eglError(err, "bad attribute");
      return NULL;
   }

   if (!dri2_check_dma_buf_attribs(&attrs))
      return NULL;

   num_fds = dri2_check_dma_buf_format(&attrs);
   if (!num_fds)
      return NULL;

   for (i = 0; i < num_fds; ++i) {
      fds[i] = attrs.DMABufPlaneFds[i].Value;
      pitches[i] = attrs.DMABufPlanePitches[i].Value;
      offsets[i] = attrs.DMABufPlaneOffsets[i].Value;
   }

   dri_image =
      dri2_dpy->image->createImageFromDmaBufs(dri2_dpy->dri_screen,
         attrs.Width, attrs.Height, attrs.DMABufFourCC.Value,
         fds, num_fds, pitches, offsets,
         attrs.DMABufYuvColorSpaceHint.Value,
         attrs.DMABufSampleRangeHint.Value,
         attrs.DMABufChromaHorizontalSiting.Value,
         attrs.DMABufChromaVerticalSiting.Value,
         &error,
         NULL);
   dri2_create_image_khr_texture_error(error);

   if (!dri_image)
      return EGL_NO_IMAGE_KHR;

   res = dri2_create_image_from_dri(disp, dri_image);

   return res;
}
static _EGLImage *
dri2_create_drm_image_mesa(_EGLDriver *drv, _EGLDisplay *disp,
                           const EGLint *attr_list)
{
   struct dri2_egl_display *dri2_dpy = dri2_egl_display(disp);
   struct dri2_egl_image *dri2_img;
   _EGLImageAttribs attrs;
   unsigned int dri_use, valid_mask;
   int format;
   EGLint err = EGL_SUCCESS;

   (void) drv;

   dri2_img = malloc(sizeof *dri2_img);
   if (!dri2_img) {
      _eglError(EGL_BAD_ALLOC, "dri2_create_image_khr");
      return EGL_NO_IMAGE_KHR;
   }

   if (!attr_list) {
      err = EGL_BAD_PARAMETER;
      goto cleanup_img;
   }

   if (!_eglInitImage(&dri2_img->base, disp)) {
      err = EGL_BAD_PARAMETER;
      goto cleanup_img;
   }

   err = _eglParseImageAttribList(&attrs, disp, attr_list);
   if (err != EGL_SUCCESS)
      goto cleanup_img;

   if (attrs.Width <= 0 || attrs.Height <= 0) {
      _eglLog(_EGL_WARNING, "bad width or height (%dx%d)",
            attrs.Width, attrs.Height);
      goto cleanup_img;
   }

   switch (attrs.DRMBufferFormatMESA) {
   case EGL_DRM_BUFFER_FORMAT_ARGB32_MESA:
      format = __DRI_IMAGE_FORMAT_ARGB8888;
      break;
   default:
      _eglLog(_EGL_WARNING, "bad image format value 0x%04x",
            attrs.DRMBufferFormatMESA);
      goto cleanup_img;
   }

   valid_mask =
      EGL_DRM_BUFFER_USE_SCANOUT_MESA |
      EGL_DRM_BUFFER_USE_SHARE_MESA |
      EGL_DRM_BUFFER_USE_CURSOR_MESA;
   if (attrs.DRMBufferUseMESA & ~valid_mask) {
      _eglLog(_EGL_WARNING, "bad image use bit 0x%04x",
            attrs.DRMBufferUseMESA & ~valid_mask);
      goto cleanup_img;
   }

   dri_use = 0;
   if (attrs.DRMBufferUseMESA & EGL_DRM_BUFFER_USE_SHARE_MESA)
      dri_use |= __DRI_IMAGE_USE_SHARE;
   if (attrs.DRMBufferUseMESA & EGL_DRM_BUFFER_USE_SCANOUT_MESA)
      dri_use |= __DRI_IMAGE_USE_SCANOUT;
   if (attrs.DRMBufferUseMESA & EGL_DRM_BUFFER_USE_CURSOR_MESA)
      dri_use |= __DRI_IMAGE_USE_CURSOR;

   dri2_img->dri_image =
      dri2_dpy->image->createImage(dri2_dpy->dri_screen,
                                   attrs.Width, attrs.Height,
                                   format, dri_use, dri2_img);
   if (dri2_img->dri_image == NULL) {
      err = EGL_BAD_ALLOC;
      goto cleanup_img;
   }

   return &dri2_img->base;

 cleanup_img:
   free(dri2_img);
   _eglError(err, "dri2_create_drm_image_mesa");

   return EGL_NO_IMAGE_KHR;
}

static EGLBoolean
dri2_export_drm_image_mesa(_EGLDriver *drv, _EGLDisplay *disp, _EGLImage *img,
                          EGLint *name, EGLint *handle, EGLint *stride)
{
   struct dri2_egl_display *dri2_dpy = dri2_egl_display(disp);
   struct dri2_egl_image *dri2_img = dri2_egl_image(img);

   (void) drv;

   if (name && !dri2_dpy->image->queryImage(dri2_img->dri_image,
                                            __DRI_IMAGE_ATTRIB_NAME, name)) {
      _eglError(EGL_BAD_ALLOC, "dri2_export_drm_image_mesa");
      return EGL_FALSE;
   }

   if (handle)
      dri2_dpy->image->queryImage(dri2_img->dri_image,
                                  __DRI_IMAGE_ATTRIB_HANDLE, handle);

   if (stride)
      dri2_dpy->image->queryImage(dri2_img->dri_image,
                                  __DRI_IMAGE_ATTRIB_STRIDE, stride);

   return EGL_TRUE;
}

static EGLBoolean
dri2_export_dma_buf_image_query_mesa(_EGLDriver *drv, _EGLDisplay *disp,
                                     _EGLImage *img,
                                     EGLint *fourcc, EGLint *nplanes,
                                     EGLuint64KHR *modifiers)
{
   struct dri2_egl_display *dri2_dpy = dri2_egl_display(disp);
   struct dri2_egl_image *dri2_img = dri2_egl_image(img);

   (void) drv;


   if (nplanes)
      dri2_dpy->image->queryImage(dri2_img->dri_image,
                                  __DRI_IMAGE_ATTRIB_NUM_PLANES, nplanes);
   if (fourcc)
      dri2_dpy->image->queryImage(dri2_img->dri_image,
                                  __DRI_IMAGE_ATTRIB_FOURCC, fourcc);

   if (modifiers)
      *modifiers = 0;

   return EGL_TRUE;
}

static EGLBoolean
dri2_export_dma_buf_image_mesa(_EGLDriver *drv, _EGLDisplay *disp, _EGLImage *img,
                               int *fds, EGLint *strides, EGLint *offsets)
{
   struct dri2_egl_display *dri2_dpy = dri2_egl_display(disp);
   struct dri2_egl_image *dri2_img = dri2_egl_image(img);

   (void) drv;

   /* rework later to provide multiple fds/strides/offsets */
   if (fds)
      dri2_dpy->image->queryImage(dri2_img->dri_image,
                                  __DRI_IMAGE_ATTRIB_FD, fds);

   if (strides)
      dri2_dpy->image->queryImage(dri2_img->dri_image,
                                  __DRI_IMAGE_ATTRIB_STRIDE, strides);

   if (offsets) {
      int img_offset;
      bool ret = dri2_dpy->image->queryImage(dri2_img->dri_image,
                     __DRI_IMAGE_ATTRIB_OFFSET, &img_offset);
      if (ret)
         offsets[0] = img_offset;
      else
         offsets[0] = 0;
   }

   return EGL_TRUE;
}

#endif

_EGLImage *
dri2_create_image_khr(_EGLDriver *drv, _EGLDisplay *disp,
                      _EGLContext *ctx, EGLenum target,
                      EGLClientBuffer buffer, const EGLint *attr_list)
{
   (void) drv;

   switch (target) {
   case EGL_GL_TEXTURE_2D_KHR:
   case EGL_GL_TEXTURE_CUBE_MAP_POSITIVE_X_KHR:
   case EGL_GL_TEXTURE_CUBE_MAP_NEGATIVE_X_KHR:
   case EGL_GL_TEXTURE_CUBE_MAP_POSITIVE_Y_KHR:
   case EGL_GL_TEXTURE_CUBE_MAP_NEGATIVE_Y_KHR:
   case EGL_GL_TEXTURE_CUBE_MAP_POSITIVE_Z_KHR:
   case EGL_GL_TEXTURE_CUBE_MAP_NEGATIVE_Z_KHR:
      return dri2_create_image_khr_texture(disp, ctx, target, buffer, attr_list);
   case EGL_GL_TEXTURE_3D_KHR:
      if (disp->Extensions.KHR_gl_texture_3D_image) {
         return dri2_create_image_khr_texture(disp, ctx, target, buffer, attr_list);
      }
      else {
         _eglError(EGL_BAD_PARAMETER, "dri2_create_image_khr");
         return EGL_NO_IMAGE_KHR;
      }
   case EGL_GL_RENDERBUFFER_KHR:
      return dri2_create_image_khr_renderbuffer(disp, ctx, buffer, attr_list);
#ifdef HAVE_LIBDRM
   case EGL_DRM_BUFFER_MESA:
      return dri2_create_image_mesa_drm_buffer(disp, ctx, buffer, attr_list);
   case EGL_LINUX_DMA_BUF_EXT:
      return dri2_create_image_dma_buf(disp, ctx, buffer, attr_list);
#endif
#ifdef HAVE_WAYLAND_PLATFORM
   case EGL_WAYLAND_BUFFER_WL:
      return dri2_create_image_wayland_wl_buffer(disp, ctx, buffer, attr_list);
#endif
   default:
      _eglError(EGL_BAD_PARAMETER, "dri2_create_image_khr");
      return EGL_NO_IMAGE_KHR;
   }
}

static EGLBoolean
dri2_destroy_image_khr(_EGLDriver *drv, _EGLDisplay *disp, _EGLImage *image)
{
   struct dri2_egl_display *dri2_dpy = dri2_egl_display(disp);
   struct dri2_egl_image *dri2_img = dri2_egl_image(image);

   (void) drv;

   dri2_dpy->image->destroyImage(dri2_img->dri_image);
   free(dri2_img);

   return EGL_TRUE;
}

#ifdef HAVE_WAYLAND_PLATFORM

static void
dri2_wl_reference_buffer(void *user_data, uint32_t name, int fd,
                         struct wl_drm_buffer *buffer)
{
   _EGLDisplay *disp = user_data;
   struct dri2_egl_display *dri2_dpy = dri2_egl_display(disp);
   __DRIimage *img;
   int i, dri_components = 0;

<<<<<<< HEAD
   img = dri2_dpy->image->createImageFromNames(dri2_dpy->dri_screen,
                                               buffer->buffer.width,
                                               buffer->buffer.height,
                                               buffer->format, (int*)&name, 1,
                                               buffer->stride,
                                               buffer->offset,
                                               NULL);
=======
   if (fd == -1)
      img = dri2_dpy->image->createImageFromNames(dri2_dpy->dri_screen,
                                                  buffer->width,
                                                  buffer->height,
                                                  buffer->format,
                                                  (int*)&name, 1,
                                                  buffer->stride,
                                                  buffer->offset,
                                                  NULL);
   else
      img = dri2_dpy->image->createImageFromFds(dri2_dpy->dri_screen,
                                                buffer->width,
                                                buffer->height,
                                                buffer->format,
                                                &fd, 1,
                                                buffer->stride,
                                                buffer->offset,
                                                NULL);
>>>>>>> 367bafc7

   if (img == NULL)
      return;

   dri2_dpy->image->queryImage(img, __DRI_IMAGE_ATTRIB_COMPONENTS, &dri_components);

   buffer->driver_format = NULL;
   for (i = 0; i < ARRAY_SIZE(wl_drm_components); i++)
      if (wl_drm_components[i].dri_components == dri_components)
         buffer->driver_format = &wl_drm_components[i];

   if (buffer->driver_format == NULL)
      dri2_dpy->image->destroyImage(img);
   else
      buffer->driver_buffer = img;
}

static void
dri2_wl_release_buffer(void *user_data, struct wl_drm_buffer *buffer)
{
   _EGLDisplay *disp = user_data;
   struct dri2_egl_display *dri2_dpy = dri2_egl_display(disp);

   dri2_dpy->image->destroyImage(buffer->driver_buffer);
}

static struct wayland_drm_callbacks wl_drm_callbacks = {
        .authenticate = NULL,
        .reference_buffer = dri2_wl_reference_buffer,
        .release_buffer = dri2_wl_release_buffer
};

static EGLBoolean
dri2_bind_wayland_display_wl(_EGLDriver *drv, _EGLDisplay *disp,
                             struct wl_display *wl_dpy)
{
   struct dri2_egl_display *dri2_dpy = dri2_egl_display(disp);
   int flags = 0;
   uint64_t cap;

   (void) drv;

   if (dri2_dpy->wl_server_drm)
           return EGL_FALSE;

   wl_drm_callbacks.authenticate =
      (int(*)(void *, uint32_t)) dri2_dpy->vtbl->authenticate;

   if (drmGetCap(dri2_dpy->fd, DRM_CAP_PRIME, &cap) == 0 &&
       cap == (DRM_PRIME_CAP_IMPORT | DRM_PRIME_CAP_EXPORT) &&
       dri2_dpy->image->base.version >= 7 &&
       dri2_dpy->image->createImageFromFds != NULL)
      flags |= WAYLAND_DRM_PRIME;

   dri2_dpy->wl_server_drm =
           wayland_drm_init(wl_dpy, dri2_dpy->device_name,
                            &wl_drm_callbacks, disp, flags);

   if (!dri2_dpy->wl_server_drm)
           return EGL_FALSE;

#ifdef HAVE_DRM_PLATFORM
   /* We have to share the wl_drm instance with gbm, so gbm can convert
    * wl_buffers to gbm bos. */
   if (dri2_dpy->gbm_dri)
      dri2_dpy->gbm_dri->wl_drm = dri2_dpy->wl_server_drm;
#endif

   return EGL_TRUE;
}

static EGLBoolean
dri2_unbind_wayland_display_wl(_EGLDriver *drv, _EGLDisplay *disp,
                               struct wl_display *wl_dpy)
{
   struct dri2_egl_display *dri2_dpy = dri2_egl_display(disp);

   (void) drv;

   if (!dri2_dpy->wl_server_drm)
           return EGL_FALSE;

   wayland_drm_uninit(dri2_dpy->wl_server_drm);
   dri2_dpy->wl_server_drm = NULL;

   return EGL_TRUE;
}

static EGLBoolean
dri2_query_wayland_buffer_wl(_EGLDriver *drv, _EGLDisplay *disp,
                             struct wl_resource *buffer_resource,
                             EGLint attribute, EGLint *value)
{
<<<<<<< HEAD
   struct wl_drm_buffer *buffer = (struct wl_drm_buffer *) _buffer;
=======
   struct dri2_egl_display *dri2_dpy = dri2_egl_display(disp);
   struct wl_drm_buffer *buffer;
>>>>>>> 367bafc7
   const struct wl_drm_components_descriptor *format;

   buffer = wayland_drm_buffer_get(dri2_dpy->wl_server_drm, buffer_resource);
   if (!buffer)
      return EGL_FALSE;

   format = buffer->driver_format;
   switch (attribute) {
   case EGL_TEXTURE_FORMAT:
      *value = format->components;
      return EGL_TRUE;
   case EGL_WIDTH:
      *value = buffer->width;
      return EGL_TRUE;
   case EGL_HEIGHT:
      *value = buffer->height;
      return EGL_TRUE;
   }

   return EGL_FALSE;
}
#endif

static void
dri2_egl_ref_sync(struct dri2_egl_sync *sync)
{
   p_atomic_inc(&sync->refcount);
}

static void
dri2_egl_unref_sync(struct dri2_egl_display *dri2_dpy,
                    struct dri2_egl_sync *dri2_sync)
{
   if (p_atomic_dec_zero(&dri2_sync->refcount)) {
      switch (dri2_sync->base.Type) {
      case EGL_SYNC_REUSABLE_KHR:
         cnd_destroy(&dri2_sync->cond);
         break;
      case EGL_SYNC_NATIVE_FENCE_ANDROID:
         if (dri2_sync->base.SyncFd != EGL_NO_NATIVE_FENCE_FD_ANDROID)
            close(dri2_sync->base.SyncFd);
         break;
      default:
         break;
      }

      if (dri2_sync->fence)
         dri2_dpy->fence->destroy_fence(dri2_dpy->dri_screen, dri2_sync->fence);

      free(dri2_sync);
   }
}

static _EGLSync *
dri2_create_sync(_EGLDriver *drv, _EGLDisplay *dpy,
                 EGLenum type, const EGLAttrib *attrib_list)
{
   _EGLContext *ctx = _eglGetCurrentContext();
   struct dri2_egl_display *dri2_dpy = dri2_egl_display(dpy);
   struct dri2_egl_context *dri2_ctx = dri2_egl_context(ctx);
   struct dri2_egl_sync *dri2_sync;
   EGLint ret;
   pthread_condattr_t attr;

   dri2_sync = calloc(1, sizeof(struct dri2_egl_sync));
   if (!dri2_sync) {
      _eglError(EGL_BAD_ALLOC, "eglCreateSyncKHR");
      return NULL;
   }

   if (!_eglInitSync(&dri2_sync->base, dpy, type, attrib_list)) {
      free(dri2_sync);
      return NULL;
   }

   switch (type) {
   case EGL_SYNC_FENCE_KHR:
      dri2_sync->fence = dri2_dpy->fence->create_fence(dri2_ctx->dri_context);
      if (!dri2_sync->fence) {
         /* Why did it fail? DRI doesn't return an error code, so we emit
          * a generic EGL error that doesn't communicate user error.
          */
         _eglError(EGL_BAD_ALLOC, "eglCreateSyncKHR");
         free(dri2_sync);
         return NULL;
      }
      break;

   case EGL_SYNC_CL_EVENT_KHR:
      dri2_sync->fence = dri2_dpy->fence->get_fence_from_cl_event(
                                 dri2_dpy->dri_screen,
                                 dri2_sync->base.CLEvent);
      /* this can only happen if the cl_event passed in is invalid. */
      if (!dri2_sync->fence) {
         _eglError(EGL_BAD_ATTRIBUTE, "eglCreateSyncKHR");
         free(dri2_sync);
         return NULL;
      }

      /* the initial status must be "signaled" if the cl_event is signaled */
      if (dri2_dpy->fence->client_wait_sync(dri2_ctx->dri_context,
                                            dri2_sync->fence, 0, 0))
         dri2_sync->base.SyncStatus = EGL_SIGNALED_KHR;
      break;

   case EGL_SYNC_REUSABLE_KHR:
      /* intialize attr */
      ret = pthread_condattr_init(&attr);

      if (ret) {
         _eglError(EGL_BAD_ACCESS, "eglCreateSyncKHR");
         free(dri2_sync);
         return NULL;
      }

      /* change clock attribute to CLOCK_MONOTONIC */
      ret = pthread_condattr_setclock(&attr, CLOCK_MONOTONIC);

      if (ret) {
         _eglError(EGL_BAD_ACCESS, "eglCreateSyncKHR");
         free(dri2_sync);
         return NULL;
      }

      ret = pthread_cond_init(&dri2_sync->cond, &attr);

      if (ret) {
         _eglError(EGL_BAD_ACCESS, "eglCreateSyncKHR");
         free(dri2_sync);
         return NULL;
      }

      /* initial status of reusable sync must be "unsignaled" */
      dri2_sync->base.SyncStatus = EGL_UNSIGNALED_KHR;
      break;

   case EGL_SYNC_NATIVE_FENCE_ANDROID:
      if (dri2_dpy->fence->create_fence_fd) {
         dri2_sync->fence = dri2_dpy->fence->create_fence_fd(
                                    dri2_ctx->dri_context,
                                    dri2_sync->base.SyncFd);
      }
      if (!dri2_sync->fence) {
         _eglError(EGL_BAD_ATTRIBUTE, "eglCreateSyncKHR");
         free(dri2_sync);
         return NULL;
      }
      break;
   }

   p_atomic_set(&dri2_sync->refcount, 1);
   return &dri2_sync->base;
}

static EGLBoolean
dri2_destroy_sync(_EGLDriver *drv, _EGLDisplay *dpy, _EGLSync *sync)
{
   struct dri2_egl_display *dri2_dpy = dri2_egl_display(dpy);
   struct dri2_egl_sync *dri2_sync = dri2_egl_sync(sync);
   EGLint ret = EGL_TRUE;
   EGLint err;

   /* if type of sync is EGL_SYNC_REUSABLE_KHR and it is not signaled yet,
    * then unlock all threads possibly blocked by the reusable sync before
    * destroying it.
    */
   if (dri2_sync->base.Type == EGL_SYNC_REUSABLE_KHR &&
       dri2_sync->base.SyncStatus == EGL_UNSIGNALED_KHR) {
      dri2_sync->base.SyncStatus = EGL_SIGNALED_KHR;
      /* unblock all threads currently blocked by sync */
      err = cnd_broadcast(&dri2_sync->cond);

      if (err) {
         _eglError(EGL_BAD_ACCESS, "eglDestroySyncKHR");
         ret = EGL_FALSE;
      }
   }

   dri2_egl_unref_sync(dri2_dpy, dri2_sync);

   return ret;
}

static EGLint
dri2_dup_native_fence_fd(_EGLDriver *drv, _EGLDisplay *dpy, _EGLSync *sync)
{
   struct dri2_egl_display *dri2_dpy = dri2_egl_display(dpy);
   struct dri2_egl_sync *dri2_sync = dri2_egl_sync(sync);

   assert(sync->Type == EGL_SYNC_NATIVE_FENCE_ANDROID);

   if (sync->SyncFd == EGL_NO_NATIVE_FENCE_FD_ANDROID) {
      /* try to retrieve the actual native fence fd.. if rendering is
       * not flushed this will just return -1, aka NO_NATIVE_FENCE_FD:
       */
      sync->SyncFd = dri2_dpy->fence->get_fence_fd(dri2_dpy->dri_screen,
                                                   dri2_sync->fence);
   }

   if (sync->SyncFd == EGL_NO_NATIVE_FENCE_FD_ANDROID) {
      /* if native fence fd still not created, return an error: */
      _eglError(EGL_BAD_PARAMETER, "eglDupNativeFenceFDANDROID");
      return EGL_NO_NATIVE_FENCE_FD_ANDROID;
   }

   return dup(sync->SyncFd);
}

static EGLint
dri2_client_wait_sync(_EGLDriver *drv, _EGLDisplay *dpy, _EGLSync *sync,
                      EGLint flags, EGLTime timeout)
{
   _EGLContext *ctx = _eglGetCurrentContext();
   struct dri2_egl_driver *dri2_drv = dri2_egl_driver(drv);
   struct dri2_egl_display *dri2_dpy = dri2_egl_display(dpy);
   struct dri2_egl_context *dri2_ctx = dri2_egl_context(ctx);
   struct dri2_egl_sync *dri2_sync = dri2_egl_sync(sync);
   unsigned wait_flags = 0;

   /* timespecs for cnd_timedwait */
   struct timespec current;
   xtime expire;

   EGLint ret = EGL_CONDITION_SATISFIED_KHR;

   /* The EGL_KHR_fence_sync spec states:
    *
    *    "If no context is current for the bound API,
    *     the EGL_SYNC_FLUSH_COMMANDS_BIT_KHR bit is ignored.
    */
   if (dri2_ctx && flags & EGL_SYNC_FLUSH_COMMANDS_BIT_KHR)
      wait_flags |= __DRI2_FENCE_FLAG_FLUSH_COMMANDS;

   /* the sync object should take a reference while waiting */
   dri2_egl_ref_sync(dri2_sync);

   switch (sync->Type) {
   case EGL_SYNC_FENCE_KHR:
   case EGL_SYNC_NATIVE_FENCE_ANDROID:
   case EGL_SYNC_CL_EVENT_KHR:
      if (dri2_dpy->fence->client_wait_sync(dri2_ctx ? dri2_ctx->dri_context : NULL,
                                         dri2_sync->fence, wait_flags,
                                         timeout))
         dri2_sync->base.SyncStatus = EGL_SIGNALED_KHR;
      else
         ret = EGL_TIMEOUT_EXPIRED_KHR;
      break;

   case EGL_SYNC_REUSABLE_KHR:
      if (dri2_ctx && dri2_sync->base.SyncStatus == EGL_UNSIGNALED_KHR &&
          (flags & EGL_SYNC_FLUSH_COMMANDS_BIT_KHR)) {
         /* flush context if EGL_SYNC_FLUSH_COMMANDS_BIT_KHR is set */
         dri2_drv->glFlush();
      }

      /* if timeout is EGL_FOREVER_KHR, it should wait without any timeout.*/
      if (timeout == EGL_FOREVER_KHR) {
         mtx_lock(&dri2_sync->mutex);
         cnd_wait(&dri2_sync->cond, &dri2_sync->mutex);
         mtx_unlock(&dri2_sync->mutex);
      } else {
         /* if reusable sync has not been yet signaled */
         if (dri2_sync->base.SyncStatus != EGL_SIGNALED_KHR) {
            clock_gettime(CLOCK_MONOTONIC, &current);

            /* calculating when to expire */
            expire.nsec = timeout % 1000000000L;
            expire.sec = timeout / 1000000000L;

            expire.nsec += current.tv_nsec;
            expire.sec += current.tv_sec;

            /* expire.nsec now is a number between 0 and 1999999998 */
            if (expire.nsec > 999999999L) {
               expire.sec++;
               expire.nsec -= 1000000000L;
            }

            mtx_lock(&dri2_sync->mutex);
            ret = cnd_timedwait(&dri2_sync->cond, &dri2_sync->mutex, &expire);
            mtx_unlock(&dri2_sync->mutex);

            if (ret == thrd_busy) {
               if (dri2_sync->base.SyncStatus == EGL_UNSIGNALED_KHR) {
                  ret = EGL_TIMEOUT_EXPIRED_KHR;
               } else {
                  _eglError(EGL_BAD_ACCESS, "eglClientWaitSyncKHR");
                  ret = EGL_FALSE;
               }
            }
         }
      }
      break;
  }
  dri2_egl_unref_sync(dri2_dpy, dri2_sync);

  return ret;
}

static EGLBoolean
dri2_signal_sync(_EGLDriver *drv, _EGLDisplay *dpy, _EGLSync *sync,
                      EGLenum mode)
{
   struct dri2_egl_sync *dri2_sync = dri2_egl_sync(sync);
   EGLint ret;

   if (sync->Type != EGL_SYNC_REUSABLE_KHR) {
      _eglError(EGL_BAD_MATCH, "eglSignalSyncKHR");
      return EGL_FALSE;
   }

   if (mode != EGL_SIGNALED_KHR && mode != EGL_UNSIGNALED_KHR) {
      _eglError(EGL_BAD_ATTRIBUTE, "eglSignalSyncKHR");
      return EGL_FALSE;
   }

   dri2_sync->base.SyncStatus = mode;

   if (mode == EGL_SIGNALED_KHR) {
      ret = cnd_broadcast(&dri2_sync->cond);

      /* fail to broadcast */
      if (ret) {
         _eglError(EGL_BAD_ACCESS, "eglSignalSyncKHR");
         return EGL_FALSE;
      }
   }

   return EGL_TRUE;
}

static EGLint
dri2_server_wait_sync(_EGLDriver *drv, _EGLDisplay *dpy, _EGLSync *sync)
{
   _EGLContext *ctx = _eglGetCurrentContext();
   struct dri2_egl_display *dri2_dpy = dri2_egl_display(dpy);
   struct dri2_egl_context *dri2_ctx = dri2_egl_context(ctx);
   struct dri2_egl_sync *dri2_sync = dri2_egl_sync(sync);

   dri2_dpy->fence->server_wait_sync(dri2_ctx->dri_context,
                                     dri2_sync->fence, 0);
   return EGL_TRUE;
}

static int
dri2_interop_query_device_info(_EGLDisplay *dpy, _EGLContext *ctx,
                               struct mesa_glinterop_device_info *out)
{
   struct dri2_egl_display *dri2_dpy = dri2_egl_display(dpy);
   struct dri2_egl_context *dri2_ctx = dri2_egl_context(ctx);

   if (!dri2_dpy->interop)
      return MESA_GLINTEROP_UNSUPPORTED;

   return dri2_dpy->interop->query_device_info(dri2_ctx->dri_context, out);
}

static int
dri2_interop_export_object(_EGLDisplay *dpy, _EGLContext *ctx,
                           struct mesa_glinterop_export_in *in,
                           struct mesa_glinterop_export_out *out)
{
   struct dri2_egl_display *dri2_dpy = dri2_egl_display(dpy);
   struct dri2_egl_context *dri2_ctx = dri2_egl_context(ctx);

   if (!dri2_dpy->interop)
      return MESA_GLINTEROP_UNSUPPORTED;

   return dri2_dpy->interop->export_object(dri2_ctx->dri_context, in, out);
}

static void
dri2_unload(_EGLDriver *drv)
{
   struct dri2_egl_driver *dri2_drv = dri2_egl_driver(drv);

   dlclose(dri2_drv->handle);
   free(dri2_drv);
}

static EGLBoolean
dri2_load(_EGLDriver *drv)
{
   struct dri2_egl_driver *dri2_drv = dri2_egl_driver(drv);
#ifdef HAVE_ANDROID_PLATFORM
   const char *libname = "libglapi.so";
#elif defined(__APPLE__)
   const char *libname = "libglapi.0.dylib";
#elif defined(__CYGWIN__)
   const char *libname = "cygglapi-0.dll";
#else
   const char *libname = "libglapi.so.0";
#endif
   void *handle;

   /* RTLD_GLOBAL to make sure glapi symbols are visible to DRI drivers */
   handle = dlopen(libname, RTLD_LAZY | RTLD_GLOBAL);
   if (!handle) {
      _eglLog(_EGL_WARNING, "DRI2: failed to open glapi provider");
      goto no_handle;
   }

   dri2_drv->get_proc_address = (_EGLProc (*)(const char *))
         dlsym(handle, "_glapi_get_proc_address");

   /* if glapi is not available, loading DRI drivers will fail */
   if (!dri2_drv->get_proc_address) {
      _eglLog(_EGL_WARNING, "DRI2: failed to find _glapi_get_proc_address");
      goto no_symbol;
   }

   dri2_drv->glFlush = (void (*)(void))
      dri2_drv->get_proc_address("glFlush");

   /* if glFlush is not available things are horribly broken */
   if (!dri2_drv->glFlush) {
      _eglLog(_EGL_WARNING, "DRI2: failed to find glFlush entry point");
      goto no_symbol;
   }

   dri2_drv->handle = handle;
   return EGL_TRUE;

no_symbol:
   dlclose(handle);
no_handle:
   return EGL_FALSE;
}

/**
 * This is the main entrypoint into the driver, called by libEGL.
 * Create a new _EGLDriver object and init its dispatch table.
 */
_EGLDriver *
_eglBuiltInDriverDRI2(const char *args)
{
   struct dri2_egl_driver *dri2_drv;

   (void) args;

   dri2_drv = calloc(1, sizeof *dri2_drv);
   if (!dri2_drv)
      return NULL;

   if (!dri2_load(&dri2_drv->base)) {
      free(dri2_drv);
      return NULL;
   }

   _eglInitDriverFallbacks(&dri2_drv->base);
   dri2_drv->base.API.Initialize = dri2_initialize;
   dri2_drv->base.API.Terminate = dri2_terminate;
   dri2_drv->base.API.CreateContext = dri2_create_context;
   dri2_drv->base.API.DestroyContext = dri2_destroy_context;
   dri2_drv->base.API.MakeCurrent = dri2_make_current;
   dri2_drv->base.API.CreateWindowSurface = dri2_create_window_surface;
   dri2_drv->base.API.CreatePixmapSurface = dri2_create_pixmap_surface;
   dri2_drv->base.API.CreatePbufferSurface = dri2_create_pbuffer_surface;
   dri2_drv->base.API.DestroySurface = dri2_destroy_surface;
   dri2_drv->base.API.GetProcAddress = dri2_get_proc_address;
   dri2_drv->base.API.WaitClient = dri2_wait_client;
   dri2_drv->base.API.WaitNative = dri2_wait_native;
   dri2_drv->base.API.BindTexImage = dri2_bind_tex_image;
   dri2_drv->base.API.ReleaseTexImage = dri2_release_tex_image;
   dri2_drv->base.API.SwapInterval = dri2_swap_interval;
   dri2_drv->base.API.SwapBuffers = dri2_swap_buffers;
   dri2_drv->base.API.SwapBuffersWithDamageEXT = dri2_swap_buffers_with_damage;
   dri2_drv->base.API.SwapBuffersRegionNOK = dri2_swap_buffers_region;
   dri2_drv->base.API.PostSubBufferNV = dri2_post_sub_buffer;
   dri2_drv->base.API.CopyBuffers = dri2_copy_buffers,
   dri2_drv->base.API.QueryBufferAge = dri2_query_buffer_age;
   dri2_drv->base.API.CreateImageKHR = dri2_create_image;
   dri2_drv->base.API.DestroyImageKHR = dri2_destroy_image_khr;
   dri2_drv->base.API.CreateWaylandBufferFromImageWL = dri2_create_wayland_buffer_from_image;
   dri2_drv->base.API.QuerySurface = dri2_query_surface;
#ifdef HAVE_LIBDRM
   dri2_drv->base.API.CreateDRMImageMESA = dri2_create_drm_image_mesa;
   dri2_drv->base.API.ExportDRMImageMESA = dri2_export_drm_image_mesa;
   dri2_drv->base.API.ExportDMABUFImageQueryMESA = dri2_export_dma_buf_image_query_mesa;
   dri2_drv->base.API.ExportDMABUFImageMESA = dri2_export_dma_buf_image_mesa;
#endif
#ifdef HAVE_WAYLAND_PLATFORM
   dri2_drv->base.API.BindWaylandDisplayWL = dri2_bind_wayland_display_wl;
   dri2_drv->base.API.UnbindWaylandDisplayWL = dri2_unbind_wayland_display_wl;
   dri2_drv->base.API.QueryWaylandBufferWL = dri2_query_wayland_buffer_wl;
#endif
   dri2_drv->base.API.GetSyncValuesCHROMIUM = dri2_get_sync_values_chromium;
   dri2_drv->base.API.CreateSyncKHR = dri2_create_sync;
   dri2_drv->base.API.ClientWaitSyncKHR = dri2_client_wait_sync;
   dri2_drv->base.API.SignalSyncKHR = dri2_signal_sync;
   dri2_drv->base.API.WaitSyncKHR = dri2_server_wait_sync;
   dri2_drv->base.API.DestroySyncKHR = dri2_destroy_sync;
   dri2_drv->base.API.GLInteropQueryDeviceInfo = dri2_interop_query_device_info;
   dri2_drv->base.API.GLInteropExportObject = dri2_interop_export_object;
   dri2_drv->base.API.DupNativeFenceFDANDROID = dri2_dup_native_fence_fd;

   dri2_drv->base.Name = "DRI2";
   dri2_drv->base.Unload = dri2_unload;

   return &dri2_drv->base;
}<|MERGE_RESOLUTION|>--- conflicted
+++ resolved
@@ -1017,8 +1017,6 @@
 
    _eglError(egl_error, "dri2_create_context");
 }
-<<<<<<< HEAD
-=======
 
 static bool
 dri2_fill_context_attribs(struct dri2_egl_context *dri2_ctx,
@@ -1068,7 +1066,6 @@
 
    return true;
 }
->>>>>>> 367bafc7
 
 /**
  * Called via eglCreateContext(), drv->API.CreateContext().
@@ -1204,11 +1201,7 @@
                                                  ctx_attribs,
                                                  & error,
                                                  dri2_ctx);
-<<<<<<< HEAD
-	 dri2_create_context_attribs_error(error);
-=======
          dri2_create_context_attribs_error(error);
->>>>>>> 367bafc7
       } else {
          dri2_ctx->dri_context =
             dri2_dpy->dri2->createNewContextForAPI(dri2_dpy->dri_screen,
@@ -2391,15 +2384,6 @@
    __DRIimage *img;
    int i, dri_components = 0;
 
-<<<<<<< HEAD
-   img = dri2_dpy->image->createImageFromNames(dri2_dpy->dri_screen,
-                                               buffer->buffer.width,
-                                               buffer->buffer.height,
-                                               buffer->format, (int*)&name, 1,
-                                               buffer->stride,
-                                               buffer->offset,
-                                               NULL);
-=======
    if (fd == -1)
       img = dri2_dpy->image->createImageFromNames(dri2_dpy->dri_screen,
                                                   buffer->width,
@@ -2418,7 +2402,6 @@
                                                 buffer->stride,
                                                 buffer->offset,
                                                 NULL);
->>>>>>> 367bafc7
 
    if (img == NULL)
       return;
@@ -2512,12 +2495,8 @@
                              struct wl_resource *buffer_resource,
                              EGLint attribute, EGLint *value)
 {
-<<<<<<< HEAD
-   struct wl_drm_buffer *buffer = (struct wl_drm_buffer *) _buffer;
-=======
    struct dri2_egl_display *dri2_dpy = dri2_egl_display(disp);
    struct wl_drm_buffer *buffer;
->>>>>>> 367bafc7
    const struct wl_drm_components_descriptor *format;
 
    buffer = wayland_drm_buffer_get(dri2_dpy->wl_server_drm, buffer_resource);
