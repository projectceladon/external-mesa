/*
 * Copyright © 2019 Red Hat.
 *
 * Permission is hereby granted, free of charge, to any person obtaining a
 * copy of this software and associated documentation files (the "Software"),
 * to deal in the Software without restriction, including without limitation
 * the rights to use, copy, modify, merge, publish, distribute, sublicense,
 * and/or sell copies of the Software, and to permit persons to whom the
 * Software is furnished to do so, subject to the following conditions:
 *
 * The above copyright notice and this permission notice (including the next
 * paragraph) shall be included in all copies or substantial portions of the
 * Software.
 *
 * THE SOFTWARE IS PROVIDED "AS IS", WITHOUT WARRANTY OF ANY KIND, EXPRESS OR
 * IMPLIED, INCLUDING BUT NOT LIMITED TO THE WARRANTIES OF MERCHANTABILITY,
 * FITNESS FOR A PARTICULAR PURPOSE AND NONINFRINGEMENT.  IN NO EVENT SHALL
 * THE AUTHORS OR COPYRIGHT HOLDERS BE LIABLE FOR ANY CLAIM, DAMAGES OR OTHER
 * LIABILITY, WHETHER IN AN ACTION OF CONTRACT, TORT OR OTHERWISE, ARISING
 * FROM, OUT OF OR IN CONNECTION WITH THE SOFTWARE OR THE USE OR OTHER DEALINGS
 * IN THE SOFTWARE.
 */

#include "lvp_private.h"
#include "util/detect.h"
#include "pipe/p_defines.h"
#include "util/format/u_format.h"
#include "util/u_math.h"
#include "vk_util.h"
#include "vk_enum_defines.h"

static bool lvp_is_filter_minmax_format_supported(VkFormat format)
{
   /* From the Vulkan spec 1.1.71:
    *
    * "The following formats must support the
    *  VK_FORMAT_FEATURE_SAMPLED_IMAGE_FILTER_MINMAX_BIT feature with
    *  VK_IMAGE_TILING_OPTIMAL, if they support
    *  VK_FORMAT_FEATURE_SAMPLED_IMAGE_BIT."
    */
   /* TODO: enable more formats. */
   switch (format) {
   case VK_FORMAT_R8_UNORM:
   case VK_FORMAT_R8_SNORM:
   case VK_FORMAT_R16_UNORM:
   case VK_FORMAT_R16_SNORM:
   case VK_FORMAT_R16_SFLOAT:
   case VK_FORMAT_R32_SFLOAT:
   case VK_FORMAT_D16_UNORM:
   case VK_FORMAT_X8_D24_UNORM_PACK32:
   case VK_FORMAT_D32_SFLOAT:
   case VK_FORMAT_D16_UNORM_S8_UINT:
   case VK_FORMAT_D24_UNORM_S8_UINT:
   case VK_FORMAT_D32_SFLOAT_S8_UINT:
      return true;
   default:
      return false;
   }
}


static void
lvp_physical_device_get_format_properties(struct lvp_physical_device *physical_device,
                                          VkFormat format,
                                          VkFormatProperties3 *out_properties)
{
   const enum pipe_format pformat = lvp_vk_format_to_pipe_format(format);
   struct pipe_screen *pscreen = physical_device->pscreen;
   VkFormatFeatureFlags2 features = 0, buffer_features = 0;

   if (pformat == PIPE_FORMAT_NONE) {
     out_properties->linearTilingFeatures = 0;
     out_properties->optimalTilingFeatures = 0;
     out_properties->bufferFeatures = 0;
     return;
   }

   if (pscreen->is_format_supported(pscreen, pformat, PIPE_TEXTURE_2D, 0, 0,
                                    PIPE_BIND_DEPTH_STENCIL)) {
      out_properties->linearTilingFeatures = 0;
      out_properties->optimalTilingFeatures =
         (VK_FORMAT_FEATURE_2_DEPTH_STENCIL_ATTACHMENT_BIT |
          VK_FORMAT_FEATURE_2_SAMPLED_IMAGE_BIT |
          VK_FORMAT_FEATURE_2_TRANSFER_SRC_BIT |
          VK_FORMAT_FEATURE_2_TRANSFER_DST_BIT |
          VK_FORMAT_FEATURE_2_BLIT_SRC_BIT | VK_FORMAT_FEATURE_2_BLIT_DST_BIT |
          VK_FORMAT_FEATURE_2_SAMPLED_IMAGE_DEPTH_COMPARISON_BIT |
          VK_FORMAT_FEATURE_2_SAMPLED_IMAGE_FILTER_LINEAR_BIT);

      if (lvp_is_filter_minmax_format_supported(format))
         out_properties->optimalTilingFeatures |=
            VK_FORMAT_FEATURE_2_SAMPLED_IMAGE_FILTER_MINMAX_BIT;
      out_properties->bufferFeatures = 0;
      return;
   }

   if (util_format_is_compressed(pformat)) {
      if (pscreen->is_format_supported(pscreen, pformat, PIPE_TEXTURE_2D, 0, 0,
                                       PIPE_BIND_SAMPLER_VIEW)) {
         features |= (VK_FORMAT_FEATURE_2_SAMPLED_IMAGE_BIT |
                      VK_FORMAT_FEATURE_2_BLIT_SRC_BIT |
                      VK_FORMAT_FEATURE_2_TRANSFER_SRC_BIT |
                      VK_FORMAT_FEATURE_2_TRANSFER_DST_BIT |
                      VK_FORMAT_FEATURE_2_SAMPLED_IMAGE_FILTER_LINEAR_BIT |
                      VK_FORMAT_FEATURE_2_HOST_IMAGE_TRANSFER_BIT_EXT);
      }
      out_properties->linearTilingFeatures = features;
      out_properties->optimalTilingFeatures = features;
      out_properties->bufferFeatures = buffer_features;
      return;
   }

   if (!util_format_is_srgb(pformat) &&
       pscreen->is_format_supported(pscreen, pformat, PIPE_BUFFER, 0, 0,
                                    PIPE_BIND_VERTEX_BUFFER)) {
      buffer_features |= VK_FORMAT_FEATURE_2_VERTEX_BUFFER_BIT;
   }

   if (pscreen->is_format_supported(pscreen, pformat, PIPE_BUFFER, 0, 0,
                                    PIPE_BIND_CONSTANT_BUFFER)) {
      buffer_features |= VK_FORMAT_FEATURE_2_UNIFORM_TEXEL_BUFFER_BIT;
   }

   if (pscreen->is_format_supported(pscreen, pformat, PIPE_BUFFER, 0, 0,
                                    PIPE_BIND_SHADER_IMAGE)) {
      buffer_features |= VK_FORMAT_FEATURE_2_STORAGE_TEXEL_BUFFER_BIT |
                         VK_FORMAT_FEATURE_2_STORAGE_READ_WITHOUT_FORMAT_BIT |
                         VK_FORMAT_FEATURE_2_STORAGE_WRITE_WITHOUT_FORMAT_BIT;
   }

   if (pscreen->is_format_supported(pscreen, pformat, PIPE_TEXTURE_2D, 0, 0,
                                    PIPE_BIND_SAMPLER_VIEW)) {
      features |= VK_FORMAT_FEATURE_2_SAMPLED_IMAGE_BIT;
      if (util_format_has_depth(util_format_description(pformat)))
         features |= VK_FORMAT_FEATURE_2_SAMPLED_IMAGE_DEPTH_COMPARISON_BIT;
      if (!util_format_is_pure_integer(pformat))
         features |= VK_FORMAT_FEATURE_2_SAMPLED_IMAGE_FILTER_LINEAR_BIT;
      if (lvp_is_filter_minmax_format_supported(format))
         features |= VK_FORMAT_FEATURE_2_SAMPLED_IMAGE_FILTER_MINMAX_BIT;
      const struct vk_format_ycbcr_info *ycbcr_info =
         vk_format_get_ycbcr_info(format);
      if (ycbcr_info) {
         if (ycbcr_info->n_planes > 1)
            features |= VK_FORMAT_FEATURE_DISJOINT_BIT;
         else
            features |= VK_FORMAT_FEATURE_2_MIDPOINT_CHROMA_SAMPLES_BIT;

         for (uint8_t plane = 0; plane < ycbcr_info->n_planes; plane++) {
            const struct vk_format_ycbcr_plane *plane_info = &ycbcr_info->planes[plane];
            if (plane_info->denominator_scales[0] > 1 ||
                plane_info->denominator_scales[1] > 1)
               features |= VK_FORMAT_FEATURE_2_COSITED_CHROMA_SAMPLES_BIT;
         }

         /* The subsampled formats have no support for linear filters. */
         const struct util_format_description *desc = util_format_description(pformat);
         if (desc->layout != UTIL_FORMAT_LAYOUT_SUBSAMPLED)
            features |= VK_FORMAT_FEATURE_2_SAMPLED_IMAGE_YCBCR_CONVERSION_LINEAR_FILTER_BIT;
      }
   }

<<<<<<< HEAD
   if (physical_device->pscreen->is_format_supported(physical_device->pscreen, pformat,
                                                     PIPE_TEXTURE_2D, 0, 0, PIPE_BIND_RENDER_TARGET)) {
      features |= VK_FORMAT_FEATURE_COLOR_ATTACHMENT_BIT;
      /* SNORM blending on llvmpipe fails CTS - disable for now */
      if (!util_format_is_snorm(pformat))
         features |= VK_FORMAT_FEATURE_COLOR_ATTACHMENT_BLEND_BIT;
      features |= VK_FORMAT_FEATURE_STORAGE_IMAGE_BIT;
=======
   if (pscreen->is_format_supported(pscreen, pformat, PIPE_TEXTURE_2D, 0, 0,
                                    PIPE_BIND_RENDER_TARGET)) {
      features |= VK_FORMAT_FEATURE_2_COLOR_ATTACHMENT_BIT;
      /* SNORM blending on llvmpipe fails CTS - disable for now */
      if (!util_format_is_snorm(pformat) &&
          !util_format_is_pure_integer(pformat))
         features |= VK_FORMAT_FEATURE_2_COLOR_ATTACHMENT_BLEND_BIT;
>>>>>>> be466399
   }

   if (pscreen->is_format_supported(pscreen, pformat, PIPE_TEXTURE_2D, 0, 0,
                                    PIPE_BIND_SHADER_IMAGE)) {
      features |= VK_FORMAT_FEATURE_2_STORAGE_IMAGE_BIT |
                  VK_FORMAT_FEATURE_2_STORAGE_READ_WITHOUT_FORMAT_BIT |
                  VK_FORMAT_FEATURE_2_STORAGE_WRITE_WITHOUT_FORMAT_BIT;
   }

   if (pformat == PIPE_FORMAT_R32_UINT ||
       pformat == PIPE_FORMAT_R32_SINT ||
       pformat == PIPE_FORMAT_R32_FLOAT) {
      features |= VK_FORMAT_FEATURE_2_STORAGE_IMAGE_ATOMIC_BIT;
      buffer_features |= VK_FORMAT_FEATURE_2_STORAGE_TEXEL_BUFFER_ATOMIC_BIT;
   } else if (pformat == PIPE_FORMAT_R11G11B10_FLOAT ||
              pformat == PIPE_FORMAT_R9G9B9E5_FLOAT) {
      features |= VK_FORMAT_FEATURE_2_BLIT_SRC_BIT;
   }

   if (features && buffer_features != VK_FORMAT_FEATURE_2_VERTEX_BUFFER_BIT) {
      features |= (VK_FORMAT_FEATURE_2_TRANSFER_SRC_BIT |
                   VK_FORMAT_FEATURE_2_TRANSFER_DST_BIT);
   }
   if (pformat == PIPE_FORMAT_B5G6R5_UNORM) {
      features |= (VK_FORMAT_FEATURE_2_BLIT_SRC_BIT |
                   VK_FORMAT_FEATURE_2_BLIT_DST_BIT);
   }
   if ((pformat != PIPE_FORMAT_R9G9B9E5_FLOAT) &&
       util_format_get_nr_components(pformat) != 3 &&
       !util_format_is_subsampled_422(pformat) &&
       !util_format_is_yuv(pformat) &&
       pformat != PIPE_FORMAT_R10G10B10A2_SNORM &&
       pformat != PIPE_FORMAT_B10G10R10A2_SNORM &&
       pformat != PIPE_FORMAT_B10G10R10A2_UNORM) {
      features |= (VK_FORMAT_FEATURE_2_BLIT_SRC_BIT |
                   VK_FORMAT_FEATURE_2_BLIT_DST_BIT);
   }

   out_properties->linearTilingFeatures = features;
   out_properties->optimalTilingFeatures = features;
   out_properties->bufferFeatures = buffer_features;
   if (out_properties->linearTilingFeatures)
      out_properties->linearTilingFeatures |= VK_FORMAT_FEATURE_2_HOST_IMAGE_TRANSFER_BIT_EXT;
   if (out_properties->optimalTilingFeatures)
      out_properties->optimalTilingFeatures |= VK_FORMAT_FEATURE_2_HOST_IMAGE_TRANSFER_BIT_EXT;
}


VKAPI_ATTR void VKAPI_CALL lvp_GetPhysicalDeviceFormatProperties2(
        VkPhysicalDevice                            physicalDevice,
        VkFormat                                    format,
        VkFormatProperties2*                        pFormatProperties)
{
   LVP_FROM_HANDLE(lvp_physical_device, physical_device, physicalDevice);

   VkFormatProperties3 format_props;
   lvp_physical_device_get_format_properties(physical_device,
                                             format,
                                             &format_props);
   pFormatProperties->formatProperties.linearTilingFeatures = vk_format_features2_to_features(format_props.linearTilingFeatures);
   pFormatProperties->formatProperties.optimalTilingFeatures = vk_format_features2_to_features(format_props.optimalTilingFeatures);
   pFormatProperties->formatProperties.bufferFeatures = vk_format_features2_to_features(format_props.bufferFeatures);
   VkFormatProperties3 *prop3 = (void*)vk_find_struct_const(pFormatProperties->pNext, FORMAT_PROPERTIES_3);
   if (prop3) {
      prop3->linearTilingFeatures = format_props.linearTilingFeatures;
      prop3->optimalTilingFeatures = format_props.optimalTilingFeatures;
      prop3->bufferFeatures = format_props.bufferFeatures;
   }
   VkSubpassResolvePerformanceQueryEXT *perf = (void*)vk_find_struct_const(pFormatProperties->pNext, SUBPASS_RESOLVE_PERFORMANCE_QUERY_EXT);
   if (perf)
      perf->optimal = VK_FALSE;
}

static VkResult lvp_get_image_format_properties(struct lvp_physical_device *physical_device,
                                                 const VkPhysicalDeviceImageFormatInfo2 *info,
                                                 VkImageFormatProperties *pImageFormatProperties)
{
   VkFormatProperties3 format_props;
   VkFormatFeatureFlags2 format_feature_flags;
   VkExtent3D maxExtent;
   uint32_t maxMipLevels;
   uint32_t maxArraySize;
   VkSampleCountFlags sampleCounts = VK_SAMPLE_COUNT_1_BIT;
   enum pipe_format pformat = lvp_vk_format_to_pipe_format(info->format);
   lvp_physical_device_get_format_properties(physical_device, info->format,
                                             &format_props);
   if (info->tiling == VK_IMAGE_TILING_LINEAR) {
      format_feature_flags = format_props.linearTilingFeatures;
   } else if (info->tiling == VK_IMAGE_TILING_OPTIMAL) {
      format_feature_flags = format_props.optimalTilingFeatures;
   } else {
      unreachable("bad VkImageTiling");
   }

   if (format_feature_flags == 0)
      goto unsupported;

   uint32_t max_2d_ext = physical_device->pscreen->get_param(physical_device->pscreen, PIPE_CAP_MAX_TEXTURE_2D_SIZE);
   uint32_t max_layers = physical_device->pscreen->get_param(physical_device->pscreen, PIPE_CAP_MAX_TEXTURE_ARRAY_LAYERS);
   switch (info->type) {
   default:
      unreachable("bad vkimage type\n");
   case VK_IMAGE_TYPE_1D:
      if (util_format_is_compressed(pformat))
         goto unsupported;

      maxExtent.width = max_2d_ext;
      maxExtent.height = 1;
      maxExtent.depth = 1;
      maxMipLevels = util_logbase2(max_2d_ext) + 1;
      maxArraySize = max_layers;
      break;
   case VK_IMAGE_TYPE_2D:
      maxExtent.width = max_2d_ext;
      maxExtent.height = max_2d_ext;
      maxExtent.depth = 1;
      maxMipLevels = util_logbase2(max_2d_ext) + 1;
      maxArraySize = max_layers;
      if (info->tiling == VK_IMAGE_TILING_OPTIMAL &&
          !(info->flags & VK_IMAGE_CREATE_CUBE_COMPATIBLE_BIT) &&
          !util_format_is_compressed(pformat) &&
          (format_feature_flags & (VK_FORMAT_FEATURE_2_COLOR_ATTACHMENT_BIT | VK_FORMAT_FEATURE_2_DEPTH_STENCIL_ATTACHMENT_BIT)))
         sampleCounts |= VK_SAMPLE_COUNT_4_BIT;
      break;
   case VK_IMAGE_TYPE_3D:
      maxExtent.width = max_2d_ext;
      maxExtent.height = max_2d_ext;
      maxExtent.depth = (1 << physical_device->pscreen->get_param(physical_device->pscreen, PIPE_CAP_MAX_TEXTURE_3D_LEVELS));
      maxMipLevels = util_logbase2(max_2d_ext) + 1;
      maxArraySize = 1;
      break;
   }

   if (info->flags & VK_IMAGE_CREATE_EXTENDED_USAGE_BIT)
      goto skip_checks;

   if (info->usage & VK_IMAGE_USAGE_SAMPLED_BIT) {
      if (!(format_feature_flags & VK_FORMAT_FEATURE_2_SAMPLED_IMAGE_BIT)) {
         goto unsupported;
      }
   }

   if (info->usage & VK_IMAGE_USAGE_STORAGE_BIT) {
      if (!(format_feature_flags & VK_FORMAT_FEATURE_2_STORAGE_IMAGE_BIT)) {
         goto unsupported;
      }
   }

   if (info->usage & VK_IMAGE_USAGE_COLOR_ATTACHMENT_BIT) {
      if (!(format_feature_flags & VK_FORMAT_FEATURE_2_COLOR_ATTACHMENT_BIT)) {
         goto unsupported;
      }
   }

   if (info->usage & VK_IMAGE_USAGE_DEPTH_STENCIL_ATTACHMENT_BIT) {
      if (!(format_feature_flags & VK_FORMAT_FEATURE_2_DEPTH_STENCIL_ATTACHMENT_BIT)) {
         goto unsupported;
      }
   }

   if (info->usage & VK_IMAGE_USAGE_TRANSFER_SRC_BIT) {
      if (!(format_feature_flags & VK_FORMAT_FEATURE_2_TRANSFER_SRC_BIT)) {
         goto unsupported;
      }
   }

   if (info->usage & VK_IMAGE_USAGE_TRANSFER_DST_BIT) {
      if (!(format_feature_flags & VK_FORMAT_FEATURE_2_TRANSFER_DST_BIT)) {
         goto unsupported;
      }
   }

   if (info->usage & VK_IMAGE_USAGE_INPUT_ATTACHMENT_BIT) {
      if (!(format_feature_flags & (VK_FORMAT_FEATURE_2_COLOR_ATTACHMENT_BIT |
                                    VK_FORMAT_FEATURE_2_DEPTH_STENCIL_ATTACHMENT_BIT))) {
         goto unsupported;
      }
   }

skip_checks:
   *pImageFormatProperties = (VkImageFormatProperties) {
      .maxExtent = maxExtent,
      .maxMipLevels = maxMipLevels,
      .maxArrayLayers = maxArraySize,
      .sampleCounts = sampleCounts,

      /* FINISHME: Accurately calculate
       * VkImageFormatProperties::maxResourceSize.
       */
      .maxResourceSize = UINT32_MAX,
   };
   return VK_SUCCESS;
 unsupported:
   *pImageFormatProperties = (VkImageFormatProperties) {
      .maxExtent = { 0, 0, 0 },
      .maxMipLevels = 0,
      .maxArrayLayers = 0,
      .sampleCounts = 0,
      .maxResourceSize = 0,
   };

   return VK_ERROR_FORMAT_NOT_SUPPORTED;
}

VKAPI_ATTR VkResult VKAPI_CALL lvp_GetPhysicalDeviceImageFormatProperties2(
        VkPhysicalDevice                            physicalDevice,
        const VkPhysicalDeviceImageFormatInfo2     *base_info,
        VkImageFormatProperties2                   *base_props)
{
   LVP_FROM_HANDLE(lvp_physical_device, physical_device, physicalDevice);
   const VkPhysicalDeviceExternalImageFormatInfo *external_info = NULL;
   VkExternalImageFormatProperties *external_props = NULL;
   VkSamplerYcbcrConversionImageFormatProperties *ycbcr_props = NULL;
   VkHostImageCopyDevicePerformanceQueryEXT *hic;
   VkResult result;
   result = lvp_get_image_format_properties(physical_device, base_info,
                                             &base_props->imageFormatProperties);
   if (result != VK_SUCCESS)
      return result;

   vk_foreach_struct_const(s, base_info->pNext) {
      switch (s->sType) {
      case VK_STRUCTURE_TYPE_PHYSICAL_DEVICE_EXTERNAL_IMAGE_FORMAT_INFO:
         external_info = (const void *) s;
         break;
      default:
         break;
      }
   }

   /* Extract output structs */
   vk_foreach_struct(s, base_props->pNext) {
      switch (s->sType) {
      case VK_STRUCTURE_TYPE_EXTERNAL_IMAGE_FORMAT_PROPERTIES:
         external_props = (void *) s;
         break;
      case VK_STRUCTURE_TYPE_SAMPLER_YCBCR_CONVERSION_IMAGE_FORMAT_PROPERTIES:
         ycbcr_props = (void *) s;
         break;
      case VK_STRUCTURE_TYPE_HOST_IMAGE_COPY_DEVICE_PERFORMANCE_QUERY_EXT:
         hic = (void*)s;
         hic->optimalDeviceAccess = VK_TRUE;
         hic->identicalMemoryLayout = VK_TRUE;
         break;
      default:
         break;
      }
   }

   if (external_info && external_info->handleType != 0) {
      VkExternalMemoryFeatureFlagBits flags = 0;
      VkExternalMemoryHandleTypeFlags export_flags = 0;
      VkExternalMemoryHandleTypeFlags compat_flags = 0;

      switch (external_info->handleType) {
#ifdef PIPE_MEMORY_FD
      case VK_EXTERNAL_MEMORY_HANDLE_TYPE_OPAQUE_FD_BIT:
         flags = VK_EXTERNAL_MEMORY_FEATURE_EXPORTABLE_BIT | VK_EXTERNAL_MEMORY_FEATURE_IMPORTABLE_BIT;
         export_flags = VK_EXTERNAL_MEMORY_HANDLE_TYPE_OPAQUE_FD_BIT;
         compat_flags = VK_EXTERNAL_MEMORY_HANDLE_TYPE_OPAQUE_FD_BIT;
         break;
#endif
      case VK_EXTERNAL_MEMORY_HANDLE_TYPE_HOST_ALLOCATION_BIT_EXT:
         flags = VK_EXTERNAL_MEMORY_FEATURE_IMPORTABLE_BIT;
         compat_flags = VK_EXTERNAL_MEMORY_HANDLE_TYPE_HOST_ALLOCATION_BIT_EXT;
         break;
      default:
         break;
      }
      external_props->externalMemoryProperties = (VkExternalMemoryProperties) {
         .externalMemoryFeatures = flags,
         .exportFromImportedHandleTypes = export_flags,
         .compatibleHandleTypes = compat_flags,
      };
   }
   if (ycbcr_props)
      ycbcr_props->combinedImageSamplerDescriptorCount = vk_format_get_plane_count(base_info->format);
   return VK_SUCCESS;
}

VKAPI_ATTR void VKAPI_CALL lvp_GetPhysicalDeviceSparseImageFormatProperties(
    VkPhysicalDevice                            physicalDevice,
    VkFormat                                    format,
    VkImageType                                 type,
    VkSampleCountFlagBits                       samples,
    VkImageUsageFlags                           usage,
    VkImageTiling                               tiling,
    uint32_t*                                   pNumProperties,
    VkSparseImageFormatProperties*              pProperties)
{
   /* Sparse images are not yet supported. */
   *pNumProperties = 0;
}

VKAPI_ATTR void VKAPI_CALL lvp_GetPhysicalDeviceSparseImageFormatProperties2(
        VkPhysicalDevice                            physicalDevice,
        const VkPhysicalDeviceSparseImageFormatInfo2 *pFormatInfo,
        uint32_t                                   *pPropertyCount,
        VkSparseImageFormatProperties2             *pProperties)
{
        /* Sparse images are not yet supported. */
        *pPropertyCount = 0;
}

VKAPI_ATTR void VKAPI_CALL lvp_GetPhysicalDeviceExternalBufferProperties(
   VkPhysicalDevice                            physicalDevice,
   const VkPhysicalDeviceExternalBufferInfo    *pExternalBufferInfo,
   VkExternalBufferProperties                  *pExternalBufferProperties)
{
   VkExternalMemoryFeatureFlagBits flags = 0;
   VkExternalMemoryHandleTypeFlags export_flags = 0;
   VkExternalMemoryHandleTypeFlags compat_flags = 0;
   switch (pExternalBufferInfo->handleType) {
#ifdef PIPE_MEMORY_FD
   case VK_EXTERNAL_MEMORY_HANDLE_TYPE_OPAQUE_FD_BIT:
      flags = VK_EXTERNAL_MEMORY_FEATURE_EXPORTABLE_BIT | VK_EXTERNAL_MEMORY_FEATURE_IMPORTABLE_BIT;
      export_flags = VK_EXTERNAL_MEMORY_HANDLE_TYPE_OPAQUE_FD_BIT;
      compat_flags = VK_EXTERNAL_MEMORY_HANDLE_TYPE_OPAQUE_FD_BIT;
      break;
#endif
   case VK_EXTERNAL_MEMORY_HANDLE_TYPE_HOST_ALLOCATION_BIT_EXT:
      flags = VK_EXTERNAL_MEMORY_FEATURE_IMPORTABLE_BIT;
      compat_flags = VK_EXTERNAL_MEMORY_HANDLE_TYPE_HOST_ALLOCATION_BIT_EXT;
      break;
   default:
      break;
   }

   pExternalBufferProperties->externalMemoryProperties = (VkExternalMemoryProperties) {
      .externalMemoryFeatures = flags,
      .exportFromImportedHandleTypes = export_flags,
      .compatibleHandleTypes = compat_flags,
   };
}<|MERGE_RESOLUTION|>--- conflicted
+++ resolved
@@ -159,15 +159,6 @@
       }
    }
 
-<<<<<<< HEAD
-   if (physical_device->pscreen->is_format_supported(physical_device->pscreen, pformat,
-                                                     PIPE_TEXTURE_2D, 0, 0, PIPE_BIND_RENDER_TARGET)) {
-      features |= VK_FORMAT_FEATURE_COLOR_ATTACHMENT_BIT;
-      /* SNORM blending on llvmpipe fails CTS - disable for now */
-      if (!util_format_is_snorm(pformat))
-         features |= VK_FORMAT_FEATURE_COLOR_ATTACHMENT_BLEND_BIT;
-      features |= VK_FORMAT_FEATURE_STORAGE_IMAGE_BIT;
-=======
    if (pscreen->is_format_supported(pscreen, pformat, PIPE_TEXTURE_2D, 0, 0,
                                     PIPE_BIND_RENDER_TARGET)) {
       features |= VK_FORMAT_FEATURE_2_COLOR_ATTACHMENT_BIT;
@@ -175,7 +166,6 @@
       if (!util_format_is_snorm(pformat) &&
           !util_format_is_pure_integer(pformat))
          features |= VK_FORMAT_FEATURE_2_COLOR_ATTACHMENT_BLEND_BIT;
->>>>>>> be466399
    }
 
    if (pscreen->is_format_supported(pscreen, pformat, PIPE_TEXTURE_2D, 0, 0,
