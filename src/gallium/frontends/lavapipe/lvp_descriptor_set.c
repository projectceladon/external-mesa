/*
 * Copyright © 2019 Red Hat.
 *
 * Permission is hereby granted, free of charge, to any person obtaining a
 * copy of this software and associated documentation files (the "Software"),
 * to deal in the Software without restriction, including without limitation
 * the rights to use, copy, modify, merge, publish, distribute, sublicense,
 * and/or sell copies of the Software, and to permit persons to whom the
 * Software is furnished to do so, subject to the following conditions:
 *
 * The above copyright notice and this permission notice (including the next
 * paragraph) shall be included in all copies or substantial portions of the
 * Software.
 *
 * THE SOFTWARE IS PROVIDED "AS IS", WITHOUT WARRANTY OF ANY KIND, EXPRESS OR
 * IMPLIED, INCLUDING BUT NOT LIMITED TO THE WARRANTIES OF MERCHANTABILITY,
 * FITNESS FOR A PARTICULAR PURPOSE AND NONINFRINGEMENT.  IN NO EVENT SHALL
 * THE AUTHORS OR COPYRIGHT HOLDERS BE LIABLE FOR ANY CLAIM, DAMAGES OR OTHER
 * LIABILITY, WHETHER IN AN ACTION OF CONTRACT, TORT OR OTHERWISE, ARISING
 * FROM, OUT OF OR IN CONNECTION WITH THE SOFTWARE OR THE USE OR OTHER DEALINGS
 * IN THE SOFTWARE.
 */

#include "lvp_private.h"
#include "vk_descriptors.h"
#include "vk_util.h"
#include "util/u_math.h"
#include "util/u_inlines.h"

static bool
binding_has_immutable_samplers(const VkDescriptorSetLayoutBinding *binding)
{
   switch (binding->descriptorType) {
   case VK_DESCRIPTOR_TYPE_SAMPLER:
   case VK_DESCRIPTOR_TYPE_COMBINED_IMAGE_SAMPLER:
      return binding->pImmutableSamplers != NULL;

   default:
      return false;
   }
}

static void
lvp_descriptor_set_layout_destroy(struct vk_device *_device, struct vk_descriptor_set_layout *_layout)
{
   struct lvp_device *device = container_of(_device, struct lvp_device, vk);
   struct lvp_descriptor_set_layout *set_layout = (void*)vk_to_lvp_descriptor_set_layout(_layout);

   _layout->ref_cnt = UINT32_MAX;
   lvp_descriptor_set_destroy(device, set_layout->immutable_set);

   vk_descriptor_set_layout_destroy(_device, _layout);
}

VKAPI_ATTR VkResult VKAPI_CALL lvp_CreateDescriptorSetLayout(
    VkDevice                                    _device,
    const VkDescriptorSetLayoutCreateInfo*      pCreateInfo,
    const VkAllocationCallbacks*                pAllocator,
    VkDescriptorSetLayout*                      pSetLayout)
{
   LVP_FROM_HANDLE(lvp_device, device, _device);
   struct lvp_descriptor_set_layout *set_layout;

   assert(pCreateInfo->sType == VK_STRUCTURE_TYPE_DESCRIPTOR_SET_LAYOUT_CREATE_INFO);
   uint32_t num_bindings = 0;
   uint32_t immutable_sampler_count = 0;
   for (uint32_t j = 0; j < pCreateInfo->bindingCount; j++) {
      num_bindings = MAX2(num_bindings, pCreateInfo->pBindings[j].binding + 1);
      /* From the Vulkan 1.1.97 spec for VkDescriptorSetLayoutBinding:
       *
       *    "If descriptorType specifies a VK_DESCRIPTOR_TYPE_SAMPLER or
       *    VK_DESCRIPTOR_TYPE_COMBINED_IMAGE_SAMPLER type descriptor, then
       *    pImmutableSamplers can be used to initialize a set of immutable
       *    samplers. [...]  If descriptorType is not one of these descriptor
       *    types, then pImmutableSamplers is ignored.
       *
       * We need to be careful here and only parse pImmutableSamplers if we
       * have one of the right descriptor types.
       */
      if (binding_has_immutable_samplers(&pCreateInfo->pBindings[j]))
         immutable_sampler_count += pCreateInfo->pBindings[j].descriptorCount;
   }

   size_t size = sizeof(struct lvp_descriptor_set_layout) +
                 num_bindings * sizeof(set_layout->binding[0]) +
                 immutable_sampler_count * sizeof(struct lvp_sampler *);

<<<<<<< HEAD
   set_layout = vk_zalloc2(&device->vk.alloc, pAllocator, size, 8,
                           VK_SYSTEM_ALLOCATION_SCOPE_OBJECT);
=======
   set_layout = vk_descriptor_set_layout_zalloc(&device->vk, size);
>>>>>>> be466399
   if (!set_layout)
      return vk_error(device, VK_ERROR_OUT_OF_HOST_MEMORY);

   set_layout->immutable_sampler_count = immutable_sampler_count;
   /* We just allocate all the samplers at the end of the struct */
   struct lvp_sampler **samplers =
      (struct lvp_sampler **)&set_layout->binding[num_bindings];

   set_layout->binding_count = num_bindings;
   set_layout->shader_stages = 0;
   set_layout->size = 0;

   VkDescriptorSetLayoutBinding *bindings = NULL;
   VkResult result = vk_create_sorted_bindings(pCreateInfo->pBindings,
                                               pCreateInfo->bindingCount,
                                               &bindings);
   if (result != VK_SUCCESS) {
      vk_descriptor_set_layout_unref(&device->vk, &set_layout->vk);
      return vk_error(device, result);
   }

   uint32_t uniform_block_size = 0;

   uint32_t dynamic_offset_count = 0;
   for (uint32_t j = 0; j < pCreateInfo->bindingCount; j++) {
      const VkDescriptorSetLayoutBinding *binding = bindings + j;
      uint32_t b = binding->binding;

      uint32_t descriptor_count = binding->descriptorCount;
      if (binding->descriptorType == VK_DESCRIPTOR_TYPE_INLINE_UNIFORM_BLOCK)
         descriptor_count = 1;

      set_layout->binding[b].array_size = descriptor_count;
      set_layout->binding[b].descriptor_index = set_layout->size;
      set_layout->binding[b].type = binding->descriptorType;
      set_layout->binding[b].valid = true;
      set_layout->binding[b].uniform_block_offset = 0;
      set_layout->binding[b].uniform_block_size = 0;

      if (binding->descriptorType == VK_DESCRIPTOR_TYPE_UNIFORM_BUFFER_DYNAMIC ||
          binding->descriptorType == VK_DESCRIPTOR_TYPE_STORAGE_BUFFER_DYNAMIC) {
         set_layout->binding[b].dynamic_index = dynamic_offset_count;
         dynamic_offset_count += binding->descriptorCount;
      }

      uint8_t max_plane_count = 1;
      if (binding_has_immutable_samplers(binding)) {
         set_layout->binding[b].immutable_samplers = samplers;
         samplers += binding->descriptorCount;

         for (uint32_t i = 0; i < binding->descriptorCount; i++) {
            VK_FROM_HANDLE(lvp_sampler, sampler, binding->pImmutableSamplers[i]);
            set_layout->binding[b].immutable_samplers[i] = sampler;
            const uint8_t sampler_plane_count = sampler->vk.ycbcr_conversion ?
               vk_format_get_plane_count(sampler->vk.ycbcr_conversion->state.format) : 1;
            if (max_plane_count < sampler_plane_count)
               max_plane_count = sampler_plane_count;
         }
      }

      set_layout->binding[b].stride = max_plane_count;
      set_layout->size += descriptor_count * max_plane_count;

      switch (binding->descriptorType) {
      case VK_DESCRIPTOR_TYPE_UNIFORM_BUFFER:
      case VK_DESCRIPTOR_TYPE_UNIFORM_BUFFER_DYNAMIC:
         break;
      case VK_DESCRIPTOR_TYPE_INLINE_UNIFORM_BLOCK:
         set_layout->binding[b].uniform_block_offset = uniform_block_size;
         set_layout->binding[b].uniform_block_size = binding->descriptorCount;
         uniform_block_size += binding->descriptorCount;
         break;
      case VK_DESCRIPTOR_TYPE_STORAGE_BUFFER:
      case VK_DESCRIPTOR_TYPE_STORAGE_BUFFER_DYNAMIC:
         break;

      case VK_DESCRIPTOR_TYPE_STORAGE_IMAGE:
      case VK_DESCRIPTOR_TYPE_STORAGE_TEXEL_BUFFER:
      case VK_DESCRIPTOR_TYPE_INPUT_ATTACHMENT:
         break;
      case VK_DESCRIPTOR_TYPE_COMBINED_IMAGE_SAMPLER:
      case VK_DESCRIPTOR_TYPE_SAMPLED_IMAGE:
      case VK_DESCRIPTOR_TYPE_UNIFORM_TEXEL_BUFFER:
         break;
      default:
         break;
      }

      set_layout->shader_stages |= binding->stageFlags;
   }

   for (uint32_t i = 0; i < pCreateInfo->bindingCount; i++)
      set_layout->binding[i].uniform_block_offset += set_layout->size * sizeof(struct lp_descriptor);

   free(bindings);

   set_layout->dynamic_offset_count = dynamic_offset_count;

   if (set_layout->binding_count == set_layout->immutable_sampler_count) {
      /* create a bindable set with all the immutable samplers */
      lvp_descriptor_set_create(device, set_layout, &set_layout->immutable_set);
      vk_descriptor_set_layout_unref(&device->vk, &set_layout->vk);
      set_layout->vk.destroy = lvp_descriptor_set_layout_destroy;
   }

   *pSetLayout = lvp_descriptor_set_layout_to_handle(set_layout);

   return VK_SUCCESS;
}

struct lvp_pipeline_layout *
lvp_pipeline_layout_create(struct lvp_device *device,
                           const VkPipelineLayoutCreateInfo*           pCreateInfo,
                           const VkAllocationCallbacks*                pAllocator)
{
   struct lvp_pipeline_layout *layout = vk_pipeline_layout_zalloc(&device->vk, sizeof(*layout),
                                                                  pCreateInfo);

<<<<<<< HEAD
   if (!_set_layout)
     return;
   vk_object_base_finish(&set_layout->base);
   vk_free2(&device->vk.alloc, pAllocator, set_layout);
=======
   layout->push_constant_size = 0;
   for (unsigned i = 0; i < pCreateInfo->pushConstantRangeCount; ++i) {
      const VkPushConstantRange *range = pCreateInfo->pPushConstantRanges + i;
      layout->push_constant_size = MAX2(layout->push_constant_size,
                                        range->offset + range->size);
      layout->push_constant_stages |= (range->stageFlags & LVP_STAGE_MASK);
   }
   layout->push_constant_size = align(layout->push_constant_size, 16);
   return layout;
>>>>>>> be466399
}

VKAPI_ATTR VkResult VKAPI_CALL lvp_CreatePipelineLayout(
    VkDevice                                    _device,
    const VkPipelineLayoutCreateInfo*           pCreateInfo,
    const VkAllocationCallbacks*                pAllocator,
    VkPipelineLayout*                           pPipelineLayout)
{
   LVP_FROM_HANDLE(lvp_device, device, _device);
   struct lvp_pipeline_layout *layout = lvp_pipeline_layout_create(device, pCreateInfo, pAllocator);
   *pPipelineLayout = lvp_pipeline_layout_to_handle(layout);

   return VK_SUCCESS;
}

<<<<<<< HEAD
   layout = vk_alloc2(&device->vk.alloc, pAllocator, sizeof(*layout), 8,
                       VK_SYSTEM_ALLOCATION_SCOPE_OBJECT);
   if (layout == NULL)
      return vk_error(device->instance, VK_ERROR_OUT_OF_HOST_MEMORY);
=======
static struct pipe_resource *
get_buffer_resource(struct pipe_context *ctx, const VkDescriptorAddressInfoEXT *bda)
{
   struct pipe_screen *pscreen = ctx->screen;
   struct pipe_resource templ = {0};

   templ.screen = pscreen;
   templ.target = PIPE_BUFFER;
   templ.format = PIPE_FORMAT_R8_UNORM;
   templ.width0 = bda->range;
   templ.height0 = 1;
   templ.depth0 = 1;
   templ.array_size = 1;
   templ.bind |= PIPE_BIND_SAMPLER_VIEW;
   templ.bind |= PIPE_BIND_SHADER_IMAGE;
   templ.flags = PIPE_RESOURCE_FLAG_DONT_OVER_ALLOCATE;

   uint64_t size;
   struct pipe_resource *pres = pscreen->resource_create_unbacked(pscreen, &templ, &size);
   assert(size == bda->range);
   pscreen->resource_bind_backing(pscreen, pres, (void *)(uintptr_t)bda->address, 0);
   return pres;
}
>>>>>>> be466399

static struct lp_texture_handle
get_texture_handle_bda(struct lvp_device *device, const VkDescriptorAddressInfoEXT *bda, enum pipe_format format)
{
   struct pipe_context *ctx = device->queue.ctx;

   struct pipe_resource *pres = get_buffer_resource(ctx, bda);

   struct pipe_sampler_view templ;
   memset(&templ, 0, sizeof(templ));
   templ.target = PIPE_BUFFER;
   templ.swizzle_r = PIPE_SWIZZLE_X;
   templ.swizzle_g = PIPE_SWIZZLE_Y;
   templ.swizzle_b = PIPE_SWIZZLE_Z;
   templ.swizzle_a = PIPE_SWIZZLE_W;
   templ.format = format;
   templ.u.buf.size = bda->range;
   templ.texture = pres;
   templ.context = ctx;
   struct pipe_sampler_view *view = ctx->create_sampler_view(ctx, pres, &templ);

   simple_mtx_lock(&device->queue.lock);

   struct lp_texture_handle *handle = (void *)(uintptr_t)ctx->create_texture_handle(ctx, view, NULL);
   util_dynarray_append(&device->bda_texture_handles, struct lp_texture_handle *, handle);

   simple_mtx_unlock(&device->queue.lock);

   ctx->sampler_view_destroy(ctx, view);
   pipe_resource_reference(&pres, NULL);

   return *handle;
}

static struct lp_texture_handle
get_image_handle_bda(struct lvp_device *device, const VkDescriptorAddressInfoEXT *bda, enum pipe_format format)
{
   struct pipe_context *ctx = device->queue.ctx;

<<<<<<< HEAD
   if (!_pipelineLayout)
     return;
   vk_object_base_finish(&pipeline_layout->base);
   vk_free2(&device->vk.alloc, pAllocator, pipeline_layout);
=======
   struct pipe_resource *pres = get_buffer_resource(ctx, bda);
   struct pipe_image_view view = {0};
   view.resource = pres;
   view.format = format;
   view.u.buf.size = bda->range;

   simple_mtx_lock(&device->queue.lock);

   struct lp_texture_handle *handle = (void *)(uintptr_t)ctx->create_image_handle(ctx, &view);
   util_dynarray_append(&device->bda_image_handles, struct lp_texture_handle *, handle);

   simple_mtx_unlock(&device->queue.lock);

   pipe_resource_reference(&pres, NULL);

   return *handle;
>>>>>>> be466399
}

VkResult
lvp_descriptor_set_create(struct lvp_device *device,
                          struct lvp_descriptor_set_layout *layout,
                          struct lvp_descriptor_set **out_set)
{
<<<<<<< HEAD
   struct lvp_descriptor_set *set;
   size_t size = sizeof(*set) + layout->size * sizeof(set->descriptors[0]);

   set = vk_alloc(&device->vk.alloc /* XXX: Use the pool */, size, 8,
                   VK_SYSTEM_ALLOCATION_SCOPE_OBJECT);
=======
   struct lvp_descriptor_set *set = vk_zalloc(&device->vk.alloc /* XXX: Use the pool */,
      sizeof(struct lvp_descriptor_set), 8, VK_SYSTEM_ALLOCATION_SCOPE_OBJECT);
>>>>>>> be466399
   if (!set)
      return vk_error(device, VK_ERROR_OUT_OF_HOST_MEMORY);

   vk_object_base_init(&device->vk, &set->base,
                       VK_OBJECT_TYPE_DESCRIPTOR_SET);
   set->layout = layout;
   vk_descriptor_set_layout_ref(&layout->vk);

   uint64_t bo_size = layout->size * sizeof(struct lp_descriptor);

   for (unsigned i = 0; i < layout->binding_count; i++)
      bo_size += layout->binding[i].uniform_block_size;

   struct pipe_resource template = {
      .bind = PIPE_BIND_CONSTANT_BUFFER,
      .screen = device->pscreen,
      .target = PIPE_BUFFER,
      .format = PIPE_FORMAT_R8_UNORM,
      .width0 = bo_size,
      .height0 = 1,
      .depth0 = 1,
      .array_size = 1,
      .flags = PIPE_RESOURCE_FLAG_DONT_OVER_ALLOCATE,
   };

   set->bo = device->pscreen->resource_create_unbacked(device->pscreen, &template, &bo_size);
   set->pmem = device->pscreen->allocate_memory(device->pscreen, bo_size);

   set->map = device->pscreen->map_memory(device->pscreen, set->pmem);
   memset(set->map, 0, bo_size);

   device->pscreen->resource_bind_backing(device->pscreen, set->bo, set->pmem, 0);

   for (uint32_t binding_index = 0; binding_index < layout->binding_count; binding_index++) {
      const struct lvp_descriptor_set_binding_layout *bind_layout = &set->layout->binding[binding_index];
      if (!bind_layout->immutable_samplers)
         continue;

      struct lp_descriptor *desc = set->map;
      desc += bind_layout->descriptor_index;

      for (uint32_t sampler_index = 0; sampler_index < bind_layout->array_size; sampler_index++) {
         if (bind_layout->immutable_samplers[sampler_index]) {
            for (uint32_t s = 0; s < bind_layout->stride; s++)  {
               int idx = sampler_index * bind_layout->stride + s;
               desc[idx] = bind_layout->immutable_samplers[sampler_index]->desc;
            }
         }
      }
   }

   *out_set = set;

   return VK_SUCCESS;
}

void
lvp_descriptor_set_destroy(struct lvp_device *device,
                           struct lvp_descriptor_set *set)
{
   pipe_resource_reference(&set->bo, NULL);
   device->pscreen->unmap_memory(device->pscreen, set->pmem);
   device->pscreen->free_memory(device->pscreen, set->pmem);

   vk_descriptor_set_layout_unref(&device->vk, &set->layout->vk);
   vk_object_base_finish(&set->base);
   vk_free(&device->vk.alloc, set);
}

VKAPI_ATTR VkResult VKAPI_CALL lvp_AllocateDescriptorSets(
    VkDevice                                    _device,
    const VkDescriptorSetAllocateInfo*          pAllocateInfo,
    VkDescriptorSet*                            pDescriptorSets)
{
   LVP_FROM_HANDLE(lvp_device, device, _device);
   LVP_FROM_HANDLE(lvp_descriptor_pool, pool, pAllocateInfo->descriptorPool);
   VkResult result = VK_SUCCESS;
   struct lvp_descriptor_set *set;
   uint32_t i;

   for (i = 0; i < pAllocateInfo->descriptorSetCount; i++) {
      LVP_FROM_HANDLE(lvp_descriptor_set_layout, layout,
                      pAllocateInfo->pSetLayouts[i]);

      result = lvp_descriptor_set_create(device, layout, &set);
      if (result != VK_SUCCESS)
         break;

      list_addtail(&set->link, &pool->sets);
      pDescriptorSets[i] = lvp_descriptor_set_to_handle(set);
   }

   if (result != VK_SUCCESS)
      lvp_FreeDescriptorSets(_device, pAllocateInfo->descriptorPool,
                             i, pDescriptorSets);

   return result;
}

VKAPI_ATTR VkResult VKAPI_CALL lvp_FreeDescriptorSets(
    VkDevice                                    _device,
    VkDescriptorPool                            descriptorPool,
    uint32_t                                    count,
    const VkDescriptorSet*                      pDescriptorSets)
{
   LVP_FROM_HANDLE(lvp_device, device, _device);
   for (uint32_t i = 0; i < count; i++) {
      LVP_FROM_HANDLE(lvp_descriptor_set, set, pDescriptorSets[i]);

      if (!set)
         continue;
      list_del(&set->link);
      lvp_descriptor_set_destroy(device, set);
   }
   return VK_SUCCESS;
}

VKAPI_ATTR void VKAPI_CALL lvp_UpdateDescriptorSets(
    VkDevice                                    _device,
    uint32_t                                    descriptorWriteCount,
    const VkWriteDescriptorSet*                 pDescriptorWrites,
    uint32_t                                    descriptorCopyCount,
    const VkCopyDescriptorSet*                  pDescriptorCopies)
{
   LVP_FROM_HANDLE(lvp_device, device, _device);

   for (uint32_t i = 0; i < descriptorWriteCount; i++) {
      const VkWriteDescriptorSet *write = &pDescriptorWrites[i];
      LVP_FROM_HANDLE(lvp_descriptor_set, set, write->dstSet);
      const struct lvp_descriptor_set_binding_layout *bind_layout =
         &set->layout->binding[write->dstBinding];

      if (write->descriptorType == VK_DESCRIPTOR_TYPE_INLINE_UNIFORM_BLOCK) {
         const VkWriteDescriptorSetInlineUniformBlock *uniform_data =
            vk_find_struct_const(write->pNext, WRITE_DESCRIPTOR_SET_INLINE_UNIFORM_BLOCK);
         assert(uniform_data);
         memcpy((uint8_t *)set->map + bind_layout->uniform_block_offset + write->dstArrayElement, uniform_data->pData, uniform_data->dataSize);
         continue;
      }

      struct lp_descriptor *desc = set->map;
      desc += bind_layout->descriptor_index + (write->dstArrayElement * bind_layout->stride);

      switch (write->descriptorType) {
      case VK_DESCRIPTOR_TYPE_SAMPLER:
         if (!bind_layout->immutable_samplers) {
            for (uint32_t j = 0; j < write->descriptorCount; j++) {
               LVP_FROM_HANDLE(lvp_sampler, sampler, write->pImageInfo[j].sampler);
               uint32_t didx = j * bind_layout->stride;

               for (unsigned k = 0; k < bind_layout->stride; k++) {
                  desc[didx + k].sampler = sampler->desc.sampler;
                  desc[didx + k].texture.sampler_index = sampler->desc.texture.sampler_index;
               }
            }
         }
         break;

      case VK_DESCRIPTOR_TYPE_COMBINED_IMAGE_SAMPLER:
         for (uint32_t j = 0; j < write->descriptorCount; j++) {
            LVP_FROM_HANDLE(lvp_image_view, iview,
                            write->pImageInfo[j].imageView);
            uint32_t didx = j * bind_layout->stride;
            if (iview) {
               unsigned plane_count = iview->plane_count;

               for (unsigned p = 0; p < plane_count; p++) {
                  lp_jit_texture_from_pipe(&desc[didx + p].texture, iview->planes[p].sv);
                  desc[didx + p].functions = iview->planes[p].texture_handle->functions;
               }

               if (!bind_layout->immutable_samplers) {
                  LVP_FROM_HANDLE(lvp_sampler, sampler,
                                  write->pImageInfo[j].sampler);

                  for (unsigned p = 0; p < plane_count; p++) {
                     desc[didx + p].sampler = sampler->desc.sampler;
                     desc[didx + p].texture.sampler_index = sampler->desc.texture.sampler_index;
                  }
               }
            } else {
               for (unsigned k = 0; k < bind_layout->stride; k++) {
                  desc[didx + k].functions = device->null_texture_handle->functions;
                  desc[didx + k].texture.sampler_index = 0;
               }
            }
         }
         break;

      case VK_DESCRIPTOR_TYPE_SAMPLED_IMAGE:
         for (uint32_t j = 0; j < write->descriptorCount; j++) {
            LVP_FROM_HANDLE(lvp_image_view, iview,
                            write->pImageInfo[j].imageView);
            uint32_t didx = j * bind_layout->stride;
            if (iview) {
               unsigned plane_count = iview->plane_count;

               for (unsigned p = 0; p < plane_count; p++) {
                  lp_jit_texture_from_pipe(&desc[didx + p].texture, iview->planes[p].sv);
                  desc[didx + p].functions = iview->planes[p].texture_handle->functions;
               }
            } else {
               for (unsigned k = 0; k < bind_layout->stride; k++) {
                  desc[didx + k].functions = device->null_texture_handle->functions;
                  desc[didx + k].texture.sampler_index = 0;
               }
            }
         }
         break;
      case VK_DESCRIPTOR_TYPE_STORAGE_IMAGE:
      case VK_DESCRIPTOR_TYPE_INPUT_ATTACHMENT:
         for (uint32_t j = 0; j < write->descriptorCount; j++) {
            LVP_FROM_HANDLE(lvp_image_view, iview,
                            write->pImageInfo[j].imageView);
            uint32_t didx = j * bind_layout->stride;
            if (iview) {
               unsigned plane_count = iview->plane_count;

               for (unsigned p = 0; p < plane_count; p++) {
                  lp_jit_image_from_pipe(&desc[didx + p].image, &iview->planes[p].iv);
                  desc[didx + p].functions = iview->planes[p].image_handle->functions;
               }
            } else {
               for (unsigned k = 0; k < bind_layout->stride; k++)
                  desc[didx + k].functions = device->null_image_handle->functions;
            }
         }
         break;

      case VK_DESCRIPTOR_TYPE_UNIFORM_TEXEL_BUFFER:
         for (uint32_t j = 0; j < write->descriptorCount; j++) {
            LVP_FROM_HANDLE(lvp_buffer_view, bview,
                            write->pTexelBufferView[j]);
            assert(bind_layout->stride == 1);
            if (bview) {
               lp_jit_texture_from_pipe(&desc[j].texture, bview->sv);
               desc[j].functions = bview->texture_handle->functions;
            } else {
               desc[j].functions = device->null_texture_handle->functions;
               desc[j].texture.sampler_index = 0;
            }
         }
         break;

      case VK_DESCRIPTOR_TYPE_STORAGE_TEXEL_BUFFER:
         for (uint32_t j = 0; j < write->descriptorCount; j++) {
            LVP_FROM_HANDLE(lvp_buffer_view, bview,
                            write->pTexelBufferView[j]);
            assert(bind_layout->stride == 1);
            if (bview) {
               lp_jit_image_from_pipe(&desc[j].image, &bview->iv);
               desc[j].functions = bview->image_handle->functions;
            } else {
               desc[j].functions = device->null_image_handle->functions;
            }
         }
         break;

      case VK_DESCRIPTOR_TYPE_UNIFORM_BUFFER:
      case VK_DESCRIPTOR_TYPE_UNIFORM_BUFFER_DYNAMIC:
         for (uint32_t j = 0; j < write->descriptorCount; j++) {
            LVP_FROM_HANDLE(lvp_buffer, buffer, write->pBufferInfo[j].buffer);
            assert(bind_layout->stride == 1);
            if (buffer) {
               struct pipe_constant_buffer ubo = {
                  .buffer = buffer->bo,
                  .buffer_offset = write->pBufferInfo[j].offset,
                  .buffer_size = write->pBufferInfo[j].range,
               };

               if (write->pBufferInfo[j].range == VK_WHOLE_SIZE)
                  ubo.buffer_size = buffer->bo->width0 - ubo.buffer_offset;

               lp_jit_buffer_from_pipe_const(&desc[j].buffer, &ubo, device->pscreen);
            } else {
               lp_jit_buffer_from_pipe_const(&desc[j].buffer, &((struct pipe_constant_buffer){0}), device->pscreen);
            }
         }
         break;

      case VK_DESCRIPTOR_TYPE_STORAGE_BUFFER:
      case VK_DESCRIPTOR_TYPE_STORAGE_BUFFER_DYNAMIC:
         for (uint32_t j = 0; j < write->descriptorCount; j++) {
            LVP_FROM_HANDLE(lvp_buffer, buffer, write->pBufferInfo[j].buffer);
            assert(bind_layout->stride == 1);
            if (buffer) {
               struct pipe_shader_buffer ubo = {
                  .buffer = buffer->bo,
                  .buffer_offset = write->pBufferInfo[j].offset,
                  .buffer_size = write->pBufferInfo[j].range,
               };

               if (write->pBufferInfo[j].range == VK_WHOLE_SIZE)
                  ubo.buffer_size = buffer->bo->width0 - ubo.buffer_offset;

               lp_jit_buffer_from_pipe(&desc[j].buffer, &ubo);
            } else {
               lp_jit_buffer_from_pipe(&desc[j].buffer, &((struct pipe_shader_buffer){0}));
            }
         }
         break;

      default:
         break;
      }
   }

   for (uint32_t i = 0; i < descriptorCopyCount; i++) {
      const VkCopyDescriptorSet *copy = &pDescriptorCopies[i];
      LVP_FROM_HANDLE(lvp_descriptor_set, src, copy->srcSet);
      LVP_FROM_HANDLE(lvp_descriptor_set, dst, copy->dstSet);

      const struct lvp_descriptor_set_binding_layout *src_layout =
         &src->layout->binding[copy->srcBinding];
      struct lp_descriptor *src_desc = src->map;
      src_desc += src_layout->descriptor_index;

      const struct lvp_descriptor_set_binding_layout *dst_layout =
         &dst->layout->binding[copy->dstBinding];
      struct lp_descriptor *dst_desc = dst->map;
      dst_desc += dst_layout->descriptor_index;

      if (src_layout->type == VK_DESCRIPTOR_TYPE_INLINE_UNIFORM_BLOCK) {
         memcpy((uint8_t *)dst->map + dst_layout->uniform_block_offset + copy->dstArrayElement,
                (uint8_t *)src->map + src_layout->uniform_block_offset + copy->srcArrayElement,
                copy->descriptorCount);
      } else {
         src_desc += copy->srcArrayElement;
         dst_desc += copy->dstArrayElement;

         for (uint32_t j = 0; j < copy->descriptorCount; j++)
            dst_desc[j] = src_desc[j];
      }
   }
}

VKAPI_ATTR VkResult VKAPI_CALL lvp_CreateDescriptorPool(
    VkDevice                                    _device,
    const VkDescriptorPoolCreateInfo*           pCreateInfo,
    const VkAllocationCallbacks*                pAllocator,
    VkDescriptorPool*                           pDescriptorPool)
{
   LVP_FROM_HANDLE(lvp_device, device, _device);
   struct lvp_descriptor_pool *pool;
   size_t size = sizeof(struct lvp_descriptor_pool);
   pool = vk_zalloc2(&device->vk.alloc, pAllocator, size, 8,
                     VK_SYSTEM_ALLOCATION_SCOPE_OBJECT);
   if (!pool)
      return vk_error(device, VK_ERROR_OUT_OF_HOST_MEMORY);

   vk_object_base_init(&device->vk, &pool->base,
                       VK_OBJECT_TYPE_DESCRIPTOR_POOL);
   pool->flags = pCreateInfo->flags;
   list_inithead(&pool->sets);
   *pDescriptorPool = lvp_descriptor_pool_to_handle(pool);
   return VK_SUCCESS;
}

static void lvp_reset_descriptor_pool(struct lvp_device *device,
                                      struct lvp_descriptor_pool *pool)
{
   struct lvp_descriptor_set *set, *tmp;
   LIST_FOR_EACH_ENTRY_SAFE(set, tmp, &pool->sets, link) {
      list_del(&set->link);
<<<<<<< HEAD
      vk_free(&device->vk.alloc, set);
=======
      lvp_descriptor_set_destroy(device, set);
>>>>>>> be466399
   }
}

VKAPI_ATTR void VKAPI_CALL lvp_DestroyDescriptorPool(
    VkDevice                                    _device,
    VkDescriptorPool                            _pool,
    const VkAllocationCallbacks*                pAllocator)
{
   LVP_FROM_HANDLE(lvp_device, device, _device);
   LVP_FROM_HANDLE(lvp_descriptor_pool, pool, _pool);

   if (!_pool)
      return;

   lvp_reset_descriptor_pool(device, pool);
   vk_object_base_finish(&pool->base);
   vk_free2(&device->vk.alloc, pAllocator, pool);
}

VKAPI_ATTR VkResult VKAPI_CALL lvp_ResetDescriptorPool(
    VkDevice                                    _device,
    VkDescriptorPool                            _pool,
    VkDescriptorPoolResetFlags                  flags)
{
   LVP_FROM_HANDLE(lvp_device, device, _device);
   LVP_FROM_HANDLE(lvp_descriptor_pool, pool, _pool);

   lvp_reset_descriptor_pool(device, pool);
   return VK_SUCCESS;
}

VKAPI_ATTR void VKAPI_CALL lvp_GetDescriptorSetLayoutSupport(VkDevice device,
                                       const VkDescriptorSetLayoutCreateInfo* pCreateInfo,
                                       VkDescriptorSetLayoutSupport* pSupport)
{
   const VkDescriptorSetLayoutBindingFlagsCreateInfo *variable_flags =
      vk_find_struct_const(pCreateInfo->pNext, DESCRIPTOR_SET_LAYOUT_BINDING_FLAGS_CREATE_INFO);
   VkDescriptorSetVariableDescriptorCountLayoutSupport *variable_count =
      vk_find_struct(pSupport->pNext, DESCRIPTOR_SET_VARIABLE_DESCRIPTOR_COUNT_LAYOUT_SUPPORT);
   if (variable_count) {
      variable_count->maxVariableDescriptorCount = 0;
      if (variable_flags) {
         for (unsigned i = 0; i < variable_flags->bindingCount; i++) {
            if (variable_flags->pBindingFlags[i] & VK_DESCRIPTOR_BINDING_VARIABLE_DESCRIPTOR_COUNT_BIT)
               variable_count->maxVariableDescriptorCount = MAX_DESCRIPTORS;
         }
      }
   }
   pSupport->supported = true;
}

VKAPI_ATTR VkResult VKAPI_CALL lvp_CreateDescriptorUpdateTemplate(VkDevice _device,
                                            const VkDescriptorUpdateTemplateCreateInfo *pCreateInfo,
                                            const VkAllocationCallbacks *pAllocator,
                                            VkDescriptorUpdateTemplate *pDescriptorUpdateTemplate)
{
   LVP_FROM_HANDLE(lvp_device, device, _device);
   const uint32_t entry_count = pCreateInfo->descriptorUpdateEntryCount;
   const size_t size = sizeof(struct lvp_descriptor_update_template) +
      sizeof(VkDescriptorUpdateTemplateEntry) * entry_count;

   struct lvp_descriptor_update_template *templ;

   templ = vk_alloc(&device->vk.alloc, size, 8, VK_SYSTEM_ALLOCATION_SCOPE_OBJECT);
   if (!templ)
      return vk_error(device, VK_ERROR_OUT_OF_HOST_MEMORY);

   vk_object_base_init(&device->vk, &templ->base,
                       VK_OBJECT_TYPE_DESCRIPTOR_UPDATE_TEMPLATE);

   templ->ref_cnt = 1;
   templ->type = pCreateInfo->templateType;
   templ->bind_point = pCreateInfo->pipelineBindPoint;
   templ->set = pCreateInfo->set;
   /* This parameter is ignored if templateType is not VK_DESCRIPTOR_UPDATE_TEMPLATE_TYPE_PUSH_DESCRIPTORS_KHR */
   if (pCreateInfo->templateType == VK_DESCRIPTOR_UPDATE_TEMPLATE_TYPE_PUSH_DESCRIPTORS_KHR)
      templ->pipeline_layout = lvp_pipeline_layout_from_handle(pCreateInfo->pipelineLayout);
   else
      templ->pipeline_layout = NULL;
   templ->entry_count = entry_count;

   VkDescriptorUpdateTemplateEntry *entries = (VkDescriptorUpdateTemplateEntry *)(templ + 1);
   for (unsigned i = 0; i < entry_count; i++) {
      entries[i] = pCreateInfo->pDescriptorUpdateEntries[i];
   }

   *pDescriptorUpdateTemplate = lvp_descriptor_update_template_to_handle(templ);
   return VK_SUCCESS;
}

void
lvp_descriptor_template_destroy(struct lvp_device *device, struct lvp_descriptor_update_template *templ)
{
   if (!templ)
      return;

   vk_object_base_finish(&templ->base);
   vk_free(&device->vk.alloc, templ);
}

VKAPI_ATTR void VKAPI_CALL lvp_DestroyDescriptorUpdateTemplate(VkDevice _device,
                                         VkDescriptorUpdateTemplate descriptorUpdateTemplate,
                                         const VkAllocationCallbacks *pAllocator)
{
   LVP_FROM_HANDLE(lvp_device, device, _device);
   LVP_FROM_HANDLE(lvp_descriptor_update_template, templ, descriptorUpdateTemplate);
   lvp_descriptor_template_templ_unref(device, templ);
}

uint32_t
lvp_descriptor_update_template_entry_size(VkDescriptorType type)
{
   switch (type) {
   case VK_DESCRIPTOR_TYPE_SAMPLER:
   case VK_DESCRIPTOR_TYPE_COMBINED_IMAGE_SAMPLER:
   case VK_DESCRIPTOR_TYPE_SAMPLED_IMAGE:
   case VK_DESCRIPTOR_TYPE_STORAGE_IMAGE:
   case VK_DESCRIPTOR_TYPE_INPUT_ATTACHMENT:
      return sizeof(VkDescriptorImageInfo);
   case VK_DESCRIPTOR_TYPE_UNIFORM_TEXEL_BUFFER:
   case VK_DESCRIPTOR_TYPE_STORAGE_TEXEL_BUFFER:
      return sizeof(VkBufferView);
   case VK_DESCRIPTOR_TYPE_UNIFORM_BUFFER:
   case VK_DESCRIPTOR_TYPE_STORAGE_BUFFER:
   case VK_DESCRIPTOR_TYPE_UNIFORM_BUFFER_DYNAMIC:
   case VK_DESCRIPTOR_TYPE_STORAGE_BUFFER_DYNAMIC:
   default:
      return sizeof(VkDescriptorBufferInfo);
   }
}

void
lvp_descriptor_set_update_with_template(VkDevice _device, VkDescriptorSet descriptorSet,
                                        VkDescriptorUpdateTemplate descriptorUpdateTemplate,
                                        const void *pData, bool push)
{
   LVP_FROM_HANDLE(lvp_device, device, _device);
   LVP_FROM_HANDLE(lvp_descriptor_set, set, descriptorSet);
   LVP_FROM_HANDLE(lvp_descriptor_update_template, templ, descriptorUpdateTemplate);
   uint32_t i, j;

   const uint8_t *pSrc = pData;

   for (i = 0; i < templ->entry_count; ++i) {
      VkDescriptorUpdateTemplateEntry *entry = &templ->entry[i];

      if (!push)
         pSrc = ((const uint8_t *) pData) + entry->offset;

      const struct lvp_descriptor_set_binding_layout *bind_layout =
         &set->layout->binding[entry->dstBinding];

      if (entry->descriptorType == VK_DESCRIPTOR_TYPE_INLINE_UNIFORM_BLOCK) {
         memcpy((uint8_t *)set->map + bind_layout->uniform_block_offset + entry->dstArrayElement, pSrc, entry->descriptorCount);
         continue;
      }

      struct lp_descriptor *desc = set->map;
      desc += bind_layout->descriptor_index;

      for (j = 0; j < entry->descriptorCount; ++j) {
         unsigned idx = j + entry->dstArrayElement;

         idx *= bind_layout->stride;
         switch (entry->descriptorType) {
         case VK_DESCRIPTOR_TYPE_SAMPLER: {
            LVP_FROM_HANDLE(lvp_sampler, sampler,
                            *(VkSampler *)pSrc);

            for (unsigned k = 0; k < bind_layout->stride; k++) {
               desc[idx + k].sampler = sampler->desc.sampler;
               desc[idx + k].texture.sampler_index = sampler->desc.texture.sampler_index;
            }
            break;
         }
         case VK_DESCRIPTOR_TYPE_COMBINED_IMAGE_SAMPLER: {
            VkDescriptorImageInfo *info = (VkDescriptorImageInfo *)pSrc;
            LVP_FROM_HANDLE(lvp_image_view, iview, info->imageView);

            if (iview) {
               for (unsigned p = 0; p < iview->plane_count; p++) {
                  lp_jit_texture_from_pipe(&desc[idx + p].texture, iview->planes[p].sv);
                  desc[idx + p].functions = iview->planes[p].texture_handle->functions;
               }

               if (!bind_layout->immutable_samplers) {
                  LVP_FROM_HANDLE(lvp_sampler, sampler, info->sampler);

                  for (unsigned p = 0; p < iview->plane_count; p++) {
                     desc[idx + p].sampler = sampler->desc.sampler;
                     desc[idx + p].texture.sampler_index = sampler->desc.texture.sampler_index;
                  }
               }
            } else {
               for (unsigned k = 0; k < bind_layout->stride; k++) {
                  desc[idx + k].functions = device->null_texture_handle->functions;
                  desc[idx + k].texture.sampler_index = 0;
               }
            }
            break;
         }
         case VK_DESCRIPTOR_TYPE_SAMPLED_IMAGE: {
            VkDescriptorImageInfo *info = (VkDescriptorImageInfo *)pSrc;
            LVP_FROM_HANDLE(lvp_image_view, iview, info->imageView);

            if (iview) {
               for (unsigned p = 0; p < iview->plane_count; p++) {
                  lp_jit_texture_from_pipe(&desc[idx + p].texture, iview->planes[p].sv);
                  desc[idx + p].functions = iview->planes[p].texture_handle->functions;
               }
            } else {
               for (unsigned k = 0; k < bind_layout->stride; k++) {
                  desc[idx + k].functions = device->null_texture_handle->functions;
                  desc[idx + k].texture.sampler_index = 0;
               }
            }
            break;
         }
         case VK_DESCRIPTOR_TYPE_STORAGE_IMAGE:
         case VK_DESCRIPTOR_TYPE_INPUT_ATTACHMENT: {
            LVP_FROM_HANDLE(lvp_image_view, iview,
                            ((VkDescriptorImageInfo *)pSrc)->imageView);

            if (iview) {
               for (unsigned p = 0; p < iview->plane_count; p++) {
                  lp_jit_image_from_pipe(&desc[idx + p].image, &iview->planes[p].iv);
                  desc[idx + p].functions = iview->planes[p].image_handle->functions;
               }
            } else {
               for (unsigned k = 0; k < bind_layout->stride; k++)
                  desc[idx + k].functions = device->null_image_handle->functions;
            }
            break;
         }
         case VK_DESCRIPTOR_TYPE_UNIFORM_TEXEL_BUFFER: {
            LVP_FROM_HANDLE(lvp_buffer_view, bview,
                            *(VkBufferView *)pSrc);
            assert(bind_layout->stride == 1);
            if (bview) {
               lp_jit_texture_from_pipe(&desc[idx].texture, bview->sv);
               desc[idx].functions = bview->texture_handle->functions;
            } else {
               desc[j].functions = device->null_texture_handle->functions;
               desc[j].texture.sampler_index = 0;
            }
            break;
         }
         case VK_DESCRIPTOR_TYPE_STORAGE_TEXEL_BUFFER: {
            LVP_FROM_HANDLE(lvp_buffer_view, bview,
                            *(VkBufferView *)pSrc);
            assert(bind_layout->stride == 1);
            if (bview) {
               lp_jit_image_from_pipe(&desc[idx].image, &bview->iv);
               desc[idx].functions = bview->image_handle->functions;
            } else {
               desc[idx].functions = device->null_image_handle->functions;
            }
            break;
         }

         case VK_DESCRIPTOR_TYPE_UNIFORM_BUFFER:
         case VK_DESCRIPTOR_TYPE_UNIFORM_BUFFER_DYNAMIC: {
            VkDescriptorBufferInfo *info = (VkDescriptorBufferInfo *)pSrc;
            LVP_FROM_HANDLE(lvp_buffer, buffer, info->buffer);
            assert(bind_layout->stride == 1);
            if (buffer) {
               struct pipe_constant_buffer ubo = {
                  .buffer = buffer->bo,
                  .buffer_offset = info->offset,
                  .buffer_size = info->range,
               };

               if (info->range == VK_WHOLE_SIZE)
                  ubo.buffer_size = buffer->bo->width0 - ubo.buffer_offset;

               lp_jit_buffer_from_pipe_const(&desc[idx].buffer, &ubo, device->pscreen);
            } else {
               lp_jit_buffer_from_pipe_const(&desc[idx].buffer, &((struct pipe_constant_buffer){0}), device->pscreen);
            }
            break;
         }

         case VK_DESCRIPTOR_TYPE_STORAGE_BUFFER:
         case VK_DESCRIPTOR_TYPE_STORAGE_BUFFER_DYNAMIC: {
            VkDescriptorBufferInfo *info = (VkDescriptorBufferInfo *)pSrc;
            LVP_FROM_HANDLE(lvp_buffer, buffer, info->buffer);
            assert(bind_layout->stride == 1);

            if (buffer) {
               struct pipe_shader_buffer ubo = {
                  .buffer = buffer->bo,
                  .buffer_offset = info->offset,
                  .buffer_size = info->range,
               };

               if (info->range == VK_WHOLE_SIZE)
                  ubo.buffer_size = buffer->bo->width0 - ubo.buffer_offset;

               lp_jit_buffer_from_pipe(&desc[idx].buffer, &ubo);
            } else {
               lp_jit_buffer_from_pipe(&desc[idx].buffer, &((struct pipe_shader_buffer){0}));
            }
            break;
         }
         default:
            break;
         }

         if (push)
            pSrc += lvp_descriptor_update_template_entry_size(entry->descriptorType);
         else
            pSrc += entry->stride;
      }
   }
}

VKAPI_ATTR void VKAPI_CALL
lvp_UpdateDescriptorSetWithTemplate(VkDevice device, VkDescriptorSet descriptorSet,
                                    VkDescriptorUpdateTemplate descriptorUpdateTemplate,
                                    const void *pData)
{
   lvp_descriptor_set_update_with_template(device, descriptorSet, descriptorUpdateTemplate, pData, false);
}

VKAPI_ATTR void VKAPI_CALL lvp_GetDescriptorSetLayoutSizeEXT(
    VkDevice                                    _device,
    VkDescriptorSetLayout                       _layout,
    VkDeviceSize*                               pSize)
{
   LVP_FROM_HANDLE(lvp_descriptor_set_layout, layout, _layout);

   *pSize = layout->size * sizeof(struct lp_descriptor);

   for (unsigned i = 0; i < layout->binding_count; i++)
      *pSize += layout->binding[i].uniform_block_size;
}

VKAPI_ATTR void VKAPI_CALL lvp_GetDescriptorSetLayoutBindingOffsetEXT(
    VkDevice                                    _device,
    VkDescriptorSetLayout                       _layout,
    uint32_t                                    binding,
    VkDeviceSize*                               pOffset)
{
   LVP_FROM_HANDLE(lvp_descriptor_set_layout, layout, _layout);
   assert(binding < layout->binding_count);

   const struct lvp_descriptor_set_binding_layout *bind_layout = &layout->binding[binding];
   if (bind_layout->type == VK_DESCRIPTOR_TYPE_INLINE_UNIFORM_BLOCK)
      *pOffset = bind_layout->uniform_block_offset;
   else
      *pOffset = bind_layout->descriptor_index * sizeof(struct lp_descriptor);
}

VKAPI_ATTR void VKAPI_CALL lvp_GetDescriptorEXT(
    VkDevice                                        _device,
    const VkDescriptorGetInfoEXT*                   pCreateInfo,
    size_t                                          size,
    void*                                           pDescriptor)
{
   LVP_FROM_HANDLE(lvp_device, device, _device);

   struct lp_descriptor *desc = pDescriptor;

   struct pipe_sampler_state sampler = {
      .seamless_cube_map = 1,
      .max_lod = 0.25,
   };

   switch (pCreateInfo->type) {
   case VK_DESCRIPTOR_TYPE_INLINE_UNIFORM_BLOCK: {
      unreachable("this is a spec violation");
      break;
   }
   case VK_DESCRIPTOR_TYPE_SAMPLER: {
      if (pCreateInfo->data.pSampler) {
         LVP_FROM_HANDLE(lvp_sampler, sampler, pCreateInfo->data.pSampler[0]);
         desc->sampler = sampler->desc.sampler;
         desc->texture.sampler_index = sampler->desc.texture.sampler_index;
      } else {
         lp_jit_sampler_from_pipe(&desc->sampler, &sampler);
         desc->texture.sampler_index = 0;
      }
      break;
   }

   case VK_DESCRIPTOR_TYPE_COMBINED_IMAGE_SAMPLER: {
      const VkDescriptorImageInfo *info = pCreateInfo->data.pCombinedImageSampler;
      if (info && info->imageView) {
         LVP_FROM_HANDLE(lvp_image_view, iview, info->imageView);

         lp_jit_texture_from_pipe(&desc->texture, iview->planes[0].sv);
         desc->functions = iview->planes[0].texture_handle->functions;

         if (info->sampler) {
            LVP_FROM_HANDLE(lvp_sampler, sampler, info->sampler);
            desc->sampler = sampler->desc.sampler;
            desc->texture.sampler_index = sampler->desc.texture.sampler_index;
         } else {
            lp_jit_sampler_from_pipe(&desc->sampler, &sampler);
            desc->texture.sampler_index = 0;
         }
      } else {
         desc->functions = device->null_texture_handle->functions;
         desc->texture.sampler_index = 0;
      }

      break;
   }

   case VK_DESCRIPTOR_TYPE_SAMPLED_IMAGE: {
      if (pCreateInfo->data.pSampledImage && pCreateInfo->data.pSampledImage->imageView) {
         LVP_FROM_HANDLE(lvp_image_view, iview, pCreateInfo->data.pSampledImage->imageView);
         lp_jit_texture_from_pipe(&desc->texture, iview->planes[0].sv);
         desc->functions = iview->planes[0].texture_handle->functions;
      } else {
         desc->functions = device->null_texture_handle->functions;
         desc->texture.sampler_index = 0;
      }
      break;
   }

   /* technically these use different pointers, but it's a union, so they're all the same */
   case VK_DESCRIPTOR_TYPE_STORAGE_IMAGE:
   case VK_DESCRIPTOR_TYPE_INPUT_ATTACHMENT: {
      if (pCreateInfo->data.pStorageImage && pCreateInfo->data.pStorageImage->imageView) {
         LVP_FROM_HANDLE(lvp_image_view, iview, pCreateInfo->data.pStorageImage->imageView);
         lp_jit_image_from_pipe(&desc->image, &iview->planes[0].iv);
         desc->functions = iview->planes[0].image_handle->functions;
      } else {
         desc->functions = device->null_image_handle->functions;
      }
      break;
   }
   case VK_DESCRIPTOR_TYPE_UNIFORM_TEXEL_BUFFER: {
      const VkDescriptorAddressInfoEXT *bda = pCreateInfo->data.pUniformTexelBuffer;
      if (bda && bda->address) {
         enum pipe_format pformat = vk_format_to_pipe_format(bda->format);
         lp_jit_texture_buffer_from_bda(&desc->texture, (void*)(uintptr_t)bda->address, bda->range, pformat);
         desc->functions = get_texture_handle_bda(device, bda, pformat).functions;
      } else {
         desc->functions = device->null_texture_handle->functions;
         desc->texture.sampler_index = 0;
      }
      break;
   }
   case VK_DESCRIPTOR_TYPE_STORAGE_TEXEL_BUFFER: {
      const VkDescriptorAddressInfoEXT *bda = pCreateInfo->data.pStorageTexelBuffer;
      if (bda && bda->address) {
         enum pipe_format pformat = vk_format_to_pipe_format(bda->format);
         lp_jit_image_buffer_from_bda(&desc->image, (void *)(uintptr_t)bda->address, bda->range, pformat);
         desc->functions = get_image_handle_bda(device, bda, pformat).functions;
      } else {
         desc->functions = device->null_image_handle->functions;
      }
      break;
   }
   case VK_DESCRIPTOR_TYPE_UNIFORM_BUFFER: {
      const VkDescriptorAddressInfoEXT *bda = pCreateInfo->data.pUniformBuffer;
      if (bda && bda->address) {
         struct pipe_constant_buffer ubo = {
            .user_buffer = (void *)(uintptr_t)bda->address,
            .buffer_size = bda->range,
         };

         lp_jit_buffer_from_pipe_const(&desc->buffer, &ubo, device->pscreen);
      } else {
         lp_jit_buffer_from_pipe_const(&desc->buffer, &((struct pipe_constant_buffer){0}), device->pscreen);
      }
      break;
   }
   case VK_DESCRIPTOR_TYPE_STORAGE_BUFFER: {
      const VkDescriptorAddressInfoEXT *bda = pCreateInfo->data.pStorageBuffer;
      if (bda && bda->address) {
         lp_jit_buffer_from_bda(&desc->buffer, (void *)(uintptr_t)bda->address, bda->range);
      } else {
         lp_jit_buffer_from_pipe(&desc->buffer, &((struct pipe_shader_buffer){0}));
      }
      break;
   }
   default:
      break;
   }
}<|MERGE_RESOLUTION|>--- conflicted
+++ resolved
@@ -85,12 +85,7 @@
                  num_bindings * sizeof(set_layout->binding[0]) +
                  immutable_sampler_count * sizeof(struct lvp_sampler *);
 
-<<<<<<< HEAD
-   set_layout = vk_zalloc2(&device->vk.alloc, pAllocator, size, 8,
-                           VK_SYSTEM_ALLOCATION_SCOPE_OBJECT);
-=======
    set_layout = vk_descriptor_set_layout_zalloc(&device->vk, size);
->>>>>>> be466399
    if (!set_layout)
       return vk_error(device, VK_ERROR_OUT_OF_HOST_MEMORY);
 
@@ -209,12 +204,6 @@
    struct lvp_pipeline_layout *layout = vk_pipeline_layout_zalloc(&device->vk, sizeof(*layout),
                                                                   pCreateInfo);
 
-<<<<<<< HEAD
-   if (!_set_layout)
-     return;
-   vk_object_base_finish(&set_layout->base);
-   vk_free2(&device->vk.alloc, pAllocator, set_layout);
-=======
    layout->push_constant_size = 0;
    for (unsigned i = 0; i < pCreateInfo->pushConstantRangeCount; ++i) {
       const VkPushConstantRange *range = pCreateInfo->pPushConstantRanges + i;
@@ -224,7 +213,6 @@
    }
    layout->push_constant_size = align(layout->push_constant_size, 16);
    return layout;
->>>>>>> be466399
 }
 
 VKAPI_ATTR VkResult VKAPI_CALL lvp_CreatePipelineLayout(
@@ -240,12 +228,6 @@
    return VK_SUCCESS;
 }
 
-<<<<<<< HEAD
-   layout = vk_alloc2(&device->vk.alloc, pAllocator, sizeof(*layout), 8,
-                       VK_SYSTEM_ALLOCATION_SCOPE_OBJECT);
-   if (layout == NULL)
-      return vk_error(device->instance, VK_ERROR_OUT_OF_HOST_MEMORY);
-=======
 static struct pipe_resource *
 get_buffer_resource(struct pipe_context *ctx, const VkDescriptorAddressInfoEXT *bda)
 {
@@ -269,7 +251,6 @@
    pscreen->resource_bind_backing(pscreen, pres, (void *)(uintptr_t)bda->address, 0);
    return pres;
 }
->>>>>>> be466399
 
 static struct lp_texture_handle
 get_texture_handle_bda(struct lvp_device *device, const VkDescriptorAddressInfoEXT *bda, enum pipe_format format)
@@ -309,12 +290,6 @@
 {
    struct pipe_context *ctx = device->queue.ctx;
 
-<<<<<<< HEAD
-   if (!_pipelineLayout)
-     return;
-   vk_object_base_finish(&pipeline_layout->base);
-   vk_free2(&device->vk.alloc, pAllocator, pipeline_layout);
-=======
    struct pipe_resource *pres = get_buffer_resource(ctx, bda);
    struct pipe_image_view view = {0};
    view.resource = pres;
@@ -331,7 +306,6 @@
    pipe_resource_reference(&pres, NULL);
 
    return *handle;
->>>>>>> be466399
 }
 
 VkResult
@@ -339,16 +313,8 @@
                           struct lvp_descriptor_set_layout *layout,
                           struct lvp_descriptor_set **out_set)
 {
-<<<<<<< HEAD
-   struct lvp_descriptor_set *set;
-   size_t size = sizeof(*set) + layout->size * sizeof(set->descriptors[0]);
-
-   set = vk_alloc(&device->vk.alloc /* XXX: Use the pool */, size, 8,
-                   VK_SYSTEM_ALLOCATION_SCOPE_OBJECT);
-=======
    struct lvp_descriptor_set *set = vk_zalloc(&device->vk.alloc /* XXX: Use the pool */,
       sizeof(struct lvp_descriptor_set), 8, VK_SYSTEM_ALLOCATION_SCOPE_OBJECT);
->>>>>>> be466399
    if (!set)
       return vk_error(device, VK_ERROR_OUT_OF_HOST_MEMORY);
 
@@ -713,11 +679,7 @@
    struct lvp_descriptor_set *set, *tmp;
    LIST_FOR_EACH_ENTRY_SAFE(set, tmp, &pool->sets, link) {
       list_del(&set->link);
-<<<<<<< HEAD
-      vk_free(&device->vk.alloc, set);
-=======
       lvp_descriptor_set_destroy(device, set);
->>>>>>> be466399
    }
 }
 
