/**************************************************************************
 *
 * Copyright 2009 VMware, Inc.  All Rights Reserved.
 *
 * Permission is hereby granted, free of charge, to any person obtaining a
 * copy of this software and associated documentation files (the
 * "Software"), to deal in the Software without restriction, including
 * without limitation the rights to use, copy, modify, merge, publish,
 * distribute, sub license, and/or sell copies of the Software, and to
 * permit persons to whom the Software is furnished to do so, subject to
 * the following conditions:
 *
 * The above copyright notice and this permission notice (including the
 * next paragraph) shall be included in all copies or substantial portions
 * of the Software.
 *
 * THE SOFTWARE IS PROVIDED "AS IS", WITHOUT WARRANTY OF ANY KIND, EXPRESS
 * OR IMPLIED, INCLUDING BUT NOT LIMITED TO THE WARRANTIES OF
 * MERCHANTABILITY, FITNESS FOR A PARTICULAR PURPOSE AND NON-INFRINGEMENT.
 * IN NO EVENT SHALL VMWARE AND/OR ITS SUPPLIERS BE LIABLE FOR
 * ANY CLAIM, DAMAGES OR OTHER LIABILITY, WHETHER IN AN ACTION OF CONTRACT,
 * TORT OR OTHERWISE, ARISING FROM, OUT OF OR IN CONNECTION WITH THE
 * SOFTWARE OR THE USE OR OTHER DEALINGS IN THE SOFTWARE.
 *
 **************************************************************************/

#include "vg_context.h"
#include "vg_tracker.h"
#include "mask.h"

#include "pipe/p_context.h"
#include "pipe/p_inlines.h"
#include "pipe/p_screen.h"
#include "util/u_format.h"
#include "util/u_memory.h"
#include "util/u_math.h"
#include "util/u_rect.h"

static struct pipe_texture *
create_texture(struct pipe_context *pipe, enum pipe_format format,
               VGint width, VGint height)
{
   struct pipe_texture templ;

   memset(&templ, 0, sizeof(templ));

   if (format != PIPE_FORMAT_NONE) {
      templ.format = format;
   }
   else {
      templ.format = PIPE_FORMAT_A8R8G8B8_UNORM;
   }

   templ.target = PIPE_TEXTURE_2D;
<<<<<<< HEAD
   util_format_get_block(templ.format, &templ.block);
=======
>>>>>>> d0e8d85a
   templ.width0 = width;
   templ.height0 = height;
   templ.depth0 = 1;
   templ.last_level = 0;

   if (util_format_get_component_bits(format, UTIL_FORMAT_COLORSPACE_ZS, 1)) {
      templ.tex_usage = PIPE_TEXTURE_USAGE_DEPTH_STENCIL;
   } else {
      templ.tex_usage = (PIPE_TEXTURE_USAGE_DISPLAY_TARGET |
                         PIPE_TEXTURE_USAGE_RENDER_TARGET |
                         PIPE_TEXTURE_USAGE_SAMPLER);
   }

   return pipe->screen->texture_create(pipe->screen, &templ);
}

/**
 * Allocate a renderbuffer for a an on-screen window (not a user-created
 * renderbuffer).  The window system code determines the format.
 */
static struct st_renderbuffer *
st_new_renderbuffer_fb(enum pipe_format format)
{
   struct st_renderbuffer *strb;

   strb = CALLOC_STRUCT(st_renderbuffer);
   if (!strb) {
      /*_vega_error(NULL, VG_OUT_OF_MEMORY, "creating renderbuffer");*/
      return NULL;
   }

   strb->format = format;

   return strb;
}


/**
 * This is called to allocate the original drawing surface, and
 * during window resize.
 */
static VGboolean
st_renderbuffer_alloc_storage(struct vg_context * ctx,
                              struct st_renderbuffer *strb,
                              VGuint width, VGuint height)
{
   struct pipe_context *pipe = ctx->pipe;
   unsigned surface_usage;

   /* Free the old surface and texture
    */
   pipe_surface_reference(&strb->surface, NULL);
   pipe_texture_reference(&strb->texture, NULL);


   /* Probably need dedicated flags for surface usage too:
    */
   surface_usage = (PIPE_BUFFER_USAGE_GPU_READ  |
                    PIPE_BUFFER_USAGE_GPU_WRITE);

   strb->texture = create_texture(pipe, strb->format,
                                  width, height);

   if (!strb->texture)
      return FALSE;

   strb->surface = pipe->screen->get_tex_surface(pipe->screen,
                                                 strb->texture,
                                                 0, 0, 0,
                                                 surface_usage);
   strb->width = width;
   strb->height = height;

   assert(strb->surface->width == width);
   assert(strb->surface->height == height);

   return strb->surface != NULL;
}

struct vg_context * st_create_context(struct pipe_context *pipe,
                                      const void *visual,
                                      struct vg_context *share)
{
   struct vg_context *ctx = vg_create_context(pipe, visual, share);
   /*debug_printf("--------- CREATE CONTEXT %p\n", ctx);*/
   return ctx;
}

void st_destroy_context(struct vg_context *st)
{
   /*debug_printf("--------- DESTROY CONTEXT %p\n", st);*/
   vg_destroy_context(st);
}

void st_copy_context_state(struct vg_context *dst, struct vg_context *src,
                           uint mask)
{
   fprintf(stderr, "FIXME: %s\n", __FUNCTION__);
}

void st_get_framebuffer_dimensions(struct st_framebuffer *stfb,
				   uint *width,
				   uint *height)
{
   *width = stfb->strb->width;
   *height = stfb->strb->height;
}

struct st_framebuffer * st_create_framebuffer(const void *visual,
                                              enum pipe_format colorFormat,
                                              enum pipe_format depthFormat,
                                              enum pipe_format stencilFormat,
                                              uint width, uint height,
                                              void *privateData)
{
   struct st_framebuffer *stfb = CALLOC_STRUCT(st_framebuffer);
   if (stfb) {
      struct st_renderbuffer *rb =
         st_new_renderbuffer_fb(colorFormat);
      stfb->strb = rb;
#if 0
      if (doubleBuffer) {
         struct st_renderbuffer *rb =
            st_new_renderbuffer_fb(colorFormat);
      }
#endif

      /* we want to combine the depth/stencil */
      if (stencilFormat == depthFormat)
         stfb->dsrb = st_new_renderbuffer_fb(stencilFormat);
      else
         stfb->dsrb = st_new_renderbuffer_fb(PIPE_FORMAT_S8Z24_UNORM);

      /*### currently we always allocate it but it's possible it's
        not necessary if EGL_ALPHA_MASK_SIZE was 0
      */
      stfb->alpha_mask = 0;

      stfb->init_width = width;
      stfb->init_height = height;
      stfb->privateData = privateData;
   }

   return stfb;
}

static void setup_new_alpha_mask(struct vg_context *ctx,
                                 struct st_framebuffer *stfb,
                                 uint width, uint height)
{
   struct pipe_context *pipe = ctx->pipe;
   struct pipe_texture *old_texture = stfb->alpha_mask;

   /*
     we use PIPE_FORMAT_A8R8G8B8_UNORM because we want to render to
     this texture and use it as a sampler, so while this wastes some
     space it makes both of those a lot simpler
   */
   stfb->alpha_mask =
      create_texture(pipe, PIPE_FORMAT_A8R8G8B8_UNORM, width, height);

   if (!stfb->alpha_mask) {
      if (old_texture)
         pipe_texture_reference(&old_texture, NULL);
      return;
   }

   vg_validate_state(ctx);

   /* alpha mask starts with 1.f alpha */
   mask_fill(0, 0, width, height, 1.f);

   /* if we had an old surface copy it over */
   if (old_texture) {
      struct pipe_surface *surface = pipe->screen->get_tex_surface(
         pipe->screen,
         stfb->alpha_mask,
         0, 0, 0,
         PIPE_BUFFER_USAGE_GPU_WRITE);
      struct pipe_surface *old_surface = pipe->screen->get_tex_surface(
         pipe->screen,
         old_texture,
         0, 0, 0,
         PIPE_BUFFER_USAGE_GPU_READ);
      if (pipe->surface_copy) {
         pipe->surface_copy(pipe,
                            surface,
                            0, 0,
                            old_surface,
                            0, 0,
                            MIN2(old_surface->width, width),
                            MIN2(old_surface->height, height));
      } else {
         util_surface_copy(pipe, FALSE,
                           surface,
                           0, 0,
                           old_surface,
                           0, 0,
                           MIN2(old_surface->width, width),
                           MIN2(old_surface->height, height));
      }
      if (surface)
         pipe_surface_reference(&surface, NULL);
      if (old_surface)
         pipe_surface_reference(&old_surface, NULL);
   }

   /* Free the old texture
    */
   if (old_texture)
      pipe_texture_reference(&old_texture, NULL);
}

void st_resize_framebuffer(struct st_framebuffer *stfb,
                           uint width, uint height)
{
   struct vg_context *ctx = vg_current_context();
   struct st_renderbuffer *strb = stfb->strb;
   struct pipe_framebuffer_state *state;

   if (!ctx)
      return;

   state = &ctx->state.g3d.fb;

   /* If this is a noop, exit early and don't do the clear, etc below.
    */
   if (strb->width == width &&
       strb->height == height &&
       state->zsbuf)
      return;

   if (strb->width != width || strb->height != height)
      st_renderbuffer_alloc_storage(ctx, strb,
                                 width, height);

   if (stfb->dsrb->width != width || stfb->dsrb->height != height)
      st_renderbuffer_alloc_storage(ctx, stfb->dsrb,
                                 width, height);

   {
      VGuint i;

      memset(state, 0, sizeof(struct pipe_framebuffer_state));

      state->width  = width;
      state->height = height;

      state->nr_cbufs = 1;
      state->cbufs[0] = strb->surface;
      for (i = 1; i < PIPE_MAX_COLOR_BUFS; ++i)
         state->cbufs[i] = 0;

      state->zsbuf = stfb->dsrb->surface;

      cso_set_framebuffer(ctx->cso_context, state);
   }

   ctx->state.dirty |= VIEWPORT_DIRTY;
   ctx->state.dirty |= DEPTH_STENCIL_DIRTY;/*to reset the scissors*/

   ctx->pipe->clear(ctx->pipe, PIPE_CLEAR_DEPTHSTENCIL,
                    NULL, 0.0, 0);

   /* we need all the other state already set */

   setup_new_alpha_mask(ctx, stfb, width, height);

   pipe_texture_reference( &stfb->blend_texture, NULL );
   stfb->blend_texture = create_texture(ctx->pipe, PIPE_FORMAT_A8R8G8B8_UNORM,
                                        width, height);
}

void st_set_framebuffer_surface(struct st_framebuffer *stfb,
                                uint surfIndex, struct pipe_surface *surf)
{
   struct st_renderbuffer *rb = stfb->strb;

   /* unreference existing surfaces */
   pipe_surface_reference( &rb->surface, NULL );
   pipe_texture_reference( &rb->texture, NULL );

   /* reference new ones */
   pipe_surface_reference( &rb->surface, surf );
   pipe_texture_reference( &rb->texture, surf->texture );

   rb->width  = surf->width;
   rb->height = surf->height;
}

int st_get_framebuffer_surface(struct st_framebuffer *stfb,
                               uint surfIndex, struct pipe_surface **surf)
{
   struct st_renderbuffer *rb = stfb->strb;
   *surf = rb->surface;
   return VG_TRUE;
}

int st_get_framebuffer_texture(struct st_framebuffer *stfb,
                               uint surfIndex, struct pipe_texture **tex)
{
   struct st_renderbuffer *rb = stfb->strb;
   *tex = rb->texture;
   return VG_TRUE;
}

void * st_framebuffer_private(struct st_framebuffer *stfb)
{
   return stfb->privateData;
}

void st_unreference_framebuffer(struct st_framebuffer *stfb)
{
   /* FIXME */
}

void st_make_current(struct vg_context *st,
                     struct st_framebuffer *draw,
                     struct st_framebuffer *read)
{
   vg_set_current_context(st);
   if (st) {
      st->draw_buffer = draw;
   }
}

struct vg_context *st_get_current(void)
{
   return vg_current_context();
}

void st_flush(struct vg_context *st, uint pipeFlushFlags,
              struct pipe_fence_handle **fence)
{
   st->pipe->flush(st->pipe, pipeFlushFlags, fence);
}

void st_finish(struct vg_context *st)
{
   struct pipe_fence_handle *fence = NULL;

   st_flush(st, PIPE_FLUSH_RENDER_CACHE, &fence);

   st->pipe->screen->fence_finish(st->pipe->screen, fence, 0);
   st->pipe->screen->fence_reference(st->pipe->screen, &fence, NULL);
}

void st_notify_swapbuffers(struct st_framebuffer *stfb)
{
   struct vg_context *ctx = vg_current_context();
   if (ctx && ctx->draw_buffer == stfb) {
      st_flush(ctx,
	       PIPE_FLUSH_RENDER_CACHE | 
	       PIPE_FLUSH_SWAPBUFFERS |
	       PIPE_FLUSH_FRAME,
               NULL);
   }
}

void st_notify_swapbuffers_complete(struct st_framebuffer *stfb)
{
}

int st_bind_texture_surface(struct pipe_surface *ps, int target, int level,
                            enum pipe_format format)
{
   return 0;
}

int st_unbind_texture_surface(struct pipe_surface *ps, int target, int level)
{
   return 0;
}<|MERGE_RESOLUTION|>--- conflicted
+++ resolved
@@ -52,10 +52,6 @@
    }
 
    templ.target = PIPE_TEXTURE_2D;
-<<<<<<< HEAD
-   util_format_get_block(templ.format, &templ.block);
-=======
->>>>>>> d0e8d85a
    templ.width0 = width;
    templ.height0 = height;
    templ.depth0 = 1;
