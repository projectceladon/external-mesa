--- conflicted
+++ resolved
@@ -71,12 +71,7 @@
     */
    tgsi_exec_machine_bind_shader(machine,
                                  var->tokens,
-<<<<<<< HEAD
-                                 PIPE_MAX_SAMPLERS,
-                                 samplers);
-=======
                                  sampler, image, buffer);
->>>>>>> 367bafc7
 }
 
 
@@ -192,11 +187,7 @@
             struct tgsi_exec_machine *machine)
 {
    if (machine->Tokens == var->tokens) {
-<<<<<<< HEAD
-      tgsi_exec_machine_bind_shader(machine, NULL, 0, NULL);
-=======
       tgsi_exec_machine_bind_shader(machine, NULL, NULL, NULL, NULL);
->>>>>>> 367bafc7
    }
 
    FREE( (void *) var->tokens );
