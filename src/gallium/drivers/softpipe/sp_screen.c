/**************************************************************************
 * 
 * Copyright 2008 Tungsten Graphics, Inc., Cedar Park, Texas.
 * All Rights Reserved.
 * 
 * Permission is hereby granted, free of charge, to any person obtaining a
 * copy of this software and associated documentation files (the
 * "Software"), to deal in the Software without restriction, including
 * without limitation the rights to use, copy, modify, merge, publish,
 * distribute, sub license, and/or sell copies of the Software, and to
 * permit persons to whom the Software is furnished to do so, subject to
 * the following conditions:
 * 
 * The above copyright notice and this permission notice (including the
 * next paragraph) shall be included in all copies or substantial portions
 * of the Software.
 * 
 * THE SOFTWARE IS PROVIDED "AS IS", WITHOUT WARRANTY OF ANY KIND, EXPRESS
 * OR IMPLIED, INCLUDING BUT NOT LIMITED TO THE WARRANTIES OF
 * MERCHANTABILITY, FITNESS FOR A PARTICULAR PURPOSE AND NON-INFRINGEMENT.
 * IN NO EVENT SHALL TUNGSTEN GRAPHICS AND/OR ITS SUPPLIERS BE LIABLE FOR
 * ANY CLAIM, DAMAGES OR OTHER LIABILITY, WHETHER IN AN ACTION OF CONTRACT,
 * TORT OR OTHERWISE, ARISING FROM, OUT OF OR IN CONNECTION WITH THE
 * SOFTWARE OR THE USE OR OTHER DEALINGS IN THE SOFTWARE.
 * 
 **************************************************************************/


#include "util/u_memory.h"
#include "util/u_simple_screen.h"
#include "pipe/internal/p_winsys_screen.h"
#include "pipe/p_defines.h"
#include "pipe/p_screen.h"

#include "sp_texture.h"
#include "sp_winsys.h"
#include "sp_screen.h"


static const char *
softpipe_get_vendor(struct pipe_screen *screen)
{
   return "Tungsten Graphics, Inc.";
}


static const char *
softpipe_get_name(struct pipe_screen *screen)
{
   return "softpipe";
}


static int
softpipe_get_param(struct pipe_screen *screen, int param)
{
   switch (param) {
   case PIPE_CAP_MAX_TEXTURE_IMAGE_UNITS:
      return PIPE_MAX_SAMPLERS;
   case PIPE_CAP_MAX_VERTEX_TEXTURE_UNITS:
      return PIPE_MAX_SAMPLERS;
   case PIPE_CAP_NPOT_TEXTURES:
      return 1;
   case PIPE_CAP_TWO_SIDED_STENCIL:
      return 1;
   case PIPE_CAP_GLSL:
      return 1;
   case PIPE_CAP_S3TC:
      return 0;
   case PIPE_CAP_ANISOTROPIC_FILTER:
      return 0;
   case PIPE_CAP_POINT_SPRITE:
      return 1;
   case PIPE_CAP_MAX_RENDER_TARGETS:
      return PIPE_MAX_COLOR_BUFS;
   case PIPE_CAP_OCCLUSION_QUERY:
      return 1;
   case PIPE_CAP_TEXTURE_MIRROR_CLAMP:
      return 1;
   case PIPE_CAP_TEXTURE_MIRROR_REPEAT:
      return 1;
   case PIPE_CAP_TEXTURE_SHADOW_MAP:
      return 1;
   case PIPE_CAP_MAX_TEXTURE_2D_LEVELS:
      return 13; /* max 4Kx4K */
   case PIPE_CAP_MAX_TEXTURE_3D_LEVELS:
      return 8;  /* max 128x128x128 */
   case PIPE_CAP_MAX_TEXTURE_CUBE_LEVELS:
<<<<<<< HEAD
      return 13; /* max 4Kx4K */
=======
      return 12; /* max 2Kx2K */
   case PIPE_CAP_TGSI_CONT_SUPPORTED:
      return 1;
>>>>>>> 418987ff
   default:
      return 0;
   }
}


static float
softpipe_get_paramf(struct pipe_screen *screen, int param)
{
   switch (param) {
   case PIPE_CAP_MAX_LINE_WIDTH:
      /* fall-through */
   case PIPE_CAP_MAX_LINE_WIDTH_AA:
      return 255.0; /* arbitrary */
   case PIPE_CAP_MAX_POINT_WIDTH:
      /* fall-through */
   case PIPE_CAP_MAX_POINT_WIDTH_AA:
      return 255.0; /* arbitrary */
   case PIPE_CAP_MAX_TEXTURE_ANISOTROPY:
      return 16.0; /* not actually signficant at this time */
   case PIPE_CAP_MAX_TEXTURE_LOD_BIAS:
      return 16.0; /* arbitrary */
   default:
      return 0;
   }
}


/**
 * Query format support for creating a texture, drawing surface, etc.
 * \param format  the format to test
 * \param type  one of PIPE_TEXTURE, PIPE_SURFACE
 */
static boolean
softpipe_is_format_supported( struct pipe_screen *screen,
                              enum pipe_format format, 
                              enum pipe_texture_target target,
                              unsigned tex_usage, 
                              unsigned geom_flags )
{
   assert(target == PIPE_TEXTURE_1D ||
          target == PIPE_TEXTURE_2D ||
          target == PIPE_TEXTURE_3D ||
          target == PIPE_TEXTURE_CUBE);

   switch(format) {
   case PIPE_FORMAT_DXT1_RGB:
   case PIPE_FORMAT_DXT1_RGBA:
   case PIPE_FORMAT_DXT3_RGBA:
   case PIPE_FORMAT_DXT5_RGBA:
      return FALSE;
   default:
      return TRUE;
   }
}


static void
softpipe_destroy_screen( struct pipe_screen *screen )
{
   struct pipe_winsys *winsys = screen->winsys;

   if(winsys->destroy)
      winsys->destroy(winsys);

   FREE(screen);
}



/**
 * Create a new pipe_screen object
 * Note: we're not presently subclassing pipe_screen (no softpipe_screen).
 */
struct pipe_screen *
softpipe_create_screen(struct pipe_winsys *winsys)
{
   struct softpipe_screen *screen = CALLOC_STRUCT(softpipe_screen);

   if (!screen)
      return NULL;

   screen->base.winsys = winsys;

   screen->base.destroy = softpipe_destroy_screen;

   screen->base.get_name = softpipe_get_name;
   screen->base.get_vendor = softpipe_get_vendor;
   screen->base.get_param = softpipe_get_param;
   screen->base.get_paramf = softpipe_get_paramf;
   screen->base.is_format_supported = softpipe_is_format_supported;

   softpipe_init_screen_texture_funcs(&screen->base);
   u_simple_screen_init(&screen->base);

   return &screen->base;
}<|MERGE_RESOLUTION|>--- conflicted
+++ resolved
@@ -86,13 +86,9 @@
    case PIPE_CAP_MAX_TEXTURE_3D_LEVELS:
       return 8;  /* max 128x128x128 */
    case PIPE_CAP_MAX_TEXTURE_CUBE_LEVELS:
-<<<<<<< HEAD
       return 13; /* max 4Kx4K */
-=======
-      return 12; /* max 2Kx2K */
    case PIPE_CAP_TGSI_CONT_SUPPORTED:
       return 1;
->>>>>>> 418987ff
    default:
       return 0;
    }
