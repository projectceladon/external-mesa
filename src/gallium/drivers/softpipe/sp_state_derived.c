--- conflicted
+++ resolved
@@ -348,15 +348,10 @@
       /* prepare the TGSI interpreter for FS execution */
       softpipe->fs_variant->prepare(softpipe->fs_variant, 
                                     softpipe->fs_machine,
-<<<<<<< HEAD
-                                    (struct tgsi_sampler **) softpipe->
-                                    tgsi.samplers_list[PIPE_SHADER_FRAGMENT]);
-=======
                                     (struct tgsi_sampler *) softpipe->
                                     tgsi.sampler[PIPE_SHADER_FRAGMENT],
                                     (struct tgsi_image *)softpipe->tgsi.image[PIPE_SHADER_FRAGMENT],
                                     (struct tgsi_buffer *)softpipe->tgsi.buffer[PIPE_SHADER_FRAGMENT]);
->>>>>>> 367bafc7
    }
    else {
       softpipe->fs_variant = NULL;
