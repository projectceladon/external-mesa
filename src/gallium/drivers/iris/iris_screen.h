--- conflicted
+++ resolved
@@ -31,12 +31,6 @@
 #include "intel/dev/gen_device_info.h"
 #include "intel/isl/isl.h"
 #include "iris_bufmgr.h"
-<<<<<<< HEAD
-
-struct iris_bo;
-struct iris_monitor_config;
-struct gen_l3_config;
-=======
 #include "iris_binder.h"
 #include "iris_resource.h"
 
@@ -49,7 +43,6 @@
 struct iris_fs_prog_key;
 struct iris_cs_prog_key;
 enum iris_program_cache_id;
->>>>>>> 6d8c6860
 
 #define READ_ONCE(x) (*(volatile __typeof__(x) *)&(x))
 #define WRITE_ONCE(x, v) *(volatile __typeof__(x) *)&(x) = (v)
@@ -212,9 +205,6 @@
    const struct gen_l3_config *l3_config_3d;
    const struct gen_l3_config *l3_config_cs;
 
-   const struct gen_l3_config *l3_config_3d;
-   const struct gen_l3_config *l3_config_cs;
-
    /**
     * A buffer containing a marker + description of the driver. This buffer is
     * added to all execbufs syscalls so that we can identify the driver that
