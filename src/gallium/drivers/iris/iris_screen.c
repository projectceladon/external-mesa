--- conflicted
+++ resolved
@@ -59,20 +59,6 @@
 #include "iris_monitor.h"
 
 #define genX_call(devinfo, func, ...)             \
-<<<<<<< HEAD
-   switch (devinfo.gen) {                        \
-   case 12:                                       \
-      gen12_##func(__VA_ARGS__);                  \
-      break;                                      \
-   case 11:                                       \
-      gen11_##func(__VA_ARGS__);                  \
-      break;                                      \
-   case 9:                                        \
-      gen9_##func(__VA_ARGS__);                   \
-      break;                                      \
-   case 8:                                        \
-      gen8_##func(__VA_ARGS__);                   \
-=======
    switch ((devinfo)->verx10) {                   \
    case 200:                                      \
       gfx20_##func(__VA_ARGS__);                  \
@@ -91,22 +77,10 @@
       break;                                      \
    case 80:                                       \
       gfx8_##func(__VA_ARGS__);                   \
->>>>>>> be466399
       break;                                      \
    default:                                       \
       unreachable("Unknown hardware generation"); \
    }
-<<<<<<< HEAD
-
-static void
-iris_flush_frontbuffer(struct pipe_screen *_screen,
-                       struct pipe_resource *resource,
-                       unsigned level, unsigned layer,
-                       void *context_private, struct pipe_box *box)
-{
-}
-=======
->>>>>>> be466399
 
 static const char *
 iris_get_vendor(struct pipe_screen *pscreen)
