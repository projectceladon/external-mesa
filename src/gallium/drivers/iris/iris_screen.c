/*
 * Copyright © 2017 Intel Corporation
 *
 * Permission is hereby granted, free of charge, to any person obtaining a
 * copy of this software and associated documentation files (the "Software"),
 * to deal in the Software without restriction, including without limitation
 * the rights to use, copy, modify, merge, publish, distribute, sublicense,
 * and/or sell copies of the Software, and to permit persons to whom the
 * Software is furnished to do so, subject to the following conditions:
 *
 * The above copyright notice and this permission notice shall be included
 * in all copies or substantial portions of the Software.
 *
 * THE SOFTWARE IS PROVIDED "AS IS", WITHOUT WARRANTY OF ANY KIND, EXPRESS
 * OR IMPLIED, INCLUDING BUT NOT LIMITED TO THE WARRANTIES OF MERCHANTABILITY,
 * FITNESS FOR A PARTICULAR PURPOSE AND NONINFRINGEMENT.  IN NO EVENT SHALL
 * THE AUTHORS OR COPYRIGHT HOLDERS BE LIABLE FOR ANY CLAIM, DAMAGES OR OTHER
 * LIABILITY, WHETHER IN AN ACTION OF CONTRACT, TORT OR OTHERWISE, ARISING
 * FROM, OUT OF OR IN CONNECTION WITH THE SOFTWARE OR THE USE OR OTHER
 * DEALINGS IN THE SOFTWARE.
 */

/**
 * @file iris_screen.c
 *
 * Screen related driver hooks and capability lists.
 *
 * A program may use multiple rendering contexts (iris_context), but
 * they all share a common screen (iris_screen).  Global driver state
 * can be stored in the screen; it may be accessed by multiple threads.
 */

#include <stdio.h>
#include <errno.h>
#include <sys/ioctl.h>
#include "pipe/p_defines.h"
#include "pipe/p_state.h"
#include "pipe/p_context.h"
#include "pipe/p_screen.h"
#include "util/debug.h"
#include "util/u_inlines.h"
#include "util/format/u_format.h"
#include "util/u_transfer_helper.h"
#include "util/u_upload_mgr.h"
#include "util/ralloc.h"
#include "util/xmlconfig.h"
#include "drm-uapi/i915_drm.h"
#include "iris_context.h"
#include "iris_defines.h"
#include "iris_fence.h"
#include "iris_pipe.h"
#include "iris_resource.h"
#include "iris_screen.h"
#include "intel/compiler/brw_compiler.h"
#include "intel/common/gen_gem.h"
#include "intel/common/gen_l3_config.h"
#include "iris_monitor.h"

static void
iris_flush_frontbuffer(struct pipe_screen *_screen,
                       struct pipe_resource *resource,
                       unsigned level, unsigned layer,
                       void *context_private, struct pipe_box *box)
{
}

static const char *
iris_get_vendor(struct pipe_screen *pscreen)
{
   return "Intel";
}

static const char *
iris_get_device_vendor(struct pipe_screen *pscreen)
{
   return "Intel";
}

static const char *
iris_get_name(struct pipe_screen *pscreen)
{
   struct iris_screen *screen = (struct iris_screen *)pscreen;
   static char buf[128];
   const char *name = gen_get_device_name(screen->pci_id);

   if (!name)
      name = "Intel Unknown";

   snprintf(buf, sizeof(buf), "Mesa %s", name);
   return buf;
}

static uint64_t
get_aperture_size(int fd)
{
   struct drm_i915_gem_get_aperture aperture = {};
   gen_ioctl(fd, DRM_IOCTL_I915_GEM_GET_APERTURE, &aperture);
   return aperture.aper_size;
}

static int
iris_get_param(struct pipe_screen *pscreen, enum pipe_cap param)
{
   struct iris_screen *screen = (struct iris_screen *)pscreen;
   const struct gen_device_info *devinfo = &screen->devinfo;

   switch (param) {
   case PIPE_CAP_NPOT_TEXTURES:
   case PIPE_CAP_ANISOTROPIC_FILTER:
   case PIPE_CAP_POINT_SPRITE:
   case PIPE_CAP_OCCLUSION_QUERY:
   case PIPE_CAP_QUERY_TIME_ELAPSED:
   case PIPE_CAP_TEXTURE_SWIZZLE:
   case PIPE_CAP_TEXTURE_MIRROR_CLAMP_TO_EDGE:
   case PIPE_CAP_BLEND_EQUATION_SEPARATE:
   case PIPE_CAP_FRAGMENT_SHADER_TEXTURE_LOD:
   case PIPE_CAP_FRAGMENT_SHADER_DERIVATIVES:
   case PIPE_CAP_VERTEX_SHADER_SATURATE:
   case PIPE_CAP_PRIMITIVE_RESTART:
   case PIPE_CAP_INDEP_BLEND_ENABLE:
   case PIPE_CAP_INDEP_BLEND_FUNC:
   case PIPE_CAP_RGB_OVERRIDE_DST_ALPHA_BLEND:
   case PIPE_CAP_TGSI_FS_COORD_ORIGIN_UPPER_LEFT:
   case PIPE_CAP_TGSI_FS_COORD_PIXEL_CENTER_INTEGER:
   case PIPE_CAP_DEPTH_CLIP_DISABLE:
   case PIPE_CAP_TGSI_INSTANCEID:
   case PIPE_CAP_VERTEX_ELEMENT_INSTANCE_DIVISOR:
   case PIPE_CAP_MIXED_COLORBUFFER_FORMATS:
   case PIPE_CAP_SEAMLESS_CUBE_MAP:
   case PIPE_CAP_SEAMLESS_CUBE_MAP_PER_TEXTURE:
   case PIPE_CAP_CONDITIONAL_RENDER:
   case PIPE_CAP_TEXTURE_BARRIER:
   case PIPE_CAP_STREAM_OUTPUT_PAUSE_RESUME:
   case PIPE_CAP_VERTEX_COLOR_UNCLAMPED:
   case PIPE_CAP_COMPUTE:
   case PIPE_CAP_START_INSTANCE:
   case PIPE_CAP_QUERY_TIMESTAMP:
   case PIPE_CAP_TEXTURE_MULTISAMPLE:
   case PIPE_CAP_CUBE_MAP_ARRAY:
   case PIPE_CAP_TEXTURE_BUFFER_OBJECTS:
   case PIPE_CAP_QUERY_PIPELINE_STATISTICS_SINGLE:
   case PIPE_CAP_BUFFER_MAP_PERSISTENT_COHERENT:
   case PIPE_CAP_TEXTURE_QUERY_LOD:
   case PIPE_CAP_SAMPLE_SHADING:
   case PIPE_CAP_FORCE_PERSAMPLE_INTERP:
   case PIPE_CAP_DRAW_INDIRECT:
   case PIPE_CAP_MULTI_DRAW_INDIRECT:
   case PIPE_CAP_MULTI_DRAW_INDIRECT_PARAMS:
   case PIPE_CAP_MIXED_FRAMEBUFFER_SIZES:
   case PIPE_CAP_TGSI_VS_LAYER_VIEWPORT:
   case PIPE_CAP_TGSI_TES_LAYER_VIEWPORT:
   case PIPE_CAP_TGSI_FS_FINE_DERIVATIVE:
   case PIPE_CAP_TGSI_PACK_HALF_FLOAT:
   case PIPE_CAP_ACCELERATED:
   case PIPE_CAP_UMA:
   case PIPE_CAP_CONDITIONAL_RENDER_INVERTED:
   case PIPE_CAP_CLIP_HALFZ:
   case PIPE_CAP_TGSI_TEXCOORD:
   case PIPE_CAP_STREAM_OUTPUT_INTERLEAVE_BUFFERS:
   case PIPE_CAP_DOUBLES:
   case PIPE_CAP_INT64:
   case PIPE_CAP_INT64_DIVMOD:
   case PIPE_CAP_SAMPLER_VIEW_TARGET:
   case PIPE_CAP_ROBUST_BUFFER_ACCESS_BEHAVIOR:
   case PIPE_CAP_DEVICE_RESET_STATUS_QUERY:
   case PIPE_CAP_COPY_BETWEEN_COMPRESSED_AND_PLAIN_FORMATS:
   case PIPE_CAP_FRAMEBUFFER_NO_ATTACHMENT:
   case PIPE_CAP_CULL_DISTANCE:
   case PIPE_CAP_PACKED_UNIFORMS:
   case PIPE_CAP_SIGNED_VERTEX_BUFFER_OFFSET:
   case PIPE_CAP_TEXTURE_FLOAT_LINEAR:
   case PIPE_CAP_TEXTURE_HALF_FLOAT_LINEAR:
   case PIPE_CAP_POLYGON_OFFSET_CLAMP:
   case PIPE_CAP_QUERY_SO_OVERFLOW:
   case PIPE_CAP_QUERY_BUFFER_OBJECT:
   case PIPE_CAP_TGSI_TEX_TXF_LZ:
   case PIPE_CAP_TGSI_TXQS:
   case PIPE_CAP_TGSI_CLOCK:
   case PIPE_CAP_TGSI_BALLOT:
   case PIPE_CAP_MULTISAMPLE_Z_RESOLVE:
   case PIPE_CAP_CLEAR_TEXTURE:
   case PIPE_CAP_TGSI_VOTE:
   case PIPE_CAP_TGSI_VS_WINDOW_SPACE_POSITION:
   case PIPE_CAP_TEXTURE_GATHER_SM5:
   case PIPE_CAP_TGSI_ARRAY_COMPONENTS:
   case PIPE_CAP_GLSL_TESS_LEVELS_AS_INPUTS:
   case PIPE_CAP_LOAD_CONSTBUF:
   case PIPE_CAP_NIR_COMPACT_ARRAYS:
   case PIPE_CAP_DRAW_PARAMETERS:
   case PIPE_CAP_TGSI_FS_POSITION_IS_SYSVAL:
   case PIPE_CAP_TGSI_FS_FACE_IS_INTEGER_SYSVAL:
   case PIPE_CAP_COMPUTE_SHADER_DERIVATIVES:
   case PIPE_CAP_INVALIDATE_BUFFER:
   case PIPE_CAP_SURFACE_REINTERPRET_BLOCKS:
<<<<<<< HEAD
=======
   case PIPE_CAP_CS_DERIVED_SYSTEM_VALUES_SUPPORTED:
   case PIPE_CAP_TEXTURE_SHADOW_LOD:
   case PIPE_CAP_SHADER_SAMPLES_IDENTICAL:
   case PIPE_CAP_GL_SPIRV:
   case PIPE_CAP_GL_SPIRV_VARIABLE_POINTERS:
   case PIPE_CAP_DEMOTE_TO_HELPER_INVOCATION:
   case PIPE_CAP_NATIVE_FENCE_FD:
>>>>>>> 4392cf2d
      return true;
   case PIPE_CAP_FBFETCH:
      return BRW_MAX_DRAW_BUFFERS;
   case PIPE_CAP_FBFETCH_COHERENT:
   case PIPE_CAP_CONSERVATIVE_RASTER_INNER_COVERAGE:
   case PIPE_CAP_POST_DEPTH_COVERAGE:
   case PIPE_CAP_SHADER_STENCIL_EXPORT:
   case PIPE_CAP_DEPTH_CLIP_DISABLE_SEPARATE:
   case PIPE_CAP_FRAGMENT_SHADER_INTERLOCK:
   case PIPE_CAP_ATOMIC_FLOAT_MINMAX:
      return devinfo->gen >= 9;
   case PIPE_CAP_MAX_DUAL_SOURCE_RENDER_TARGETS:
      return 1;
   case PIPE_CAP_MAX_RENDER_TARGETS:
      return BRW_MAX_DRAW_BUFFERS;
   case PIPE_CAP_MAX_TEXTURE_2D_SIZE:
      return 16384;
   case PIPE_CAP_MAX_TEXTURE_CUBE_LEVELS:
      return IRIS_MAX_MIPLEVELS; /* 16384x16384 */
   case PIPE_CAP_MAX_TEXTURE_3D_LEVELS:
      return 12; /* 2048x2048 */
   case PIPE_CAP_MAX_STREAM_OUTPUT_BUFFERS:
      return 4;
   case PIPE_CAP_MAX_TEXTURE_ARRAY_LAYERS:
      return 2048;
   case PIPE_CAP_MAX_STREAM_OUTPUT_SEPARATE_COMPONENTS:
      return BRW_MAX_SOL_BINDINGS / IRIS_MAX_SOL_BUFFERS;
   case PIPE_CAP_MAX_STREAM_OUTPUT_INTERLEAVED_COMPONENTS:
      return BRW_MAX_SOL_BINDINGS;
   case PIPE_CAP_GLSL_FEATURE_LEVEL:
   case PIPE_CAP_GLSL_FEATURE_LEVEL_COMPATIBILITY:
      return 460;
   case PIPE_CAP_CONSTANT_BUFFER_OFFSET_ALIGNMENT:
      /* 3DSTATE_CONSTANT_XS requires the start of UBOs to be 32B aligned */
      return 32;
   case PIPE_CAP_MIN_MAP_BUFFER_ALIGNMENT:
      return IRIS_MAP_BUFFER_ALIGNMENT;
   case PIPE_CAP_SHADER_BUFFER_OFFSET_ALIGNMENT:
      /* Choose a cacheline (64 bytes) so that we can safely have the CPU and
       * GPU writing the same SSBO on non-coherent systems (Atom CPUs).  With
       * UBOs, the GPU never writes, so there's no problem.  For an SSBO, the
       * GPU and the CPU can be updating disjoint regions of the buffer
       * simultaneously and that will break if the regions overlap the same
       * cacheline.
       */
      return 64;
   case PIPE_CAP_MAX_SHADER_BUFFER_SIZE:
      return 1 << 27;
   case PIPE_CAP_TEXTURE_BUFFER_OFFSET_ALIGNMENT:
      return 16; // XXX: u_screen says 256 is the minimum value...
   case PIPE_CAP_PREFER_BLIT_BASED_TEXTURE_TRANSFER:
      return true;
   case PIPE_CAP_MAX_TEXTURE_BUFFER_SIZE:
      return IRIS_MAX_TEXTURE_BUFFER_SIZE;
   case PIPE_CAP_MAX_VIEWPORTS:
      return 16;
   case PIPE_CAP_MAX_GEOMETRY_OUTPUT_VERTICES:
      return 256;
   case PIPE_CAP_MAX_GEOMETRY_TOTAL_OUTPUT_COMPONENTS:
      return 1024;
   case PIPE_CAP_MAX_GS_INVOCATIONS:
      return 32;
   case PIPE_CAP_MAX_TEXTURE_GATHER_COMPONENTS:
      return 4;
   case PIPE_CAP_MIN_TEXTURE_GATHER_OFFSET:
      return -32;
   case PIPE_CAP_MAX_TEXTURE_GATHER_OFFSET:
      return 31;
   case PIPE_CAP_MAX_VERTEX_STREAMS:
      return 4;
   case PIPE_CAP_VENDOR_ID:
      return 0x8086;
   case PIPE_CAP_DEVICE_ID:
      return screen->pci_id;
   case PIPE_CAP_VIDEO_MEMORY: {
      /* Once a batch uses more than 75% of the maximum mappable size, we
       * assume that there's some fragmentation, and we start doing extra
       * flushing, etc.  That's the big cliff apps will care about.
       */
      const unsigned gpu_mappable_megabytes =
         (screen->aperture_bytes * 3 / 4) / (1024 * 1024);

      const long system_memory_pages = sysconf(_SC_PHYS_PAGES);
      const long system_page_size = sysconf(_SC_PAGE_SIZE);

      if (system_memory_pages <= 0 || system_page_size <= 0)
         return -1;

      const uint64_t system_memory_bytes =
         (uint64_t) system_memory_pages * (uint64_t) system_page_size;

      const unsigned system_memory_megabytes =
         (unsigned) (system_memory_bytes / (1024 * 1024));

      return MIN2(system_memory_megabytes, gpu_mappable_megabytes);
   }
   case PIPE_CAP_MAX_SHADER_PATCH_VARYINGS:
   case PIPE_CAP_MAX_VARYINGS:
      return 32;
   case PIPE_CAP_RESOURCE_FROM_USER_MEMORY:
      /* AMD_pinned_memory assumes the flexibility of using client memory
       * for any buffer (incl. vertex buffers) which rules out the prospect
       * of using snooped buffers, as using snooped buffers without
       * cogniscience is likely to be detrimental to performance and require
       * extensive checking in the driver for correctness, e.g. to prevent
       * illegal snoop <-> snoop transfers.
       */
      return devinfo->has_llc;
   case PIPE_CAP_THROTTLE:
      return screen->driconf.disable_throttling ? 0 : 1;

   case PIPE_CAP_CONTEXT_PRIORITY_MASK:
      return PIPE_CONTEXT_PRIORITY_LOW |
             PIPE_CONTEXT_PRIORITY_MEDIUM |
             PIPE_CONTEXT_PRIORITY_HIGH;

   // XXX: don't hardcode 00:00:02.0 PCI here
   case PIPE_CAP_PCI_GROUP:
      return 0;
   case PIPE_CAP_PCI_BUS:
      return 0;
   case PIPE_CAP_PCI_DEVICE:
      return 2;
   case PIPE_CAP_PCI_FUNCTION:
      return 0;

   case PIPE_CAP_OPENCL_INTEGER_FUNCTIONS:
   case PIPE_CAP_INTEGER_MULTIPLY_32X16:
      return true;

   default:
      return u_pipe_screen_get_param_defaults(pscreen, param);
   }
   return 0;
}

static float
iris_get_paramf(struct pipe_screen *pscreen, enum pipe_capf param)
{
   switch (param) {
   case PIPE_CAPF_MAX_LINE_WIDTH:
   case PIPE_CAPF_MAX_LINE_WIDTH_AA:
      return 7.375f;

   case PIPE_CAPF_MAX_POINT_WIDTH:
   case PIPE_CAPF_MAX_POINT_WIDTH_AA:
      return 255.0f;

   case PIPE_CAPF_MAX_TEXTURE_ANISOTROPY:
      return 16.0f;
   case PIPE_CAPF_MAX_TEXTURE_LOD_BIAS:
      return 15.0f;
   case PIPE_CAPF_MIN_CONSERVATIVE_RASTER_DILATE:
   case PIPE_CAPF_MAX_CONSERVATIVE_RASTER_DILATE:
   case PIPE_CAPF_CONSERVATIVE_RASTER_DILATE_GRANULARITY:
      return 0.0f;
   default:
      unreachable("unknown param");
   }
}

static int
iris_get_shader_param(struct pipe_screen *pscreen,
                      enum pipe_shader_type p_stage,
                      enum pipe_shader_cap param)
{
   gl_shader_stage stage = stage_from_pipe(p_stage);

   /* this is probably not totally correct.. but it's a start: */
   switch (param) {
   case PIPE_SHADER_CAP_MAX_INSTRUCTIONS:
      return stage == MESA_SHADER_FRAGMENT ? 1024 : 16384;
   case PIPE_SHADER_CAP_MAX_ALU_INSTRUCTIONS:
   case PIPE_SHADER_CAP_MAX_TEX_INSTRUCTIONS:
   case PIPE_SHADER_CAP_MAX_TEX_INDIRECTIONS:
      return stage == MESA_SHADER_FRAGMENT ? 1024 : 0;

   case PIPE_SHADER_CAP_MAX_CONTROL_FLOW_DEPTH:
      return UINT_MAX;

   case PIPE_SHADER_CAP_MAX_INPUTS:
      return stage == MESA_SHADER_VERTEX ? 16 : 32;
   case PIPE_SHADER_CAP_MAX_OUTPUTS:
      return 32;
   case PIPE_SHADER_CAP_MAX_CONST_BUFFER_SIZE:
      return 16 * 1024 * sizeof(float);
   case PIPE_SHADER_CAP_MAX_CONST_BUFFERS:
      return 16;
   case PIPE_SHADER_CAP_MAX_TEMPS:
      return 256; /* GL_MAX_PROGRAM_TEMPORARIES_ARB */
   case PIPE_SHADER_CAP_TGSI_CONT_SUPPORTED:
      return 0;
   case PIPE_SHADER_CAP_INDIRECT_INPUT_ADDR:
   case PIPE_SHADER_CAP_INDIRECT_OUTPUT_ADDR:
   case PIPE_SHADER_CAP_INDIRECT_TEMP_ADDR:
   case PIPE_SHADER_CAP_INDIRECT_CONST_ADDR:
      /* Lie about these to avoid st/mesa's GLSL IR lowering of indirects,
       * which we don't want.  Our compiler backend will check brw_compiler's
       * options and call nir_lower_indirect_derefs appropriately anyway.
       */
      return true;
   case PIPE_SHADER_CAP_SUBROUTINES:
      return 0;
   case PIPE_SHADER_CAP_INTEGERS:
      return 1;
   case PIPE_SHADER_CAP_INT64_ATOMICS:
   case PIPE_SHADER_CAP_FP16:
      return 0;
   case PIPE_SHADER_CAP_MAX_TEXTURE_SAMPLERS:
   case PIPE_SHADER_CAP_MAX_SAMPLER_VIEWS:
   case PIPE_SHADER_CAP_MAX_SHADER_IMAGES:
      return IRIS_MAX_TEXTURE_SAMPLERS;
   case PIPE_SHADER_CAP_MAX_SHADER_BUFFERS:
      return IRIS_MAX_ABOS + IRIS_MAX_SSBOS;
   case PIPE_SHADER_CAP_MAX_HW_ATOMIC_COUNTERS:
   case PIPE_SHADER_CAP_MAX_HW_ATOMIC_COUNTER_BUFFERS:
      return 0;
   case PIPE_SHADER_CAP_PREFERRED_IR:
      return PIPE_SHADER_IR_NIR;
   case PIPE_SHADER_CAP_SUPPORTED_IRS:
      return 1 << PIPE_SHADER_IR_NIR;
   case PIPE_SHADER_CAP_TGSI_DROUND_SUPPORTED:
   case PIPE_SHADER_CAP_TGSI_LDEXP_SUPPORTED:
      return 1;
   case PIPE_SHADER_CAP_LOWER_IF_THRESHOLD:
   case PIPE_SHADER_CAP_TGSI_SKIP_MERGE_REGISTERS:
   case PIPE_SHADER_CAP_TGSI_DFRACEXP_DLDEXP_SUPPORTED:
   case PIPE_SHADER_CAP_TGSI_FMA_SUPPORTED:
   case PIPE_SHADER_CAP_TGSI_ANY_INOUT_DECL_RANGE:
   case PIPE_SHADER_CAP_TGSI_SQRT_SUPPORTED:
   case PIPE_SHADER_CAP_MAX_UNROLL_ITERATIONS_HINT:
      return 0;
   default:
      unreachable("unknown shader param");
   }
}

static int
iris_get_compute_param(struct pipe_screen *pscreen,
                       enum pipe_shader_ir ir_type,
                       enum pipe_compute_cap param,
                       void *ret)
{
   struct iris_screen *screen = (struct iris_screen *)pscreen;
   const struct gen_device_info *devinfo = &screen->devinfo;

   const unsigned max_threads = MIN2(64, devinfo->max_cs_threads);
   const uint32_t max_invocations = 32 * max_threads;

#define RET(x) do {                  \
   if (ret)                          \
      memcpy(ret, x, sizeof(x));     \
   return sizeof(x);                 \
} while (0)

   switch (param) {
   case PIPE_COMPUTE_CAP_ADDRESS_BITS:
      RET((uint32_t []){ 32 });

   case PIPE_COMPUTE_CAP_IR_TARGET:
      if (ret)
         strcpy(ret, "gen");
      return 4;

   case PIPE_COMPUTE_CAP_GRID_DIMENSION:
      RET((uint64_t []) { 3 });

   case PIPE_COMPUTE_CAP_MAX_GRID_SIZE:
      RET(((uint64_t []) { 65535, 65535, 65535 }));

   case PIPE_COMPUTE_CAP_MAX_BLOCK_SIZE:
      /* MaxComputeWorkGroupSize[0..2] */
      RET(((uint64_t []) {max_invocations, max_invocations, max_invocations}));

   case PIPE_COMPUTE_CAP_MAX_THREADS_PER_BLOCK:
      /* MaxComputeWorkGroupInvocations */
      RET((uint64_t []) { max_invocations });

   case PIPE_COMPUTE_CAP_MAX_LOCAL_SIZE:
      /* MaxComputeSharedMemorySize */
      RET((uint64_t []) { 64 * 1024 });

   case PIPE_COMPUTE_CAP_IMAGES_SUPPORTED:
      RET((uint32_t []) { 1 });

   case PIPE_COMPUTE_CAP_SUBGROUP_SIZE:
      RET((uint32_t []) { BRW_SUBGROUP_SIZE });

   case PIPE_COMPUTE_CAP_MAX_MEM_ALLOC_SIZE:
   case PIPE_COMPUTE_CAP_MAX_CLOCK_FREQUENCY:
   case PIPE_COMPUTE_CAP_MAX_COMPUTE_UNITS:
   case PIPE_COMPUTE_CAP_MAX_GLOBAL_SIZE:
   case PIPE_COMPUTE_CAP_MAX_PRIVATE_SIZE:
   case PIPE_COMPUTE_CAP_MAX_INPUT_SIZE:
   case PIPE_COMPUTE_CAP_MAX_VARIABLE_THREADS_PER_BLOCK:
      // XXX: I think these are for Clover...
      return 0;

   default:
      unreachable("unknown compute param");
   }
}

static uint64_t
iris_get_timestamp(struct pipe_screen *pscreen)
{
   struct iris_screen *screen = (struct iris_screen *) pscreen;
   const unsigned TIMESTAMP = 0x2358;
   uint64_t result;

   iris_reg_read(screen->bufmgr, TIMESTAMP | 1, &result);

   result = gen_device_info_timebase_scale(&screen->devinfo, result);
   result &= (1ull << TIMESTAMP_BITS) - 1;

   return result;
}

static void
iris_destroy_screen(struct pipe_screen *pscreen)
{
   struct iris_screen *screen = (struct iris_screen *) pscreen;
   iris_bo_unreference(screen->workaround_bo);
   u_transfer_helper_destroy(pscreen->transfer_helper);
   iris_bufmgr_destroy(screen->bufmgr);
   disk_cache_destroy(screen->disk_cache);
   close(screen->fd);
   ralloc_free(screen);
}

static void
iris_query_memory_info(struct pipe_screen *pscreen,
                       struct pipe_memory_info *info)
{
}

static const void *
iris_get_compiler_options(struct pipe_screen *pscreen,
                          enum pipe_shader_ir ir,
                          enum pipe_shader_type pstage)
{
   struct iris_screen *screen = (struct iris_screen *) pscreen;
   gl_shader_stage stage = stage_from_pipe(pstage);
   assert(ir == PIPE_SHADER_IR_NIR);

   return screen->compiler->glsl_compiler_options[stage].NirOptions;
}

static struct disk_cache *
iris_get_disk_shader_cache(struct pipe_screen *pscreen)
{
   struct iris_screen *screen = (struct iris_screen *) pscreen;
   return screen->disk_cache;
}

static int
iris_getparam(struct iris_screen *screen, int param, int *value)
{
   struct drm_i915_getparam gp = { .param = param, .value = value };

   if (ioctl(screen->fd, DRM_IOCTL_I915_GETPARAM, &gp) == -1)
      return -errno;

   return 0;
}

static int
iris_getparam_integer(struct iris_screen *screen, int param)
{
   int value = -1;

   if (iris_getparam(screen, param, &value) == 0)
      return value;

   return -1;
}

static const struct gen_l3_config *
iris_get_default_l3_config(const struct gen_device_info *devinfo,
                           bool compute)
{
   bool wants_dc_cache = true;
   bool has_slm = compute;
   const struct gen_l3_weights w =
      gen_get_default_l3_weights(devinfo, wants_dc_cache, has_slm);
   return gen_get_l3_config(devinfo, w);
}

static void
iris_shader_debug_log(void *data, const char *fmt, ...)
{
   struct pipe_debug_callback *dbg = data;
   unsigned id = 0;
   va_list args;

   if (!dbg->debug_message)
      return;

   va_start(args, fmt);
   dbg->debug_message(dbg->data, &id, PIPE_DEBUG_TYPE_SHADER_INFO, fmt, args);
   va_end(args);
}

static void
iris_shader_perf_log(void *data, const char *fmt, ...)
{
   struct pipe_debug_callback *dbg = data;
   unsigned id = 0;
   va_list args;
   va_start(args, fmt);

   if (unlikely(INTEL_DEBUG & DEBUG_PERF)) {
      va_list args_copy;
      va_copy(args_copy, args);
      vfprintf(stderr, fmt, args_copy);
      va_end(args_copy);
   }

   if (dbg->debug_message) {
      dbg->debug_message(dbg->data, &id, PIPE_DEBUG_TYPE_PERF_INFO, fmt, args);
   }

   va_end(args);
}

struct pipe_screen *
iris_screen_create(int fd, const struct pipe_screen_config *config)
{
   struct iris_screen *screen = rzalloc(NULL, struct iris_screen);
   if (!screen)
      return NULL;

   screen->fd = fd;

   if (!gen_get_device_info_from_fd(fd, &screen->devinfo))
      return NULL;
   screen->pci_id = screen->devinfo.chipset_id;
   screen->no_hw = screen->devinfo.no_hw;

   if (screen->devinfo.gen < 8 || screen->devinfo.is_cherryview)
      return NULL;

   screen->aperture_bytes = get_aperture_size(fd);

   if (getenv("INTEL_NO_HW") != NULL)
      screen->no_hw = true;

   bool bo_reuse = false;
   int bo_reuse_mode = driQueryOptioni(config->options, "bo_reuse");
   switch (bo_reuse_mode) {
   case DRI_CONF_BO_REUSE_DISABLED:
      break;
   case DRI_CONF_BO_REUSE_ALL:
      bo_reuse = true;
      break;
   }

   screen->bufmgr = iris_bufmgr_init(&screen->devinfo, fd, bo_reuse);
   if (!screen->bufmgr)
      return NULL;

   screen->workaround_bo =
      iris_bo_alloc(screen->bufmgr, "workaround", 4096, IRIS_MEMZONE_OTHER);
   if (!screen->workaround_bo)
      return NULL;

   brw_process_intel_debug_variable();

   screen->driconf.dual_color_blend_by_location =
      driQueryOptionb(config->options, "dual_color_blend_by_location");
   screen->driconf.disable_throttling =
      driQueryOptionb(config->options, "disable_throttling");
   screen->driconf.always_flush_cache =
      driQueryOptionb(config->options, "always_flush_cache");

   screen->precompile = env_var_as_boolean("shader_precompile", true);

   isl_device_init(&screen->isl_dev, &screen->devinfo, false);

   screen->compiler = brw_compiler_create(screen, &screen->devinfo);
   screen->compiler->shader_debug_log = iris_shader_debug_log;
   screen->compiler->shader_perf_log = iris_shader_perf_log;
   screen->compiler->supports_pull_constants = false;
   screen->compiler->supports_shader_constants = true;
   screen->compiler->compact_params = false;

   screen->l3_config_3d = iris_get_default_l3_config(&screen->devinfo, false);
   screen->l3_config_cs = iris_get_default_l3_config(&screen->devinfo, true);

   iris_disk_cache_init(screen);

   slab_create_parent(&screen->transfer_pool,
                      sizeof(struct iris_transfer), 64);

   screen->subslice_total =
      iris_getparam_integer(screen, I915_PARAM_SUBSLICE_TOTAL);
   assert(screen->subslice_total >= 1);

   struct pipe_screen *pscreen = &screen->base;

   iris_init_screen_fence_functions(pscreen);
   iris_init_screen_resource_functions(pscreen);

   pscreen->destroy = iris_destroy_screen;
   pscreen->get_name = iris_get_name;
   pscreen->get_vendor = iris_get_vendor;
   pscreen->get_device_vendor = iris_get_device_vendor;
   pscreen->get_param = iris_get_param;
   pscreen->get_shader_param = iris_get_shader_param;
   pscreen->get_compute_param = iris_get_compute_param;
   pscreen->get_paramf = iris_get_paramf;
   pscreen->get_compiler_options = iris_get_compiler_options;
   pscreen->get_disk_shader_cache = iris_get_disk_shader_cache;
   pscreen->is_format_supported = iris_is_format_supported;
   pscreen->context_create = iris_create_context;
   pscreen->flush_frontbuffer = iris_flush_frontbuffer;
   pscreen->get_timestamp = iris_get_timestamp;
   pscreen->query_memory_info = iris_query_memory_info;
   pscreen->get_driver_query_group_info = iris_get_monitor_group_info;
   pscreen->get_driver_query_info = iris_get_monitor_info;

   return pscreen;
}<|MERGE_RESOLUTION|>--- conflicted
+++ resolved
@@ -192,8 +192,6 @@
    case PIPE_CAP_COMPUTE_SHADER_DERIVATIVES:
    case PIPE_CAP_INVALIDATE_BUFFER:
    case PIPE_CAP_SURFACE_REINTERPRET_BLOCKS:
-<<<<<<< HEAD
-=======
    case PIPE_CAP_CS_DERIVED_SYSTEM_VALUES_SUPPORTED:
    case PIPE_CAP_TEXTURE_SHADOW_LOD:
    case PIPE_CAP_SHADER_SAMPLES_IDENTICAL:
@@ -201,7 +199,6 @@
    case PIPE_CAP_GL_SPIRV_VARIABLE_POINTERS:
    case PIPE_CAP_DEMOTE_TO_HELPER_INVOCATION:
    case PIPE_CAP_NATIVE_FENCE_FD:
->>>>>>> 4392cf2d
       return true;
    case PIPE_CAP_FBFETCH:
       return BRW_MAX_DRAW_BUFFERS;
