--- conflicted
+++ resolved
@@ -97,10 +97,6 @@
          continue;
 
       struct iris_sampler_view *isv = shs->textures[i];
-<<<<<<< HEAD
-      struct iris_resource *res = isv->res;
-=======
->>>>>>> be466399
 
       if (isv->res->base.b.target != PIPE_BUFFER) {
          if (consider_framebuffer) {
