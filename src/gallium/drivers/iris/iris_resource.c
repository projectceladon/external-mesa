--- conflicted
+++ resolved
@@ -120,15 +120,8 @@
          iris_format_for_usage(devinfo, pfmt,
                                ISL_SURF_USAGE_RENDER_TARGET_BIT).fmt;
 
-<<<<<<< HEAD
-      enum isl_format linear_format = isl_format_srgb_to_linear(rt_format);
-
-      if (linear_format == ISL_FORMAT_UNSUPPORTED ||
-          !isl_format_supports_ccs_e(devinfo, linear_format))
-=======
       if (rt_format == ISL_FORMAT_UNSUPPORTED ||
           !isl_format_supports_ccs_e(devinfo, rt_format))
->>>>>>> 6d8c6860
          return false;
       break;
    }
