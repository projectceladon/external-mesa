/*
 * Copyright (c) 2012-2019 Etnaviv Project
 * Copyright (c) 2019 Zodiac Inflight Innovations
 *
 * Permission is hereby granted, free of charge, to any person obtaining a
 * copy of this software and associated documentation files (the "Software"),
 * to deal in the Software without restriction, including without limitation
 * the rights to use, copy, modify, merge, publish, distribute, sub license,
 * and/or sell copies of the Software, and to permit persons to whom the
 * Software is furnished to do so, subject to the following conditions:
 *
 * The above copyright notice and this permission notice (including the
 * next paragraph) shall be included in all copies or substantial portions
 * of the Software.
 *
 * THE SOFTWARE IS PROVIDED "AS IS", WITHOUT WARRANTY OF ANY KIND, EXPRESS OR
 * IMPLIED, INCLUDING BUT NOT LIMITED TO THE WARRANTIES OF MERCHANTABILITY,
 * FITNESS FOR A PARTICULAR PURPOSE AND NON-INFRINGEMENT. IN NO EVENT SHALL
 * THE AUTHORS OR COPYRIGHT HOLDERS BE LIABLE FOR ANY CLAIM, DAMAGES OR OTHER
 * LIABILITY, WHETHER IN AN ACTION OF CONTRACT, TORT OR OTHERWISE, ARISING
 * FROM, OUT OF OR IN CONNECTION WITH THE SOFTWARE OR THE USE OR OTHER
 * DEALINGS IN THE SOFTWARE.
 *
 * Authors:
 *    Jonathan Marek <jonathan@marek.ca>
 *    Wladimir J. van der Laan <laanwj@gmail.com>
 */

#include "etnaviv_compiler.h"
#include "etnaviv_compiler_nir.h"
#include "etnaviv_asm.h"
#include "etnaviv_context.h"
#include "etnaviv_debug.h"
#include "etnaviv_nir.h"
#include "etnaviv_uniforms.h"
#include "etnaviv_util.h"
#include "nir.h"

#include <math.h>
#include "util/u_memory.h"
#include "util/register_allocate.h"
#include "compiler/nir/nir_builder.h"

#include "util/compiler.h"
#include "util/half_float.h"

static bool
etna_alu_to_scalar_filter_cb(const nir_instr *instr, const void *data)
{
   const struct etna_specs *specs = data;

   if (instr->type != nir_instr_type_alu)
      return false;

   nir_alu_instr *alu = nir_instr_as_alu(instr);
   switch (alu->op) {
   case nir_op_frsq:
   case nir_op_frcp:
   case nir_op_flog2:
   case nir_op_fexp2:
   case nir_op_fsqrt:
   case nir_op_fcos:
   case nir_op_fsin:
   case nir_op_fdiv:
   case nir_op_imul:
      return true;
   /* TODO: can do better than alu_to_scalar for vector compares */
   case nir_op_b32all_fequal2:
   case nir_op_b32all_fequal3:
   case nir_op_b32all_fequal4:
   case nir_op_b32any_fnequal2:
   case nir_op_b32any_fnequal3:
   case nir_op_b32any_fnequal4:
   case nir_op_b32all_iequal2:
   case nir_op_b32all_iequal3:
   case nir_op_b32all_iequal4:
   case nir_op_b32any_inequal2:
   case nir_op_b32any_inequal3:
   case nir_op_b32any_inequal4:
      return true;
   case nir_op_fdot2:
      if (!specs->has_halti2_instructions)
         return true;
      break;
   default:
      break;
   }

   return false;
}

static void
etna_emit_block_start(struct etna_compile *c, unsigned block)
{
   c->block_ptr[block] = c->inst_ptr;
}

static void
etna_emit_output(struct etna_compile *c, nir_variable *var, struct etna_inst_src src)
{
   struct etna_shader_io_file *sf = &c->variant->outfile;

   if (is_fs(c)) {
      switch (var->data.location) {
      case FRAG_RESULT_COLOR:
      case FRAG_RESULT_DATA0: /* DATA0 is used by gallium shaders for color */
         c->variant->ps_color_out_reg = src.reg;
         break;
      case FRAG_RESULT_DEPTH:
         c->variant->ps_depth_out_reg = src.reg;
         break;
      default:
         unreachable("Unsupported fs output");
      }
      return;
   }

   switch (var->data.location) {
   case VARYING_SLOT_POS:
      c->variant->vs_pos_out_reg = src.reg;
      break;
   case VARYING_SLOT_PSIZ:
      c->variant->vs_pointsize_out_reg = src.reg;
      break;
   default:
      assert(sf->num_reg < ETNA_NUM_INPUTS);
      sf->reg[sf->num_reg].reg = src.reg;
      sf->reg[sf->num_reg].slot = var->data.location;
      sf->reg[sf->num_reg].num_components = glsl_get_components(var->type);
      sf->num_reg++;
      break;
   }
}

#define OPT(nir, pass, ...) ({                             \
   bool this_progress = false;                             \
   NIR_PASS(this_progress, nir, pass, ##__VA_ARGS__);      \
   this_progress;                                          \
})

static void
etna_optimize_loop(nir_shader *s)
{
   bool progress;
   do {
      progress = false;

      NIR_PASS_V(s, nir_lower_vars_to_ssa);
      progress |= OPT(s, nir_opt_copy_prop_vars);
      progress |= OPT(s, nir_opt_shrink_stores, true);
      progress |= OPT(s, nir_opt_shrink_vectors);
      progress |= OPT(s, nir_copy_prop);
      progress |= OPT(s, nir_opt_dce);
      progress |= OPT(s, nir_opt_cse);
      progress |= OPT(s, nir_opt_peephole_select, 16, true, true);
      progress |= OPT(s, nir_opt_intrinsics);
      progress |= OPT(s, nir_opt_algebraic);
      progress |= OPT(s, nir_opt_constant_folding);
      progress |= OPT(s, nir_opt_dead_cf);
      if (OPT(s, nir_opt_loop)) {
         progress = true;
         /* If nir_opt_loop makes progress, then we need to clean
          * things up if we want any hope of nir_opt_if or nir_opt_loop_unroll
          * to make progress.
          */
         OPT(s, nir_copy_prop);
         OPT(s, nir_opt_dce);
      }
      progress |= OPT(s, nir_opt_loop_unroll);
      progress |= OPT(s, nir_opt_if, nir_opt_if_optimize_phi_true_false);
      progress |= OPT(s, nir_opt_remove_phis);
      progress |= OPT(s, nir_opt_undef);
   }
   while (progress);
}

static int
etna_glsl_type_size(const struct glsl_type *type, bool bindless)
{
   return glsl_count_attribute_slots(type, false);
}

static void
copy_uniform_state_to_shader(struct etna_shader_variant *sobj, uint64_t *consts, unsigned count)
{
   struct etna_shader_uniform_info *uinfo = &sobj->uniforms;

   uinfo->count = count * 4;
   uinfo->data = MALLOC(uinfo->count * sizeof(*uinfo->data));
   uinfo->contents = MALLOC(uinfo->count * sizeof(*uinfo->contents));

   for (unsigned i = 0; i < uinfo->count; i++) {
      uinfo->data[i] = consts[i];
      uinfo->contents[i] = consts[i] >> 32;
   }

   etna_set_shader_uniforms_dirty_flags(sobj);
}

#define ALU_SWIZ(s) INST_SWIZ((s)->swizzle[0], (s)->swizzle[1], (s)->swizzle[2], (s)->swizzle[3])
#define SRC_DISABLE ((hw_src){})
#define SRC_CONST(idx, s) ((hw_src){.use=1, .rgroup = INST_RGROUP_UNIFORM_0, .reg=idx, .swiz=s})
#define SRC_REG(idx, s) ((hw_src){.use=1, .rgroup = INST_RGROUP_TEMP, .reg=idx, .swiz=s})

typedef struct etna_inst_dst hw_dst;
typedef struct etna_inst_src hw_src;

static inline hw_src
src_swizzle(hw_src src, unsigned swizzle)
{
   if (src.rgroup != INST_RGROUP_IMMEDIATE)
      src.swiz = inst_swiz_compose(src.swiz, swizzle);

   return src;
}

/* constants are represented as 64-bit ints
 * 32-bit for the value and 32-bit for the type (imm, uniform, etc)
 */

#define CONST_VAL(a, b) (nir_const_value) {.u64 = (uint64_t)(a) << 32 | (uint64_t)(b)}
#define CONST(x) CONST_VAL(ETNA_UNIFORM_CONSTANT, x)
#define UNIFORM(x) CONST_VAL(ETNA_UNIFORM_UNIFORM, x)
#define TEXSCALE(x, i) CONST_VAL(ETNA_UNIFORM_TEXRECT_SCALE_X + (i), x)
#define TEXSIZE(x, i) CONST_VAL(ETNA_UNIFORM_TEXTURE_WIDTH + (i), x)

static int
const_add(uint64_t *c, uint64_t value)
{
   for (unsigned i = 0; i < 4; i++) {
      if (c[i] == value || !c[i]) {
         c[i] = value;
         return i;
      }
   }
   return -1;
}

static hw_src
const_src(struct etna_compile *c, nir_const_value *value, unsigned num_components)
{
   /* use inline immediates if possible */
   if (c->specs->halti >= 2 && num_components == 1 &&
       value[0].u64 >> 32 == ETNA_UNIFORM_CONSTANT) {
      uint32_t bits = value[0].u32;

      /* "float" - shifted by 12 */
      if ((bits & 0xfff) == 0)
         return etna_immediate_src(0, bits >> 12);

      /* "unsigned" - raw 20 bit value */
      if (bits < (1 << 20))
         return etna_immediate_src(2, bits);

      /* "signed" - sign extended 20-bit (sign included) value */
      if (bits >= 0xfff80000)
         return etna_immediate_src(1, bits);
   }

   unsigned i;
   int swiz = -1;
   for (i = 0; swiz < 0; i++) {
      uint64_t *a = &c->consts[i*4];
      uint64_t save[4];
      memcpy(save, a, sizeof(save));
      swiz = 0;
      for (unsigned j = 0; j < num_components; j++) {
         int c = const_add(a, value[j].u64);
         if (c < 0) {
            memcpy(a, save, sizeof(save));
            swiz = -1;
            break;
         }
         swiz |= c << j * 2;
      }
   }

   assert(i <= ETNA_MAX_IMM / 4);
   c->const_count = MAX2(c->const_count, i);

   return SRC_CONST(i - 1, swiz);
}

/* how to swizzle when used as a src */
static const uint8_t
reg_swiz[NUM_REG_TYPES] = {
   [REG_TYPE_VEC4] = INST_SWIZ_IDENTITY,
   [REG_TYPE_VIRT_SCALAR_X] = INST_SWIZ_IDENTITY,
   [REG_TYPE_VIRT_SCALAR_Y] = SWIZZLE(Y, Y, Y, Y),
   [REG_TYPE_VIRT_VEC2_XY] = INST_SWIZ_IDENTITY,
   [REG_TYPE_VIRT_VEC2T_XY] = INST_SWIZ_IDENTITY,
   [REG_TYPE_VIRT_VEC2C_XY] = INST_SWIZ_IDENTITY,
   [REG_TYPE_VIRT_SCALAR_Z] = SWIZZLE(Z, Z, Z, Z),
   [REG_TYPE_VIRT_VEC2_XZ] = SWIZZLE(X, Z, X, Z),
   [REG_TYPE_VIRT_VEC2_YZ] = SWIZZLE(Y, Z, Y, Z),
   [REG_TYPE_VIRT_VEC2C_YZ] = SWIZZLE(Y, Z, Y, Z),
   [REG_TYPE_VIRT_VEC3_XYZ] = INST_SWIZ_IDENTITY,
   [REG_TYPE_VIRT_VEC3C_XYZ] = INST_SWIZ_IDENTITY,
   [REG_TYPE_VIRT_SCALAR_W] = SWIZZLE(W, W, W, W),
   [REG_TYPE_VIRT_VEC2_XW] = SWIZZLE(X, W, X, W),
   [REG_TYPE_VIRT_VEC2_YW] = SWIZZLE(Y, W, Y, W),
   [REG_TYPE_VIRT_VEC3_XYW] = SWIZZLE(X, Y, W, X),
   [REG_TYPE_VIRT_VEC2_ZW] = SWIZZLE(Z, W, Z, W),
   [REG_TYPE_VIRT_VEC2T_ZW] = SWIZZLE(Z, W, Z, W),
   [REG_TYPE_VIRT_VEC2C_ZW] = SWIZZLE(Z, W, Z, W),
   [REG_TYPE_VIRT_VEC3_XZW] = SWIZZLE(X, Z, W, X),
   [REG_TYPE_VIRT_VEC3_YZW] = SWIZZLE(Y, Z, W, X),
   [REG_TYPE_VIRT_VEC3C_YZW] = SWIZZLE(Y, Z, W, X),
};

/* how to swizzle when used as a dest */
static const uint8_t
reg_dst_swiz[NUM_REG_TYPES] = {
   [REG_TYPE_VEC4] = INST_SWIZ_IDENTITY,
   [REG_TYPE_VIRT_SCALAR_X] = INST_SWIZ_IDENTITY,
   [REG_TYPE_VIRT_SCALAR_Y] = SWIZZLE(X, X, X, X),
   [REG_TYPE_VIRT_VEC2_XY] = INST_SWIZ_IDENTITY,
   [REG_TYPE_VIRT_VEC2T_XY] = INST_SWIZ_IDENTITY,
   [REG_TYPE_VIRT_VEC2C_XY] = INST_SWIZ_IDENTITY,
   [REG_TYPE_VIRT_SCALAR_Z] = SWIZZLE(X, X, X, X),
   [REG_TYPE_VIRT_VEC2_XZ] = SWIZZLE(X, X, Y, Y),
   [REG_TYPE_VIRT_VEC2_YZ] = SWIZZLE(X, X, Y, Y),
   [REG_TYPE_VIRT_VEC2C_YZ] = SWIZZLE(X, X, Y, Y),
   [REG_TYPE_VIRT_VEC3_XYZ] = INST_SWIZ_IDENTITY,
   [REG_TYPE_VIRT_VEC3C_XYZ] = INST_SWIZ_IDENTITY,
   [REG_TYPE_VIRT_SCALAR_W] = SWIZZLE(X, X, X, X),
   [REG_TYPE_VIRT_VEC2_XW] = SWIZZLE(X, X, Y, Y),
   [REG_TYPE_VIRT_VEC2_YW] = SWIZZLE(X, X, Y, Y),
   [REG_TYPE_VIRT_VEC3_XYW] = SWIZZLE(X, Y, Z, Z),
   [REG_TYPE_VIRT_VEC2_ZW] = SWIZZLE(X, X, X, Y),
   [REG_TYPE_VIRT_VEC2T_ZW] = SWIZZLE(X, X, X, Y),
   [REG_TYPE_VIRT_VEC2C_ZW] = SWIZZLE(X, X, X, Y),
   [REG_TYPE_VIRT_VEC3_XZW] = SWIZZLE(X, Y, Y, Z),
   [REG_TYPE_VIRT_VEC3_YZW] = SWIZZLE(X, X, Y, Z),
   [REG_TYPE_VIRT_VEC3C_YZW] = SWIZZLE(X, X, Y, Z),
};

/* nir_src to allocated register */
static hw_src
ra_src(struct etna_compile *c, nir_src *src)
{
   unsigned reg = ra_get_node_reg(c->g, c->live_map[src_index(c->impl, src)]);
   return SRC_REG(reg_get_base(c, reg), reg_swiz[reg_get_type(reg)]);
}

static hw_src
get_src(struct etna_compile *c, nir_src *src)
{
   nir_instr *instr = src->ssa->parent_instr;

   if (instr->pass_flags & BYPASS_SRC) {
      assert(instr->type == nir_instr_type_alu);
      nir_alu_instr *alu = nir_instr_as_alu(instr);
      assert(alu->op == nir_op_mov);
      return src_swizzle(get_src(c, &alu->src[0].src), ALU_SWIZ(&alu->src[0]));
   }

   switch (instr->type) {
   case nir_instr_type_load_const:
      return const_src(c, nir_instr_as_load_const(instr)->value, src->ssa->num_components);
   case nir_instr_type_intrinsic: {
      nir_intrinsic_instr *intr = nir_instr_as_intrinsic(instr);
      switch (intr->intrinsic) {
      case nir_intrinsic_load_input:
      case nir_intrinsic_load_instance_id:
      case nir_intrinsic_load_uniform:
      case nir_intrinsic_load_ubo:
      case nir_intrinsic_load_reg:
         return ra_src(c, src);
      case nir_intrinsic_load_front_face:
         return (hw_src) { .use = 1, .rgroup = INST_RGROUP_INTERNAL };
      case nir_intrinsic_load_frag_coord:
         return SRC_REG(0, INST_SWIZ_IDENTITY);
      case nir_intrinsic_load_texture_scale: {
         int sampler = nir_src_as_int(intr->src[0]);
         nir_const_value values[] = {
            TEXSCALE(sampler, 0),
            TEXSCALE(sampler, 1),
         };

         return src_swizzle(const_src(c, values, 2), SWIZZLE(X,Y,X,X));
      }
      case nir_intrinsic_load_texture_size_etna: {
         int sampler = nir_src_as_int(intr->src[0]);
         nir_const_value values[] = {
            TEXSIZE(sampler, 0),
            TEXSIZE(sampler, 1),
            TEXSIZE(sampler, 2),
         };

         return src_swizzle(const_src(c, values, 3), SWIZZLE(X,Y,Z,X));
      }
      default:
         compile_error(c, "Unhandled NIR intrinsic type: %s\n",
                       nir_intrinsic_infos[intr->intrinsic].name);
         break;
      }
   } break;
   case nir_instr_type_alu:
   case nir_instr_type_tex:
      return ra_src(c, src);
   case nir_instr_type_undef: {
      /* return zero to deal with broken Blur demo */
      nir_const_value value = CONST(0);
      return src_swizzle(const_src(c, &value, 1), SWIZZLE(X,X,X,X));
   }
   default:
      compile_error(c, "Unhandled NIR instruction type: %d\n", instr->type);
      break;
   }

   return SRC_DISABLE;
}

static bool
vec_dest_has_swizzle(nir_alu_instr *vec, nir_def *ssa)
{
   for (unsigned i = 0; i < vec->def.num_components; i++) {
      if (vec->src[i].src.ssa != ssa)
         continue;

      if (vec->src[i].swizzle[0] != i)
         return true;
   }

   /* don't deal with possible bypassed vec/mov chain */
   nir_foreach_use(use_src, ssa) {
      nir_instr *instr = nir_src_parent_instr(use_src);
      if (instr->type != nir_instr_type_alu)
         continue;

      nir_alu_instr *alu = nir_instr_as_alu(instr);

      switch (alu->op) {
      case nir_op_mov:
      case nir_op_vec2:
      case nir_op_vec3:
      case nir_op_vec4:
         return true;
      default:
         break;
      }
   }
   return false;
}

/* get allocated dest register for nir_def
 * *p_swiz tells how the components need to be placed into register
 */
static hw_dst
ra_def(struct etna_compile *c, nir_def *def, unsigned *p_swiz)
{
   unsigned swiz = INST_SWIZ_IDENTITY, mask = 0xf;
   def = real_def(def, &swiz, &mask);

   unsigned r = ra_get_node_reg(c->g, c->live_map[def_index(c->impl, def)]);
   unsigned t = reg_get_type(r);

   *p_swiz = inst_swiz_compose(swiz, reg_dst_swiz[t]);

   return (hw_dst) {
      .use = 1,
      .reg = reg_get_base(c, r),
      .write_mask = inst_write_mask_compose(mask, reg_writemask[t]),
   };
}

static void
emit_alu(struct etna_compile *c, nir_alu_instr * alu)
{
   const nir_op_info *info = &nir_op_infos[alu->op];

   /* marked as dead instruction (vecN and other bypassed instr) */
   if (is_dead_instruction(&alu->instr))
      return;

   assert(!(alu->op >= nir_op_vec2 && alu->op <= nir_op_vec4));

   unsigned dst_swiz;
   hw_dst dst = ra_def(c, &alu->def, &dst_swiz);

   switch (alu->op) {
   case nir_op_fdot2:
   case nir_op_fdot3:
   case nir_op_fdot4:
      /* not per-component - don't compose dst_swiz */
      dst_swiz = INST_SWIZ_IDENTITY;
      break;
   default:
      break;
   }

   hw_src srcs[3];

   for (int i = 0; i < info->num_inputs; i++) {
      nir_alu_src *asrc = &alu->src[i];
      hw_src src;

      src = src_swizzle(get_src(c, &asrc->src), ALU_SWIZ(asrc));
      src = src_swizzle(src, dst_swiz);

      if (src.rgroup != INST_RGROUP_IMMEDIATE) {
         src.neg = is_src_mod_neg(&alu->instr, i) || (alu->op == nir_op_fneg);
         src.abs = is_src_mod_abs(&alu->instr, i) || (alu->op == nir_op_fabs);
      } else {
         assert(alu->op != nir_op_fabs);
         assert(!is_src_mod_abs(&alu->instr, i) && alu->op != nir_op_fabs);

         if (src.imm_type > 0)
            assert(!is_src_mod_neg(&alu->instr, i));

         if (is_src_mod_neg(&alu->instr, i) && src.imm_type == 0)
            src.imm_val ^= 0x80000;
      }

      srcs[i] = src;
   }

   etna_emit_alu(c, alu->op, dst, srcs, alu->op == nir_op_fsat);
}

static void
emit_tex(struct etna_compile *c, nir_tex_instr * tex)
{
   unsigned dst_swiz;
   hw_dst dst = ra_def(c, &tex->def, &dst_swiz);
   nir_src *coord = NULL, *src1 = NULL, *src2 = NULL;

   for (unsigned i = 0; i < tex->num_srcs; i++) {
      switch (tex->src[i].src_type) {
      case nir_tex_src_coord:
         coord = &tex->src[i].src;
         break;
      case nir_tex_src_bias:
      case nir_tex_src_lod:
      case nir_tex_src_ddx:
         assert(!src1);
         src1 = &tex->src[i].src;
         break;
      case nir_tex_src_comparator:
      case nir_tex_src_ddy:
         src2 = &tex->src[i].src;
         break;
      default:
         compile_error(c, "Unhandled NIR tex src type: %d\n",
                       tex->src[i].src_type);
         break;
      }
   }

   etna_emit_tex(c, tex->op, tex->sampler_index, dst_swiz, dst, get_src(c, coord),
                 src1 ? get_src(c, src1) : SRC_DISABLE,
                 src2 ? get_src(c, src2) : SRC_DISABLE);
}

static void
emit_intrinsic(struct etna_compile *c, nir_intrinsic_instr * intr)
{
   switch (intr->intrinsic) {
   case nir_intrinsic_store_deref:
      etna_emit_output(c, nir_src_as_deref(intr->src[0])->var, get_src(c, &intr->src[1]));
      break;
   case nir_intrinsic_discard_if:
      etna_emit_discard(c, get_src(c, &intr->src[0]));
      break;
   case nir_intrinsic_discard:
      etna_emit_discard(c, SRC_DISABLE);
      break;
   case nir_intrinsic_load_uniform: {
      unsigned dst_swiz;
      struct etna_inst_dst dst = ra_def(c, &intr->def, &dst_swiz);

      /* TODO: rework so extra MOV isn't required, load up to 4 addresses at once */
      emit_inst(c, &(struct etna_inst) {
         .opcode = INST_OPCODE_MOVAR,
         .dst.write_mask = 0x1,
         .src[2] = get_src(c, &intr->src[0]),
      });
      emit_inst(c, &(struct etna_inst) {
         .opcode = INST_OPCODE_MOV,
         .dst = dst,
         .src[2] = {
            .use = 1,
            .rgroup = INST_RGROUP_UNIFORM_0,
            .reg = nir_intrinsic_base(intr),
            .swiz = dst_swiz,
            .amode = INST_AMODE_ADD_A_X,
         },
      });
   } break;
   case nir_intrinsic_load_ubo: {
      /* TODO: if offset is of the form (x + C) then add C to the base instead */
      unsigned idx = nir_src_as_const_value(intr->src[0])[0].u32;
      unsigned dst_swiz;
      emit_inst(c, &(struct etna_inst) {
         .opcode = INST_OPCODE_LOAD,
         .type = INST_TYPE_U32,
         .dst = ra_def(c, &intr->def, &dst_swiz),
         .src[0] = get_src(c, &intr->src[1]),
         .src[1] = const_src(c, &CONST_VAL(ETNA_UNIFORM_UBO0_ADDR + idx, 0), 1),
      });
   } break;
   case nir_intrinsic_load_front_face:
   case nir_intrinsic_load_frag_coord:
      break;
   case nir_intrinsic_load_input:
   case nir_intrinsic_load_instance_id:
   case nir_intrinsic_load_texture_scale:
   case nir_intrinsic_load_texture_size_etna:
   case nir_intrinsic_decl_reg:
   case nir_intrinsic_load_reg:
   case nir_intrinsic_store_reg:
      break;
   default:
      compile_error(c, "Unhandled NIR intrinsic type: %s\n",
                    nir_intrinsic_infos[intr->intrinsic].name);
   }
}

static void
emit_instr(struct etna_compile *c, nir_instr * instr)
{
   switch (instr->type) {
   case nir_instr_type_alu:
      emit_alu(c, nir_instr_as_alu(instr));
      break;
   case nir_instr_type_tex:
      emit_tex(c, nir_instr_as_tex(instr));
      break;
   case nir_instr_type_intrinsic:
      emit_intrinsic(c, nir_instr_as_intrinsic(instr));
      break;
   case nir_instr_type_jump:
      assert(nir_instr_is_last(instr));
      break;
   case nir_instr_type_load_const:
   case nir_instr_type_undef:
   case nir_instr_type_deref:
      break;
   default:
      compile_error(c, "Unhandled NIR instruction type: %d\n", instr->type);
      break;
   }
}

static void
emit_block(struct etna_compile *c, nir_block * block)
{
   etna_emit_block_start(c, block->index);

   nir_foreach_instr(instr, block)
      emit_instr(c, instr);

   /* succs->index < block->index is for the loop case  */
   nir_block *succs = block->successors[0];
   if (nir_block_ends_in_jump(block) || succs->index < block->index)
      etna_emit_jump(c, succs->index, SRC_DISABLE);
}

static void
emit_cf_list(struct etna_compile *c, struct exec_list *list);

static void
emit_if(struct etna_compile *c, nir_if * nif)
{
   etna_emit_jump(c, nir_if_first_else_block(nif)->index, get_src(c, &nif->condition));
   emit_cf_list(c, &nif->then_list);

   /* jump at end of then_list to skip else_list
    * not needed if then_list already ends with a jump or else_list is empty
    */
   if (!nir_block_ends_in_jump(nir_if_last_then_block(nif)) &&
       !nir_cf_list_is_empty_block(&nif->else_list))
      etna_emit_jump(c, nir_if_last_then_block(nif)->successors[0]->index, SRC_DISABLE);

   emit_cf_list(c, &nif->else_list);
}

static void
emit_cf_list(struct etna_compile *c, struct exec_list *list)
{
   foreach_list_typed(nir_cf_node, node, node, list) {
      switch (node->type) {
      case nir_cf_node_block:
         emit_block(c, nir_cf_node_as_block(node));
         break;
      case nir_cf_node_if:
         emit_if(c, nir_cf_node_as_if(node));
         break;
      case nir_cf_node_loop:
         assert(!nir_loop_has_continue_construct(nir_cf_node_as_loop(node)));
         emit_cf_list(c, &nir_cf_node_as_loop(node)->body);
         break;
      default:
         compile_error(c, "Unknown NIR node type\n");
         break;
      }
   }
}

/* based on nir_lower_vec_to_movs */
static unsigned
insert_vec_mov(nir_alu_instr *vec, unsigned start_idx, nir_shader *shader)
{
   assert(start_idx < nir_op_infos[vec->op].num_inputs);
   unsigned write_mask = (1u << start_idx);

   nir_alu_instr *mov = nir_alu_instr_create(shader, nir_op_mov);
   nir_alu_src_copy(&mov->src[0], &vec->src[start_idx]);

   mov->src[0].swizzle[0] = vec->src[start_idx].swizzle[0];

   if (is_src_mod_neg(&vec->instr, start_idx))
      set_src_mod_neg(&mov->instr, 0);

   if (is_src_mod_abs(&vec->instr, start_idx))
      set_src_mod_abs(&mov->instr, 0);

   unsigned num_components = 1;

   for (unsigned i = start_idx + 1; i < vec->def.num_components; i++) {
      if (nir_srcs_equal(vec->src[i].src, vec->src[start_idx].src) &&
         is_src_mod_neg(&vec->instr, i) == is_src_mod_neg(&vec->instr, start_idx) &&
         is_src_mod_abs(&vec->instr, i) == is_src_mod_neg(&vec->instr, start_idx)) {
         write_mask |= (1 << i);
         mov->src[0].swizzle[num_components] = vec->src[i].swizzle[0];
         num_components++;
      }
   }

   nir_def_init(&mov->instr, &mov->def, num_components, 32);

   /* replace vec srcs with inserted mov */
   for (unsigned i = 0, j = 0; i < 4; i++) {
      if (!(write_mask & (1 << i)))
         continue;

      nir_src_rewrite(&vec->src[i].src, &mov->def);
      vec->src[i].swizzle[0] = j++;
   }

   nir_instr_insert_before(&vec->instr, &mov->instr);

   return write_mask;
}

/*
 * Get the nir_const_value from an alu src.  Also look at
 * the parent instruction as it could be a fabs/fneg.
 */
static nir_const_value *get_alu_cv(nir_alu_src *src)
 {
   nir_const_value *cv = nir_src_as_const_value(src->src);

   if (!cv &&
       (src->src.ssa->parent_instr->type == nir_instr_type_alu)) {
      nir_alu_instr *parent = nir_instr_as_alu(src->src.ssa->parent_instr);

      if ((parent->op == nir_op_fabs) ||
          (parent->op == nir_op_fneg)) {
         cv = nir_src_as_const_value(parent->src[0].src);

         if (cv) {
            /* Validate that we are only using ETNA_UNIFORM_CONSTANT const_values. */
            for (unsigned i = 0; i < parent->def.num_components; i++) {
               if (cv[i].u64 >> 32 != ETNA_UNIFORM_CONSTANT) {
                  cv = NULL;
                  break;
               }
            }
         }
      }
   }

   return cv;
 }

/*
 * for vecN instructions:
 * -merge constant sources into a single src
 * -insert movs (nir_lower_vec_to_movs equivalent)
 * for non-vecN instructions:
 * -try to merge constants as single constant
 * -insert movs for multiple constants if required
 */
static void
lower_alu(struct etna_compile *c, nir_alu_instr *alu)
{
   const nir_op_info *info = &nir_op_infos[alu->op];

   nir_builder b = nir_builder_at(nir_before_instr(&alu->instr));

   switch (alu->op) {
   case nir_op_vec2:
   case nir_op_vec3:
   case nir_op_vec4:
      break;
   default:
      if (c->specs->has_no_oneconst_limit)
         return;

      nir_const_value value[4] = {};
      uint8_t swizzle[4][4] = {};
      unsigned swiz_max = 0, num_different_const_srcs = 0;
      int first_const = -1;

      for (unsigned i = 0; i < info->num_inputs; i++) {
         nir_const_value *cv = get_alu_cv(&alu->src[i]);
         if (!cv)
            continue;

         unsigned num_components = info->input_sizes[i] ?: alu->def.num_components;
         for (unsigned j = 0; j < num_components; j++) {
            int idx = const_add(&value[0].u64, cv[alu->src[i].swizzle[j]].u64);
            swizzle[i][j] = idx;
            swiz_max = MAX2(swiz_max, (unsigned) idx);
         }

         if (first_const == -1)
            first_const = i;

         if (!nir_srcs_equal(alu->src[first_const].src, alu->src[i].src))
            num_different_const_srcs++;
      }

      /* nothing to do */
      if (num_different_const_srcs == 0)
         return;

      /* resolve with single combined const src */
      if (swiz_max < 4) {
         nir_def *def = nir_build_imm(&b, swiz_max + 1, 32, value);

         for (unsigned i = 0; i < info->num_inputs; i++) {
            nir_const_value *cv = get_alu_cv(&alu->src[i]);
            if (!cv)
               continue;

            nir_src_rewrite(&alu->src[i].src, def);

            for (unsigned j = 0; j < 4; j++)
               alu->src[i].swizzle[j] = swizzle[i][j];
         }
         return;
      }

      /* resolve with movs */
      unsigned num_const = 0;
      for (unsigned i = 0; i < info->num_inputs; i++) {
         nir_const_value *cv = get_alu_cv(&alu->src[i]);
         if (!cv)
            continue;

         num_const++;
         if (num_const == 1)
            continue;

         nir_def *mov = nir_mov(&b, alu->src[i].src.ssa);
         nir_src_rewrite(&alu->src[i].src, mov);
      }
      return;
   }

   nir_const_value value[4];
   unsigned num_components = 0;

   for (unsigned i = 0; i < info->num_inputs; i++) {
      nir_const_value *cv = get_alu_cv(&alu->src[i]);
      if (cv)
         value[num_components++] = cv[alu->src[i].swizzle[0]];
   }

   /* if there is more than one constant source to the vecN, combine them
    * into a single load_const (removing the vecN completely if all components
    * are constant)
    */
   if (num_components > 1) {
      nir_def *def = nir_build_imm(&b, num_components, 32, value);

      if (num_components == info->num_inputs) {
         nir_def_rewrite_uses(&alu->def, def);
         nir_instr_remove(&alu->instr);
         return;
      }

      for (unsigned i = 0, j = 0; i < info->num_inputs; i++) {
         nir_const_value *cv = get_alu_cv(&alu->src[i]);
         if (!cv)
            continue;

         nir_src_rewrite(&alu->src[i].src, def);
         alu->src[i].swizzle[0] = j++;
      }
   }

   unsigned finished_write_mask = 0;
   for (unsigned i = 0; i < alu->def.num_components; i++) {
      nir_def *ssa = alu->src[i].src.ssa;

      /* check that vecN instruction is only user of this */
      bool need_mov = false;
      nir_foreach_use_including_if(use_src, ssa) {
         if (nir_src_is_if(use_src) || nir_src_parent_instr(use_src) != &alu->instr)
            need_mov = true;
      }

      nir_instr *instr = ssa->parent_instr;
      switch (instr->type) {
      case nir_instr_type_alu:
      case nir_instr_type_tex:
         break;
      case nir_instr_type_intrinsic:
         if (nir_instr_as_intrinsic(instr)->intrinsic == nir_intrinsic_load_input) {
            need_mov = vec_dest_has_swizzle(alu, &nir_instr_as_intrinsic(instr)->def);
            break;
         }
         FALLTHROUGH;
      default:
         need_mov = true;
      }

      if (need_mov && !(finished_write_mask & (1 << i)))
         finished_write_mask |= insert_vec_mov(alu, i, c->nir);
   }
}

static bool
emit_shader(struct etna_compile *c, unsigned *num_temps, unsigned *num_consts)
{
   nir_shader *shader = c->nir;
   c->impl = nir_shader_get_entrypoint(shader);

   bool have_indirect_uniform = false;
   unsigned indirect_max = 0;

   nir_builder b = nir_builder_create(c->impl);

   /* convert non-dynamic uniform loads to constants, etc */
   nir_foreach_block(block, c->impl) {
      nir_foreach_instr_safe(instr, block) {
         switch(instr->type) {
         case nir_instr_type_alu:
            /* deals with vecN and const srcs */
            lower_alu(c, nir_instr_as_alu(instr));
            break;
         case nir_instr_type_load_const: {
            nir_load_const_instr *load_const = nir_instr_as_load_const(instr);
            for (unsigned  i = 0; i < load_const->def.num_components; i++)
               load_const->value[i] = CONST(load_const->value[i].u32);
         } break;
         case nir_instr_type_intrinsic: {
            nir_intrinsic_instr *intr = nir_instr_as_intrinsic(instr);
            /* TODO: load_ubo can also become a constant in some cases
             * (at the moment it can end up emitting a LOAD with two
             *  uniform sources, which could be a problem on HALTI2)
             */
            if (intr->intrinsic != nir_intrinsic_load_uniform)
               break;
            nir_const_value *off = nir_src_as_const_value(intr->src[0]);
            if (!off || off[0].u64 >> 32 != ETNA_UNIFORM_CONSTANT) {
               have_indirect_uniform = true;
               indirect_max = nir_intrinsic_base(intr) + nir_intrinsic_range(intr);
               break;
            }

            unsigned base = nir_intrinsic_base(intr);
            /* pre halti2 uniform offset will be float */
            if (c->specs->halti < 2)
               base += (unsigned) off[0].f32;
            else
               base += off[0].u32;
            nir_const_value value[4];

            for (unsigned i = 0; i < intr->def.num_components; i++)
               value[i] = UNIFORM(base * 4 + i);

            b.cursor = nir_after_instr(instr);
            nir_def *def = nir_build_imm(&b, intr->def.num_components, 32, value);

            nir_def_rewrite_uses(&intr->def, def);
            nir_instr_remove(instr);
         } break;
         default:
            break;
         }
      }
   }

   /* TODO: only emit required indirect uniform ranges */
   if (have_indirect_uniform) {
      for (unsigned i = 0; i < indirect_max * 4; i++)
         c->consts[i] = UNIFORM(i).u64;
      c->const_count = indirect_max;
   }

   /* add mov for any store output using sysval/const and for depth stores from intrinsics */
   nir_foreach_block(block, c->impl) {
      nir_foreach_instr_safe(instr, block) {
         if (instr->type != nir_instr_type_intrinsic)
            continue;

         nir_intrinsic_instr *intr = nir_instr_as_intrinsic(instr);

         switch (intr->intrinsic) {
         case nir_intrinsic_store_deref: {
            nir_deref_instr *deref = nir_src_as_deref(intr->src[0]);
            nir_src *src = &intr->src[1];
            if (nir_src_is_const(*src) || is_sysval(src->ssa->parent_instr) ||
                (shader->info.stage == MESA_SHADER_FRAGMENT &&
                 deref->var->data.location == FRAG_RESULT_DEPTH &&
                 src->ssa->parent_instr->type != nir_instr_type_alu)) {
               b.cursor = nir_before_instr(instr);
               nir_src_rewrite(src, nir_mov(&b, src->ssa));
            }
         } break;
         default:
            break;
         }
      }
   }

   /* call directly to avoid validation (load_const don't pass validation at this point) */
   nir_convert_from_ssa(shader, true);
   nir_trivialize_registers(shader);

   etna_ra_assign(c, shader);

   emit_cf_list(c, &nir_shader_get_entrypoint(shader)->body);

   *num_temps = etna_ra_finish(c);
   *num_consts = c->const_count;
   return true;
}

static bool
etna_compile_check_limits(struct etna_shader_variant *v)
{
   const struct etna_specs *specs = v->shader->specs;
   int max_uniforms = (v->stage == MESA_SHADER_VERTEX)
                         ? specs->max_vs_uniforms
                         : specs->max_ps_uniforms;

   if (!specs->has_icache && v->needs_icache) {
      DBG("Number of instructions (%d) exceeds maximum %d", v->code_size / 4,
          specs->max_instructions);
      return false;
   }

   if (v->num_temps > specs->max_registers) {
      DBG("Number of registers (%d) exceeds maximum %d", v->num_temps,
          specs->max_registers);
      return false;
   }

   if (v->uniforms.count / 4 > max_uniforms) {
      DBG("Number of uniforms (%d) exceeds maximum %d",
          v->uniforms.count / 4, max_uniforms);
      return false;
   }

   return true;
}

static void
fill_vs_mystery(struct etna_shader_variant *v)
{
   const struct etna_specs *specs = v->shader->specs;

   v->input_count_unk8 = DIV_ROUND_UP(v->infile.num_reg + 4, 16); /* XXX what is this */

   /* fill in "mystery meat" load balancing value. This value determines how
    * work is scheduled between VS and PS
    * in the unified shader architecture. More precisely, it is determined from
    * the number of VS outputs, as well as chip-specific
    * vertex output buffer size, vertex cache size, and the number of shader
    * cores.
    *
    * XXX this is a conservative estimate, the "optimal" value is only known for
    * sure at link time because some
    * outputs may be unused and thus unmapped. Then again, in the general use
    * case with GLSL the vertex and fragment
    * shaders are linked already before submitting to Gallium, thus all outputs
    * are used.
    *
    * note: TGSI compiler counts all outputs (including position and pointsize), here
    * v->outfile.num_reg only counts varyings, +1 to compensate for the position output
    * TODO: might have a problem that we don't count pointsize when it is used
    */

   int half_out = v->outfile.num_reg / 2 + 1;
   assert(half_out);

   uint32_t b = ((20480 / (specs->vertex_output_buffer_size -
                           2 * half_out * specs->vertex_cache_size)) +
                 9) /
                10;
   uint32_t a = (b + 256 / (specs->shader_core_count * half_out)) / 2;
   v->vs_load_balancing = VIVS_VS_LOAD_BALANCING_A(MIN2(a, 255)) |
                             VIVS_VS_LOAD_BALANCING_B(MIN2(b, 255)) |
                             VIVS_VS_LOAD_BALANCING_C(0x3f) |
                             VIVS_VS_LOAD_BALANCING_D(0x0f);
}

bool
etna_compile_shader(struct etna_shader_variant *v)
{
   if (unlikely(!v))
      return false;

   struct etna_compile *c = CALLOC_STRUCT(etna_compile);
   if (!c)
      return false;

   c->variant = v;
   c->specs = v->shader->specs;
   c->nir = nir_shader_clone(NULL, v->shader->nir);

   nir_shader *s = c->nir;
   const struct etna_specs *specs = c->specs;

   v->stage = s->info.stage;
   v->uses_discard = s->info.fs.uses_discard;
   v->num_loops = 0; /* TODO */
   v->vs_id_in_reg = -1;
   v->vs_pos_out_reg = -1;
   v->vs_pointsize_out_reg = -1;
   v->ps_color_out_reg = 0; /* 0 for shader that doesn't write fragcolor.. */
   v->ps_depth_out_reg = -1;

   /*
    * Lower glTexCoord, fixes e.g. neverball point sprite (exit cylinder stars)
    * and gl4es pointsprite.trace apitrace
    */
   if (s->info.stage == MESA_SHADER_FRAGMENT && v->key.sprite_coord_enable) {
      NIR_PASS_V(s, nir_lower_texcoord_replace, v->key.sprite_coord_enable,
                 false, v->key.sprite_coord_yinvert);
   }

   /*
    * Remove any dead in variables before we iterate over them
    */
   NIR_PASS_V(s, nir_remove_dead_variables, nir_var_shader_in, NULL);

   /* setup input linking */
   struct etna_shader_io_file *sf = &v->infile;
   if (s->info.stage == MESA_SHADER_VERTEX) {
      nir_foreach_shader_in_variable(var, s) {
         unsigned idx = var->data.driver_location;
         sf->reg[idx].reg = idx;
         sf->reg[idx].slot = var->data.location;
         sf->reg[idx].num_components = glsl_get_components(var->type);
         sf->num_reg = MAX2(sf->num_reg, idx+1);
      }
   } else {
      unsigned count = 0;
      nir_foreach_shader_in_variable(var, s) {
         unsigned idx = var->data.driver_location;
         sf->reg[idx].reg = idx + 1;
         sf->reg[idx].slot = var->data.location;
         sf->reg[idx].num_components = glsl_get_components(var->type);
         sf->num_reg = MAX2(sf->num_reg, idx+1);
         count++;
      }
      assert(sf->num_reg == count);
   }

   NIR_PASS_V(s, nir_lower_io, nir_var_shader_in | nir_var_uniform, etna_glsl_type_size,
            (nir_lower_io_options)0);

   NIR_PASS_V(s, nir_lower_vars_to_ssa);
   NIR_PASS_V(s, nir_lower_indirect_derefs, nir_var_all, UINT32_MAX);
   NIR_PASS_V(s, etna_nir_lower_texture, &v->key);

   NIR_PASS_V(s, nir_lower_alu_to_scalar, etna_alu_to_scalar_filter_cb, specs);
   if (c->specs->halti >= 2) {
      nir_lower_idiv_options idiv_options = {
         .allow_fp16 = true,
      };
      NIR_PASS_V(s, nir_lower_idiv, &idiv_options);
   }
   NIR_PASS_V(s, nir_lower_alu);

   etna_optimize_loop(s);

   /* TODO: remove this extra run if nir_opt_peephole_select is able to handle ubo's. */
   if (OPT(s, etna_nir_lower_ubo_to_uniform))
      etna_optimize_loop(s);

   NIR_PASS_V(s, etna_lower_io, v);
   NIR_PASS_V(s, nir_lower_pack);
   etna_optimize_loop(s);

   if (v->shader->specs->vs_need_z_div)
      NIR_PASS_V(s, nir_lower_clip_halfz);

   /* lower pre-halti2 to float (halti0 has integers, but only scalar..) */
   if (c->specs->halti < 2) {
      /* use opt_algebraic between int_to_float and boot_to_float because
       * int_to_float emits ftrunc, and ftrunc lowering generates bool ops
       */
      NIR_PASS_V(s, nir_lower_int_to_float);
      NIR_PASS_V(s, nir_opt_algebraic);
      NIR_PASS_V(s, nir_lower_bool_to_float, true);
   } else {
      NIR_PASS_V(s, nir_lower_bool_to_int32);
   }

<<<<<<< HEAD
   if (DBG_ENABLED(ETNA_DBG_DUMP_SHADERS))
      nir_print_shader(s, stdout);

=======
>>>>>>> be466399
   while( OPT(s, nir_opt_vectorize, NULL, NULL) );
   NIR_PASS_V(s, nir_lower_alu_to_scalar, etna_alu_to_scalar_filter_cb, specs);

   NIR_PASS_V(s, nir_remove_dead_variables, nir_var_function_temp, NULL);
   NIR_PASS_V(s, nir_opt_algebraic_late);

   NIR_PASS_V(s, nir_move_vec_src_uses_to_dest, false);
   NIR_PASS_V(s, nir_copy_prop);
   /* need copy prop after uses_to_dest, and before src mods: see
    * dEQP-GLES2.functional.shaders.random.all_features.fragment.95
    */

   NIR_PASS_V(s, nir_opt_dce);
   NIR_PASS_V(s, nir_opt_cse);

   NIR_PASS_V(s, nir_lower_bool_to_bitsize);
   NIR_PASS_V(s, etna_lower_alu, c->specs->has_new_transcendentals);

   /* needs to be the last pass that touches pass_flags! */
   NIR_PASS_V(s, etna_nir_lower_to_source_mods);

   if (DBG_ENABLED(ETNA_DBG_DUMP_SHADERS))
      nir_print_shader(s, stdout);

   unsigned block_ptr[nir_shader_get_entrypoint(s)->num_blocks];
   c->block_ptr = block_ptr;

   unsigned num_consts;
   ASSERTED bool ok = emit_shader(c, &v->num_temps, &num_consts);
   assert(ok);

   /* empty shader, emit NOP */
   if (!c->inst_ptr)
      emit_inst(c, &(struct etna_inst) { .opcode = INST_OPCODE_NOP });

   /* assemble instructions, fixing up labels */
   uint32_t *code = MALLOC(c->inst_ptr * 16);
   for (unsigned i = 0; i < c->inst_ptr; i++) {
      struct etna_inst *inst = &c->code[i];
      if (inst->opcode == INST_OPCODE_BRANCH)
         inst->imm = block_ptr[inst->imm];

      inst->no_oneconst_limit = specs->has_no_oneconst_limit;
      etna_assemble(&code[i * 4], inst);
   }

   v->code_size = c->inst_ptr * 4;
   v->code = code;
   v->needs_icache = c->inst_ptr > specs->max_instructions;

   copy_uniform_state_to_shader(v, c->consts, num_consts);

   if (s->info.stage == MESA_SHADER_FRAGMENT) {
      v->input_count_unk8 = 31; /* XXX what is this */
      assert(v->ps_depth_out_reg <= 0);
   } else {
      fill_vs_mystery(v);
   }

   bool result = etna_compile_check_limits(v);
   ralloc_free(c->nir);
   FREE(c);
   return result;
}

static const struct etna_shader_inout *
etna_shader_vs_lookup(const struct etna_shader_variant *sobj,
                      const struct etna_shader_inout *in)
{
   for (int i = 0; i < sobj->outfile.num_reg; i++)
      if (sobj->outfile.reg[i].slot == in->slot)
         return &sobj->outfile.reg[i];

   /*
    * There are valid NIR shaders pairs where the vertex shader has
    * a VARYING_SLOT_BFC0 shader_out and the corresponding framgent
    * shader has a VARYING_SLOT_COL0 shader_in.
    * So at link time if there is no matching VARYING_SLOT_BFC[n],
    * we must map VARYING_SLOT_BFC0[n] to VARYING_SLOT_COL[n].
    */
   gl_varying_slot slot;

   if (in->slot == VARYING_SLOT_COL0)
      slot = VARYING_SLOT_BFC0;
   else if (in->slot == VARYING_SLOT_COL1)
      slot = VARYING_SLOT_BFC1;
   else
      return NULL;

   for (int i = 0; i < sobj->outfile.num_reg; i++)
      if (sobj->outfile.reg[i].slot == slot)
         return &sobj->outfile.reg[i];

   return NULL;
}

void
etna_link_shader(struct etna_shader_link_info *info,
                 const struct etna_shader_variant *vs,
                 const struct etna_shader_variant *fs)
{
   int comp_ofs = 0;
   /* For each fragment input we need to find the associated vertex shader
    * output, which can be found by matching on semantic name and index. A
    * binary search could be used because the vs outputs are sorted by their
    * semantic index and grouped by semantic type by fill_in_vs_outputs.
    */
   assert(fs->infile.num_reg < ETNA_NUM_INPUTS);
   info->pcoord_varying_comp_ofs = -1;

   for (int idx = 0; idx < fs->infile.num_reg; ++idx) {
      const struct etna_shader_inout *fsio = &fs->infile.reg[idx];
      const struct etna_shader_inout *vsio = etna_shader_vs_lookup(vs, fsio);
      struct etna_varying *varying;
      bool interpolate_always = true;

      assert(fsio->reg > 0 && fsio->reg <= ARRAY_SIZE(info->varyings));

      if (fsio->reg > info->num_varyings)
         info->num_varyings = fsio->reg;

      varying = &info->varyings[fsio->reg - 1];
      varying->num_components = fsio->num_components;

      if (!interpolate_always) /* colors affected by flat shading */
         varying->pa_attributes = 0x200;
      else /* texture coord or other bypasses flat shading */
         varying->pa_attributes = 0x2f1;

      varying->use[0] = VARYING_COMPONENT_USE_UNUSED;
      varying->use[1] = VARYING_COMPONENT_USE_UNUSED;
      varying->use[2] = VARYING_COMPONENT_USE_UNUSED;
      varying->use[3] = VARYING_COMPONENT_USE_UNUSED;

      /* point/tex coord is an input to the PS without matching VS output,
       * so it gets a varying slot without being assigned a VS register.
       */
      if (fsio->slot == VARYING_SLOT_PNTC) {
         varying->use[0] = VARYING_COMPONENT_USE_POINTCOORD_X;
         varying->use[1] = VARYING_COMPONENT_USE_POINTCOORD_Y;

         info->pcoord_varying_comp_ofs = comp_ofs;
      } else if (util_varying_is_point_coord(fsio->slot, fs->key.sprite_coord_enable)) {
         /*
	  * Do nothing, TexCoord is lowered to PointCoord above
	  * and the TexCoord here is just a remnant. This needs
	  * to be removed with some nir_remove_dead_variables(),
	  * but that one removes all FS inputs ... why?
	  */
      } else {
         /* pick a random register to use if there is no VS output */
         if (vsio == NULL)
            varying->reg = 0;
         else
            varying->reg = vsio->reg;
      }

      comp_ofs += varying->num_components;
   }

   assert(info->num_varyings == fs->infile.num_reg);
}<|MERGE_RESOLUTION|>--- conflicted
+++ resolved
@@ -1205,12 +1205,6 @@
       NIR_PASS_V(s, nir_lower_bool_to_int32);
    }
 
-<<<<<<< HEAD
-   if (DBG_ENABLED(ETNA_DBG_DUMP_SHADERS))
-      nir_print_shader(s, stdout);
-
-=======
->>>>>>> be466399
    while( OPT(s, nir_opt_vectorize, NULL, NULL) );
    NIR_PASS_V(s, nir_lower_alu_to_scalar, etna_alu_to_scalar_filter_cb, specs);
 
