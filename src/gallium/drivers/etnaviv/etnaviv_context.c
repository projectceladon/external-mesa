--- conflicted
+++ resolved
@@ -60,12 +60,9 @@
 {
    struct etna_context *ctx = etna_context(pctx);
 
-<<<<<<< HEAD
-=======
    if (ctx->dummy_rt)
       etna_bo_del(ctx->dummy_rt);
 
->>>>>>> 3cf4df6a
    util_copy_framebuffer_state(&ctx->framebuffer_s, NULL);
 
    if (ctx->primconvert)
