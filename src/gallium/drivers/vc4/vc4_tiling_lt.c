--- conflicted
+++ resolved
@@ -64,220 +64,6 @@
         }
 }
 
-<<<<<<< HEAD
-static void
-vc4_load_utile(void *cpu, void *gpu, uint32_t cpu_stride, uint32_t cpp)
-{
-        uint32_t gpu_stride = vc4_utile_stride(cpp);
-#if defined(VC4_BUILD_NEON) && defined(PIPE_ARCH_ARM)
-        if (gpu_stride == 8) {
-                __asm__ volatile (
-                        /* Load from the GPU in one shot, no interleave, to
-                         * d0-d7.
-                         */
-                        "vldm %[gpu], {q0, q1, q2, q3}\n"
-                        /* Store each 8-byte line to cpu-side destination,
-                         * incrementing it by the stride each time.
-                         */
-                        "vst1.8 d0, [%[cpu]], %[cpu_stride]\n"
-                        "vst1.8 d1, [%[cpu]], %[cpu_stride]\n"
-                        "vst1.8 d2, [%[cpu]], %[cpu_stride]\n"
-                        "vst1.8 d3, [%[cpu]], %[cpu_stride]\n"
-                        "vst1.8 d4, [%[cpu]], %[cpu_stride]\n"
-                        "vst1.8 d5, [%[cpu]], %[cpu_stride]\n"
-                        "vst1.8 d6, [%[cpu]], %[cpu_stride]\n"
-                        "vst1.8 d7, [%[cpu]]\n"
-                        : [cpu]         "+r"(cpu)
-                        : [gpu]         "r"(gpu),
-                          [cpu_stride]  "r"(cpu_stride)
-                        : "q0", "q1", "q2", "q3");
-        } else {
-                assert(gpu_stride == 16);
-                void *cpu2 = cpu + 8;
-                __asm__ volatile (
-                        /* Load from the GPU in one shot, no interleave, to
-                         * d0-d7.
-                         */
-                        "vldm %[gpu], {q0, q1, q2, q3};\n"
-                        /* Store each 16-byte line in 2 parts to the cpu-side
-                         * destination.  (vld1 can only store one d-register
-                         * at a time).
-                         */
-                        "vst1.8 d0, [%[cpu]], %[cpu_stride]\n"
-                        "vst1.8 d1, [%[cpu2]],%[cpu_stride]\n"
-                        "vst1.8 d2, [%[cpu]], %[cpu_stride]\n"
-                        "vst1.8 d3, [%[cpu2]],%[cpu_stride]\n"
-                        "vst1.8 d4, [%[cpu]], %[cpu_stride]\n"
-                        "vst1.8 d5, [%[cpu2]],%[cpu_stride]\n"
-                        "vst1.8 d6, [%[cpu]]\n"
-                        "vst1.8 d7, [%[cpu2]]\n"
-                        : [cpu]         "+r"(cpu),
-                          [cpu2]        "+r"(cpu2)
-                        : [gpu]         "r"(gpu),
-                          [cpu_stride]  "r"(cpu_stride)
-                        : "q0", "q1", "q2", "q3");
-        }
-#elif defined (PIPE_ARCH_AARCH64)
-	if (gpu_stride == 8) {
-                __asm__ volatile (
-                        /* Load from the GPU in one shot, no interleave, to
-                         * d0-d7.
-                         */
-                        "ld1 {v0.2d, v1.2d, v2.2d, v3.2d}, [%[gpu]]\n"
-                        /* Store each 8-byte line to cpu-side destination,
-                         * incrementing it by the stride each time.
-                         */
-                        "st1 {v0.D}[0], [%[cpu]], %[cpu_stride]\n"
-                        "st1 {v0.D}[1], [%[cpu]], %[cpu_stride]\n"
-                        "st1 {v1.D}[0], [%[cpu]], %[cpu_stride]\n"
-                        "st1 {v1.D}[1], [%[cpu]], %[cpu_stride]\n"
-                        "st1 {v2.D}[0], [%[cpu]], %[cpu_stride]\n"
-                        "st1 {v2.D}[1], [%[cpu]], %[cpu_stride]\n"
-                        "st1 {v3.D}[0], [%[cpu]], %[cpu_stride]\n"
-                        "st1 {v3.D}[1], [%[cpu]]\n"
-                        : [cpu]         "+r"(cpu)
-                        : [gpu]         "r"(gpu),
-                          [cpu_stride]  "r"(cpu_stride)
-                        : "v0", "v1", "v2", "v3");
-        } else {
-                assert(gpu_stride == 16);
-                void *cpu2 = cpu + 8;
-                __asm__ volatile (
-                        /* Load from the GPU in one shot, no interleave, to
-                         * d0-d7.
-                         */
-                        "ld1 {v0.2d, v1.2d, v2.2d, v3.2d}, [%[gpu]]\n"
-                        /* Store each 16-byte line in 2 parts to the cpu-side
-                         * destination.  (vld1 can only store one d-register
-                         * at a time).
-                         */
-                        "st1 {v0.D}[0], [%[cpu]], %[cpu_stride]\n"
-                        "st1 {v0.D}[1], [%[cpu2]],%[cpu_stride]\n"
-                        "st1 {v1.D}[0], [%[cpu]], %[cpu_stride]\n"
-                        "st1 {v1.D}[1], [%[cpu2]],%[cpu_stride]\n"
-                        "st1 {v2.D}[0], [%[cpu]], %[cpu_stride]\n"
-                        "st1 {v2.D}[1], [%[cpu2]],%[cpu_stride]\n"
-                        "st1 {v3.D}[0], [%[cpu]]\n"
-                        "st1 {v3.D}[1], [%[cpu2]]\n"
-                        : [cpu]         "+r"(cpu),
-                          [cpu2]        "+r"(cpu2)
-                        : [gpu]         "r"(gpu),
-                          [cpu_stride]  "r"(cpu_stride)
-                        : "v0", "v1", "v2", "v3");
-        }
-#else
-        for (uint32_t gpu_offset = 0; gpu_offset < 64; gpu_offset += gpu_stride) {
-                memcpy(cpu, gpu + gpu_offset, gpu_stride);
-                cpu += cpu_stride;
-        }
-#endif
-}
-
-static void
-vc4_store_utile(void *gpu, void *cpu, uint32_t cpu_stride, uint32_t cpp)
-{
-        uint32_t gpu_stride = vc4_utile_stride(cpp);
-
-#if defined(VC4_BUILD_NEON) && defined(PIPE_ARCH_ARM)
-        if (gpu_stride == 8) {
-                __asm__ volatile (
-                        /* Load each 8-byte line from cpu-side source,
-                         * incrementing it by the stride each time.
-                         */
-                        "vld1.8 d0, [%[cpu]], %[cpu_stride]\n"
-                        "vld1.8 d1, [%[cpu]], %[cpu_stride]\n"
-                        "vld1.8 d2, [%[cpu]], %[cpu_stride]\n"
-                        "vld1.8 d3, [%[cpu]], %[cpu_stride]\n"
-                        "vld1.8 d4, [%[cpu]], %[cpu_stride]\n"
-                        "vld1.8 d5, [%[cpu]], %[cpu_stride]\n"
-                        "vld1.8 d6, [%[cpu]], %[cpu_stride]\n"
-                        "vld1.8 d7, [%[cpu]]\n"
-                        /* Load from the GPU in one shot, no interleave, to
-                         * d0-d7.
-                         */
-                        "vstm %[gpu], {q0, q1, q2, q3}\n"
-                        : [cpu]         "+r"(cpu)
-                        : [gpu]         "r"(gpu),
-                          [cpu_stride]  "r"(cpu_stride)
-                        : "q0", "q1", "q2", "q3");
-        } else {
-                assert(gpu_stride == 16);
-                void *cpu2 = cpu + 8;
-                __asm__ volatile (
-                        /* Load each 16-byte line in 2 parts from the cpu-side
-                         * destination.  (vld1 can only store one d-register
-                         * at a time).
-                         */
-                        "vld1.8 d0, [%[cpu]], %[cpu_stride]\n"
-                        "vld1.8 d1, [%[cpu2]],%[cpu_stride]\n"
-                        "vld1.8 d2, [%[cpu]], %[cpu_stride]\n"
-                        "vld1.8 d3, [%[cpu2]],%[cpu_stride]\n"
-                        "vld1.8 d4, [%[cpu]], %[cpu_stride]\n"
-                        "vld1.8 d5, [%[cpu2]],%[cpu_stride]\n"
-                        "vld1.8 d6, [%[cpu]]\n"
-                        "vld1.8 d7, [%[cpu2]]\n"
-                        /* Store to the GPU in one shot, no interleave. */
-                        "vstm %[gpu], {q0, q1, q2, q3}\n"
-                        : [cpu]         "+r"(cpu),
-                          [cpu2]        "+r"(cpu2)
-                        : [gpu]         "r"(gpu),
-                          [cpu_stride]  "r"(cpu_stride)
-                        : "q0", "q1", "q2", "q3");
-        }
-#elif defined (PIPE_ARCH_AARCH64)
-	if (gpu_stride == 8) {
-                __asm__ volatile (
-                        /* Load each 8-byte line from cpu-side source,
-                         * incrementing it by the stride each time.
-                         */
-                        "ld1 {v0.D}[0], [%[cpu]], %[cpu_stride]\n"
-                        "ld1 {v0.D}[1], [%[cpu]], %[cpu_stride]\n"
-                        "ld1 {v1.D}[0], [%[cpu]], %[cpu_stride]\n"
-                        "ld1 {v1.D}[1], [%[cpu]], %[cpu_stride]\n"
-                        "ld1 {v2.D}[0], [%[cpu]], %[cpu_stride]\n"
-                        "ld1 {v2.D}[1], [%[cpu]], %[cpu_stride]\n"
-                        "ld1 {v3.D}[0], [%[cpu]], %[cpu_stride]\n"
-                        "ld1 {v3.D}[1], [%[cpu]]\n"
-                        /* Store to the GPU in one shot, no interleave. */
-                        "st1 {v0.2d, v1.2d, v2.2d, v3.2d}, [%[gpu]]\n"
-                        : [cpu]         "+r"(cpu)
-                        : [gpu]         "r"(gpu),
-                          [cpu_stride]  "r"(cpu_stride)
-                        : "v0", "v1", "v2", "v3");
-        } else {
-                assert(gpu_stride == 16);
-                void *cpu2 = cpu + 8;
-                __asm__ volatile (
-                        /* Load each 16-byte line in 2 parts from the cpu-side
-                         * destination.  (vld1 can only store one d-register
-                         * at a time).
-                         */
-                        "ld1 {v0.D}[0], [%[cpu]], %[cpu_stride]\n"
-                        "ld1 {v0.D}[1], [%[cpu2]],%[cpu_stride]\n"
-                        "ld1 {v1.D}[0], [%[cpu]], %[cpu_stride]\n"
-                        "ld1 {v1.D}[1], [%[cpu2]],%[cpu_stride]\n"
-                        "ld1 {v2.D}[0], [%[cpu]], %[cpu_stride]\n"
-                        "ld1 {v2.D}[1], [%[cpu2]],%[cpu_stride]\n"
-                        "ld1 {v3.D}[0], [%[cpu]]\n"
-                        "ld1 {v3.D}[1], [%[cpu2]]\n"
-                        /* Store to the GPU in one shot, no interleave. */
-                        "st1 {v0.2d, v1.2d, v2.2d, v3.2d}, [%[gpu]]\n"
-                        : [cpu]         "+r"(cpu),
-                          [cpu2]        "+r"(cpu2)
-                        : [gpu]         "r"(gpu),
-                          [cpu_stride]  "r"(cpu_stride)
-                        : "v0", "v1", "v2", "v3");
-        }
-#else
-        for (uint32_t gpu_offset = 0; gpu_offset < 64; gpu_offset += gpu_stride) {
-                memcpy(gpu + gpu_offset, cpu, gpu_stride);
-                cpu += cpu_stride;
-        }
-#endif
-
-}
-=======
->>>>>>> 3cf4df6a
 /**
  * Returns the X value into the address bits for LT tiling.
  *
