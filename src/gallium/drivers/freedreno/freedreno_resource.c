/*
 * Copyright (C) 2012 Rob Clark <robclark@freedesktop.org>
 *
 * Permission is hereby granted, free of charge, to any person obtaining a
 * copy of this software and associated documentation files (the "Software"),
 * to deal in the Software without restriction, including without limitation
 * the rights to use, copy, modify, merge, publish, distribute, sublicense,
 * and/or sell copies of the Software, and to permit persons to whom the
 * Software is furnished to do so, subject to the following conditions:
 *
 * The above copyright notice and this permission notice (including the next
 * paragraph) shall be included in all copies or substantial portions of the
 * Software.
 *
 * THE SOFTWARE IS PROVIDED "AS IS", WITHOUT WARRANTY OF ANY KIND, EXPRESS OR
 * IMPLIED, INCLUDING BUT NOT LIMITED TO THE WARRANTIES OF MERCHANTABILITY,
 * FITNESS FOR A PARTICULAR PURPOSE AND NONINFRINGEMENT.  IN NO EVENT SHALL
 * THE AUTHORS OR COPYRIGHT HOLDERS BE LIABLE FOR ANY CLAIM, DAMAGES OR OTHER
 * LIABILITY, WHETHER IN AN ACTION OF CONTRACT, TORT OR OTHERWISE, ARISING FROM,
 * OUT OF OR IN CONNECTION WITH THE SOFTWARE OR THE USE OR OTHER DEALINGS IN THE
 * SOFTWARE.
 *
 * Authors:
 *    Rob Clark <robclark@freedesktop.org>
 */

#include "util/format/u_format.h"
#include "util/format/u_format_rgtc.h"
#include "util/format/u_format_zs.h"
#include "util/set.h"
#include "util/u_drm.h"
#include "util/u_inlines.h"
#include "util/u_sample_positions.h"
#include "util/u_string.h"
#include "util/u_surface.h"
#include "util/u_transfer.h"

#include "decode/util.h"

#include "freedreno_batch_cache.h"
#include "freedreno_blitter.h"
#include "freedreno_context.h"
#include "freedreno_fence.h"
#include "freedreno_query_hw.h"
#include "freedreno_resource.h"
#include "freedreno_screen.h"
#include "freedreno_surface.h"
#include "freedreno_util.h"

#include <errno.h>
#include "drm-uapi/drm_fourcc.h"

/* XXX this should go away, needed for 'struct winsys_handle' */
#include "frontend/drm_driver.h"

/**
 * Go through the entire state and see if the resource is bound
 * anywhere. If it is, mark the relevant state as dirty. This is
 * called on realloc_bo to ensure the necessary state is re-
 * emitted so the GPU looks at the new backing bo.
 */
static void
rebind_resource_in_ctx(struct fd_context *ctx,
                       struct fd_resource *rsc) assert_dt
{
   struct pipe_resource *prsc = &rsc->b.b;

   if (ctx->rebind_resource)
      ctx->rebind_resource(ctx, rsc);

   /* VBOs */
   if (rsc->dirty & FD_DIRTY_VTXBUF) {
      struct fd_vertexbuf_stateobj *vb = &ctx->vtx.vertexbuf;
      for (unsigned i = 0; i < vb->count && !(ctx->dirty & FD_DIRTY_VTXBUF);
           i++) {
         if (vb->vb[i].buffer.resource == prsc)
            fd_dirty_resource(ctx, prsc, FD_DIRTY_VTXBUF, false);
      }
   }

   /* xfb/so buffers: */
   if (rsc->dirty & FD_DIRTY_STREAMOUT) {
      struct fd_streamout_stateobj *so = &ctx->streamout;

      for (unsigned i = 0;
            i < so->num_targets && !(ctx->dirty & FD_DIRTY_STREAMOUT);
            i++) {
         if (so->targets[i]->buffer == prsc)
            fd_dirty_resource(ctx, prsc, FD_DIRTY_STREAMOUT, true);
      }
   }

   const enum fd_dirty_3d_state per_stage_dirty =
      FD_DIRTY_CONST | FD_DIRTY_TEX | FD_DIRTY_IMAGE | FD_DIRTY_SSBO;

   if (!(rsc->dirty & per_stage_dirty))
      return;

   /* per-shader-stage resources: */
   for (unsigned stage = 0; stage < PIPE_SHADER_TYPES; stage++) {
      /* Constbufs.. note that constbuf[0] is normal uniforms emitted in
       * cmdstream rather than by pointer..
       */
      if ((rsc->dirty & FD_DIRTY_CONST) &&
          !(ctx->dirty_shader[stage] & FD_DIRTY_CONST)) {
         struct fd_constbuf_stateobj *cb = &ctx->constbuf[stage];
         const unsigned num_ubos = util_last_bit(cb->enabled_mask);
         for (unsigned i = 1; i < num_ubos; i++) {
            if (cb->cb[i].buffer == prsc) {
               fd_dirty_shader_resource(ctx, prsc, stage,
                                        FD_DIRTY_SHADER_CONST, false);
               break;
            }
         }
      }

      /* Textures */
      if ((rsc->dirty & FD_DIRTY_TEX) &&
          !(ctx->dirty_shader[stage] & FD_DIRTY_TEX)) {
         struct fd_texture_stateobj *tex = &ctx->tex[stage];
         for (unsigned i = 0; i < tex->num_textures; i++) {
            if (tex->textures[i] && (tex->textures[i]->texture == prsc)) {
               fd_dirty_shader_resource(ctx, prsc, stage,
                                        FD_DIRTY_SHADER_TEX, false);
               break;
            }
         }
      }

      /* Images */
      if ((rsc->dirty & FD_DIRTY_IMAGE) &&
          !(ctx->dirty_shader[stage] & FD_DIRTY_IMAGE)) {
         struct fd_shaderimg_stateobj *si = &ctx->shaderimg[stage];
         const unsigned num_images = util_last_bit(si->enabled_mask);
         for (unsigned i = 0; i < num_images; i++) {
            if (si->si[i].resource == prsc) {
               bool write = si->si[i].access & PIPE_IMAGE_ACCESS_WRITE;
               fd_dirty_shader_resource(ctx, prsc, stage,
                                        FD_DIRTY_SHADER_IMAGE, write);
               break;
            }
         }
      }

      /* SSBOs */
      if ((rsc->dirty & FD_DIRTY_SSBO) &&
          !(ctx->dirty_shader[stage] & FD_DIRTY_SSBO)) {
         struct fd_shaderbuf_stateobj *sb = &ctx->shaderbuf[stage];
         const unsigned num_ssbos = util_last_bit(sb->enabled_mask);
         for (unsigned i = 0; i < num_ssbos; i++) {
            if (sb->sb[i].buffer == prsc) {
               bool write = sb->writable_mask & BIT(i);
               fd_dirty_shader_resource(ctx, prsc, stage,
                                        FD_DIRTY_SHADER_SSBO, write);
               break;
            }
         }
      }
   }
}

static void
rebind_resource(struct fd_resource *rsc) assert_dt
{
   struct fd_screen *screen = fd_screen(rsc->b.b.screen);

   fd_screen_lock(screen);
   fd_resource_lock(rsc);

   if (rsc->dirty)
      list_for_each_entry (struct fd_context, ctx, &screen->context_list, node)
         rebind_resource_in_ctx(ctx, rsc);

   fd_resource_unlock(rsc);
   fd_screen_unlock(screen);
}

static inline void
fd_resource_set_bo(struct fd_resource *rsc, struct fd_bo *bo)
{
   struct fd_screen *screen = fd_screen(rsc->b.b.screen);

   rsc->bo = bo;
   rsc->seqno = seqno_next_u16(&screen->rsc_seqno);
}

int
__fd_resource_wait(struct fd_context *ctx, struct fd_resource *rsc, unsigned op,
                   const char *func)
{
   if (op & FD_BO_PREP_NOSYNC)
      return fd_bo_cpu_prep(rsc->bo, ctx->pipe, op);

   int ret;

   perf_time_ctx (ctx, 10000, "%s: a busy \"%" PRSC_FMT "\" BO stalled", func,
                  PRSC_ARGS(&rsc->b.b)) {
      ret = fd_bo_cpu_prep(rsc->bo, ctx->pipe, op);
   }

   return ret;
}

static void
realloc_bo(struct fd_resource *rsc, uint32_t size)
{
   struct pipe_resource *prsc = &rsc->b.b;
   struct fd_screen *screen = fd_screen(rsc->b.b.screen);
   uint32_t flags =
      COND(rsc->layout.tile_mode, FD_BO_NOMAP) |
      COND((prsc->usage & PIPE_USAGE_STAGING) &&
           (prsc->flags & PIPE_RESOURCE_FLAG_MAP_COHERENT),
           FD_BO_CACHED_COHERENT) |
      COND(prsc->bind & PIPE_BIND_SHARED, FD_BO_SHARED) |
      COND(prsc->bind & PIPE_BIND_SCANOUT, FD_BO_SCANOUT);
   /* TODO other flags? */

   /* if we start using things other than write-combine,
    * be sure to check for PIPE_RESOURCE_FLAG_MAP_COHERENT
    */

   if (rsc->bo)
      fd_bo_del(rsc->bo);

   struct fd_bo *bo =
      fd_bo_new(screen->dev, size, flags, "%ux%ux%u@%u:%x", prsc->width0,
                prsc->height0, prsc->depth0, rsc->layout.cpp, prsc->bind);
   fd_resource_set_bo(rsc, bo);

   /* Zero out the UBWC area on allocation.  This fixes intermittent failures
    * with UBWC, which I suspect are due to the HW having a hard time
    * interpreting arbitrary values populating the flags buffer when the BO
    * was recycled through the bo cache (instead of fresh allocations from
    * the kernel, which are zeroed).  sleep(1) in this spot didn't work
    * around the issue, but any memset value seems to.
    */
   if (rsc->layout.ubwc) {
      rsc->needs_ubwc_clear = true;
   }

   util_range_set_empty(&rsc->valid_buffer_range);
   fd_bc_invalidate_resource(rsc, true);
}

static void
do_blit(struct fd_context *ctx, const struct pipe_blit_info *blit,
        bool fallback) assert_dt
{
   struct pipe_context *pctx = &ctx->base;

   assert(!ctx->in_blit);
   ctx->in_blit = true;

   /* TODO size threshold too?? */
   if (fallback || !fd_blit(pctx, blit)) {
      /* do blit on cpu: */
      util_resource_copy_region(pctx, blit->dst.resource, blit->dst.level,
                                blit->dst.box.x, blit->dst.box.y,
                                blit->dst.box.z, blit->src.resource,
                                blit->src.level, &blit->src.box);
   }

   ctx->in_blit = false;
}

/**
 * Replace the storage of dst with src.  This is only used by TC in the
 * DISCARD_WHOLE_RESOURCE path, and src is a freshly allocated buffer.
 */
void
fd_replace_buffer_storage(struct pipe_context *pctx, struct pipe_resource *pdst,
                          struct pipe_resource *psrc, unsigned num_rebinds, uint32_t rebind_mask,
                          uint32_t delete_buffer_id)
{
   struct fd_context *ctx = fd_context(pctx);
   struct fd_resource *dst = fd_resource(pdst);
   struct fd_resource *src = fd_resource(psrc);

   DBG("pdst=%p, psrc=%p", pdst, psrc);

   /* This should only be called with buffers.. which side-steps some tricker
    * cases, like a rsc that is in a batch-cache key...
    */
   assert(pdst->target == PIPE_BUFFER);
   assert(psrc->target == PIPE_BUFFER);
   assert(dst->track->bc_batch_mask == 0);
   assert(src->track->bc_batch_mask == 0);
   assert(src->track->batch_mask == 0);
   assert(src->track->write_batch == NULL);
   assert(memcmp(&dst->layout, &src->layout, sizeof(dst->layout)) == 0);

   /* get rid of any references that batch-cache might have to us (which
    * should empty/destroy rsc->batches hashset)
    *
    * Note that we aren't actually destroying dst, but we are replacing
    * it's storage so we want to go thru the same motions of decoupling
    * it's batch connections.
    */
   fd_bc_invalidate_resource(dst, true);
   rebind_resource(dst);

   util_idalloc_mt_free(&ctx->screen->buffer_ids, delete_buffer_id);

   fd_screen_lock(ctx->screen);

   fd_bo_del(dst->bo);
   dst->bo = fd_bo_ref(src->bo);

   fd_resource_tracking_reference(&dst->track, src->track);
   src->is_replacement = true;

   dst->seqno = seqno_next_u16(&ctx->screen->rsc_seqno);

   fd_screen_unlock(ctx->screen);
}

static unsigned
translate_usage(unsigned usage)
{
   uint32_t op = 0;

   if (usage & PIPE_MAP_READ)
      op |= FD_BO_PREP_READ;

   if (usage & PIPE_MAP_WRITE)
      op |= FD_BO_PREP_WRITE;

   return op;
}

bool
fd_resource_busy(struct pipe_screen *pscreen, struct pipe_resource *prsc,
                 unsigned usage)
{
   struct fd_resource *rsc = fd_resource(prsc);

   if (pending(rsc, !!(usage & PIPE_MAP_WRITE)))
      return true;

   if (resource_busy(rsc, translate_usage(usage)))
      return true;

   return false;
}

static void flush_resource(struct fd_context *ctx, struct fd_resource *rsc,
                           unsigned usage);

/**
 * Helper to check if the format is something that we can blit/render
 * to.. if the format is not renderable, there is no point in trying
 * to do a staging blit (as it will still end up being a cpu copy)
 */
static bool
is_renderable(struct pipe_resource *prsc)
{
   struct pipe_screen *pscreen = prsc->screen;
   return pscreen->is_format_supported(
         pscreen, prsc->format, prsc->target, prsc->nr_samples,
         prsc->nr_storage_samples, PIPE_BIND_RENDER_TARGET);
}

/**
 * @rsc: the resource to shadow
 * @level: the level to discard (if box != NULL, otherwise ignored)
 * @box: the box to discard (or NULL if none)
 * @modifier: the modifier for the new buffer state
 */
static bool
fd_try_shadow_resource(struct fd_context *ctx, struct fd_resource *rsc,
                       unsigned level, const struct pipe_box *box,
                       uint64_t modifier) assert_dt
{
   struct pipe_context *pctx = &ctx->base;
   struct pipe_resource *prsc = &rsc->b.b;
   struct fd_screen *screen = fd_screen(pctx->screen);
   struct fd_batch *batch;
   bool fallback = false;

   if (prsc->next)
      return false;

   /* Flush any pending batches writing the resource before we go mucking around
    * in its insides.  The blit would immediately cause the batch to be flushed,
    * anyway.
    */
   fd_bc_flush_writer(ctx, rsc);

   /* Because IB1 ("gmem") cmdstream is built only when we flush the
    * batch, we need to flush any batches that reference this rsc as
    * a render target.  Otherwise the framebuffer state emitted in
    * IB1 will reference the resources new state, and not the state
    * at the point in time that the earlier draws referenced it.
    *
    * Note that being in the gmem key doesn't necessarily mean the
    * batch was considered a writer!
    */
   foreach_batch (batch, &screen->batch_cache, rsc->track->bc_batch_mask) {
      fd_batch_flush(batch);
   }

   /* TODO: somehow munge dimensions and format to copy unsupported
    * render target format to something that is supported?
    */
   if (!is_renderable(prsc))
      fallback = true;

   /* do shadowing back-blits on the cpu for buffers -- requires about a page of
    * DMA to make GPU copies worth it according to robclark.  Note, if you
    * decide to do it on the GPU then you'll need to update valid_buffer_range
    * in the swap()s below.
    */
   if (prsc->target == PIPE_BUFFER)
      fallback = true;

   bool discard_whole_level = box && util_texrange_covers_whole_level(
                                        prsc, level, box->x, box->y, box->z,
                                        box->width, box->height, box->depth);

   /* TODO need to be more clever about current level */
   if ((prsc->target >= PIPE_TEXTURE_2D) && box && !discard_whole_level)
      return false;

   struct pipe_resource *pshadow = pctx->screen->resource_create_with_modifiers(
      pctx->screen, prsc, &modifier, 1);

   if (!pshadow)
      return false;

   assert(!ctx->in_shadow);
   ctx->in_shadow = true;

   /* get rid of any references that batch-cache might have to us (which
    * should empty/destroy rsc->batches hashset)
    */
   fd_bc_invalidate_resource(rsc, false);
   rebind_resource(rsc);

   fd_screen_lock(ctx->screen);

   /* Swap the backing bo's, so shadow becomes the old buffer,
    * blit from shadow to new buffer.  From here on out, we
    * cannot fail.
    *
    * Note that we need to do it in this order, otherwise if
    * we go down cpu blit path, the recursive transfer_map()
    * sees the wrong status..
    */
   struct fd_resource *shadow = fd_resource(pshadow);

   DBG("shadow: %p (%d, %p) -> %p (%d, %p)", rsc, rsc->b.b.reference.count,
       rsc->track, shadow, shadow->b.b.reference.count, shadow->track);

   SWAP(rsc->bo, shadow->bo);
   SWAP(rsc->valid, shadow->valid);

   /* swap() doesn't work because you can't typeof() the bitfield. */
   bool temp = shadow->needs_ubwc_clear;
   shadow->needs_ubwc_clear = rsc->needs_ubwc_clear;
   rsc->needs_ubwc_clear = temp;

   SWAP(rsc->layout, shadow->layout);
   rsc->seqno = seqno_next_u16(&ctx->screen->rsc_seqno);

   /* at this point, the newly created shadow buffer is not referenced
    * by any batches, but the existing rsc (probably) is.  We need to
    * transfer those references over:
    */
   assert(shadow->track->batch_mask == 0);
   foreach_batch (batch, &ctx->screen->batch_cache, rsc->track->batch_mask) {
      struct set_entry *entry = _mesa_set_search_pre_hashed(batch->resources, rsc->hash, rsc);
      _mesa_set_remove(batch->resources, entry);
      _mesa_set_add_pre_hashed(batch->resources, shadow->hash, shadow);
   }
   SWAP(rsc->track, shadow->track);

   fd_screen_unlock(ctx->screen);

   struct pipe_blit_info blit = {};
   blit.dst.resource = prsc;
   blit.dst.format = prsc->format;
   blit.src.resource = pshadow;
   blit.src.format = pshadow->format;
   blit.mask = util_format_get_mask(prsc->format);
   blit.filter = PIPE_TEX_FILTER_NEAREST;

#define set_box(field, val)                                                    \
   do {                                                                        \
      blit.dst.field = (val);                                                  \
      blit.src.field = (val);                                                  \
   } while (0)

   /* Disable occlusion queries during shadow blits. */
   bool saved_active_queries = ctx->active_queries;
   pctx->set_active_query_state(pctx, false);

   /* blit the other levels in their entirety: */
   for (unsigned l = 0; l <= prsc->last_level; l++) {
      if (box && l == level)
         continue;

      /* just blit whole level: */
      set_box(level, l);
      set_box(box.width, u_minify(prsc->width0, l));
      set_box(box.height, u_minify(prsc->height0, l));
      set_box(box.depth, u_minify(prsc->depth0, l));

      for (int i = 0; i < prsc->array_size; i++) {
         set_box(box.z, i);
         do_blit(ctx, &blit, fallback);
      }
   }

   /* deal w/ current level specially, since we might need to split
    * it up into a couple blits:
    */
   if (box && !discard_whole_level) {
      set_box(level, level);

      switch (prsc->target) {
      case PIPE_BUFFER:
      case PIPE_TEXTURE_1D:
         set_box(box.y, 0);
         set_box(box.z, 0);
         set_box(box.height, 1);
         set_box(box.depth, 1);

         if (box->x > 0) {
            set_box(box.x, 0);
            set_box(box.width, box->x);

            do_blit(ctx, &blit, fallback);
         }
         if ((box->x + box->width) < u_minify(prsc->width0, level)) {
            set_box(box.x, box->x + box->width);
            set_box(box.width,
                    u_minify(prsc->width0, level) - (box->x + box->width));

            do_blit(ctx, &blit, fallback);
         }
         break;
      case PIPE_TEXTURE_2D:
         /* TODO */
      default:
         unreachable("TODO");
      }
   }

   pctx->set_active_query_state(pctx, saved_active_queries);

   ctx->in_shadow = false;

   pipe_resource_reference(&pshadow, NULL);

   return true;
}

/**
 * Uncompress an UBWC compressed buffer "in place".  This works basically
 * like resource shadowing, creating a new resource, and doing an uncompress
 * blit, and swapping the state between shadow and original resource so it
 * appears to the gallium frontends as if nothing changed.
 */
void
fd_resource_uncompress(struct fd_context *ctx, struct fd_resource *rsc, bool linear)
{
   tc_assert_driver_thread(ctx->tc);

   uint64_t modifier = linear ? DRM_FORMAT_MOD_LINEAR : DRM_FORMAT_MOD_QCOM_TILED3;

   ASSERTED bool success = fd_try_shadow_resource(ctx, rsc, 0, NULL, modifier);

   /* shadow should not fail in any cases where we need to uncompress: */
   assert(success);
}

/**
 * Debug helper to hexdump a resource.
 */
void
fd_resource_dump(struct fd_resource *rsc, const char *name)
{
   fd_bo_cpu_prep(rsc->bo, NULL, FD_BO_PREP_READ);
   printf("%s: \n", name);
   dump_hex(fd_bo_map(rsc->bo), fd_bo_size(rsc->bo));
}

static struct fd_resource *
fd_alloc_staging(struct fd_context *ctx, struct fd_resource *rsc,
                 unsigned level, const struct pipe_box *box, unsigned usage)
   assert_dt
{
   struct pipe_context *pctx = &ctx->base;
   struct pipe_resource tmpl = rsc->b.b;

   /* We cannot currently do stencil export on earlier gens, and
    * u_blitter cannot do blits involving stencil otherwise:
    */
   if ((ctx->screen->gen < 6) && !ctx->blit &&
       (util_format_get_mask(tmpl.format) & PIPE_MASK_S))
      return NULL;

   tmpl.width0 = box->width;
   tmpl.height0 = box->height;
   /* for array textures, box->depth is the array_size, otherwise
    * for 3d textures, it is the depth:
    */
   if (tmpl.array_size > 1) {
      if (tmpl.target == PIPE_TEXTURE_CUBE)
         tmpl.target = PIPE_TEXTURE_2D_ARRAY;
      tmpl.array_size = box->depth;
      tmpl.depth0 = 1;
   } else {
      tmpl.array_size = 1;
      tmpl.depth0 = box->depth;
   }
   tmpl.last_level = 0;
   tmpl.bind |= PIPE_BIND_LINEAR;
   tmpl.usage = PIPE_USAGE_STAGING;
   tmpl.flags = (usage & PIPE_MAP_READ) ? PIPE_RESOURCE_FLAG_MAP_COHERENT : 0;

   struct pipe_resource *pstaging =
      pctx->screen->resource_create(pctx->screen, &tmpl);
   if (!pstaging)
      return NULL;

   return fd_resource(pstaging);
}

static void
fd_blit_from_staging(struct fd_context *ctx,
                     struct fd_transfer *trans) assert_dt
{
   DBG("");
   struct pipe_resource *dst = trans->b.b.resource;
   struct pipe_blit_info blit = {};

   blit.dst.resource = dst;
   blit.dst.format = dst->format;
   blit.dst.level = trans->b.b.level;
   blit.dst.box = trans->b.b.box;
   blit.src.resource = trans->staging_prsc;
   blit.src.format = trans->staging_prsc->format;
   blit.src.level = 0;
   blit.src.box = trans->staging_box;
   blit.mask = util_format_get_mask(trans->staging_prsc->format);
   blit.filter = PIPE_TEX_FILTER_NEAREST;

   do_blit(ctx, &blit, false);
}

static void
fd_blit_to_staging(struct fd_context *ctx, struct fd_transfer *trans) assert_dt
{
   DBG("");
   struct pipe_resource *src = trans->b.b.resource;
   struct pipe_blit_info blit = {};

   blit.src.resource = src;
   blit.src.format = src->format;
   blit.src.level = trans->b.b.level;
   blit.src.box = trans->b.b.box;
   blit.dst.resource = trans->staging_prsc;
   blit.dst.format = trans->staging_prsc->format;
   blit.dst.level = 0;
   blit.dst.box = trans->staging_box;
   blit.mask = util_format_get_mask(trans->staging_prsc->format);
   blit.filter = PIPE_TEX_FILTER_NEAREST;

   do_blit(ctx, &blit, false);
}

static void
fd_resource_transfer_flush_region(struct pipe_context *pctx,
                                  struct pipe_transfer *ptrans,
                                  const struct pipe_box *box)
{
   struct fd_resource *rsc = fd_resource(ptrans->resource);

   if (ptrans->resource->target == PIPE_BUFFER)
      util_range_add(&rsc->b.b, &rsc->valid_buffer_range,
                     ptrans->box.x + box->x,
                     ptrans->box.x + box->x + box->width);
}

static void
flush_resource(struct fd_context *ctx, struct fd_resource *rsc,
               unsigned usage) assert_dt
{
   if (usage & PIPE_MAP_WRITE) {
      fd_bc_flush_readers(ctx, rsc);
   } else {
      fd_bc_flush_writer(ctx, rsc);
   }
}

static void
fd_flush_resource(struct pipe_context *pctx, struct pipe_resource *prsc)
   in_dt
{
   struct fd_context *ctx = fd_context(pctx);
   struct fd_resource *rsc = fd_resource(prsc);

   /* Flushing the resource is only required if we are relying on
    * implicit-sync, in which case the rendering must be flushed
    * to the kernel for the fence to be added to the backing GEM
    * object.
    */
   if (ctx->no_implicit_sync)
      return;

   flush_resource(ctx, rsc, PIPE_MAP_READ);

   /* If we had to flush a batch, make sure it makes it's way all the
    * way to the kernel:
    */
   fd_resource_wait(ctx, rsc, FD_BO_PREP_FLUSH);
}

static void
fd_resource_transfer_unmap(struct pipe_context *pctx,
                           struct pipe_transfer *ptrans)
   in_dt /* TODO for threaded-ctx we'll need to split out unsynchronized path */
{
   struct fd_context *ctx = fd_context(pctx);
   struct fd_resource *rsc = fd_resource(ptrans->resource);
   struct fd_transfer *trans = fd_transfer(ptrans);

   if (trans->staging_prsc) {
      if (ptrans->usage & PIPE_MAP_WRITE)
         fd_blit_from_staging(ctx, trans);
      pipe_resource_reference(&trans->staging_prsc, NULL);
   }

   if (trans->upload_ptr) {
      fd_bo_upload(rsc->bo, trans->upload_ptr, ptrans->box.x, ptrans->box.width);
      free(trans->upload_ptr);
   }

   util_range_add(&rsc->b.b, &rsc->valid_buffer_range, ptrans->box.x,
                  ptrans->box.x + ptrans->box.width);

   pipe_resource_reference(&ptrans->resource, NULL);

   assert(trans->b.staging == NULL); /* for threaded context only */

   /* Don't use pool_transfers_unsync. We are always in the driver
    * thread. Freeing an object into a different pool is allowed.
    */
   slab_free(&ctx->transfer_pool, ptrans);
}

static void
invalidate_resource(struct fd_resource *rsc, unsigned usage) assert_dt
{
   bool needs_flush = pending(rsc, !!(usage & PIPE_MAP_WRITE));
   unsigned op = translate_usage(usage);

   if (needs_flush || resource_busy(rsc, op)) {
      rebind_resource(rsc);
      realloc_bo(rsc, fd_bo_size(rsc->bo));
   } else {
      util_range_set_empty(&rsc->valid_buffer_range);
   }
}

static bool
valid_range(struct fd_resource *rsc, const struct pipe_box *box)
{
   return util_ranges_intersect(&rsc->valid_buffer_range, box->x, box->x + box->width);
}

static void *
resource_transfer_map_staging(struct pipe_context *pctx,
                              struct pipe_resource *prsc,
                              unsigned level, unsigned usage,
                              const struct pipe_box *box,
                              struct fd_transfer *trans)
   in_dt
{
   struct fd_context *ctx = fd_context(pctx);
   struct fd_resource *rsc = fd_resource(prsc);
   struct fd_resource *staging_rsc;

   assert(prsc->target != PIPE_BUFFER);

   staging_rsc = fd_alloc_staging(ctx, rsc, level, box, usage);
   if (!staging_rsc)
      return NULL;

   trans->staging_prsc = &staging_rsc->b.b;
   trans->b.b.stride = fd_resource_pitch(staging_rsc, 0);
   trans->b.b.layer_stride = fd_resource_layer_stride(staging_rsc, 0);
   trans->staging_box = *box;
   trans->staging_box.x = 0;
   trans->staging_box.y = 0;
   trans->staging_box.z = 0;

   if (usage & PIPE_MAP_READ) {
      fd_blit_to_staging(ctx, trans);

      fd_resource_wait(ctx, staging_rsc, FD_BO_PREP_READ);
   }

   ctx->stats.staging_uploads++;

   return fd_bo_map(staging_rsc->bo);
}

static void *
resource_transfer_map_unsync(struct pipe_context *pctx,
                             struct pipe_resource *prsc, unsigned level,
                             unsigned usage, const struct pipe_box *box,
                             struct fd_transfer *trans)
{
   struct fd_resource *rsc = fd_resource(prsc);
   enum pipe_format format = prsc->format;
   uint32_t offset;
   char *buf;

   if ((prsc->target == PIPE_BUFFER) &&
       !(usage & (PIPE_MAP_READ | PIPE_MAP_DIRECTLY | PIPE_MAP_PERSISTENT)) &&
       ((usage & PIPE_MAP_DISCARD_RANGE) || !valid_range(rsc, box)) &&
       fd_bo_prefer_upload(rsc->bo, box->width)) {
      trans->upload_ptr = malloc(box->width);
      return trans->upload_ptr;
   }

   buf = fd_bo_map(rsc->bo);

   /* With imported bo's allocated by something outside of mesa, when
    * running in a VM (using virtio_gpu kernel driver) we could end up in
    * a situation where we have a linear bo, but are unable to mmap it
    * because it was allocated without the VIRTGPU_BLOB_FLAG_USE_MAPPABLE
    * flag.  So we need end up needing to do a staging blit instead:
    */
   if (!buf)
      return resource_transfer_map_staging(pctx, prsc, level, usage, box, trans);

   offset = box->y / util_format_get_blockheight(format) * trans->b.b.stride +
            box->x / util_format_get_blockwidth(format) * rsc->layout.cpp +
            fd_resource_offset(rsc, level, box->z);

   if (usage & PIPE_MAP_WRITE)
      rsc->valid = true;

   return buf + offset;
}

/**
 * Note, with threaded_context, resource_transfer_map() is only called
 * in driver thread, but resource_transfer_map_unsync() can be called in
 * either driver or frontend thread.
 */
static void *
resource_transfer_map(struct pipe_context *pctx, struct pipe_resource *prsc,
                      unsigned level, unsigned usage,
                      const struct pipe_box *box,
                      struct fd_transfer *trans) in_dt
{
   struct fd_context *ctx = fd_context(pctx);
   struct fd_resource *rsc = fd_resource(prsc);
   char *buf;
   int ret = 0;

   tc_assert_driver_thread(ctx->tc);

   /* Strip the read flag if the buffer has been invalidated (or is freshly
    * created). Avoids extra staging blits of undefined data on glTexSubImage of
    * a fresh DEPTH_COMPONENT or STENCIL_INDEX texture being stored as z24s8.
    */
   if (!rsc->valid)
      usage &= ~PIPE_MAP_READ;

   /* we always need a staging texture for tiled buffers:
    *
    * TODO we might sometimes want to *also* shadow the resource to avoid
    * splitting a batch.. for ex, mid-frame texture uploads to a tiled
    * texture.
    */
   if (rsc->layout.tile_mode) {
      return resource_transfer_map_staging(pctx, prsc, level, usage, box, trans);
   } else if ((usage & PIPE_MAP_READ) && !fd_bo_is_cached(rsc->bo)) {
      perf_debug_ctx(ctx, "wc readback: prsc=%p, level=%u, usage=%x, box=%dx%d+%d,%d",
                     prsc, level, usage, box->width, box->height, box->x, box->y);
   }

   if (usage & PIPE_MAP_DISCARD_WHOLE_RESOURCE) {
      invalidate_resource(rsc, usage);
   } else {
      unsigned op = translate_usage(usage);
      bool needs_flush = pending(rsc, !!(usage & PIPE_MAP_WRITE));

      /* If the GPU is writing to the resource, or if it is reading from the
       * resource and we're trying to write to it, flush the renders.
       */
      bool busy = needs_flush || resource_busy(rsc, op);

      /* if we need to flush/stall, see if we can make a shadow buffer
       * to avoid this:
       *
       * TODO we could go down this path !reorder && !busy_for_read
       * ie. we only *don't* want to go down this path if the blit
       * will trigger a flush!
       */
      if (ctx->screen->reorder && busy && !(usage & PIPE_MAP_READ) &&
          (usage & PIPE_MAP_DISCARD_RANGE)) {

         /* try shadowing only if it avoids a flush, otherwise staging would
          * be better:
          */
         if (needs_flush && !(usage & TC_TRANSFER_MAP_NO_INVALIDATE) &&
               fd_try_shadow_resource(ctx, rsc, level, box, DRM_FORMAT_MOD_LINEAR)) {
            needs_flush = busy = false;
            ctx->stats.shadow_uploads++;
         } else {
            struct fd_resource *staging_rsc = NULL;

            if (needs_flush) {
               perf_debug_ctx(ctx, "flushing: %" PRSC_FMT, PRSC_ARGS(prsc));
               flush_resource(ctx, rsc, usage);
               needs_flush = false;
            }

            /* in this case, we don't need to shadow the whole resource,
             * since any draw that references the previous contents has
             * already had rendering flushed for all tiles.  So we can
             * use a staging buffer to do the upload.
             */
            if (is_renderable(prsc))
               staging_rsc = fd_alloc_staging(ctx, rsc, level, box, usage);
            if (staging_rsc) {
               trans->staging_prsc = &staging_rsc->b.b;
               trans->b.b.stride = fd_resource_pitch(staging_rsc, 0);
               trans->b.b.layer_stride =
                  fd_resource_layer_stride(staging_rsc, 0);
               trans->staging_box = *box;
               trans->staging_box.x = 0;
               trans->staging_box.y = 0;
               trans->staging_box.z = 0;
               buf = fd_bo_map(staging_rsc->bo);

               ctx->stats.staging_uploads++;

               return buf;
            }
         }
      }

      if (needs_flush) {
         flush_resource(ctx, rsc, usage);
         needs_flush = false;
      }

      /* The GPU keeps track of how the various bo's are being used, and
       * will wait if necessary for the proper operation to have
       * completed.
       */
      if (busy) {
         ret = fd_resource_wait(ctx, rsc, op);
         if (ret)
            return NULL;
      }
   }

   return resource_transfer_map_unsync(pctx, prsc, level, usage, box, trans);
}

static unsigned
improve_transfer_map_usage(struct fd_context *ctx, struct fd_resource *rsc,
                           unsigned usage, const struct pipe_box *box)
   /* Not *strictly* true, but the access to things that must only be in driver-
    * thread are protected by !(usage & TC_TRANSFER_MAP_THREADED_UNSYNC):
    */
   in_dt
{
   if (usage & TC_TRANSFER_MAP_NO_INVALIDATE) {
      usage &= ~PIPE_MAP_DISCARD_WHOLE_RESOURCE;
   }

   if (usage & TC_TRANSFER_MAP_THREADED_UNSYNC)
      usage |= PIPE_MAP_UNSYNCHRONIZED;

   if (!(usage &
         (TC_TRANSFER_MAP_NO_INFER_UNSYNCHRONIZED | PIPE_MAP_UNSYNCHRONIZED))) {
      if (ctx->in_shadow && !(usage & PIPE_MAP_READ)) {
         usage |= PIPE_MAP_UNSYNCHRONIZED;
      } else if ((usage & PIPE_MAP_WRITE) && (rsc->b.b.target == PIPE_BUFFER) &&
                 !valid_range(rsc, box)) {
         /* We are trying to write to a previously uninitialized range. No need
          * to synchronize.
          */
         usage |= PIPE_MAP_UNSYNCHRONIZED;
      }
   }

   return usage;
}

static void *
fd_resource_transfer_map(struct pipe_context *pctx, struct pipe_resource *prsc,
                         unsigned level, unsigned usage,
                         const struct pipe_box *box,
                         struct pipe_transfer **pptrans)
{
   struct fd_context *ctx = fd_context(pctx);
   struct fd_resource *rsc = fd_resource(prsc);
   struct fd_transfer *trans;
   struct pipe_transfer *ptrans;

   DBG("prsc=%p, level=%u, usage=%x, box=%dx%d+%d,%d", prsc, level, usage,
       box->width, box->height, box->x, box->y);

   if ((usage & PIPE_MAP_DIRECTLY) && rsc->layout.tile_mode) {
      DBG("CANNOT MAP DIRECTLY!\n");
      return NULL;
   }

   if (usage & TC_TRANSFER_MAP_THREADED_UNSYNC) {
      ptrans = slab_zalloc(&ctx->transfer_pool_unsync);
   } else {
      ptrans = slab_zalloc(&ctx->transfer_pool);
   }

   if (!ptrans)
      return NULL;

   trans = fd_transfer(ptrans);

   usage = improve_transfer_map_usage(ctx, rsc, usage, box);

   pipe_resource_reference(&ptrans->resource, prsc);
   ptrans->level = level;
   ptrans->usage = usage;
   ptrans->box = *box;
   ptrans->stride = fd_resource_pitch(rsc, level);
   ptrans->layer_stride = fd_resource_layer_stride(rsc, level);

   void *ret;
   if (usage & PIPE_MAP_UNSYNCHRONIZED) {
      ret = resource_transfer_map_unsync(pctx, prsc, level, usage, box, trans);
   } else {
      ret = resource_transfer_map(pctx, prsc, level, usage, box, trans);
   }

   if (ret) {
      *pptrans = ptrans;
   } else {
      fd_resource_transfer_unmap(pctx, ptrans);
   }

   return ret;
}

static void
fd_resource_destroy(struct pipe_screen *pscreen, struct pipe_resource *prsc)
{
   struct fd_screen *screen = fd_screen(prsc->screen);
   struct fd_resource *rsc = fd_resource(prsc);

   if (!rsc->is_replacement)
      fd_bc_invalidate_resource(rsc, true);
   if (rsc->bo)
      fd_bo_del(rsc->bo);
   if (rsc->lrz)
      fd_bo_del(rsc->lrz);
   if (rsc->scanout)
      renderonly_scanout_destroy(rsc->scanout, fd_screen(pscreen)->ro);

   if (prsc->target == PIPE_BUFFER)
      util_idalloc_mt_free(&screen->buffer_ids, rsc->b.buffer_id_unique);

   threaded_resource_deinit(prsc);

   util_range_destroy(&rsc->valid_buffer_range);
   simple_mtx_destroy(&rsc->lock);
   fd_resource_tracking_reference(&rsc->track, NULL);

   FREE(rsc);
}

static uint64_t
fd_resource_modifier(struct fd_resource *rsc)
{
   if (rsc->layout.ubwc_layer_size)
      return DRM_FORMAT_MOD_QCOM_COMPRESSED;

   switch (rsc->layout.tile_mode) {
   case 3: return DRM_FORMAT_MOD_QCOM_TILED3;
   case 2: return DRM_FORMAT_MOD_QCOM_TILED2;
   case 0: return DRM_FORMAT_MOD_LINEAR;
   default: return DRM_FORMAT_MOD_INVALID;
   }
}

static bool
fd_resource_get_handle(struct pipe_screen *pscreen, struct pipe_context *pctx,
                       struct pipe_resource *prsc, struct winsys_handle *handle,
                       unsigned usage)
   assert_dt
{
   struct fd_resource *rsc = fd_resource(prsc);

   rsc->b.is_shared = true;

   if (prsc->target == PIPE_BUFFER)
      tc_buffer_disable_cpu_storage(&rsc->b.b);

   handle->modifier = fd_resource_modifier(rsc);

   if (prsc->target != PIPE_BUFFER) {
      struct fdl_metadata metadata = {
         .modifier = handle->modifier,
      };
      fd_bo_set_metadata(rsc->bo, &metadata, sizeof(metadata));
   }

   DBG("%" PRSC_FMT ", modifier=%" PRIx64, PRSC_ARGS(prsc), handle->modifier);

   bool ret = fd_screen_bo_get_handle(pscreen, rsc->bo, rsc->scanout,
                                      fd_resource_pitch(rsc, 0), handle);

   if (!ret && !(prsc->bind & PIPE_BIND_SHARED)) {

      pctx = threaded_context_unwrap_sync(pctx);

      struct fd_context *ctx = pctx ?
            fd_context(pctx) : fd_screen_aux_context_get(pscreen);

      /* Since gl is horrible, we can end up getting asked to export a handle
       * for a rsc which was not originally allocated in a way that can be
       * exported (for ex, sub-allocation or in the case of virtgpu we need
       * to tell the kernel at allocation time that the buffer can be shared)
       *
       * If we get into this scenario we can try to reallocate.
       */

      prsc->bind |= PIPE_BIND_SHARED;

      ret = fd_try_shadow_resource(ctx, rsc, 0, NULL, handle->modifier);

      if (!pctx)
         fd_screen_aux_context_put(pscreen);

      if (!ret)
         return false;

      return fd_resource_get_handle(pscreen, pctx, prsc, handle, usage);
   }

   return ret;
}

/* special case to resize query buf after allocated.. */
void
fd_resource_resize(struct pipe_resource *prsc, uint32_t sz)
{
   struct fd_resource *rsc = fd_resource(prsc);

   assert(prsc->width0 == 0);
   assert(prsc->target == PIPE_BUFFER);
   assert(prsc->bind == PIPE_BIND_QUERY_BUFFER);

   prsc->width0 = sz;
   realloc_bo(rsc, fd_screen(prsc->screen)->setup_slices(rsc));
}

static void
fd_resource_layout_init(struct pipe_resource *prsc)
{
   struct fd_resource *rsc = fd_resource(prsc);
   struct fdl_layout *layout = &rsc->layout;

   layout->format = prsc->format;

   layout->width0 = prsc->width0;
   layout->height0 = prsc->height0;
   layout->depth0 = prsc->depth0;

   layout->cpp = util_format_get_blocksize(prsc->format);
   layout->cpp *= fd_resource_nr_samples(prsc);
   layout->cpp_shift = ffs(layout->cpp) - 1;
}

static struct fd_resource *
alloc_resource_struct(struct pipe_screen *pscreen,
                      const struct pipe_resource *tmpl)
{
   struct fd_screen *screen = fd_screen(pscreen);
   struct fd_resource *rsc = CALLOC_STRUCT(fd_resource);

   if (!rsc)
      return NULL;

   struct pipe_resource *prsc = &rsc->b.b;
   *prsc = *tmpl;

   pipe_reference_init(&prsc->reference, 1);
   prsc->screen = pscreen;
   rsc->hash = _mesa_hash_pointer(rsc);

   util_range_init(&rsc->valid_buffer_range);
   simple_mtx_init(&rsc->lock, mtx_plain);

   rsc->track = CALLOC_STRUCT(fd_resource_tracking);
   if (!rsc->track) {
      free(rsc);
      return NULL;
   }

   pipe_reference_init(&rsc->track->reference, 1);

   bool allow_cpu_storage = (tmpl->target == PIPE_BUFFER) &&
                            (tmpl->width0 < 0x1000);
   threaded_resource_init(prsc, allow_cpu_storage);

   if (tmpl->target == PIPE_BUFFER)
      rsc->b.buffer_id_unique = util_idalloc_mt_alloc(&screen->buffer_ids);

   return rsc;
}

enum fd_layout_type {
   ERROR,
   LINEAR,
   TILED,
   UBWC,
};

static bool
has_implicit_modifier(const uint64_t *modifiers, int count)
{
    return count == 0 ||
           drm_find_modifier(DRM_FORMAT_MOD_INVALID, modifiers, count);
}

static bool
has_explicit_modifier(const uint64_t *modifiers, int count)
{
    for (int i = 0; i < count; i++) {
        if (modifiers[i] != DRM_FORMAT_MOD_INVALID)
            return true;
    }
    return false;
}

static enum fd_layout_type
get_best_layout(struct fd_screen *screen,
                const struct pipe_resource *tmpl, const uint64_t *modifiers,
                int count)
{
   const bool can_implicit = has_implicit_modifier(modifiers, count);
   const bool can_explicit = has_explicit_modifier(modifiers, count);

   /* First, find all the conditions which would force us to linear */
   if (!screen->tile_mode)
      return LINEAR;

   if (!screen->tile_mode(tmpl))
      return LINEAR;

   if (tmpl->target == PIPE_BUFFER)
      return LINEAR;

   if (tmpl->bind & PIPE_BIND_LINEAR) {
      if (tmpl->usage != PIPE_USAGE_STAGING)
         perf_debug("%" PRSC_FMT ": forcing linear: bind flags",
                    PRSC_ARGS(tmpl));
      return LINEAR;
   }

   if (FD_DBG(NOTILE))
       return LINEAR;

   /* Shared resources without explicit modifiers must always be linear */
   if (!can_explicit && (tmpl->bind & PIPE_BIND_SHARED)) {
      perf_debug("%" PRSC_FMT
                 ": forcing linear: shared resource + implicit modifiers",
                 PRSC_ARGS(tmpl));
      return LINEAR;
   }

   bool ubwc_ok = is_a6xx(screen);
   if (FD_DBG(NOUBWC))
      ubwc_ok = false;

   /* Disallow UBWC for front-buffer rendering.  The GPU does not atomically
    * write pixel and header data, nor does the display atomically read it.
    * The result can be visual corruption (ie. moreso than normal tearing).
    */
   if (tmpl->bind & PIPE_BIND_USE_FRONT_RENDERING)
      ubwc_ok = false;

   /* Disallow UBWC when asked not to use data dependent bandwidth compression:
    */
   if (tmpl->bind & PIPE_BIND_CONST_BW)
      ubwc_ok = false;

   if (ubwc_ok && !can_implicit &&
       !drm_find_modifier(DRM_FORMAT_MOD_QCOM_COMPRESSED, modifiers, count)) {
      perf_debug("%" PRSC_FMT
                 ": not using UBWC: not in acceptable modifier set",
                 PRSC_ARGS(tmpl));
      ubwc_ok = false;
   }

   if (ubwc_ok)
      return UBWC;

   if (can_implicit ||
       drm_find_modifier(DRM_FORMAT_MOD_QCOM_TILED3, modifiers, count))
      return TILED;

   if (!drm_find_modifier(DRM_FORMAT_MOD_LINEAR, modifiers, count)) {
      perf_debug("%" PRSC_FMT ": need linear but not in modifier set",
                 PRSC_ARGS(tmpl));
      return ERROR;
   }

   perf_debug("%" PRSC_FMT ": not using tiling: explicit modifiers and no UBWC",
              PRSC_ARGS(tmpl));
   return LINEAR;
}

/**
 * Helper that allocates a resource and resolves its layout (but doesn't
 * allocate its bo).
 *
 * It returns a pipe_resource (as fd_resource_create_with_modifiers()
 * would do), and also bo's minimum required size as an output argument.
 */
static struct pipe_resource *
fd_resource_allocate_and_resolve(struct pipe_screen *pscreen,
                                 const struct pipe_resource *tmpl,
                                 const uint64_t *modifiers, int count,
                                 uint32_t *psize)
{
<<<<<<< HEAD
	struct fd_screen *screen = fd_screen(pscreen);
	struct fd_resource *rsc;
	struct pipe_resource *prsc;
	enum pipe_format format = tmpl->format;
	uint32_t size;

	rsc = CALLOC_STRUCT(fd_resource);
	prsc = &rsc->base;

	DBG("%p: target=%d, format=%s, %ux%ux%u, array_size=%u, last_level=%u, "
			"nr_samples=%u, usage=%u, bind=%x, flags=%x", prsc,
			tmpl->target, util_format_name(format),
			tmpl->width0, tmpl->height0, tmpl->depth0,
			tmpl->array_size, tmpl->last_level, tmpl->nr_samples,
			tmpl->usage, tmpl->bind, tmpl->flags);

	if (!rsc)
		return NULL;

	*prsc = *tmpl;
	fd_resource_layout_init(prsc);

#define LINEAR \
	(PIPE_BIND_SCANOUT | \
	 PIPE_BIND_LINEAR  | \
	 PIPE_BIND_DISPLAY_TARGET)

	bool linear = drm_find_modifier(DRM_FORMAT_MOD_LINEAR, modifiers, count);
	if (tmpl->bind & LINEAR)
		linear = true;

	if (fd_mesa_debug & FD_DBG_NOTILE)
		linear = true;

	/* Normally, for non-shared buffers, allow buffer compression if
	 * not shared, otherwise only allow if QCOM_COMPRESSED modifier
	 * is requested:
	 *
	 * TODO we should probably also limit tiled in a similar way,
	 * except we don't have a format modifier for tiled.  (We probably
	 * should.)
	 */
	bool allow_ubwc = drm_find_modifier(DRM_FORMAT_MOD_INVALID, modifiers, count);
	if (tmpl->bind & PIPE_BIND_SHARED) {
		allow_ubwc = drm_find_modifier(DRM_FORMAT_MOD_QCOM_COMPRESSED, modifiers, count);
		if (!allow_ubwc) {
			linear = true;
		}
	}

	allow_ubwc &= !(fd_mesa_debug & FD_DBG_NOUBWC);

	pipe_reference_init(&prsc->reference, 1);

	prsc->screen = pscreen;

	if (screen->tile_mode &&
			(tmpl->target != PIPE_BUFFER) &&
			!linear) {
		rsc->layout.tile_mode = screen->tile_mode(prsc);
	}

	util_range_init(&rsc->valid_buffer_range);

	simple_mtx_init(&rsc->lock, mtx_plain);

	rsc->internal_format = format;

	rsc->layout.ubwc = rsc->layout.tile_mode && is_a6xx(screen) && allow_ubwc;

	if (prsc->target == PIPE_BUFFER) {
		assert(prsc->format == PIPE_FORMAT_R8_UNORM);
		size = prsc->width0;
		fdl_layout_buffer(&rsc->layout, size);
	} else {
		size = screen->setup_slices(rsc);
	}

	/* special case for hw-query buffer, which we need to allocate before we
	 * know the size:
	 */
	if (size == 0) {
		/* note, semi-intention == instead of & */
		debug_assert(prsc->bind == PIPE_BIND_QUERY_BUFFER);
		*psize = 0;
		return prsc;
	}

	/* Set the layer size if the (non-a6xx) backend hasn't done so. */
	if (rsc->layout.layer_first && !rsc->layout.layer_size) {
		rsc->layout.layer_size = align(size, 4096);
		size = rsc->layout.layer_size * prsc->array_size;
	}

	if (fd_mesa_debug & FD_DBG_LAYOUT)
		fdl_dump_layout(&rsc->layout);

	/* Hand out the resolved size. */
	if (psize)
		*psize = size;

	return prsc;
=======
   struct fd_screen *screen = fd_screen(pscreen);
   struct fd_resource *rsc;
   struct pipe_resource *prsc;
   enum pipe_format format = tmpl->format;
   uint32_t size;

   rsc = alloc_resource_struct(pscreen, tmpl);
   if (!rsc)
      return NULL;

   prsc = &rsc->b.b;

   /* Clover creates buffers with PIPE_FORMAT_NONE: */
   if ((prsc->target == PIPE_BUFFER) && (format == PIPE_FORMAT_NONE))
      format = prsc->format = PIPE_FORMAT_R8_UNORM;

   DBG("%" PRSC_FMT, PRSC_ARGS(prsc));

   if (tmpl->bind & PIPE_BIND_SHARED)
      rsc->b.is_shared = true;

   fd_resource_layout_init(prsc);

   enum fd_layout_type layout =
      get_best_layout(screen, tmpl, modifiers, count);
   if (layout == ERROR) {
      free(prsc);
      return NULL;
   }

   if (layout >= TILED)
      rsc->layout.tile_mode = screen->tile_mode(prsc);
   if (layout == UBWC)
      rsc->layout.ubwc = true;

   rsc->internal_format = format;

   if (prsc->target == PIPE_BUFFER) {
      assert(prsc->format == PIPE_FORMAT_R8_UNORM);
      size = prsc->width0;
      fdl_layout_buffer(&rsc->layout, size);
   } else {
      size = screen->setup_slices(rsc);
   }

   /* special case for hw-query buffer, which we need to allocate before we
    * know the size:
    */
   if (size == 0) {
      /* note, semi-intention == instead of & */
      assert(prsc->bind == PIPE_BIND_QUERY_BUFFER);
      *psize = 0;
      return prsc;
   }

   /* Set the layer size if the (non-a6xx) backend hasn't done so. */
   if (rsc->layout.layer_first && !rsc->layout.layer_size) {
      rsc->layout.layer_size = align(size, 4096);
      size = rsc->layout.layer_size * prsc->array_size;
   }

   if (FD_DBG(LAYOUT))
      fdl_dump_layout(&rsc->layout);

   /* Hand out the resolved size. */
   if (psize)
      *psize = size;

   return prsc;
>>>>>>> be466399
}

/**
 * Create a new texture object, using the given template info.
 */
static struct pipe_resource *
fd_resource_create_with_modifiers(struct pipe_screen *pscreen,
                                  const struct pipe_resource *tmpl,
                                  const uint64_t *modifiers, int count)
{
   struct fd_screen *screen = fd_screen(pscreen);
   struct fd_resource *rsc;
   struct pipe_resource *prsc;
   uint32_t size;

   /* when using kmsro, scanout buffers are allocated on the display device
    * create_with_modifiers() doesn't give us usage flags, so we have to
    * assume that all calls with modifiers are scanout-possible
    */
   if (screen->ro &&
       ((tmpl->bind & PIPE_BIND_SCANOUT) ||
        has_explicit_modifier(modifiers, count))) {
      struct pipe_resource scanout_templat = *tmpl;
      struct renderonly_scanout *scanout;
      struct winsys_handle handle;

      /* note: alignment is wrong for a6xx */
      scanout_templat.width0 = align(tmpl->width0, screen->info->gmem_align_w);

      scanout =
         renderonly_scanout_for_resource(&scanout_templat, screen->ro, &handle);
      if (!scanout)
         return NULL;

      renderonly_scanout_destroy(scanout, screen->ro);

      assert(handle.type == WINSYS_HANDLE_TYPE_FD);
      rsc = fd_resource(pscreen->resource_from_handle(
         pscreen, tmpl, &handle, PIPE_HANDLE_USAGE_FRAMEBUFFER_WRITE));
      close(handle.handle);
      if (!rsc)
         return NULL;

      return &rsc->b.b;
   }

   prsc =
      fd_resource_allocate_and_resolve(pscreen, tmpl, modifiers, count, &size);
   if (!prsc)
      return NULL;
   rsc = fd_resource(prsc);

   realloc_bo(rsc, size);
   if (!rsc->bo)
      goto fail;

   return prsc;
fail:
   fd_resource_destroy(pscreen, prsc);
   return NULL;
}

static struct pipe_resource *
fd_resource_create(struct pipe_screen *pscreen,
                   const struct pipe_resource *tmpl)
{
   const uint64_t mod = DRM_FORMAT_MOD_INVALID;
   return fd_resource_create_with_modifiers(pscreen, tmpl, &mod, 1);
}

/**
 * Create a texture from a winsys_handle. The handle is often created in
 * another process by first creating a pipe texture and then calling
 * resource_get_handle.
 */
static struct pipe_resource *
fd_resource_from_handle(struct pipe_screen *pscreen,
                        const struct pipe_resource *tmpl,
                        struct winsys_handle *handle, unsigned usage)
{
   struct fd_screen *screen = fd_screen(pscreen);
   struct fd_resource *rsc = alloc_resource_struct(pscreen, tmpl);

   if (!rsc)
      return NULL;

   if (tmpl->target == PIPE_BUFFER)
      tc_buffer_disable_cpu_storage(&rsc->b.b);

   struct fdl_slice *slice = fd_resource_slice(rsc, 0);
   struct pipe_resource *prsc = &rsc->b.b;

   DBG("%" PRSC_FMT ", modifier=%" PRIx64, PRSC_ARGS(prsc), handle->modifier);

   rsc->b.is_shared = true;

   fd_resource_layout_init(prsc);

   struct fd_bo *bo = fd_screen_bo_from_handle(pscreen, handle);
   if (!bo)
      goto fail;

   fd_resource_set_bo(rsc, bo);

   rsc->internal_format = tmpl->format;
   rsc->layout.layer_first = true;
   rsc->layout.pitch0 = handle->stride;
   slice->offset = handle->offset;
   slice->size0 = handle->stride * prsc->height0;

   /* use a pitchalign of gmem_align_w pixels, because GMEM resolve for
    * lower alignments is not implemented (but possible for a6xx at least)
    *
    * for UBWC-enabled resources, layout_resource_for_modifier will further
    * validate the pitch and set the right pitchalign
    */
   rsc->layout.pitchalign =
      fdl_cpp_shift(&rsc->layout) + util_logbase2(screen->info->gmem_align_w);

   /* apply the minimum pitchalign (note: actually 4 for a3xx but doesn't
    * matter) */
   if (is_a6xx(screen) || is_a5xx(screen))
      rsc->layout.pitchalign = MAX2(rsc->layout.pitchalign, 6);
   else
      rsc->layout.pitchalign = MAX2(rsc->layout.pitchalign, 5);

   if (rsc->layout.pitch0 < (prsc->width0 * rsc->layout.cpp) ||
       fd_resource_pitch(rsc, 0) != rsc->layout.pitch0)
      goto fail;

   assert(rsc->layout.cpp);

   if (screen->layout_resource_for_modifier(rsc, handle->modifier) < 0)
      goto fail;

   if (screen->ro) {
      rsc->scanout =
         renderonly_create_gpu_import_for_resource(prsc, screen->ro, NULL);
      /* failure is expected in some cases.. */
   }

   rsc->valid = true;

   return prsc;

fail:
   fd_resource_destroy(pscreen, prsc);
   return NULL;
}

bool
fd_render_condition_check(struct pipe_context *pctx)
{
   struct fd_context *ctx = fd_context(pctx);

   if (!ctx->cond_query)
      return true;

   perf_debug("Implementing conditional rendering using a CPU read instaed of HW conditional rendering.");

   union pipe_query_result res = {0};
   bool wait = ctx->cond_mode != PIPE_RENDER_COND_NO_WAIT &&
               ctx->cond_mode != PIPE_RENDER_COND_BY_REGION_NO_WAIT;

   if (pctx->get_query_result(pctx, ctx->cond_query, wait, &res))
      return (bool)res.u64 != ctx->cond_cond;

   return true;
}

static void
fd_invalidate_resource(struct pipe_context *pctx,
                       struct pipe_resource *prsc) in_dt
{
   struct fd_context *ctx = fd_context(pctx);
   struct fd_resource *rsc = fd_resource(prsc);

   if (prsc->target == PIPE_BUFFER) {
      /* Handle the glInvalidateBufferData() case:
       */
      invalidate_resource(rsc, PIPE_MAP_READ | PIPE_MAP_WRITE);
   } else if (rsc->track->write_batch) {
      /* Handle the glInvalidateFramebuffer() case, telling us that
       * we can skip resolve.
       */

      struct fd_batch *batch = rsc->track->write_batch;
      struct pipe_framebuffer_state *pfb = &batch->framebuffer;

      if (pfb->zsbuf && pfb->zsbuf->texture == prsc) {
         batch->resolve &= ~(FD_BUFFER_DEPTH | FD_BUFFER_STENCIL);
         fd_dirty_resource(ctx, prsc, FD_DIRTY_ZSA, true);
      }

      for (unsigned i = 0; i < pfb->nr_cbufs; i++) {
         if (pfb->cbufs[i] && pfb->cbufs[i]->texture == prsc) {
            batch->resolve &= ~(PIPE_CLEAR_COLOR0 << i);
            fd_dirty_resource(ctx, prsc, FD_DIRTY_FRAMEBUFFER, true);
         }
      }
   }

   rsc->valid = false;
}

static enum pipe_format
fd_resource_get_internal_format(struct pipe_resource *prsc)
{
   return fd_resource(prsc)->internal_format;
}

static void
fd_resource_set_stencil(struct pipe_resource *prsc,
                        struct pipe_resource *stencil)
{
   fd_resource(prsc)->stencil = fd_resource(stencil);
}

static struct pipe_resource *
fd_resource_get_stencil(struct pipe_resource *prsc)
{
   struct fd_resource *rsc = fd_resource(prsc);
   if (rsc->stencil)
      return &rsc->stencil->b.b;
   return NULL;
}

static const struct u_transfer_vtbl transfer_vtbl = {
   .resource_create = fd_resource_create,
   .resource_destroy = fd_resource_destroy,
   .transfer_map = fd_resource_transfer_map,
   .transfer_flush_region = fd_resource_transfer_flush_region,
   .transfer_unmap = fd_resource_transfer_unmap,
   .get_internal_format = fd_resource_get_internal_format,
   .set_stencil = fd_resource_set_stencil,
   .get_stencil = fd_resource_get_stencil,
};

static int
fd_layout_resource_for_modifier(struct fd_resource *rsc, uint64_t modifier)
{
   switch (modifier) {
   case DRM_FORMAT_MOD_LINEAR:
      /* The dri gallium frontend will pass DRM_FORMAT_MOD_INVALID to us
       * when it's called through any of the non-modifier BO create entry
       * points.  Other drivers will determine tiling from the kernel or
       * other legacy backchannels, but for freedreno it just means
       * LINEAR. */
   case DRM_FORMAT_MOD_INVALID:
      return 0;
   default:
      return -1;
   }
}

static struct pipe_resource *
fd_resource_from_memobj(struct pipe_screen *pscreen,
                        const struct pipe_resource *tmpl,
                        struct pipe_memory_object *pmemobj, uint64_t offset)
{
   struct fd_screen *screen = fd_screen(pscreen);
   struct fd_memory_object *memobj = fd_memory_object(pmemobj);
   struct pipe_resource *prsc;
   struct fd_resource *rsc;
   struct fdl_metadata metadata;
   uint32_t size;

   assert(memobj->bo);
   assert(offset == 0);

   /* We shouldn't get a scanout buffer here. */
   assert(!(tmpl->bind & PIPE_BIND_SCANOUT));

   uint64_t modifiers = DRM_FORMAT_MOD_INVALID;
   if (pmemobj->dedicated &&
       !fd_bo_get_metadata(memobj->bo, &metadata, sizeof(metadata))) {
      modifiers = metadata.modifier;
   } else if (tmpl->bind & PIPE_BIND_LINEAR) {
      modifiers = DRM_FORMAT_MOD_LINEAR;
   } else if (is_a6xx(screen) && tmpl->width0 >= FDL_MIN_UBWC_WIDTH) {
      modifiers = DRM_FORMAT_MOD_QCOM_COMPRESSED;
   }

   /* Allocate new pipe resource. */
   prsc = fd_resource_allocate_and_resolve(pscreen, tmpl, &modifiers, 1, &size);
   if (!prsc)
      return NULL;
   rsc = fd_resource(prsc);
   rsc->b.is_shared = true;

   /* bo's size has to be large enough, otherwise cleanup resource and fail
    * gracefully.
    */
   if (fd_bo_size(memobj->bo) < size) {
      fd_resource_destroy(pscreen, prsc);
      return NULL;
   }

   /* Share the bo with the memory object. */
   fd_resource_set_bo(rsc, fd_bo_ref(memobj->bo));

   return prsc;
}

static struct pipe_memory_object *
fd_memobj_create_from_handle(struct pipe_screen *pscreen,
                             struct winsys_handle *whandle, bool dedicated)
{
   struct fd_memory_object *memobj = CALLOC_STRUCT(fd_memory_object);
   if (!memobj)
      return NULL;

   struct fd_bo *bo = fd_screen_bo_from_handle(pscreen, whandle);
   if (!bo) {
      free(memobj);
      return NULL;
   }

   memobj->b.dedicated = dedicated;
   memobj->bo = bo;

   return &memobj->b;
}

static void
fd_memobj_destroy(struct pipe_screen *pscreen,
                  struct pipe_memory_object *pmemobj)
{
   struct fd_memory_object *memobj = fd_memory_object(pmemobj);

   assert(memobj->bo);
   fd_bo_del(memobj->bo);

   free(pmemobj);
}

void
fd_resource_screen_init(struct pipe_screen *pscreen)
{
   struct fd_screen *screen = fd_screen(pscreen);

   pscreen->resource_create = u_transfer_helper_resource_create;
   /* NOTE: u_transfer_helper does not yet support the _with_modifiers()
    * variant:
    */
   pscreen->resource_create_with_modifiers = fd_resource_create_with_modifiers;
   pscreen->resource_from_handle = fd_resource_from_handle;
   pscreen->resource_get_handle = fd_resource_get_handle;
   pscreen->resource_destroy = u_transfer_helper_resource_destroy;

   pscreen->transfer_helper =
      u_transfer_helper_create(&transfer_vtbl,
                               U_TRANSFER_HELPER_SEPARATE_Z32S8 |
                               U_TRANSFER_HELPER_MSAA_MAP);

   if (!screen->layout_resource_for_modifier)
      screen->layout_resource_for_modifier = fd_layout_resource_for_modifier;

   /* GL_EXT_memory_object */
   pscreen->memobj_create_from_handle = fd_memobj_create_from_handle;
   pscreen->memobj_destroy = fd_memobj_destroy;
   pscreen->resource_from_memobj = fd_resource_from_memobj;
}

static void
fd_blit_pipe(struct pipe_context *pctx,
             const struct pipe_blit_info *blit_info) in_dt
{
   /* wrap fd_blit to return void */
   fd_blit(pctx, blit_info);
}

void
fd_resource_context_init(struct pipe_context *pctx)
{
   pctx->buffer_map = u_transfer_helper_transfer_map;
   pctx->texture_map = u_transfer_helper_transfer_map;
   pctx->transfer_flush_region = u_transfer_helper_transfer_flush_region;
   pctx->buffer_unmap = u_transfer_helper_transfer_unmap;
   pctx->texture_unmap = u_transfer_helper_transfer_unmap;
   pctx->buffer_subdata = u_default_buffer_subdata;
   pctx->texture_subdata = u_default_texture_subdata;
   pctx->create_surface = fd_create_surface;
   pctx->surface_destroy = fd_surface_destroy;
   pctx->resource_copy_region = fd_resource_copy_region;
   pctx->blit = fd_blit_pipe;
   pctx->flush_resource = fd_flush_resource;
   pctx->invalidate_resource = fd_invalidate_resource;
   pctx->get_sample_position = u_default_get_sample_position;
}<|MERGE_RESOLUTION|>--- conflicted
+++ resolved
@@ -1335,110 +1335,6 @@
                                  const uint64_t *modifiers, int count,
                                  uint32_t *psize)
 {
-<<<<<<< HEAD
-	struct fd_screen *screen = fd_screen(pscreen);
-	struct fd_resource *rsc;
-	struct pipe_resource *prsc;
-	enum pipe_format format = tmpl->format;
-	uint32_t size;
-
-	rsc = CALLOC_STRUCT(fd_resource);
-	prsc = &rsc->base;
-
-	DBG("%p: target=%d, format=%s, %ux%ux%u, array_size=%u, last_level=%u, "
-			"nr_samples=%u, usage=%u, bind=%x, flags=%x", prsc,
-			tmpl->target, util_format_name(format),
-			tmpl->width0, tmpl->height0, tmpl->depth0,
-			tmpl->array_size, tmpl->last_level, tmpl->nr_samples,
-			tmpl->usage, tmpl->bind, tmpl->flags);
-
-	if (!rsc)
-		return NULL;
-
-	*prsc = *tmpl;
-	fd_resource_layout_init(prsc);
-
-#define LINEAR \
-	(PIPE_BIND_SCANOUT | \
-	 PIPE_BIND_LINEAR  | \
-	 PIPE_BIND_DISPLAY_TARGET)
-
-	bool linear = drm_find_modifier(DRM_FORMAT_MOD_LINEAR, modifiers, count);
-	if (tmpl->bind & LINEAR)
-		linear = true;
-
-	if (fd_mesa_debug & FD_DBG_NOTILE)
-		linear = true;
-
-	/* Normally, for non-shared buffers, allow buffer compression if
-	 * not shared, otherwise only allow if QCOM_COMPRESSED modifier
-	 * is requested:
-	 *
-	 * TODO we should probably also limit tiled in a similar way,
-	 * except we don't have a format modifier for tiled.  (We probably
-	 * should.)
-	 */
-	bool allow_ubwc = drm_find_modifier(DRM_FORMAT_MOD_INVALID, modifiers, count);
-	if (tmpl->bind & PIPE_BIND_SHARED) {
-		allow_ubwc = drm_find_modifier(DRM_FORMAT_MOD_QCOM_COMPRESSED, modifiers, count);
-		if (!allow_ubwc) {
-			linear = true;
-		}
-	}
-
-	allow_ubwc &= !(fd_mesa_debug & FD_DBG_NOUBWC);
-
-	pipe_reference_init(&prsc->reference, 1);
-
-	prsc->screen = pscreen;
-
-	if (screen->tile_mode &&
-			(tmpl->target != PIPE_BUFFER) &&
-			!linear) {
-		rsc->layout.tile_mode = screen->tile_mode(prsc);
-	}
-
-	util_range_init(&rsc->valid_buffer_range);
-
-	simple_mtx_init(&rsc->lock, mtx_plain);
-
-	rsc->internal_format = format;
-
-	rsc->layout.ubwc = rsc->layout.tile_mode && is_a6xx(screen) && allow_ubwc;
-
-	if (prsc->target == PIPE_BUFFER) {
-		assert(prsc->format == PIPE_FORMAT_R8_UNORM);
-		size = prsc->width0;
-		fdl_layout_buffer(&rsc->layout, size);
-	} else {
-		size = screen->setup_slices(rsc);
-	}
-
-	/* special case for hw-query buffer, which we need to allocate before we
-	 * know the size:
-	 */
-	if (size == 0) {
-		/* note, semi-intention == instead of & */
-		debug_assert(prsc->bind == PIPE_BIND_QUERY_BUFFER);
-		*psize = 0;
-		return prsc;
-	}
-
-	/* Set the layer size if the (non-a6xx) backend hasn't done so. */
-	if (rsc->layout.layer_first && !rsc->layout.layer_size) {
-		rsc->layout.layer_size = align(size, 4096);
-		size = rsc->layout.layer_size * prsc->array_size;
-	}
-
-	if (fd_mesa_debug & FD_DBG_LAYOUT)
-		fdl_dump_layout(&rsc->layout);
-
-	/* Hand out the resolved size. */
-	if (psize)
-		*psize = size;
-
-	return prsc;
-=======
    struct fd_screen *screen = fd_screen(pscreen);
    struct fd_resource *rsc;
    struct pipe_resource *prsc;
@@ -1508,7 +1404,6 @@
       *psize = size;
 
    return prsc;
->>>>>>> be466399
 }
 
 /**
