--- conflicted
+++ resolved
@@ -205,18 +205,11 @@
    return system_memory;
 }
 
-<<<<<<< HEAD
-	u_transfer_helper_destroy(pscreen->transfer_helper);
-
-	if (screen->compiler)
-		ir3_compiler_destroy(screen->compiler);
-=======
 static void
 fd_query_memory_info(struct pipe_screen *pscreen,
                      struct pipe_memory_info *info)
 {
    unsigned mem = get_memory_size(fd_screen(pscreen)) >> 10;
->>>>>>> be466399
 
    memset(info, 0, sizeof(*info));
 
