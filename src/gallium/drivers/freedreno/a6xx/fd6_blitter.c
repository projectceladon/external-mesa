/*
 * Copyright (C) 2017 Rob Clark <robclark@freedesktop.org>
 * Copyright © 2018 Google, Inc.
 *
 * Permission is hereby granted, free of charge, to any person obtaining a
 * copy of this software and associated documentation files (the "Software"),
 * to deal in the Software without restriction, including without limitation
 * the rights to use, copy, modify, merge, publish, distribute, sublicense,
 * and/or sell copies of the Software, and to permit persons to whom the
 * Software is furnished to do so, subject to the following conditions:
 *
 * The above copyright notice and this permission notice (including the next
 * paragraph) shall be included in all copies or substantial portions of the
 * Software.
 *
 * THE SOFTWARE IS PROVIDED "AS IS", WITHOUT WARRANTY OF ANY KIND, EXPRESS OR
 * IMPLIED, INCLUDING BUT NOT LIMITED TO THE WARRANTIES OF MERCHANTABILITY,
 * FITNESS FOR A PARTICULAR PURPOSE AND NONINFRINGEMENT.  IN NO EVENT SHALL
 * THE AUTHORS OR COPYRIGHT HOLDERS BE LIABLE FOR ANY CLAIM, DAMAGES OR OTHER
 * LIABILITY, WHETHER IN AN ACTION OF CONTRACT, TORT OR OTHERWISE, ARISING FROM,
 * OUT OF OR IN CONNECTION WITH THE SOFTWARE OR THE USE OR OTHER DEALINGS IN THE
 * SOFTWARE.
 *
 * Authors:
 *    Rob Clark <robclark@freedesktop.org>
 */

#include "util/u_dump.h"

#include "freedreno_blitter.h"
#include "freedreno_fence.h"
#include "freedreno_resource.h"

#include "fd6_blitter.h"
#include "fd6_format.h"
#include "fd6_emit.h"

/* Make sure none of the requested dimensions extend beyond the size of the
 * resource.  Not entirely sure why this happens, but sometimes it does, and
 * w/ 2d blt doesn't have wrap modes like a sampler, so force those cases
 * back to u_blitter
 */
static bool
ok_dims(const struct pipe_resource *r, const struct pipe_box *b, int lvl)
{
	int last_layer =
		r->target == PIPE_TEXTURE_3D ? u_minify(r->depth0, lvl)
		: r->array_size;

	return (b->x >= 0) && (b->x + b->width <= u_minify(r->width0, lvl)) &&
		(b->y >= 0) && (b->y + b->height <= u_minify(r->height0, lvl)) &&
		(b->z >= 0) && (b->z + b->depth <= last_layer);
}

static bool
ok_format(enum pipe_format pfmt)
{
	enum a6xx_color_fmt fmt = fd6_pipe2color(pfmt);

	switch (pfmt) {
	case PIPE_FORMAT_Z24_UNORM_S8_UINT:
	case PIPE_FORMAT_Z24X8_UNORM:
	case PIPE_FORMAT_Z16_UNORM:
	case PIPE_FORMAT_Z32_UNORM:
	case PIPE_FORMAT_Z32_FLOAT:
	case PIPE_FORMAT_Z32_FLOAT_S8X24_UINT:
	case PIPE_FORMAT_S8_UINT:
		return true;
	default:
		break;
	}

	if (fmt == ~0)
		return false;

	if (fd6_ifmt(fmt) == 0)
		return false;

	return true;
}

#define DEBUG_BLIT_FALLBACK 0
#define fail_if(cond)													\
	do {																\
		if (cond) {														\
			if (DEBUG_BLIT_FALLBACK) {									\
				fprintf(stderr, "falling back: %s for blit:\n", #cond);	\
				util_dump_blit_info(stderr, info);						\
				fprintf(stderr, "\nsrc: ");								\
				util_dump_resource(stderr, info->src.resource);			\
				fprintf(stderr, "\ndst: ");								\
				util_dump_resource(stderr, info->dst.resource);			\
				fprintf(stderr, "\n");									\
			}															\
			return false;												\
		}																\
	} while (0)

static bool
can_do_blit(const struct pipe_blit_info *info)
{
	/* I think we can do scaling, but not in z dimension since that would
	 * require blending..
	 */
	fail_if(info->dst.box.depth != info->src.box.depth);

	/* Fail if unsupported format: */
	fail_if(!ok_format(info->src.format));
	fail_if(!ok_format(info->dst.format));

	/* We can blit if both or neither formats are compressed formats... */
	fail_if(util_format_is_compressed(info->src.format) !=
			util_format_is_compressed(info->src.format));

	/* ... but only if they're the same compression format. */
	fail_if(util_format_is_compressed(info->src.format) &&
			info->src.format != info->dst.format);

	fail_if(!ok_dims(info->src.resource, &info->src.box, info->src.level));

	fail_if(!ok_dims(info->dst.resource, &info->dst.box, info->dst.level));

	debug_assert(info->dst.box.width >= 0);
	debug_assert(info->dst.box.height >= 0);
	debug_assert(info->dst.box.depth >= 0);

	/* We could probably blit between resources with equal sample count.. */
	fail_if(info->dst.resource->nr_samples > 1);

	/* CP_BLIT supports resolving, but seems to pick one only of the samples
	 * (no blending). This doesn't work for RGBA resolves, so we fall back in
	 * that case.  However, GL/GLES spec says:
	 *
	 *   "If the source formats are integer types or stencil values, a single
	 *    sample’s value is selected for each pixel. If the source formats are
	 *    floating-point or normalized types, the sample values for each pixel
	 *    are resolved in an implementationdependent manner. If the source
	 *    formats are depth values, sample values are resolved in an
	 *    implementation-dependent manner where the result will be between the
	 *    minimum and maximum depth values in the pixel."
	 *
	 * so do those with CP_BLIT.
	 */
	fail_if((info->mask & PIPE_MASK_RGBA) &&
			info->src.resource->nr_samples > 1);

	fail_if(info->window_rectangle_include);

	fail_if(util_format_is_srgb(info->src.format));
	fail_if(util_format_is_srgb(info->dst.format));

	const struct util_format_description *src_desc =
		util_format_description(info->src.format);
	const struct util_format_description *dst_desc =
		util_format_description(info->dst.format);
	const int common_channels = MIN2(src_desc->nr_channels, dst_desc->nr_channels);

	if (info->mask & PIPE_MASK_RGBA) {
		for (int i = 0; i < common_channels; i++) {
			fail_if(memcmp(&src_desc->channel[i],
						   &dst_desc->channel[i],
						   sizeof(src_desc->channel[0])));
		}
	}

	fail_if(info->alpha_blend);

	return true;
}

static void
emit_setup(struct fd_ringbuffer *ring)
{
	OUT_PKT7(ring, CP_EVENT_WRITE, 1);
	OUT_RING(ring, PC_CCU_INVALIDATE_COLOR);

	OUT_PKT7(ring, CP_EVENT_WRITE, 1);
	OUT_RING(ring, LRZ_FLUSH);

	OUT_PKT7(ring, CP_SKIP_IB2_ENABLE_GLOBAL, 1);
	OUT_RING(ring, 0x0);

	OUT_WFI5(ring);

	OUT_PKT4(ring, REG_A6XX_RB_CCU_CNTL, 1);
	OUT_RING(ring, 0x10000000);
}

static uint32_t
blit_control(enum a6xx_color_fmt fmt)
{
	unsigned blit_cntl = 0xf00000;
	blit_cntl |= A6XX_RB_2D_BLIT_CNTL_COLOR_FORMAT(fmt);
	blit_cntl |= A6XX_RB_2D_BLIT_CNTL_IFMT(fd6_ifmt(fmt));
	return blit_cntl;
}

/* buffers need to be handled specially since x/width can exceed the bounds
 * supported by hw.. if necessary decompose into (potentially) two 2D blits
 */
static void
emit_blit_buffer(struct fd_ringbuffer *ring, const struct pipe_blit_info *info)
{
	const struct pipe_box *sbox = &info->src.box;
	const struct pipe_box *dbox = &info->dst.box;
	struct fd_resource *src, *dst;
	unsigned sshift, dshift;

	if (DEBUG_BLIT_FALLBACK) {
		fprintf(stderr, "buffer blit: ");
		util_dump_blit_info(stderr, info);
		fprintf(stderr, "\ndst resource: ");
		util_dump_resource(stderr, info->dst.resource);
		fprintf(stderr, "\nsrc resource: ");
		util_dump_resource(stderr, info->src.resource);
		fprintf(stderr, "\n");
	}

	src = fd_resource(info->src.resource);
	dst = fd_resource(info->dst.resource);

	debug_assert(src->cpp == 1);
	debug_assert(dst->cpp == 1);
	debug_assert(info->src.resource->format == info->dst.resource->format);
	debug_assert((sbox->y == 0) && (sbox->height == 1));
	debug_assert((dbox->y == 0) && (dbox->height == 1));
	debug_assert((sbox->z == 0) && (sbox->depth == 1));
	debug_assert((dbox->z == 0) && (dbox->depth == 1));
	debug_assert(sbox->width == dbox->width);
	debug_assert(info->src.level == 0);
	debug_assert(info->dst.level == 0);

	/*
	 * Buffers can have dimensions bigger than max width, remap into
	 * multiple 1d blits to fit within max dimension
	 *
	 * Note that blob uses .ARRAY_PITCH=128 for blitting buffers, which
	 * seems to prevent overfetch related faults.  Not quite sure what
	 * the deal is there.
	 *
	 * Low 6 bits of SRC/DST addresses need to be zero (ie. address
	 * aligned to 64) so we need to shift src/dst x1/x2 to make up the
	 * difference.  On top of already splitting up the blit so width
	 * isn't > 16k.
	 *
	 * We perhaps could do a bit better, if src and dst are aligned but
	 * in the worst case this means we have to split the copy up into
	 * 16k (0x4000) minus 64 (0x40).
	 */

	sshift = sbox->x & 0x3f;
	dshift = dbox->x & 0x3f;

	OUT_PKT7(ring, CP_SET_MARKER, 1);
	OUT_RING(ring, A2XX_CP_SET_MARKER_0_MODE(RM6_BLIT2DSCALE));

	uint32_t blit_cntl = blit_control(RB6_R8_UNORM) | 0x20000000;
	OUT_PKT4(ring, REG_A6XX_RB_2D_BLIT_CNTL, 1);
	OUT_RING(ring, blit_cntl);

	OUT_PKT4(ring, REG_A6XX_GRAS_2D_BLIT_CNTL, 1);
	OUT_RING(ring, blit_cntl);

	for (unsigned off = 0; off < sbox->width; off += (0x4000 - 0x40)) {
		unsigned soff, doff, w, p;

		soff = (sbox->x + off) & ~0x3f;
		doff = (dbox->x + off) & ~0x3f;

		w = MIN2(sbox->width - off, (0x4000 - 0x40));
		p = align(w, 64);

		debug_assert((soff + w) <= fd_bo_size(src->bo));
		debug_assert((doff + w) <= fd_bo_size(dst->bo));

		/*
		 * Emit source:
		 */
		OUT_PKT4(ring, REG_A6XX_SP_PS_2D_SRC_INFO, 10);
		OUT_RING(ring, A6XX_SP_PS_2D_SRC_INFO_COLOR_FORMAT(RB6_R8_UNORM) |
				A6XX_SP_PS_2D_SRC_INFO_TILE_MODE(TILE6_LINEAR) |
				 A6XX_SP_PS_2D_SRC_INFO_COLOR_SWAP(WZYX) |
				 0x500000);
		OUT_RING(ring, A6XX_SP_PS_2D_SRC_SIZE_WIDTH(sshift + w) |
				 A6XX_SP_PS_2D_SRC_SIZE_HEIGHT(1)); /* SP_PS_2D_SRC_SIZE */
		OUT_RELOC(ring, src->bo, soff, 0, 0);    /* SP_PS_2D_SRC_LO/HI */
		OUT_RING(ring, A6XX_SP_PS_2D_SRC_PITCH_PITCH(p));

		OUT_RING(ring, 0x00000000);
		OUT_RING(ring, 0x00000000);
		OUT_RING(ring, 0x00000000);
		OUT_RING(ring, 0x00000000);
		OUT_RING(ring, 0x00000000);

		/*
		 * Emit destination:
		 */
		OUT_PKT4(ring, REG_A6XX_RB_2D_DST_INFO, 9);
		OUT_RING(ring, A6XX_RB_2D_DST_INFO_COLOR_FORMAT(RB6_R8_UNORM) |
				 A6XX_RB_2D_DST_INFO_TILE_MODE(TILE6_LINEAR) |
				 A6XX_RB_2D_DST_INFO_COLOR_SWAP(WZYX));
		OUT_RELOCW(ring, dst->bo, doff, 0, 0);    /* RB_2D_DST_LO/HI */
		OUT_RING(ring, A6XX_RB_2D_DST_SIZE_PITCH(p));
		OUT_RING(ring, 0x00000000);
		OUT_RING(ring, 0x00000000);
		OUT_RING(ring, 0x00000000);
		OUT_RING(ring, 0x00000000);
		OUT_RING(ring, 0x00000000);

		/*
		 * Blit command:
		 */
		OUT_PKT4(ring, REG_A6XX_GRAS_2D_SRC_TL_X, 4);
		OUT_RING(ring, A6XX_GRAS_2D_SRC_TL_X_X(sshift));
		OUT_RING(ring, A6XX_GRAS_2D_SRC_BR_X_X(sshift + w - 1));
		OUT_RING(ring, A6XX_GRAS_2D_SRC_TL_Y_Y(0));
		OUT_RING(ring, A6XX_GRAS_2D_SRC_BR_Y_Y(0));

		OUT_PKT4(ring, REG_A6XX_GRAS_2D_DST_TL, 2);
		OUT_RING(ring, A6XX_GRAS_2D_DST_TL_X(dshift) | A6XX_GRAS_2D_DST_TL_Y(0));
		OUT_RING(ring, A6XX_GRAS_2D_DST_BR_X(dshift + w - 1) | A6XX_GRAS_2D_DST_BR_Y(0));

		OUT_PKT7(ring, CP_EVENT_WRITE, 1);
		OUT_RING(ring, 0x3f);
		OUT_WFI5(ring);

		OUT_PKT4(ring, REG_A6XX_RB_UNKNOWN_8C01, 1);
		OUT_RING(ring, 0);

		OUT_PKT4(ring, REG_A6XX_SP_2D_SRC_FORMAT, 1);
		OUT_RING(ring, 0xf180);

		OUT_PKT4(ring, REG_A6XX_RB_UNKNOWN_8E04, 1);
		OUT_RING(ring, 0x01000000);

		OUT_PKT7(ring, CP_BLIT, 1);
		OUT_RING(ring, CP_BLIT_0_OP(BLIT_OP_SCALE));

		OUT_WFI5(ring);

		OUT_PKT4(ring, REG_A6XX_RB_UNKNOWN_8E04, 1);
		OUT_RING(ring, 0);
	}
}

static void
emit_blit_texture(struct fd_ringbuffer *ring, const struct pipe_blit_info *info)
{
	const struct pipe_box *sbox = &info->src.box;
	const struct pipe_box *dbox = &info->dst.box;
	struct fd_resource *src, *dst;
	struct fd_resource_slice *sslice, *dslice;
	enum a6xx_color_fmt sfmt, dfmt;
	enum a6xx_tile_mode stile, dtile;
	enum a3xx_color_swap sswap, dswap;
	unsigned spitch, dpitch;
	int sx1, sy1, sx2, sy2;
	int dx1, dy1, dx2, dy2;

	if (DEBUG_BLIT_FALLBACK) {
		fprintf(stderr, "texture blit: ");
		util_dump_blit_info(stderr, info);
		fprintf(stderr, "\ndst resource: ");
		util_dump_resource(stderr, info->dst.resource);
		fprintf(stderr, "\nsrc resource: ");
		util_dump_resource(stderr, info->src.resource);
		fprintf(stderr, "\n");
	}

	src = fd_resource(info->src.resource);
	dst = fd_resource(info->dst.resource);

	sslice = fd_resource_slice(src, info->src.level);
	dslice = fd_resource_slice(dst, info->dst.level);

	sfmt = fd6_pipe2color(info->src.format);
	dfmt = fd6_pipe2color(info->dst.format);

	int blocksize = util_format_get_blocksize(info->src.format);
	int blockwidth = util_format_get_blockwidth(info->src.format);
	int blockheight = util_format_get_blockheight(info->src.format);
	int nelements;

	stile = fd_resource_level_linear(info->src.resource, info->src.level) ?
			TILE6_LINEAR : src->tile_mode;
	dtile = fd_resource_level_linear(info->dst.resource, info->dst.level) ?
			TILE6_LINEAR : dst->tile_mode;

	sswap = stile ? WZYX : fd6_pipe2swap(info->src.format);
	dswap = dtile ? WZYX : fd6_pipe2swap(info->dst.format);

	if (util_format_is_compressed(info->src.format)) {
		debug_assert(info->src.format == info->dst.format);
		sfmt = dfmt = RB6_R8_UNORM;
		nelements = blocksize;
	} else {
		debug_assert(!util_format_is_compressed(info->dst.format));
		nelements = 1;
	}

	spitch = DIV_ROUND_UP(sslice->pitch, blockwidth) * src->cpp;
	dpitch = DIV_ROUND_UP(dslice->pitch, blockwidth) * dst->cpp;

	sx1 = sbox->x / blockwidth * nelements;
	sy1 = sbox->y / blockheight;
	sx2 = DIV_ROUND_UP(sbox->x + sbox->width, blockwidth) * nelements - 1;
	sy2 = DIV_ROUND_UP(sbox->y + sbox->height, blockheight) - 1;

	dx1 = dbox->x / blockwidth * nelements;
	dy1 = dbox->y / blockheight;
	dx2 = DIV_ROUND_UP(dbox->x + dbox->width, blockwidth) * nelements - 1;
	dy2 = DIV_ROUND_UP(dbox->y + dbox->height, blockheight) - 1;

	uint32_t width = DIV_ROUND_UP(u_minify(src->base.width0, info->src.level), blockwidth) * nelements;
	uint32_t height = DIV_ROUND_UP(u_minify(src->base.height0, info->src.level), blockheight);

	OUT_PKT7(ring, CP_SET_MARKER, 1);
	OUT_RING(ring, A2XX_CP_SET_MARKER_0_MODE(RM6_BLIT2DSCALE));

	uint32_t blit_cntl = blit_control(dfmt);

	if (dtile != stile)
		blit_cntl |= 0x20000000;

	if (info->scissor_enable) {
		OUT_PKT4(ring, REG_A6XX_GRAS_RESOLVE_CNTL_1, 2);
		OUT_RING(ring, A6XX_GRAS_RESOLVE_CNTL_1_X(info->scissor.minx) |
				 A6XX_GRAS_RESOLVE_CNTL_1_Y(info->scissor.miny));
		OUT_RING(ring, A6XX_GRAS_RESOLVE_CNTL_1_X(info->scissor.maxx - 1) |
				 A6XX_GRAS_RESOLVE_CNTL_1_Y(info->scissor.maxy - 1));
		blit_cntl |= A6XX_RB_2D_BLIT_CNTL_SCISSOR;
	}

	OUT_PKT4(ring, REG_A6XX_RB_2D_BLIT_CNTL, 1);
	OUT_RING(ring, blit_cntl);

	OUT_PKT4(ring, REG_A6XX_GRAS_2D_BLIT_CNTL, 1);
	OUT_RING(ring, blit_cntl);

	for (unsigned i = 0; i < info->dst.box.depth; i++) {
		unsigned soff = fd_resource_offset(src, info->src.level, sbox->z + i);
		unsigned doff = fd_resource_offset(dst, info->dst.level, dbox->z + i);
		unsigned subwcoff = fd_resource_ubwc_offset(src, info->src.level, sbox->z + i);
		unsigned dubwcoff = fd_resource_ubwc_offset(dst, info->dst.level, dbox->z + i);
		bool subwc_enabled = fd_resource_ubwc_enabled(src, info->src.level);
		bool dubwc_enabled = fd_resource_ubwc_enabled(dst, info->dst.level);

		/*
		 * Emit source:
		 */
		uint32_t filter = 0;
		if (info->filter == PIPE_TEX_FILTER_LINEAR)
			filter = A6XX_SP_PS_2D_SRC_INFO_FILTER;

		enum a3xx_msaa_samples samples = fd_msaa_samples(src->base.nr_samples);

		OUT_PKT4(ring, REG_A6XX_SP_PS_2D_SRC_INFO, 10);
		OUT_RING(ring, A6XX_SP_PS_2D_SRC_INFO_COLOR_FORMAT(sfmt) |
				A6XX_SP_PS_2D_SRC_INFO_TILE_MODE(stile) |
				A6XX_SP_PS_2D_SRC_INFO_COLOR_SWAP(sswap) |
				 A6XX_SP_PS_2D_SRC_INFO_SAMPLES(samples) |
				 COND(subwc_enabled, A6XX_SP_PS_2D_SRC_INFO_FLAGS) |
				 0x500000 | filter);
		OUT_RING(ring, A6XX_SP_PS_2D_SRC_SIZE_WIDTH(width) |
				 A6XX_SP_PS_2D_SRC_SIZE_HEIGHT(height)); /* SP_PS_2D_SRC_SIZE */
		OUT_RELOC(ring, src->bo, soff, 0, 0);    /* SP_PS_2D_SRC_LO/HI */
		OUT_RING(ring, A6XX_SP_PS_2D_SRC_PITCH_PITCH(spitch));

		OUT_RING(ring, 0x00000000);
		OUT_RING(ring, 0x00000000);
		OUT_RING(ring, 0x00000000);
		OUT_RING(ring, 0x00000000);
		OUT_RING(ring, 0x00000000);

		if (subwc_enabled) {
			OUT_PKT4(ring, REG_A6XX_SP_PS_2D_SRC_FLAGS_LO, 6);
			OUT_RELOC(ring, src->bo, subwcoff, 0, 0);
			OUT_RING(ring, A6XX_RB_MRT_FLAG_BUFFER_PITCH_PITCH(src->ubwc_pitch) |
					 A6XX_RB_MRT_FLAG_BUFFER_PITCH_ARRAY_PITCH(src->ubwc_size));
			OUT_RING(ring, 0x00000000);
			OUT_RING(ring, 0x00000000);
			OUT_RING(ring, 0x00000000);
		}

		/*
		 * Emit destination:
		 */
		OUT_PKT4(ring, REG_A6XX_RB_2D_DST_INFO, 9);
		OUT_RING(ring, A6XX_RB_2D_DST_INFO_COLOR_FORMAT(dfmt) |
				 A6XX_RB_2D_DST_INFO_TILE_MODE(dtile) |
<<<<<<< HEAD
				 A6XX_RB_2D_DST_INFO_COLOR_SWAP(dswap));
=======
				 A6XX_RB_2D_DST_INFO_COLOR_SWAP(dswap) |
				 COND(dubwc_enabled, A6XX_RB_2D_DST_INFO_FLAGS));
>>>>>>> e42399f4
		OUT_RELOCW(ring, dst->bo, doff, 0, 0);    /* RB_2D_DST_LO/HI */
		OUT_RING(ring, A6XX_RB_2D_DST_SIZE_PITCH(dpitch));
		OUT_RING(ring, 0x00000000);
		OUT_RING(ring, 0x00000000);
		OUT_RING(ring, 0x00000000);
		OUT_RING(ring, 0x00000000);
		OUT_RING(ring, 0x00000000);

		if (dubwc_enabled) {
			OUT_PKT4(ring, REG_A6XX_RB_2D_DST_FLAGS_LO, 6);
			OUT_RELOCW(ring, dst->bo, dubwcoff, 0, 0);
			OUT_RING(ring, A6XX_RB_MRT_FLAG_BUFFER_PITCH_PITCH(dst->ubwc_pitch) |
					 A6XX_RB_MRT_FLAG_BUFFER_PITCH_ARRAY_PITCH(dst->ubwc_size));
			OUT_RING(ring, 0x00000000);
			OUT_RING(ring, 0x00000000);
			OUT_RING(ring, 0x00000000);
		}
		/*
		 * Blit command:
		 */
		OUT_PKT4(ring, REG_A6XX_GRAS_2D_SRC_TL_X, 4);
		OUT_RING(ring, A6XX_GRAS_2D_SRC_TL_X_X(sx1));
		OUT_RING(ring, A6XX_GRAS_2D_SRC_BR_X_X(sx2));
		OUT_RING(ring, A6XX_GRAS_2D_SRC_TL_Y_Y(sy1));
		OUT_RING(ring, A6XX_GRAS_2D_SRC_BR_Y_Y(sy2));

		OUT_PKT4(ring, REG_A6XX_GRAS_2D_DST_TL, 2);
		OUT_RING(ring, A6XX_GRAS_2D_DST_TL_X(dx1) | A6XX_GRAS_2D_DST_TL_Y(dy1));
		OUT_RING(ring, A6XX_GRAS_2D_DST_BR_X(dx2) | A6XX_GRAS_2D_DST_BR_Y(dy2));

		OUT_PKT7(ring, CP_EVENT_WRITE, 1);
		OUT_RING(ring, 0x3f);
		OUT_WFI5(ring);

		OUT_PKT4(ring, REG_A6XX_RB_UNKNOWN_8C01, 1);
		OUT_RING(ring, 0);

		OUT_PKT4(ring, REG_A6XX_SP_2D_SRC_FORMAT, 1);
		OUT_RING(ring, A6XX_SP_2D_SRC_FORMAT_COLOR_FORMAT(sfmt) |
				COND(util_format_is_pure_sint(info->src.format),
						A6XX_SP_2D_SRC_FORMAT_SINT) |
				COND(util_format_is_pure_uint(info->src.format),
						A6XX_SP_2D_SRC_FORMAT_UINT) |
				COND(util_format_is_snorm(info->src.format),
						A6XX_SP_2D_SRC_FORMAT_SINT |
						A6XX_SP_2D_SRC_FORMAT_NORM) |
				COND(util_format_is_unorm(info->src.format),
// TODO sometimes blob uses UINT+NORM but dEQP seems unhappy about that
//						A6XX_SP_2D_SRC_FORMAT_UINT |
						A6XX_SP_2D_SRC_FORMAT_NORM) |
				0xf000);

		OUT_PKT4(ring, REG_A6XX_RB_UNKNOWN_8E04, 1);
		OUT_RING(ring, 0x01000000);

		OUT_PKT7(ring, CP_BLIT, 1);
		OUT_RING(ring, CP_BLIT_0_OP(BLIT_OP_SCALE));

		OUT_WFI5(ring);

		OUT_PKT4(ring, REG_A6XX_RB_UNKNOWN_8E04, 1);
		OUT_RING(ring, 0);
	}
}

static void
rewrite_zs_blit(struct fd_ringbuffer *ring, const struct pipe_blit_info *info)
{
	struct pipe_blit_info separate = *info;

	if (DEBUG_BLIT_FALLBACK) {
		fprintf(stderr, "---- rewrite_separate_zs_blit: ");
		util_dump_blit_info(stderr, info);
		fprintf(stderr, "\ndst resource: ");
		util_dump_resource(stderr, info->dst.resource);
		fprintf(stderr, "\nsrc resource: ");
		util_dump_resource(stderr, info->src.resource);
		fprintf(stderr, "\n\n");
	}

	switch (info->src.format) {
	case PIPE_FORMAT_S8_UINT:
		debug_assert(info->mask == PIPE_MASK_S);
		separate.mask = PIPE_MASK_R;
		separate.src.format = PIPE_FORMAT_R8_UINT;
		separate.dst.format = PIPE_FORMAT_R8_UINT;
		emit_blit_texture(ring, &separate);
		break;

	case PIPE_FORMAT_Z32_FLOAT_S8X24_UINT:
		if (info->mask & PIPE_MASK_Z) {
			separate.mask = PIPE_MASK_R;
			separate.src.format = PIPE_FORMAT_R32_FLOAT;
			separate.dst.format = PIPE_FORMAT_R32_FLOAT;
			emit_blit_texture(ring, &separate);
		}
		if (info->mask & PIPE_MASK_S) {
			separate.mask = PIPE_MASK_R;
			separate.src.format = PIPE_FORMAT_R8_UINT;
			separate.dst.format = PIPE_FORMAT_R8_UINT;
			separate.src.resource = &fd_resource(info->src.resource)->stencil->base;
			separate.dst.resource = &fd_resource(info->dst.resource)->stencil->base;
			emit_blit_texture(ring, &separate);
		}
		break;

	case PIPE_FORMAT_Z16_UNORM:
		separate.mask = PIPE_MASK_R;
		separate.src.format = PIPE_FORMAT_R16_UNORM;
		separate.dst.format = PIPE_FORMAT_R16_UNORM;
		emit_blit_texture(ring, &separate);
		break;

	case PIPE_FORMAT_Z32_UNORM:
	case PIPE_FORMAT_Z32_FLOAT:
		debug_assert(info->mask == PIPE_MASK_Z);
		separate.mask = PIPE_MASK_R;
		separate.src.format = PIPE_FORMAT_R32_UINT;
		separate.dst.format = PIPE_FORMAT_R32_UINT;
		emit_blit_texture(ring, &separate);
		break;

	case PIPE_FORMAT_Z24_UNORM_S8_UINT:
		debug_assert(info->mask == PIPE_MASK_ZS);
	case PIPE_FORMAT_Z24X8_UNORM:
	case PIPE_FORMAT_X8Z24_UNORM:
		separate.mask = PIPE_MASK_R;
		separate.src.format = PIPE_FORMAT_R32_UINT;
		separate.dst.format = PIPE_FORMAT_R32_UINT;
		emit_blit_texture(ring, &separate);
		break;

	default:
		unreachable("");
	}
}

static void
rewrite_combined_zs_blit(struct fd_context *ctx, const struct pipe_blit_info *info)
{
	struct pipe_blit_info separate = *info;

	if (DEBUG_BLIT_FALLBACK) {
		fprintf(stderr, "---- rewrite_combined_zs_blit: ");
		util_dump_blit_info(stderr, info);
		fprintf(stderr, "\ndst resource: ");
		util_dump_resource(stderr, info->dst.resource);
		fprintf(stderr, "\nsrc resource: ");
		util_dump_resource(stderr, info->src.resource);
		fprintf(stderr, "\n");
	}

	switch (info->mask) {
	case PIPE_MASK_Z:
		separate.mask = PIPE_MASK_R | PIPE_MASK_G | PIPE_MASK_B;
		separate.src.format = PIPE_FORMAT_R8G8B8A8_UNORM;
		separate.dst.format = PIPE_FORMAT_R8G8B8A8_UNORM;

		fd_blitter_blit(ctx, &separate);
		break;

	case PIPE_MASK_S:
		separate.mask = PIPE_MASK_A;
		separate.src.format = PIPE_FORMAT_R8G8B8A8_UNORM;
		separate.dst.format = PIPE_FORMAT_R8G8B8A8_UNORM;

		fd_blitter_blit(ctx, &separate);
		break;

	default:
		unreachable("");
	}
}

static bool
fd6_blit(struct fd_context *ctx, const struct pipe_blit_info *info)
{
	struct fd_batch *batch;

	if (info->dst.format == PIPE_FORMAT_Z24_UNORM_S8_UINT &&
		info->mask != PIPE_MASK_ZS)  {
		rewrite_combined_zs_blit(ctx, info);
		return true;
	}

	if (!can_do_blit(info))
		return false;

	fd_fence_ref(ctx->base.screen, &ctx->last_fence, NULL);

	batch = fd_bc_alloc_batch(&ctx->screen->batch_cache, ctx, true);

	fd6_emit_restore(batch, batch->draw);
	fd6_emit_lrz_flush(batch->draw);

	mtx_lock(&ctx->screen->lock);

	fd_batch_resource_used(batch, fd_resource(info->src.resource), false);
	fd_batch_resource_used(batch, fd_resource(info->dst.resource), true);

	mtx_unlock(&ctx->screen->lock);

	emit_setup(batch->draw);

	if ((info->src.resource->target == PIPE_BUFFER) &&
			(info->dst.resource->target == PIPE_BUFFER)) {
		assert(fd_resource(info->src.resource)->tile_mode == TILE6_LINEAR);
		assert(fd_resource(info->dst.resource)->tile_mode == TILE6_LINEAR);
		emit_blit_buffer(batch->draw, info);
	} else {
		/* I don't *think* we need to handle blits between buffer <-> !buffer */
		debug_assert(info->src.resource->target != PIPE_BUFFER);
		debug_assert(info->dst.resource->target != PIPE_BUFFER);

		if (info->mask & (PIPE_MASK_ZS)) {
			rewrite_zs_blit(batch->draw, info);
		} else {
			emit_blit_texture(batch->draw, info);
		}
	}

	fd6_event_write(batch, batch->draw, 0x1d, true);
	fd6_event_write(batch, batch->draw, FACENESS_FLUSH, true);
	fd6_event_write(batch, batch->draw, CACHE_FLUSH_TS, true);

	fd_resource(info->dst.resource)->valid = true;
	batch->needs_flush = true;

	fd_batch_flush(batch, false, false);
	fd_batch_reference(&batch, NULL);

	return true;
}

void
fd6_blitter_init(struct pipe_context *pctx)
{
	if (fd_mesa_debug & FD_DBG_NOBLIT)
		return;

	fd_context(pctx)->blit = fd6_blit;
}

unsigned
fd6_tile_mode(const struct pipe_resource *tmpl)
{
	/* basically just has to be a format we can blit, so uploads/downloads
	 * via linear staging buffer works:
	 */
	if (ok_format(tmpl->format))
		return TILE6_3;

	return TILE6_LINEAR;
}<|MERGE_RESOLUTION|>--- conflicted
+++ resolved
@@ -488,12 +488,8 @@
 		OUT_PKT4(ring, REG_A6XX_RB_2D_DST_INFO, 9);
 		OUT_RING(ring, A6XX_RB_2D_DST_INFO_COLOR_FORMAT(dfmt) |
 				 A6XX_RB_2D_DST_INFO_TILE_MODE(dtile) |
-<<<<<<< HEAD
-				 A6XX_RB_2D_DST_INFO_COLOR_SWAP(dswap));
-=======
 				 A6XX_RB_2D_DST_INFO_COLOR_SWAP(dswap) |
 				 COND(dubwc_enabled, A6XX_RB_2D_DST_INFO_FLAGS));
->>>>>>> e42399f4
 		OUT_RELOCW(ring, dst->bo, doff, 0, 0);    /* RB_2D_DST_LO/HI */
 		OUT_RING(ring, A6XX_RB_2D_DST_SIZE_PITCH(dpitch));
 		OUT_RING(ring, 0x00000000);
