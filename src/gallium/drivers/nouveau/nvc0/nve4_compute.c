--- conflicted
+++ resolved
@@ -726,31 +726,12 @@
       PUSH_DATA (push, NVE4_COMPUTE_UPLOAD_EXEC_LINEAR | (0x08 << 1));
       PUSH_DATAp(push, (const uint32_t *)desc, 256 / 4);
 
-<<<<<<< HEAD
-      /* overwrite griddim_x and griddim_y as two 32-bits integers even
-       * if griddim_y must be a 16-bits integer */
-      BEGIN_NVC0(push, NVE4_CP(UPLOAD_DST_ADDRESS_HIGH), 2);
-      PUSH_DATAh(push, desc_gpuaddr + 48);
-      PUSH_DATA (push, desc_gpuaddr + 48);
-      BEGIN_NVC0(push, NVE4_CP(UPLOAD_LINE_LENGTH_IN), 2);
-      PUSH_DATA (push, 8);
-      PUSH_DATA (push, 1);
-
-      nouveau_pushbuf_space(push, 32, 0, 1);
-      PUSH_REFN(push, res->bo, NOUVEAU_BO_RD | res->domain);
-
-      BEGIN_1IC0(push, NVE4_CP(UPLOAD_EXEC), 1 + (8 / 4));
-      PUSH_DATA (push, NVE4_COMPUTE_UPLOAD_EXEC_LINEAR | (0x08 << 1));
-      nouveau_pushbuf_data(push, res->bo, offset,
-                           NVC0_IB_ENTRY_1_NO_PREFETCH | 2 * 4);
-=======
       if (nvc0->screen->compute->oclass >= GP100_COMPUTE_CLASS) {
          nve4_upload_indirect_desc(push, res, desc_gpuaddr + 48, 12, offset);
       } else {
          /* overwrite griddim_x and griddim_y as two 32-bits integers even
           * if griddim_y must be a 16-bits integer */
          nve4_upload_indirect_desc(push, res, desc_gpuaddr + 48, 8, offset);
->>>>>>> 5d3caa1c
 
          /* overwrite the 16 high bits of griddim_y with griddim_z because
           * we need (z << 16) | x */
