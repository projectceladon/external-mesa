/*
 * Copyright 2009 Corbin Simpson <MostAwesomeDude@gmail.com>
 *
 * Permission is hereby granted, free of charge, to any person obtaining a
 * copy of this software and associated documentation files (the "Software"),
 * to deal in the Software without restriction, including without limitation
 * on the rights to use, copy, modify, merge, publish, distribute, sub
 * license, and/or sell copies of the Software, and to permit persons to whom
 * the Software is furnished to do so, subject to the following conditions:
 *
 * The above copyright notice and this permission notice (including the next
 * paragraph) shall be included in all copies or substantial portions of the
 * Software.
 *
 * THE SOFTWARE IS PROVIDED "AS IS", WITHOUT WARRANTY OF ANY KIND, EXPRESS OR
 * IMPLIED, INCLUDING BUT NOT LIMITED TO THE WARRANTIES OF MERCHANTABILITY,
 * FITNESS FOR A PARTICULAR PURPOSE AND NON-INFRINGEMENT. IN NO EVENT SHALL
 * THE AUTHOR(S) AND/OR THEIR SUPPLIERS BE LIABLE FOR ANY CLAIM,
 * DAMAGES OR OTHER LIABILITY, WHETHER IN AN ACTION OF CONTRACT, TORT OR
 * OTHERWISE, ARISING FROM, OUT OF OR IN CONNECTION WITH THE SOFTWARE OR THE
 * USE OR OTHER DEALINGS IN THE SOFTWARE. */

/* r300_render: Vertex and index buffer primitive emission. Contains both
 * HW TCL fastpath rendering, and SW TCL Draw-assisted rendering. */

#include "draw/draw_context.h"
#include "draw/draw_vbuf.h"

#include "util/u_inlines.h"

#include "util/u_format.h"
#include "util/u_memory.h"
#include "util/u_prim.h"

#include "r300_cs.h"
#include "r300_context.h"
#include "r300_emit.h"
#include "r300_reg.h"
#include "r300_render.h"
#include "r300_state_derived.h"

/* r300_render: Vertex and index buffer primitive emission. */
#define R300_MAX_VBO_SIZE  (1024 * 1024)

/* XXX The DRM rejects VAP_ALT_NUM_VERTICES.. */
//#define ENABLE_ALT_NUM_VERTS

uint32_t r300_translate_primitive(unsigned prim)
{
    switch (prim) {
        case PIPE_PRIM_POINTS:
            return R300_VAP_VF_CNTL__PRIM_POINTS;
        case PIPE_PRIM_LINES:
            return R300_VAP_VF_CNTL__PRIM_LINES;
        case PIPE_PRIM_LINE_LOOP:
            return R300_VAP_VF_CNTL__PRIM_LINE_LOOP;
        case PIPE_PRIM_LINE_STRIP:
            return R300_VAP_VF_CNTL__PRIM_LINE_STRIP;
        case PIPE_PRIM_TRIANGLES:
            return R300_VAP_VF_CNTL__PRIM_TRIANGLES;
        case PIPE_PRIM_TRIANGLE_STRIP:
            return R300_VAP_VF_CNTL__PRIM_TRIANGLE_STRIP;
        case PIPE_PRIM_TRIANGLE_FAN:
            return R300_VAP_VF_CNTL__PRIM_TRIANGLE_FAN;
        case PIPE_PRIM_QUADS:
            return R300_VAP_VF_CNTL__PRIM_QUADS;
        case PIPE_PRIM_QUAD_STRIP:
            return R300_VAP_VF_CNTL__PRIM_QUAD_STRIP;
        case PIPE_PRIM_POLYGON:
            return R300_VAP_VF_CNTL__PRIM_POLYGON;
        default:
            return 0;
    }
}

static uint32_t r300_provoking_vertex_fixes(struct r300_context *r300,
                                            unsigned mode)
{
    struct r300_rs_state* rs = (struct r300_rs_state*)r300->rs_state.state;
    uint32_t color_control = rs->color_control;

    /* By default (see r300_state.c:r300_create_rs_state) color_control is
     * initialized to provoking the first vertex.
     *
     * Triangle fans must be reduced to the second vertex, not the first, in
     * Gallium flatshade-first mode, as per the GL spec.
     * (http://www.opengl.org/registry/specs/ARB/provoking_vertex.txt)
     *
     * Quads never provoke correctly in flatshade-first mode. The first
     * vertex is never considered as provoking, so only the second, third,
     * and fourth vertices can be selected, and both "third" and "last" modes
     * select the fourth vertex. This is probably due to D3D lacking quads.
     *
     * Similarly, polygons reduce to the first, not the last, vertex, when in
     * "last" mode, and all other modes start from the second vertex.
     *
     * ~ C.
     */

    if (rs->rs.flatshade_first) {
        switch (mode) {
            case PIPE_PRIM_TRIANGLE_FAN:
                color_control |= R300_GA_COLOR_CONTROL_PROVOKING_VERTEX_SECOND;
                break;
            case PIPE_PRIM_QUADS:
            case PIPE_PRIM_QUAD_STRIP:
            case PIPE_PRIM_POLYGON:
                color_control |= R300_GA_COLOR_CONTROL_PROVOKING_VERTEX_LAST;
                break;
            default:
                color_control |= R300_GA_COLOR_CONTROL_PROVOKING_VERTEX_FIRST;
                break;
        }
    } else {
        color_control |= R300_GA_COLOR_CONTROL_PROVOKING_VERTEX_LAST;
    }

    return color_control;
}

/* Check if the requested number of dwords is available in the CS and
 * if not, flush. Return TRUE if the flush occured. */
static boolean r300_reserve_cs_space(struct r300_context *r300,
                                     unsigned dwords)
{
    if (!r300->winsys->check_cs(r300->winsys, dwords)) {
        r300->context.flush(&r300->context, 0, NULL);
        return TRUE;
    }
    return FALSE;
}

static boolean immd_is_good_idea(struct r300_context *r300,
                                      unsigned count)
{
    return count <= 4;
}

static void r300_emit_draw_arrays_immediate(struct r300_context *r300,
                                            unsigned mode,
                                            unsigned start,
                                            unsigned count)
{
    struct pipe_vertex_element* velem;
    struct pipe_vertex_buffer* vbuf;
<<<<<<< HEAD
    unsigned vertex_element_count = r300->vertex_element_count;
    unsigned i, v, vbi, dw, elem_offset, dwords;
=======
    unsigned vertex_element_count = r300->velems->count;
    unsigned i, v, vbi, dw, elem_offset;
>>>>>>> ae7b7bf1

    /* Size of the vertex, in dwords. */
    unsigned vertex_size = 0;

    /* Offsets of the attribute, in dwords, from the start of the vertex. */
    unsigned offset[PIPE_MAX_ATTRIBS];

    /* Size of the vertex element, in dwords. */
    unsigned size[PIPE_MAX_ATTRIBS];

    /* Stride to the same attrib in the next vertex in the vertex buffer,
     * in dwords. */
    unsigned stride[PIPE_MAX_ATTRIBS] = {0};

    /* Mapped vertex buffers. */
    uint32_t* map[PIPE_MAX_ATTRIBS] = {0};

    CS_LOCALS(r300);

    /* Calculate the vertex size, offsets, strides etc. and map the buffers. */
    for (i = 0; i < vertex_element_count; i++) {
        velem = &r300->velems->velem[i];
        offset[i] = velem->src_offset / 4;
        size[i] = util_format_get_blocksize(velem->src_format) / 4;
        vertex_size += size[i];
        vbi = velem->vertex_buffer_index;

        /* Map the buffer. */
        if (!map[vbi]) {
            vbuf = &r300->vertex_buffer[vbi];
            map[vbi] = (uint32_t*)pipe_buffer_map(r300->context.screen,
                                                  vbuf->buffer,
                                                  PIPE_BUFFER_USAGE_CPU_READ);
            map[vbi] += vbuf->buffer_offset / 4;
            stride[vbi] = vbuf->stride / 4;
        }
    }

    dwords = 10 + count * vertex_size;

    r300_reserve_cs_space(r300, r300_get_num_dirty_dwords(r300) + dwords);
    r300_emit_buffer_validate(r300, FALSE, NULL);
    r300_emit_dirty_state(r300);

    BEGIN_CS(dwords);
    OUT_CS_REG(R300_GA_COLOR_CONTROL,
            r300_provoking_vertex_fixes(r300, mode));
    OUT_CS_REG(R300_VAP_VTX_SIZE, vertex_size);
    OUT_CS_REG(R300_VAP_VF_MIN_VTX_INDX, 0);
    OUT_CS_REG(R300_VAP_VF_MAX_VTX_INDX, count - 1);
    OUT_CS_PKT3(R300_PACKET3_3D_DRAW_IMMD_2, count * vertex_size);
    OUT_CS(R300_VAP_VF_CNTL__PRIM_WALK_VERTEX_EMBEDDED | (count << 16) |
            r300_translate_primitive(mode));

    /* Emit vertices. */
    for (v = 0; v < count; v++) {
        for (i = 0; i < vertex_element_count; i++) {
            velem = &r300->velems->velem[i];
            vbi = velem->vertex_buffer_index;
            elem_offset = offset[i] + stride[vbi] * (v + start);

            for (dw = 0; dw < size[i]; dw++) {
                OUT_CS(map[vbi][elem_offset + dw]);
            }
        }
    }
    END_CS;

    /* Unmap buffers. */
    for (i = 0; i < vertex_element_count; i++) {
        vbi = r300->velems->velem[i].vertex_buffer_index;

        if (map[vbi]) {
            vbuf = &r300->vertex_buffer[vbi];
            pipe_buffer_unmap(r300->context.screen, vbuf->buffer);
            map[vbi] = NULL;
        }
    }
}

static void r300_emit_draw_arrays(struct r300_context *r300,
                                  unsigned mode,
                                  unsigned count)
{
#if defined(ENABLE_ALT_NUM_VERTS)
    boolean alt_num_verts = count > 65535;
#else
    boolean alt_num_verts = FALSE;
#endif
    CS_LOCALS(r300);

    if (alt_num_verts) {
        assert(count < (1 << 24));
        BEGIN_CS(10);
        OUT_CS_REG(R500_VAP_ALT_NUM_VERTICES, count);
    } else {
        BEGIN_CS(8);
    }
    OUT_CS_REG(R300_GA_COLOR_CONTROL,
            r300_provoking_vertex_fixes(r300, mode));
    OUT_CS_REG(R300_VAP_VF_MIN_VTX_INDX, 0);
    OUT_CS_REG(R300_VAP_VF_MAX_VTX_INDX, count - 1);
    OUT_CS_PKT3(R300_PACKET3_3D_DRAW_VBUF_2, 0);
    OUT_CS(R300_VAP_VF_CNTL__PRIM_WALK_VERTEX_LIST | (count << 16) |
           r300_translate_primitive(mode) |
           (alt_num_verts ? R500_VAP_VF_CNTL__USE_ALT_NUM_VERTS : 0));
    END_CS;
}

static void r300_emit_draw_elements(struct r300_context *r300,
                                    struct pipe_buffer* indexBuffer,
                                    unsigned indexSize,
                                    unsigned minIndex,
                                    unsigned maxIndex,
                                    unsigned mode,
                                    unsigned start,
                                    unsigned count)
{
    uint32_t count_dwords;
    uint32_t offset_dwords = indexSize * start / sizeof(uint32_t);
#if defined(ENABLE_ALT_NUM_VERTS)
    boolean alt_num_verts = count > 65535;
#else
    boolean alt_num_verts = FALSE;
#endif
    CS_LOCALS(r300);

    assert((start * indexSize)  % 4 == 0);
    assert(count < (1 << 24));

    DBG(r300, DBG_DRAW, "r300: Indexbuf of %u indices, min %u max %u\n",
        count, minIndex, maxIndex);

    maxIndex = MIN2(maxIndex, r300->vertex_buffer_max_index);

    if (alt_num_verts) {
        BEGIN_CS(16);
        OUT_CS_REG(R500_VAP_ALT_NUM_VERTICES, count);
    } else {
        BEGIN_CS(14);
    }
    OUT_CS_REG(R300_GA_COLOR_CONTROL,
            r300_provoking_vertex_fixes(r300, mode));
    OUT_CS_REG(R300_VAP_VF_MIN_VTX_INDX, minIndex);
    OUT_CS_REG(R300_VAP_VF_MAX_VTX_INDX, maxIndex);
    OUT_CS_PKT3(R300_PACKET3_3D_DRAW_INDX_2, 0);
    if (indexSize == 4) {
        count_dwords = count;
        OUT_CS(R300_VAP_VF_CNTL__PRIM_WALK_INDICES | (count << 16) |
               R300_VAP_VF_CNTL__INDEX_SIZE_32bit |
               r300_translate_primitive(mode) |
               (alt_num_verts ? R500_VAP_VF_CNTL__USE_ALT_NUM_VERTS : 0));
    } else {
        count_dwords = (count + 1) / 2;
        OUT_CS(R300_VAP_VF_CNTL__PRIM_WALK_INDICES | (count << 16) |
               r300_translate_primitive(mode) |
               (alt_num_verts ? R500_VAP_VF_CNTL__USE_ALT_NUM_VERTS : 0));
    }

    /* INDX_BUFFER is a truly special packet3.
     * Unlike most other packet3, where the offset is after the count,
     * the order is reversed, so the relocation ends up carrying the
     * size of the indexbuf instead of the offset.
     */
    OUT_CS_PKT3(R300_PACKET3_INDX_BUFFER, 2);
    OUT_CS(R300_INDX_BUFFER_ONE_REG_WR | (R300_VAP_PORT_IDX0 >> 2) |
           (0 << R300_INDX_BUFFER_SKIP_SHIFT));
    OUT_CS(offset_dwords << 2);
    OUT_CS_RELOC(indexBuffer, count_dwords,
        RADEON_GEM_DOMAIN_GTT, 0, 0);

    END_CS;
}

<<<<<<< HEAD
=======
static boolean r300_setup_vertex_buffers(struct r300_context *r300)
{
    struct pipe_vertex_buffer *vbuf = r300->vertex_buffer;
    struct pipe_vertex_element *velem = r300->velems->velem;
    struct pipe_buffer *pbuf;

validate:
    for (int i = 0; i < r300->velems->count; i++) {
        pbuf = vbuf[velem[i].vertex_buffer_index].buffer;

        if (!r300->winsys->add_buffer(r300->winsys, pbuf,
                                      RADEON_GEM_DOMAIN_GTT, 0)) {
            r300->context.flush(&r300->context, 0, NULL);
            goto validate;
        }
    }

    if (!r300->winsys->validate(r300->winsys)) {
        r300->context.flush(&r300->context, 0, NULL);
        return r300->winsys->validate(r300->winsys);
    }

    return TRUE;
}

>>>>>>> ae7b7bf1
static void r300_shorten_ubyte_elts(struct r300_context* r300,
                                    struct pipe_buffer** elts,
                                    unsigned count)
{
    struct pipe_screen* screen = r300->context.screen;
    struct pipe_buffer* new_elts;
    unsigned char *in_map;
    unsigned short *out_map;
    unsigned i;

    new_elts = screen->buffer_create(screen, 32,
                                     PIPE_BUFFER_USAGE_INDEX |
                                     PIPE_BUFFER_USAGE_CPU_WRITE |
                                     PIPE_BUFFER_USAGE_GPU_READ,
                                     2 * count);

    in_map = pipe_buffer_map(screen, *elts, PIPE_BUFFER_USAGE_CPU_READ);
    out_map = pipe_buffer_map(screen, new_elts, PIPE_BUFFER_USAGE_CPU_WRITE);

    for (i = 0; i < count; i++) {
        *out_map = (unsigned short)*in_map;
        in_map++;
        out_map++;
    }

    pipe_buffer_unmap(screen, *elts);
    pipe_buffer_unmap(screen, new_elts);

    *elts = new_elts;
}

/* This is the fast-path drawing & emission for HW TCL. */
void r300_draw_range_elements(struct pipe_context* pipe,
                              struct pipe_buffer* indexBuffer,
                              unsigned indexSize,
                              unsigned minIndex,
                              unsigned maxIndex,
                              unsigned mode,
                              unsigned start,
                              unsigned count)
{
    struct r300_context* r300 = r300_context(pipe);
    struct pipe_buffer* orgIndexBuffer = indexBuffer;
#if defined(ENABLE_ALT_NUM_VERTS)
    boolean alt_num_verts = r300_screen(pipe->screen)->caps->is_r500 &&
                            count > 65536;
#else
    boolean alt_num_verts = FALSE;
#endif
    unsigned short_count;

    if (!u_trim_pipe_prim(mode, &count)) {
        return;
    }

    if (indexSize == 1) {
        r300_shorten_ubyte_elts(r300, &indexBuffer, count);
        indexSize = 2;
    }

    r300_update_derived_state(r300);

    /* 128 dwords for emit_aos and emit_draw_elements */
    r300_reserve_cs_space(r300, r300_get_num_dirty_dwords(r300) + 128);
    r300_emit_buffer_validate(r300, TRUE, indexBuffer);
    r300_emit_dirty_state(r300);
    r300_emit_aos(r300, 0);

    if (alt_num_verts || count <= 65535) {
        r300_emit_draw_elements(r300, indexBuffer, indexSize, minIndex,
                                maxIndex, mode, start, count);
    } else {
        do {
            short_count = MIN2(count, 65534);
            r300_emit_draw_elements(r300, indexBuffer, indexSize, minIndex,
                                    maxIndex, mode, start, short_count);

            start += short_count;
            count -= short_count;

            /* 16 spare dwords are enough for emit_draw_elements. */
            if (count && r300_reserve_cs_space(r300, 16)) {
                r300_emit_buffer_validate(r300, TRUE, indexBuffer);
                r300_emit_dirty_state(r300);
                r300_emit_aos(r300, 0);
            }
        } while (count);
    }

    if (indexBuffer != orgIndexBuffer) {
        pipe->screen->buffer_destroy(indexBuffer);
    }
}

/* Simple helpers for context setup. Should probably be moved to util. */
void r300_draw_elements(struct pipe_context* pipe,
                        struct pipe_buffer* indexBuffer,
                        unsigned indexSize, unsigned mode,
                        unsigned start, unsigned count)
{
    struct r300_context *r300 = r300_context(pipe);

    pipe->draw_range_elements(pipe, indexBuffer, indexSize, 0,
                              r300->vertex_buffer_max_index,
                              mode, start, count);
}

void r300_draw_arrays(struct pipe_context* pipe, unsigned mode,
                      unsigned start, unsigned count)
{
    struct r300_context* r300 = r300_context(pipe);
#if defined(ENABLE_ALT_NUM_VERTS)
    boolean alt_num_verts = r300_screen(pipe->screen)->caps->is_r500 &&
                            count > 65536;
#else
    boolean alt_num_verts = FALSE;
#endif
    unsigned short_count;

    if (!u_trim_pipe_prim(mode, &count)) {
        return;
    }

    r300_update_derived_state(r300);

    if (immd_is_good_idea(r300, count)) {
        r300_emit_draw_arrays_immediate(r300, mode, start, count);
    } else {
        /* Make sure there are at least 128 spare dwords in the command buffer.
         * (most of it being consumed by emit_aos) */
        r300_reserve_cs_space(r300, r300_get_num_dirty_dwords(r300) + 128);
        r300_emit_buffer_validate(r300, TRUE, NULL);
        r300_emit_dirty_state(r300);

        if (alt_num_verts || count <= 65535) {
            r300_emit_aos(r300, start);
            r300_emit_draw_arrays(r300, mode, count);
        } else {
            do {
                short_count = MIN2(count, 65535);
                r300_emit_aos(r300, start);
                r300_emit_draw_arrays(r300, mode, short_count);

                start += short_count;
                count -= short_count;

                /* Again, we emit both AOS and draw_arrays so there should be
                 * at least 128 spare dwords. */
                if (count && r300_reserve_cs_space(r300, 128)) {
                    r300_emit_buffer_validate(r300, TRUE, NULL);
                    r300_emit_dirty_state(r300);
                }
            } while (count);
        }
    }
}

/****************************************************************************
 * The rest of this file is for SW TCL rendering only. Please be polite and *
 * keep these functions separated so that they are easier to locate. ~C.    *
 ***************************************************************************/

/* SW TCL arrays, using Draw. */
void r300_swtcl_draw_arrays(struct pipe_context* pipe,
                               unsigned mode,
                               unsigned start,
                               unsigned count)
{
    struct r300_context* r300 = r300_context(pipe);
    int i;

    if (!u_trim_pipe_prim(mode, &count)) {
        return;
    }

    for (i = 0; i < r300->vertex_buffer_count; i++) {
        void* buf = pipe_buffer_map(pipe->screen,
                                    r300->vertex_buffer[i].buffer,
                                    PIPE_BUFFER_USAGE_CPU_READ);
        draw_set_mapped_vertex_buffer(r300->draw, i, buf);
    }

    draw_set_mapped_element_buffer(r300->draw, 0, NULL);

    draw_set_mapped_constant_buffer(r300->draw,
				    PIPE_SHADER_VERTEX,
                                    0,
				    r300->shader_constants[PIPE_SHADER_VERTEX].constants,
				    r300->shader_constants[PIPE_SHADER_VERTEX].count *
                (sizeof(float) * 4));

    draw_arrays(r300->draw, mode, start, count);

    for (i = 0; i < r300->vertex_buffer_count; i++) {
        pipe_buffer_unmap(pipe->screen, r300->vertex_buffer[i].buffer);
        draw_set_mapped_vertex_buffer(r300->draw, i, NULL);
    }
}

/* SW TCL elements, using Draw. */
void r300_swtcl_draw_range_elements(struct pipe_context* pipe,
                                       struct pipe_buffer* indexBuffer,
                                       unsigned indexSize,
                                       unsigned minIndex,
                                       unsigned maxIndex,
                                       unsigned mode,
                                       unsigned start,
                                       unsigned count)
{
    struct r300_context* r300 = r300_context(pipe);
    int i;
    void* indices;

    if (!u_trim_pipe_prim(mode, &count)) {
        return;
    }

    for (i = 0; i < r300->vertex_buffer_count; i++) {
        void* buf = pipe_buffer_map(pipe->screen,
                                    r300->vertex_buffer[i].buffer,
                                    PIPE_BUFFER_USAGE_CPU_READ);
        draw_set_mapped_vertex_buffer(r300->draw, i, buf);
    }

    indices = pipe_buffer_map(pipe->screen, indexBuffer,
                              PIPE_BUFFER_USAGE_CPU_READ);
    draw_set_mapped_element_buffer_range(r300->draw, indexSize,
                                         minIndex, maxIndex, indices);

    draw_set_mapped_constant_buffer(r300->draw,
				    PIPE_SHADER_VERTEX,
                                    0,
            r300->shader_constants[PIPE_SHADER_VERTEX].constants,
            r300->shader_constants[PIPE_SHADER_VERTEX].count *
                (sizeof(float) * 4));

    draw_arrays(r300->draw, mode, start, count);

    for (i = 0; i < r300->vertex_buffer_count; i++) {
        pipe_buffer_unmap(pipe->screen, r300->vertex_buffer[i].buffer);
        draw_set_mapped_vertex_buffer(r300->draw, i, NULL);
    }

    pipe_buffer_unmap(pipe->screen, indexBuffer);
    draw_set_mapped_element_buffer_range(r300->draw, 0, start,
                                         start + count - 1, NULL);
}

/* Object for rendering using Draw. */
struct r300_render {
    /* Parent class */
    struct vbuf_render base;

    /* Pipe context */
    struct r300_context* r300;

    /* Vertex information */
    size_t vertex_size;
    unsigned prim;
    unsigned hwprim;

    /* VBO */
    struct pipe_buffer* vbo;
    size_t vbo_size;
    size_t vbo_offset;
    size_t vbo_max_used;
    void * vbo_ptr;
};

static INLINE struct r300_render*
r300_render(struct vbuf_render* render)
{
    return (struct r300_render*)render;
}

static const struct vertex_info*
r300_render_get_vertex_info(struct vbuf_render* render)
{
    struct r300_render* r300render = r300_render(render);
    struct r300_context* r300 = r300render->r300;

    r300_update_derived_state(r300);

    return &r300->vertex_info;
}

static boolean r300_render_allocate_vertices(struct vbuf_render* render,
                                                   ushort vertex_size,
                                                   ushort count)
{
    struct r300_render* r300render = r300_render(render);
    struct r300_context* r300 = r300render->r300;
    struct pipe_screen* screen = r300->context.screen;
    size_t size = (size_t)vertex_size * (size_t)count;

    if (size + r300render->vbo_offset > r300render->vbo_size)
    {
        pipe_buffer_reference(&r300->vbo, NULL);
        r300render->vbo = pipe_buffer_create(screen,
                                             64,
                                             PIPE_BUFFER_USAGE_VERTEX,
                                             R300_MAX_VBO_SIZE);
        r300render->vbo_offset = 0;
        r300render->vbo_size = R300_MAX_VBO_SIZE;
    }

    r300render->vertex_size = vertex_size;
    r300->vbo = r300render->vbo;
    r300->vbo_offset = r300render->vbo_offset;

    return (r300render->vbo) ? TRUE : FALSE;
}

static void* r300_render_map_vertices(struct vbuf_render* render)
{
    struct r300_render* r300render = r300_render(render);
    struct pipe_screen* screen = r300render->r300->context.screen;

    r300render->vbo_ptr = pipe_buffer_map(screen, r300render->vbo,
                                          PIPE_BUFFER_USAGE_CPU_WRITE);

    return ((uint8_t*)r300render->vbo_ptr + r300render->vbo_offset);
}

static void r300_render_unmap_vertices(struct vbuf_render* render,
                                             ushort min,
                                             ushort max)
{
    struct r300_render* r300render = r300_render(render);
    struct pipe_screen* screen = r300render->r300->context.screen;
    CS_LOCALS(r300render->r300);
    BEGIN_CS(2);
    OUT_CS_REG(R300_VAP_VF_MAX_VTX_INDX, max);
    END_CS;

    r300render->vbo_max_used = MAX2(r300render->vbo_max_used,
                                    r300render->vertex_size * (max + 1));
    pipe_buffer_unmap(screen, r300render->vbo);
}

static void r300_render_release_vertices(struct vbuf_render* render)
{
    struct r300_render* r300render = r300_render(render);

    r300render->vbo_offset += r300render->vbo_max_used;
    r300render->vbo_max_used = 0;
}

static boolean r300_render_set_primitive(struct vbuf_render* render,
                                               unsigned prim)
{
    struct r300_render* r300render = r300_render(render);

    r300render->prim = prim;
    r300render->hwprim = r300_translate_primitive(prim);

    return TRUE;
}

static void r300_render_draw_arrays(struct vbuf_render* render,
                                          unsigned start,
                                          unsigned count)
{
    struct r300_render* r300render = r300_render(render);
    struct r300_context* r300 = r300render->r300;

    CS_LOCALS(r300);

    r300_reserve_cs_space(r300, r300_get_num_dirty_dwords(r300) + 2);
    r300_emit_buffer_validate(r300, FALSE, NULL);
    r300_emit_dirty_state(r300);

    DBG(r300, DBG_DRAW, "r300: Doing vbuf render, count %d\n", count);

    BEGIN_CS(2);
    OUT_CS_PKT3(R300_PACKET3_3D_DRAW_VBUF_2, 0);
    OUT_CS(R300_VAP_VF_CNTL__PRIM_WALK_VERTEX_LIST | (count << 16) |
           r300render->hwprim);
    END_CS;
}

static void r300_render_draw(struct vbuf_render* render,
                                   const ushort* indices,
                                   uint count)
{
    struct r300_render* r300render = r300_render(render);
    struct r300_context* r300 = r300render->r300;
    int i;
    unsigned dwords = 2 + (count+1)/2;

    CS_LOCALS(r300);

    r300_reserve_cs_space(r300, r300_get_num_dirty_dwords(r300) + dwords);
    r300_emit_buffer_validate(r300, FALSE, NULL);
    r300_emit_dirty_state(r300);

    BEGIN_CS(dwords);
    OUT_CS_PKT3(R300_PACKET3_3D_DRAW_INDX_2, (count+1)/2);
    OUT_CS(R300_VAP_VF_CNTL__PRIM_WALK_INDICES | (count << 16) |
           r300render->hwprim);
    for (i = 0; i < count-1; i += 2) {
        OUT_CS(indices[i+1] << 16 | indices[i]);
    }
    if (count % 2) {
        OUT_CS(indices[count-1]);
    }
    END_CS;
}

static void r300_render_destroy(struct vbuf_render* render)
{
    FREE(render);
}

static struct vbuf_render* r300_render_create(struct r300_context* r300)
{
    struct r300_render* r300render = CALLOC_STRUCT(r300_render);

    r300render->r300 = r300;

    /* XXX find real numbers plz */
    r300render->base.max_vertex_buffer_bytes = 128 * 1024;
    r300render->base.max_indices = 16 * 1024;

    r300render->base.get_vertex_info = r300_render_get_vertex_info;
    r300render->base.allocate_vertices = r300_render_allocate_vertices;
    r300render->base.map_vertices = r300_render_map_vertices;
    r300render->base.unmap_vertices = r300_render_unmap_vertices;
    r300render->base.set_primitive = r300_render_set_primitive;
    r300render->base.draw = r300_render_draw;
    r300render->base.draw_arrays = r300_render_draw_arrays;
    r300render->base.release_vertices = r300_render_release_vertices;
    r300render->base.destroy = r300_render_destroy;

    r300render->vbo = NULL;
    r300render->vbo_size = 0;
    r300render->vbo_offset = 0;

    return &r300render->base;
}

struct draw_stage* r300_draw_stage(struct r300_context* r300)
{
    struct vbuf_render* render;
    struct draw_stage* stage;

    render = r300_render_create(r300);

    if (!render) {
        return NULL;
    }

    stage = draw_vbuf_stage(r300->draw, render);

    if (!stage) {
        render->destroy(render);
        return NULL;
    }

    draw_set_render(r300->draw, render);

    return stage;
}<|MERGE_RESOLUTION|>--- conflicted
+++ resolved
@@ -143,13 +143,8 @@
 {
     struct pipe_vertex_element* velem;
     struct pipe_vertex_buffer* vbuf;
-<<<<<<< HEAD
-    unsigned vertex_element_count = r300->vertex_element_count;
+    unsigned vertex_element_count = r300->velems->count;
     unsigned i, v, vbi, dw, elem_offset, dwords;
-=======
-    unsigned vertex_element_count = r300->velems->count;
-    unsigned i, v, vbi, dw, elem_offset;
->>>>>>> ae7b7bf1
 
     /* Size of the vertex, in dwords. */
     unsigned vertex_size = 0;
@@ -324,8 +319,6 @@
     END_CS;
 }
 
-<<<<<<< HEAD
-=======
 static boolean r300_setup_vertex_buffers(struct r300_context *r300)
 {
     struct pipe_vertex_buffer *vbuf = r300->vertex_buffer;
@@ -351,7 +344,6 @@
     return TRUE;
 }
 
->>>>>>> ae7b7bf1
 static void r300_shorten_ubyte_elts(struct r300_context* r300,
                                     struct pipe_buffer** elts,
                                     unsigned count)
