--- conflicted
+++ resolved
@@ -964,152 +964,6 @@
 	return result;
 }
 
-<<<<<<< HEAD
-static void get_mjpeg_slice_header(struct ruvd_decoder *dec, struct pipe_mjpeg_picture_desc *pic)
-{
-	int size = 0, saved_size, len_pos, i;
-	uint16_t *bs;
-	uint8_t *buf = dec->bs_ptr;
-
-	/* SOI */
-	buf[size++] = 0xff;
-	buf[size++] = 0xd8;
-
-	/* DQT */
-	buf[size++] = 0xff;
-	buf[size++] = 0xdb;
-
-	len_pos = size++;
-	size++;
-
-	for (i = 0; i < 4; ++i) {
-		if (pic->quantization_table.load_quantiser_table[i] == 0)
-			continue;
-
-		buf[size++] = i;
-		memcpy((buf + size), &pic->quantization_table.quantiser_table[i], 64);
-		size += 64;
-	}
-
-	bs = (uint16_t*)&buf[len_pos];
-	*bs = util_bswap16(size - 4);
-
-	saved_size = size;
-
-	/* DHT */
-	buf[size++] = 0xff;
-	buf[size++] = 0xc4;
-
-	len_pos = size++;
-	size++;
-
-	for (i = 0; i < 2; ++i) {
-		int num = 0, j;
-
-		if (pic->huffman_table.load_huffman_table[i] == 0)
-			continue;
-
-		buf[size++] = 0x00 | i;
-		memcpy((buf + size), &pic->huffman_table.table[i].num_dc_codes, 16);
-		size += 16;
-		for (j = 0; j < 16; ++j)
-			num += pic->huffman_table.table[i].num_dc_codes[j];
-		assert(num <= 12);
-		memcpy((buf + size), &pic->huffman_table.table[i].dc_values, num);
-		size += num;
-	}
-
-	for (i = 0; i < 2; ++i) {
-		int num = 0, j;
-
-		if (pic->huffman_table.load_huffman_table[i] == 0)
-			continue;
-
-		buf[size++] = 0x10 | i;
-		memcpy((buf + size), &pic->huffman_table.table[i].num_ac_codes, 16);
-		size += 16;
-		for (j = 0; j < 16; ++j)
-			num += pic->huffman_table.table[i].num_ac_codes[j];
-		assert(num <= 162);
-		memcpy((buf + size), &pic->huffman_table.table[i].ac_values, num);
-		size += num;
-	}
-
-	bs = (uint16_t*)&buf[len_pos];
-	*bs = util_bswap16(size - saved_size - 2);
-
-	saved_size = size;
-
-	/* DRI */
-	if (pic->slice_parameter.restart_interval) {
-		buf[size++] = 0xff;
-		buf[size++] = 0xdd;
-		buf[size++] = 0x00;
-		buf[size++] = 0x04;
-		bs = (uint16_t*)&buf[size++];
-		*bs = util_bswap16(pic->slice_parameter.restart_interval);
-		saved_size = ++size;
-	}
-
-	/* SOF */
-	buf[size++] = 0xff;
-	buf[size++] = 0xc0;
-
-	len_pos = size++;
-	size++;
-
-	buf[size++] = 0x08;
-
-	bs = (uint16_t*)&buf[size++];
-	*bs = util_bswap16(pic->picture_parameter.picture_height);
-	size++;
-
-	bs = (uint16_t*)&buf[size++];
-	*bs = util_bswap16(pic->picture_parameter.picture_width);
-	size++;
-
-	buf[size++] = pic->picture_parameter.num_components;
-
-	for (i = 0; i < pic->picture_parameter.num_components; ++i) {
-		buf[size++] = pic->picture_parameter.components[i].component_id;
-		buf[size++] = pic->picture_parameter.components[i].h_sampling_factor << 4 |
-			pic->picture_parameter.components[i].v_sampling_factor;
-		buf[size++] = pic->picture_parameter.components[i].quantiser_table_selector;
-	}
-
-	bs = (uint16_t*)&buf[len_pos];
-	*bs = util_bswap16(size - saved_size - 2);
-
-	saved_size = size;
-
-	/* SOS */
-	buf[size++] = 0xff;
-	buf[size++] = 0xda;
-
-	len_pos = size++;
-	size++;
-
-	buf[size++] = pic->slice_parameter.num_components;
-
-	for (i = 0; i < pic->slice_parameter.num_components; ++i) {
-		buf[size++] = pic->slice_parameter.components[i].component_selector;
-		buf[size++] = pic->slice_parameter.components[i].dc_table_selector << 4 |
-			pic->slice_parameter.components[i].ac_table_selector;
-	}
-
-	buf[size++] = 0x00;
-	buf[size++] = 0x3f;
-	buf[size++] = 0x00;
-
-	bs = (uint16_t*)&buf[len_pos];
-	*bs = util_bswap16(size - saved_size - 2);
-
-	dec->bs_ptr += size;
-	dec->bs_size += size;
-}
-
-=======
->>>>>>> cbac9f27
 /**
  * destroy this video decoder
  */
