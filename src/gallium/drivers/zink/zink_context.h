--- conflicted
+++ resolved
@@ -228,11 +228,6 @@
 struct pipe_context *
 zink_context_create(struct pipe_screen *pscreen, void *priv, unsigned flags);
 
-<<<<<<< HEAD
-   struct list_head suspended_queries;
-   struct list_head primitives_generated_queries;
-   bool queries_disabled, render_condition_active;
-=======
 void
 zink_context_query_init(struct pipe_context *ctx);
 
@@ -244,7 +239,6 @@
 void
 zink_blit(struct pipe_context *pctx,
           const struct pipe_blit_info *info);
->>>>>>> be466399
 
 bool
 zink_blit_region_fills(struct u_rect region, unsigned width, unsigned height);
