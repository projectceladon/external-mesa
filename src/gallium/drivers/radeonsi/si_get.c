--- conflicted
+++ resolved
@@ -154,16 +154,11 @@
 	case PIPE_CAP_FBFETCH:
 	case PIPE_CAP_COMPUTE_GRID_INFO_LAST_BLOCK:
 	case PIPE_CAP_IMAGE_LOAD_FORMATTED:
-<<<<<<< HEAD
-	case PIPE_CAP_PREFER_COMPUTE_BLIT_FOR_MULTIMEDIA:
-        case PIPE_CAP_TGSI_DIV:
-=======
 	case PIPE_CAP_PREFER_COMPUTE_FOR_MULTIMEDIA:
 	case PIPE_CAP_TGSI_DIV:
 	case PIPE_CAP_PACKED_UNIFORMS:
 	case PIPE_CAP_SHADER_SAMPLES_IDENTICAL:
 	case PIPE_CAP_GL_SPIRV:
->>>>>>> 4392cf2d
 		return 1;
 
 	case PIPE_CAP_QUERY_SO_OVERFLOW:
