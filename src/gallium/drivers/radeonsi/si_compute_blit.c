/*
 * Copyright 2018 Advanced Micro Devices, Inc.
 * All Rights Reserved.
 *
 * Permission is hereby granted, free of charge, to any person obtaining a
 * copy of this software and associated documentation files (the "Software"),
 * to deal in the Software without restriction, including without limitation
 * on the rights to use, copy, modify, merge, publish, distribute, sub
 * license, and/or sell copies of the Software, and to permit persons to whom
 * the Software is furnished to do so, subject to the following conditions:
 *
 * The above copyright notice and this permission notice (including the next
 * paragraph) shall be included in all copies or substantial portions of the
 * Software.
 *
 * THE SOFTWARE IS PROVIDED "AS IS", WITHOUT WARRANTY OF ANY KIND, EXPRESS OR
 * IMPLIED, INCLUDING BUT NOT LIMITED TO THE WARRANTIES OF MERCHANTABILITY,
 * FITNESS FOR A PARTICULAR PURPOSE AND NON-INFRINGEMENT. IN NO EVENT SHALL
 * THE AUTHOR(S) AND/OR THEIR SUPPLIERS BE LIABLE FOR ANY CLAIM,
 * DAMAGES OR OTHER LIABILITY, WHETHER IN AN ACTION OF CONTRACT, TORT OR
 * OTHERWISE, ARISING FROM, OUT OF OR IN CONNECTION WITH THE SOFTWARE OR THE
 * USE OR OTHER DEALINGS IN THE SOFTWARE.
 *
 */

#include "si_pipe.h"
#include "util/u_format.h"
#include "util/format_srgb.h"

/* Note: Compute shaders always use SI_COMPUTE_DST_CACHE_POLICY for dst
 * and L2_STREAM for src.
 */
static enum si_cache_policy get_cache_policy(struct si_context *sctx,
					     enum si_coherency coher,
					     uint64_t size)
{
	if ((sctx->chip_class >= GFX9 && (coher == SI_COHERENCY_CB_META ||
					  coher == SI_COHERENCY_CP)) ||
	    (sctx->chip_class >= CIK && coher == SI_COHERENCY_SHADER))
		return size <= 256 * 1024 ? L2_LRU : L2_STREAM;

	return L2_BYPASS;
}

unsigned si_get_flush_flags(struct si_context *sctx, enum si_coherency coher,
			    enum si_cache_policy cache_policy)
{
	switch (coher) {
	default:
	case SI_COHERENCY_NONE:
	case SI_COHERENCY_CP:
		return 0;
	case SI_COHERENCY_SHADER:
		return SI_CONTEXT_INV_SMEM_L1 |
		       SI_CONTEXT_INV_VMEM_L1 |
		       (cache_policy == L2_BYPASS ? SI_CONTEXT_INV_GLOBAL_L2 : 0);
	case SI_COHERENCY_CB_META:
		return SI_CONTEXT_FLUSH_AND_INV_CB;
	}
}

static void si_compute_internal_begin(struct si_context *sctx)
{
	sctx->flags &= ~SI_CONTEXT_START_PIPELINE_STATS;
	sctx->flags |= SI_CONTEXT_STOP_PIPELINE_STATS;
	sctx->render_cond_force_off = true;
}

static void si_compute_internal_end(struct si_context *sctx)
{
	sctx->flags &= ~SI_CONTEXT_STOP_PIPELINE_STATS;
	sctx->flags |= SI_CONTEXT_START_PIPELINE_STATS;
	sctx->render_cond_force_off = false;
}

static void si_compute_do_clear_or_copy(struct si_context *sctx,
					struct pipe_resource *dst,
					unsigned dst_offset,
					struct pipe_resource *src,
					unsigned src_offset,
					unsigned size,
					const uint32_t *clear_value,
					unsigned clear_value_size,
					enum si_coherency coher)
{
	struct pipe_context *ctx = &sctx->b;

	assert(src_offset % 4 == 0);
	assert(dst_offset % 4 == 0);
	assert(size % 4 == 0);

	assert(dst->target != PIPE_BUFFER || dst_offset + size <= dst->width0);
	assert(!src || src_offset + size <= src->width0);

	si_compute_internal_begin(sctx);
	sctx->flags |= SI_CONTEXT_PS_PARTIAL_FLUSH |
		       SI_CONTEXT_CS_PARTIAL_FLUSH |
		       si_get_flush_flags(sctx, coher, SI_COMPUTE_DST_CACHE_POLICY);

	/* Save states. */
	void *saved_cs = sctx->cs_shader_state.program;
	struct pipe_shader_buffer saved_sb[2] = {};
	si_get_shader_buffers(sctx, PIPE_SHADER_COMPUTE, 0, src ? 2 : 1, saved_sb);

	unsigned saved_writable_mask = 0;
	for (unsigned i = 0; i < (src ? 2 : 1); i++) {
		if (sctx->const_and_shader_buffers[PIPE_SHADER_COMPUTE].writable_mask &
		    (1u << si_get_shaderbuf_slot(i)))
			saved_writable_mask |= 1 << i;
	}

	/* The memory accesses are coalesced, meaning that the 1st instruction writes
	 * the 1st contiguous block of data for the whole wave, the 2nd instruction
	 * writes the 2nd contiguous block of data, etc.
	 */
	unsigned dwords_per_thread = src ? SI_COMPUTE_COPY_DW_PER_THREAD :
					   SI_COMPUTE_CLEAR_DW_PER_THREAD;
	unsigned instructions_per_thread = MAX2(1, dwords_per_thread / 4);
	unsigned dwords_per_instruction = dwords_per_thread / instructions_per_thread;
	unsigned dwords_per_wave = dwords_per_thread * 64;

	unsigned num_dwords = size / 4;
	unsigned num_instructions = DIV_ROUND_UP(num_dwords, dwords_per_instruction);

	struct pipe_grid_info info = {};
	info.block[0] = MIN2(64, num_instructions);
	info.block[1] = 1;
	info.block[2] = 1;
	info.grid[0] = DIV_ROUND_UP(num_dwords, dwords_per_wave);
	info.grid[1] = 1;
	info.grid[2] = 1;

	struct pipe_shader_buffer sb[2] = {};
	sb[0].buffer = dst;
	sb[0].buffer_offset = dst_offset;
	sb[0].buffer_size = size;

	bool shader_dst_stream_policy = SI_COMPUTE_DST_CACHE_POLICY != L2_LRU;

	if (src) {
		sb[1].buffer = src;
		sb[1].buffer_offset = src_offset;
		sb[1].buffer_size = size;

		ctx->set_shader_buffers(ctx, PIPE_SHADER_COMPUTE, 0, 2, sb, 0x1);

		if (!sctx->cs_copy_buffer) {
			sctx->cs_copy_buffer = si_create_dma_compute_shader(&sctx->b,
							     SI_COMPUTE_COPY_DW_PER_THREAD,
							     shader_dst_stream_policy, true);
		}
		ctx->bind_compute_state(ctx, sctx->cs_copy_buffer);
	} else {
		assert(clear_value_size >= 4 &&
		       clear_value_size <= 16 &&
		       util_is_power_of_two_or_zero(clear_value_size));

		for (unsigned i = 0; i < 4; i++)
			sctx->cs_user_data[i] = clear_value[i % (clear_value_size / 4)];

		ctx->set_shader_buffers(ctx, PIPE_SHADER_COMPUTE, 0, 1, sb, 0x1);

		if (!sctx->cs_clear_buffer) {
			sctx->cs_clear_buffer = si_create_dma_compute_shader(&sctx->b,
							     SI_COMPUTE_CLEAR_DW_PER_THREAD,
							     shader_dst_stream_policy, false);
		}
		ctx->bind_compute_state(ctx, sctx->cs_clear_buffer);
	}

	ctx->launch_grid(ctx, &info);

	enum si_cache_policy cache_policy = get_cache_policy(sctx, coher, size);
	sctx->flags |= SI_CONTEXT_CS_PARTIAL_FLUSH |
		       (cache_policy == L2_BYPASS ? SI_CONTEXT_WRITEBACK_GLOBAL_L2 : 0);

	if (cache_policy != L2_BYPASS)
		si_resource(dst)->TC_L2_dirty = true;

	/* Restore states. */
	ctx->bind_compute_state(ctx, saved_cs);
	ctx->set_shader_buffers(ctx, PIPE_SHADER_COMPUTE, 0, src ? 2 : 1, saved_sb,
				saved_writable_mask);
	si_compute_internal_end(sctx);
}

void si_clear_buffer(struct si_context *sctx, struct pipe_resource *dst,
		     uint64_t offset, uint64_t size, uint32_t *clear_value,
		     uint32_t clear_value_size, enum si_coherency coher,
		     bool force_cpdma)
{
	if (!size)
		return;

	unsigned clear_alignment = MIN2(clear_value_size, 4);

	assert(clear_value_size != 3 && clear_value_size != 6); /* 12 is allowed. */
	assert(offset % clear_alignment == 0);
	assert(size % clear_alignment == 0);
	assert(size < (UINT_MAX & ~0xf)); /* TODO: test 64-bit sizes in all codepaths */

	/* Reduce a large clear value size if possible. */
	if (clear_value_size > 4) {
		bool clear_dword_duplicated = true;

		/* See if we can lower large fills to dword fills. */
		for (unsigned i = 1; i < clear_value_size / 4; i++) {
			if (clear_value[0] != clear_value[i]) {
				clear_dword_duplicated = false;
				break;
			}
		}
		if (clear_dword_duplicated)
			clear_value_size = 4;
	}

	/* Expand a small clear value size. */
	uint32_t tmp_clear_value;
	if (clear_value_size <= 2) {
		if (clear_value_size == 1) {
			tmp_clear_value = *(uint8_t*)clear_value;
			tmp_clear_value |= (tmp_clear_value << 8) |
					   (tmp_clear_value << 16) |
					   (tmp_clear_value << 24);
		} else {
			tmp_clear_value = *(uint16_t*)clear_value;
			tmp_clear_value |= tmp_clear_value << 16;
		}
		clear_value = &tmp_clear_value;
		clear_value_size = 4;
	}

	/* Use transform feedback for 12-byte clears. */
	/* TODO: Use compute. */
	if (clear_value_size == 12) {
		union pipe_color_union streamout_clear_value;

		memcpy(&streamout_clear_value, clear_value, clear_value_size);
		si_blitter_begin(sctx, SI_DISABLE_RENDER_COND);
		util_blitter_clear_buffer(sctx->blitter, dst, offset,
					  size, clear_value_size / 4,
					  &streamout_clear_value);
		si_blitter_end(sctx);
		return;
	}

	uint64_t aligned_size = size & ~3ull;
	if (aligned_size >= 4) {
		/* Before GFX9, CP DMA was very slow when clearing GTT, so never
		 * use CP DMA clears on those chips, because we can't be certain
		 * about buffer placements.
		 */
		if (clear_value_size > 4 ||
		    (!force_cpdma &&
		     clear_value_size == 4 &&
		     offset % 4 == 0 &&
		     (size > 32*1024 || sctx->chip_class <= VI))) {
			si_compute_do_clear_or_copy(sctx, dst, offset, NULL, 0,
						    aligned_size, clear_value,
						    clear_value_size, coher);
		} else {
			assert(clear_value_size == 4);
			si_cp_dma_clear_buffer(sctx, sctx->gfx_cs, dst, offset,
					       aligned_size, *clear_value, 0, coher,
					       get_cache_policy(sctx, coher, size));
		}

		offset += aligned_size;
		size -= aligned_size;
	}

	/* Handle non-dword alignment. */
	if (size) {
		assert(dst);
		assert(dst->target == PIPE_BUFFER);
		assert(size < 4);

		pipe_buffer_write(&sctx->b, dst, offset, size, clear_value);
	}
}

static void si_pipe_clear_buffer(struct pipe_context *ctx,
				 struct pipe_resource *dst,
				 unsigned offset, unsigned size,
				 const void *clear_value,
				 int clear_value_size)
{
	si_clear_buffer((struct si_context*)ctx, dst, offset, size, (uint32_t*)clear_value,
<<<<<<< HEAD
			clear_value_size, coher, false);
=======
			clear_value_size, SI_COHERENCY_SHADER, false);
>>>>>>> e42399f4
}

void si_copy_buffer(struct si_context *sctx,
		    struct pipe_resource *dst, struct pipe_resource *src,
		    uint64_t dst_offset, uint64_t src_offset, unsigned size)
{
	if (!size)
		return;

	enum si_coherency coher = SI_COHERENCY_SHADER;
	enum si_cache_policy cache_policy = get_cache_policy(sctx, coher, size);

	/* Only use compute for VRAM copies on dGPUs. */
	if (sctx->screen->info.has_dedicated_vram &&
	    si_resource(dst)->domains & RADEON_DOMAIN_VRAM &&
	    si_resource(src)->domains & RADEON_DOMAIN_VRAM &&
	    size > 32 * 1024 &&
	    dst_offset % 4 == 0 && src_offset % 4 == 0 && size % 4 == 0) {
		si_compute_do_clear_or_copy(sctx, dst, dst_offset, src, src_offset,
					    size, NULL, 0, coher);
	} else {
		si_cp_dma_copy_buffer(sctx, dst, src, dst_offset, src_offset, size,
				      0, coher, cache_policy);
	}
}

void si_compute_copy_image(struct si_context *sctx,
			   struct pipe_resource *dst,
			   unsigned dst_level,
			   struct pipe_resource *src,
			   unsigned src_level,
			   unsigned dstx, unsigned dsty, unsigned dstz,
			   const struct pipe_box *src_box)
{
	struct pipe_context *ctx = &sctx->b;
	unsigned width = src_box->width;
	unsigned height = src_box->height;
	unsigned depth = src_box->depth;

	unsigned data[] = {src_box->x, src_box->y, src_box->z, 0, dstx, dsty, dstz, 0};

	if (width == 0 || height == 0)
		return;

	si_compute_internal_begin(sctx);
	sctx->flags |= SI_CONTEXT_CS_PARTIAL_FLUSH |
		       si_get_flush_flags(sctx, SI_COHERENCY_SHADER, L2_STREAM);

	/* src and dst have the same number of samples. */
	si_make_CB_shader_coherent(sctx, src->nr_samples, true,
				   /* Only src can have DCC.*/
				   ((struct si_texture*)src)->surface.u.gfx9.dcc.pipe_aligned);

	struct pipe_constant_buffer saved_cb = {};
	si_get_pipe_constant_buffer(sctx, PIPE_SHADER_COMPUTE, 0, &saved_cb);

	struct si_images *images = &sctx->images[PIPE_SHADER_COMPUTE];
	struct pipe_image_view saved_image[2] = {0};
	util_copy_image_view(&saved_image[0], &images->views[0]);
	util_copy_image_view(&saved_image[1], &images->views[1]);

	void *saved_cs = sctx->cs_shader_state.program;

	struct pipe_constant_buffer cb = {};
	cb.buffer_size = sizeof(data);
	cb.user_buffer = data;
	ctx->set_constant_buffer(ctx, PIPE_SHADER_COMPUTE, 0, &cb);

	struct pipe_image_view image[2] = {0};
	image[0].resource = src;
	image[0].shader_access = image[0].access = PIPE_IMAGE_ACCESS_READ;
	image[0].format = util_format_linear(src->format);
	image[0].u.tex.level = src_level;
	image[0].u.tex.first_layer = 0;
	image[0].u.tex.last_layer =
		src->target == PIPE_TEXTURE_3D ? u_minify(src->depth0, src_level) - 1
						: (unsigned)(src->array_size - 1);
	image[1].resource = dst;
	image[1].shader_access = image[1].access = PIPE_IMAGE_ACCESS_WRITE;
	image[1].format = util_format_linear(dst->format);
	image[1].u.tex.level = dst_level;
	image[1].u.tex.first_layer = 0;
	image[1].u.tex.last_layer =
		dst->target == PIPE_TEXTURE_3D ? u_minify(dst->depth0, dst_level) - 1
						: (unsigned)(dst->array_size - 1);

	if (src->format == PIPE_FORMAT_R9G9B9E5_FLOAT)
		image[0].format = image[1].format = PIPE_FORMAT_R32_UINT;

	/* SNORM8 blitting has precision issues on some chips. Use the SINT
	 * equivalent instead, which doesn't force DCC decompression.
	 * Note that some chips avoid this issue by using SDMA.
	 */
	if (util_format_is_snorm8(dst->format)) {
		image[0].format = image[1].format =
			util_format_snorm8_to_sint8(dst->format);
	}

	ctx->set_shader_images(ctx, PIPE_SHADER_COMPUTE, 0, 2, image);

	struct pipe_grid_info info = {0};

	if (dst->target == PIPE_TEXTURE_1D_ARRAY && src->target == PIPE_TEXTURE_1D_ARRAY) {
		if (!sctx->cs_copy_image_1d_array)
			sctx->cs_copy_image_1d_array =
				si_create_copy_image_compute_shader_1d_array(ctx);
		ctx->bind_compute_state(ctx, sctx->cs_copy_image_1d_array);
		info.block[0] = 64;
		info.last_block[0] = width % 64;
		info.block[1] = 1;
		info.block[2] = 1;
		info.grid[0] = DIV_ROUND_UP(width, 64);
		info.grid[1] = depth;
		info.grid[2] = 1;
	} else {
		if (!sctx->cs_copy_image)
			sctx->cs_copy_image = si_create_copy_image_compute_shader(ctx);
		ctx->bind_compute_state(ctx, sctx->cs_copy_image);
		info.block[0] = 8;
		info.last_block[0] = width % 8;
		info.block[1] = 8;
		info.last_block[1] = height % 8;
		info.block[2] = 1;
		info.grid[0] = DIV_ROUND_UP(width, 8);
		info.grid[1] = DIV_ROUND_UP(height, 8);
		info.grid[2] = depth;
	}

	ctx->launch_grid(ctx, &info);

	sctx->flags |= SI_CONTEXT_CS_PARTIAL_FLUSH |
		       (sctx->chip_class <= VI ? SI_CONTEXT_WRITEBACK_GLOBAL_L2 : 0) |
		       si_get_flush_flags(sctx, SI_COHERENCY_SHADER, L2_STREAM);
	ctx->bind_compute_state(ctx, saved_cs);
	ctx->set_shader_images(ctx, PIPE_SHADER_COMPUTE, 0, 2, saved_image);
	ctx->set_constant_buffer(ctx, PIPE_SHADER_COMPUTE, 0, &saved_cb);
	si_compute_internal_end(sctx);
}

void si_retile_dcc(struct si_context *sctx, struct si_texture *tex)
{
	struct pipe_context *ctx = &sctx->b;

	sctx->flags |= SI_CONTEXT_PS_PARTIAL_FLUSH |
		       SI_CONTEXT_CS_PARTIAL_FLUSH |
		       si_get_flush_flags(sctx, SI_COHERENCY_CB_META, L2_LRU) |
		       si_get_flush_flags(sctx, SI_COHERENCY_SHADER, L2_LRU);
	si_emit_cache_flush(sctx);

	/* Save states. */
	void *saved_cs = sctx->cs_shader_state.program;
	struct pipe_image_view saved_img[3] = {};

	for (unsigned i = 0; i < 3; i++) {
		util_copy_image_view(&saved_img[i],
				     &sctx->images[PIPE_SHADER_COMPUTE].views[i]);
	}

	/* Set images. */
	bool use_uint16 = tex->surface.u.gfx9.dcc_retile_use_uint16;
	unsigned num_elements = tex->surface.u.gfx9.dcc_retile_num_elements;
	struct pipe_image_view img[3];

	assert(tex->dcc_retile_map_offset && tex->dcc_retile_map_offset <= UINT_MAX);
	assert(tex->dcc_offset && tex->dcc_offset <= UINT_MAX);
	assert(tex->display_dcc_offset && tex->display_dcc_offset <= UINT_MAX);

	for (unsigned i = 0; i < 3; i++) {
		img[i].resource = &tex->buffer.b.b;
		img[i].access = i == 2 ? PIPE_IMAGE_ACCESS_WRITE : PIPE_IMAGE_ACCESS_READ;
		img[i].shader_access = SI_IMAGE_ACCESS_AS_BUFFER;
	}

	img[0].format = use_uint16 ? PIPE_FORMAT_R16G16B16A16_UINT :
				     PIPE_FORMAT_R32G32B32A32_UINT;
	img[0].u.buf.offset = tex->dcc_retile_map_offset;
	img[0].u.buf.size = num_elements * (use_uint16 ? 2 : 4);

	img[1].format = PIPE_FORMAT_R8_UINT;
	img[1].u.buf.offset = tex->dcc_offset;
	img[1].u.buf.size = tex->surface.dcc_size;

	img[2].format = PIPE_FORMAT_R8_UINT;
	img[2].u.buf.offset = tex->display_dcc_offset;
	img[2].u.buf.size = tex->surface.u.gfx9.display_dcc_size;

	ctx->set_shader_images(ctx, PIPE_SHADER_COMPUTE, 0, 3, img);

	/* Bind the compute shader. */
	if (!sctx->cs_dcc_retile)
		sctx->cs_dcc_retile = si_create_dcc_retile_cs(ctx);
	ctx->bind_compute_state(ctx, sctx->cs_dcc_retile);

	/* Dispatch compute. */
	/* img[0] has 4 channels per element containing 2 pairs of DCC offsets. */
	unsigned num_threads = num_elements / 4;

	struct pipe_grid_info info = {};
	info.block[0] = 64;
	info.block[1] = 1;
	info.block[2] = 1;
	info.grid[0] = DIV_ROUND_UP(num_threads, 64); /* includes the partial block */
	info.grid[1] = 1;
	info.grid[2] = 1;
	info.last_block[0] = num_threads % 64;

	ctx->launch_grid(ctx, &info);

	/* Don't flush caches or wait. The driver will wait at the end of this IB,
	 * and L2 will be flushed by the kernel fence.
	 */

	/* Restore states. */
	ctx->bind_compute_state(ctx, saved_cs);
	ctx->set_shader_images(ctx, PIPE_SHADER_COMPUTE, 0, 3, saved_img);
}

void si_init_compute_blit_functions(struct si_context *sctx)
{
	sctx->b.clear_buffer = si_pipe_clear_buffer;
}

/* Clear a region of a color surface to a constant value. */
void si_compute_clear_render_target(struct pipe_context *ctx,
				    struct pipe_surface *dstsurf,
				    const union pipe_color_union *color,
				    unsigned dstx, unsigned dsty,
				    unsigned width, unsigned height,
				    bool render_condition_enabled)
{
	struct si_context *sctx = (struct si_context *)ctx;
	unsigned num_layers = dstsurf->u.tex.last_layer - dstsurf->u.tex.first_layer + 1;
	unsigned data[4 + sizeof(color->ui)] = {dstx, dsty, dstsurf->u.tex.first_layer, 0};

	if (width == 0 || height == 0)
		return;

	if (util_format_is_srgb(dstsurf->format)) {
		union pipe_color_union color_srgb;
		for (int i = 0; i < 3; i++)
			color_srgb.f[i] = util_format_linear_to_srgb_float(color->f[i]);
		color_srgb.f[3] = color->f[3];
		memcpy(data + 4, color_srgb.ui, sizeof(color->ui));
	} else {
		memcpy(data + 4, color->ui, sizeof(color->ui));
	}

	si_compute_internal_begin(sctx);
	sctx->render_cond_force_off = !render_condition_enabled;

	sctx->flags |= SI_CONTEXT_CS_PARTIAL_FLUSH |
		       si_get_flush_flags(sctx, SI_COHERENCY_SHADER, L2_STREAM);
	si_make_CB_shader_coherent(sctx, dstsurf->texture->nr_samples, true,
				   true /* DCC is not possible with image stores */);

	struct pipe_constant_buffer saved_cb = {};
	si_get_pipe_constant_buffer(sctx, PIPE_SHADER_COMPUTE, 0, &saved_cb);

	struct si_images *images = &sctx->images[PIPE_SHADER_COMPUTE];
	struct pipe_image_view saved_image = {0};
	util_copy_image_view(&saved_image, &images->views[0]);

	void *saved_cs = sctx->cs_shader_state.program;

	struct pipe_constant_buffer cb = {};
	cb.buffer_size = sizeof(data);
	cb.user_buffer = data;
	ctx->set_constant_buffer(ctx, PIPE_SHADER_COMPUTE, 0, &cb);

	struct pipe_image_view image = {0};
	image.resource = dstsurf->texture;
	image.shader_access = image.access = PIPE_IMAGE_ACCESS_WRITE;
	image.format = util_format_linear(dstsurf->format);
	image.u.tex.level = dstsurf->u.tex.level;
	image.u.tex.first_layer = 0; /* 3D images ignore first_layer (BASE_ARRAY) */
	image.u.tex.last_layer = dstsurf->u.tex.last_layer;

	ctx->set_shader_images(ctx, PIPE_SHADER_COMPUTE, 0, 1, &image);

	struct pipe_grid_info info = {0};

	if (dstsurf->texture->target != PIPE_TEXTURE_1D_ARRAY) {
		if (!sctx->cs_clear_render_target)
			sctx->cs_clear_render_target = si_clear_render_target_shader(ctx);
		ctx->bind_compute_state(ctx, sctx->cs_clear_render_target);
		info.block[0] = 8;
		info.last_block[0] = width % 8;
		info.block[1] = 8;
		info.last_block[1] = height % 8;
		info.block[2] = 1;
		info.grid[0] = DIV_ROUND_UP(width, 8);
		info.grid[1] = DIV_ROUND_UP(height, 8);
		info.grid[2] = num_layers;
	} else {
		if (!sctx->cs_clear_render_target_1d_array)
			sctx->cs_clear_render_target_1d_array =
				si_clear_render_target_shader_1d_array(ctx);
		ctx->bind_compute_state(ctx, sctx->cs_clear_render_target_1d_array);
		info.block[0] = 64;
		info.last_block[0] = width % 64;
		info.block[1] = 1;
		info.block[2] = 1;
		info.grid[0] = DIV_ROUND_UP(width, 64);
		info.grid[1] = num_layers;
		info.grid[2] = 1;
	}

	ctx->launch_grid(ctx, &info);

	sctx->flags |= SI_CONTEXT_CS_PARTIAL_FLUSH |
		       (sctx->chip_class <= VI ? SI_CONTEXT_WRITEBACK_GLOBAL_L2 : 0) |
		       si_get_flush_flags(sctx, SI_COHERENCY_SHADER, L2_STREAM);
	ctx->bind_compute_state(ctx, saved_cs);
	ctx->set_shader_images(ctx, PIPE_SHADER_COMPUTE, 0, 1, &saved_image);
	ctx->set_constant_buffer(ctx, PIPE_SHADER_COMPUTE, 0, &saved_cb);
	si_compute_internal_end(sctx);
}<|MERGE_RESOLUTION|>--- conflicted
+++ resolved
@@ -286,11 +286,7 @@
 				 int clear_value_size)
 {
 	si_clear_buffer((struct si_context*)ctx, dst, offset, size, (uint32_t*)clear_value,
-<<<<<<< HEAD
-			clear_value_size, coher, false);
-=======
 			clear_value_size, SI_COHERENCY_SHADER, false);
->>>>>>> e42399f4
 }
 
 void si_copy_buffer(struct si_context *sctx,
