/*
 * Copyright 2018 Advanced Micro Devices, Inc.
 * All Rights Reserved.
 *
 * Permission is hereby granted, free of charge, to any person obtaining a
 * copy of this software and associated documentation files (the "Software"),
 * to deal in the Software without restriction, including without limitation
 * on the rights to use, copy, modify, merge, publish, distribute, sub
 * license, and/or sell copies of the Software, and to permit persons to whom
 * the Software is furnished to do so, subject to the following conditions:
 *
 * The above copyright notice and this permission notice (including the next
 * paragraph) shall be included in all copies or substantial portions of the
 * Software.
 *
 * THE SOFTWARE IS PROVIDED "AS IS", WITHOUT WARRANTY OF ANY KIND, EXPRESS OR
 * IMPLIED, INCLUDING BUT NOT LIMITED TO THE WARRANTIES OF MERCHANTABILITY,
 * FITNESS FOR A PARTICULAR PURPOSE AND NON-INFRINGEMENT. IN NO EVENT SHALL
 * THE AUTHOR(S) AND/OR THEIR SUPPLIERS BE LIABLE FOR ANY CLAIM,
 * DAMAGES OR OTHER LIABILITY, WHETHER IN AN ACTION OF CONTRACT, TORT OR
 * OTHERWISE, ARISING FROM, OUT OF OR IN CONNECTION WITH THE SOFTWARE OR THE
 * USE OR OTHER DEALINGS IN THE SOFTWARE.
 *
 */

#include "si_pipe.h"
#include "util/format/u_format.h"
#include "util/format_srgb.h"

/* Note: Compute shaders always use SI_COMPUTE_DST_CACHE_POLICY for dst
 * and L2_STREAM for src.
 */
static enum si_cache_policy get_cache_policy(struct si_context *sctx, enum si_coherency coher,
                                             uint64_t size)
{
   if ((sctx->chip_class >= GFX9 && (coher == SI_COHERENCY_CB_META ||
                                     coher == SI_COHERENCY_DB_META ||
                                     coher == SI_COHERENCY_CP)) ||
       (sctx->chip_class >= GFX7 && coher == SI_COHERENCY_SHADER))
      return size <= 256 * 1024 ? L2_LRU : L2_STREAM;

   return L2_BYPASS;
}

unsigned si_get_flush_flags(struct si_context *sctx, enum si_coherency coher,
                            enum si_cache_policy cache_policy)
{
   switch (coher) {
   default:
   case SI_COHERENCY_NONE:
   case SI_COHERENCY_CP:
      return 0;
   case SI_COHERENCY_SHADER:
      return SI_CONTEXT_INV_SCACHE | SI_CONTEXT_INV_VCACHE |
             (cache_policy == L2_BYPASS ? SI_CONTEXT_INV_L2 : 0);
   case SI_COHERENCY_CB_META:
      return SI_CONTEXT_FLUSH_AND_INV_CB;
   case SI_COHERENCY_DB_META:
      return SI_CONTEXT_FLUSH_AND_INV_DB;
   }
}

#define SI_CS_IMAGE_OP           (1 << 0)
#define SI_CS_WAIT_FOR_IDLE      (1 << 1)
#define SI_CS_RENDER_COND_ENABLE (1 << 2)

static void si_launch_grid_internal(struct si_context *sctx, struct pipe_grid_info *info,
                                    void *restore_cs, unsigned flags)
{
   /* Wait for previous shaders to finish. */
   sctx->flags |= SI_CONTEXT_CS_PARTIAL_FLUSH | SI_CONTEXT_PS_PARTIAL_FLUSH;
   /* Invalidate L0-L1 caches. */
   /* sL0 is never invalidated, because src resources don't use it. */
   sctx->flags |= SI_CONTEXT_INV_VCACHE;

   /* Set settings for driver-internal compute dispatches. */
   sctx->flags &= ~SI_CONTEXT_START_PIPELINE_STATS;
   sctx->flags |= SI_CONTEXT_STOP_PIPELINE_STATS;

   if (!(flags & SI_CS_RENDER_COND_ENABLE))
      sctx->render_cond_force_off = true;

   /* Skip decompression to prevent infinite recursion. */
   if (sctx->blitter)
      sctx->blitter->running = true;

   /* Dispatch compute. */
   sctx->b.launch_grid(&sctx->b, info);

   /* Restore default settings. */
   sctx->flags &= ~SI_CONTEXT_STOP_PIPELINE_STATS;
   sctx->flags |= SI_CONTEXT_START_PIPELINE_STATS;
   sctx->render_cond_force_off = false;
   if (sctx->blitter)
      sctx->blitter->running = false;

   /* Restore the original compute shader. */
   sctx->b.bind_compute_state(&sctx->b, restore_cs);

   if (flags & SI_CS_WAIT_FOR_IDLE) {
      sctx->flags |= SI_CONTEXT_CS_PARTIAL_FLUSH;

      if (flags & SI_CS_IMAGE_OP) {
         /* Make sure image stores are visible to CB, which doesn't use L2 on GFX6-8. */
         sctx->flags |= sctx->chip_class <= GFX8 ? SI_CONTEXT_WB_L2 : 0;
         /* Make sure image stores are visible to all CUs. */
         sctx->flags |= SI_CONTEXT_INV_VCACHE;
      } else {
         /* Make sure buffer stores are visible to all CUs. */
         sctx->flags |= SI_CONTEXT_INV_SCACHE | SI_CONTEXT_INV_VCACHE;
      }
   } else {
      assert(!(flags & SI_CS_IMAGE_OP));
   }
}

static void si_compute_clear_12bytes_buffer(struct si_context *sctx, struct pipe_resource *dst,
                                            unsigned dst_offset, unsigned size,
                                            const uint32_t *clear_value, enum si_coherency coher)
{
   struct pipe_context *ctx = &sctx->b;

   assert(dst_offset % 4 == 0);
   assert(size % 4 == 0);
   unsigned size_12 = DIV_ROUND_UP(size, 12);

   unsigned data[4] = {0};
   memcpy(data, clear_value, 12);

   sctx->flags |= si_get_flush_flags(sctx, coher, SI_COMPUTE_DST_CACHE_POLICY);

   struct pipe_shader_buffer saved_sb = {0};
   si_get_shader_buffers(sctx, PIPE_SHADER_COMPUTE, 0, 1, &saved_sb);

   unsigned saved_writable_mask = 0;
   if (sctx->const_and_shader_buffers[PIPE_SHADER_COMPUTE].writable_mask &
       (1u << si_get_shaderbuf_slot(0)))
      saved_writable_mask = 1;

   struct pipe_constant_buffer saved_cb = {};
   si_get_pipe_constant_buffer(sctx, PIPE_SHADER_COMPUTE, 0, &saved_cb);

   void *saved_cs = sctx->cs_shader_state.program;

   struct pipe_constant_buffer cb = {};
   cb.buffer_size = sizeof(data);
   cb.user_buffer = data;
   ctx->set_constant_buffer(ctx, PIPE_SHADER_COMPUTE, 0, &cb);

   struct pipe_shader_buffer sb = {0};
   sb.buffer = dst;
   sb.buffer_offset = dst_offset;
   sb.buffer_size = size;

   ctx->set_shader_buffers(ctx, PIPE_SHADER_COMPUTE, 0, 1, &sb, 0x1);

   struct pipe_grid_info info = {0};

   if (!sctx->cs_clear_12bytes_buffer)
      sctx->cs_clear_12bytes_buffer = si_clear_12bytes_buffer_shader(ctx);
   ctx->bind_compute_state(ctx, sctx->cs_clear_12bytes_buffer);
   info.block[0] = 64;
   info.last_block[0] = size_12 % 64;
   info.block[1] = 1;
   info.block[2] = 1;
   info.grid[0] = DIV_ROUND_UP(size_12, 64);
   info.grid[1] = 1;
   info.grid[2] = 1;

   si_launch_grid_internal(sctx, &info, saved_cs, SI_CS_WAIT_FOR_IDLE);

   ctx->set_shader_buffers(ctx, PIPE_SHADER_COMPUTE, 0, 1, &saved_sb, saved_writable_mask);
   ctx->set_constant_buffer(ctx, PIPE_SHADER_COMPUTE, 0, &saved_cb);

   pipe_resource_reference(&saved_sb.buffer, NULL);
   pipe_resource_reference(&saved_cb.buffer, NULL);
}

static void si_compute_do_clear_or_copy(struct si_context *sctx, struct pipe_resource *dst,
                                        unsigned dst_offset, struct pipe_resource *src,
                                        unsigned src_offset, unsigned size,
                                        const uint32_t *clear_value, unsigned clear_value_size,
                                        enum si_coherency coher)
{
   struct pipe_context *ctx = &sctx->b;

   assert(src_offset % 4 == 0);
   assert(dst_offset % 4 == 0);
   assert(size % 4 == 0);

   assert(dst->target != PIPE_BUFFER || dst_offset + size <= dst->width0);
   assert(!src || src_offset + size <= src->width0);

   sctx->flags |= si_get_flush_flags(sctx, coher, SI_COMPUTE_DST_CACHE_POLICY);

   /* Save states. */
   void *saved_cs = sctx->cs_shader_state.program;
   struct pipe_shader_buffer saved_sb[2] = {};
   si_get_shader_buffers(sctx, PIPE_SHADER_COMPUTE, 0, src ? 2 : 1, saved_sb);

   unsigned saved_writable_mask = 0;
   for (unsigned i = 0; i < (src ? 2 : 1); i++) {
      if (sctx->const_and_shader_buffers[PIPE_SHADER_COMPUTE].writable_mask &
          (1u << si_get_shaderbuf_slot(i)))
         saved_writable_mask |= 1 << i;
   }

   /* The memory accesses are coalesced, meaning that the 1st instruction writes
    * the 1st contiguous block of data for the whole wave, the 2nd instruction
    * writes the 2nd contiguous block of data, etc.
    */
   unsigned dwords_per_thread =
      src ? SI_COMPUTE_COPY_DW_PER_THREAD : SI_COMPUTE_CLEAR_DW_PER_THREAD;
   unsigned instructions_per_thread = MAX2(1, dwords_per_thread / 4);
   unsigned dwords_per_instruction = dwords_per_thread / instructions_per_thread;
   unsigned wave_size = sctx->screen->compute_wave_size;
   unsigned dwords_per_wave = dwords_per_thread * wave_size;

   unsigned num_dwords = size / 4;
   unsigned num_instructions = DIV_ROUND_UP(num_dwords, dwords_per_instruction);

   struct pipe_grid_info info = {};
   info.block[0] = MIN2(wave_size, num_instructions);
   info.block[1] = 1;
   info.block[2] = 1;
   info.grid[0] = DIV_ROUND_UP(num_dwords, dwords_per_wave);
   info.grid[1] = 1;
   info.grid[2] = 1;

   struct pipe_shader_buffer sb[2] = {};
   sb[0].buffer = dst;
   sb[0].buffer_offset = dst_offset;
   sb[0].buffer_size = size;

   bool shader_dst_stream_policy = SI_COMPUTE_DST_CACHE_POLICY != L2_LRU;

   if (src) {
      sb[1].buffer = src;
      sb[1].buffer_offset = src_offset;
      sb[1].buffer_size = size;

      ctx->set_shader_buffers(ctx, PIPE_SHADER_COMPUTE, 0, 2, sb, 0x1);

      if (!sctx->cs_copy_buffer) {
         sctx->cs_copy_buffer = si_create_dma_compute_shader(
            &sctx->b, SI_COMPUTE_COPY_DW_PER_THREAD, shader_dst_stream_policy, true);
      }
      ctx->bind_compute_state(ctx, sctx->cs_copy_buffer);
   } else {
      assert(clear_value_size >= 4 && clear_value_size <= 16 &&
             util_is_power_of_two_or_zero(clear_value_size));

      for (unsigned i = 0; i < 4; i++)
         sctx->cs_user_data[i] = clear_value[i % (clear_value_size / 4)];

      ctx->set_shader_buffers(ctx, PIPE_SHADER_COMPUTE, 0, 1, sb, 0x1);

      if (!sctx->cs_clear_buffer) {
         sctx->cs_clear_buffer = si_create_dma_compute_shader(
            &sctx->b, SI_COMPUTE_CLEAR_DW_PER_THREAD, shader_dst_stream_policy, false);
      }
      ctx->bind_compute_state(ctx, sctx->cs_clear_buffer);
   }

   si_launch_grid_internal(sctx, &info, saved_cs, SI_CS_WAIT_FOR_IDLE);

   enum si_cache_policy cache_policy = get_cache_policy(sctx, coher, size);
   sctx->flags |= cache_policy == L2_BYPASS ? SI_CONTEXT_WB_L2 : 0;

   if (cache_policy != L2_BYPASS)
      si_resource(dst)->TC_L2_dirty = true;

   /* Restore states. */
   ctx->set_shader_buffers(ctx, PIPE_SHADER_COMPUTE, 0, src ? 2 : 1, saved_sb, saved_writable_mask);
   for (int i = 0; i < 2; i++)
      pipe_resource_reference(&saved_sb[i].buffer, NULL);
}

void si_clear_buffer(struct si_context *sctx, struct pipe_resource *dst, uint64_t offset,
                     uint64_t size, uint32_t *clear_value, uint32_t clear_value_size,
                     enum si_coherency coher, bool force_cpdma)
{
   if (!size)
      return;

   ASSERTED unsigned clear_alignment = MIN2(clear_value_size, 4);

   assert(clear_value_size != 3 && clear_value_size != 6); /* 12 is allowed. */
   assert(offset % clear_alignment == 0);
   assert(size % clear_alignment == 0);
   assert(size < (UINT_MAX & ~0xf)); /* TODO: test 64-bit sizes in all codepaths */

   /* Reduce a large clear value size if possible. */
   if (clear_value_size > 4) {
      bool clear_dword_duplicated = true;

      /* See if we can lower large fills to dword fills. */
      for (unsigned i = 1; i < clear_value_size / 4; i++) {
         if (clear_value[0] != clear_value[i]) {
            clear_dword_duplicated = false;
            break;
         }
      }
      if (clear_dword_duplicated)
         clear_value_size = 4;
   }

   /* Expand a small clear value size. */
   uint32_t tmp_clear_value;
   if (clear_value_size <= 2) {
      if (clear_value_size == 1) {
         tmp_clear_value = *(uint8_t *)clear_value;
         tmp_clear_value |=
            (tmp_clear_value << 8) | (tmp_clear_value << 16) | (tmp_clear_value << 24);
      } else {
         tmp_clear_value = *(uint16_t *)clear_value;
         tmp_clear_value |= tmp_clear_value << 16;
      }
      clear_value = &tmp_clear_value;
      clear_value_size = 4;
   }

   if (clear_value_size == 12) {
      si_compute_clear_12bytes_buffer(sctx, dst, offset, size, clear_value, coher);
      return;
   }

   uint64_t aligned_size = size & ~3ull;
   if (aligned_size >= 4) {
      uint64_t compute_min_size;

      /* CP DMA clears are terribly slow with GTT on GFX6-8, which can always
       * happen due to BO evictions.
       */
      if (sctx->chip_class <= GFX8) {
         compute_min_size = 0;
      } else if (sctx->chip_class >= GFX10 &&
                 sctx->screen->info.has_dedicated_vram &&
                 si_resource(dst)->domains & RADEON_DOMAIN_VRAM) {
         /* VRAM clears on gfx10 dGPUs */
         if (sctx->screen->info.vram_bit_width >= 192)
            compute_min_size = 128 * 1024;
         else
            compute_min_size = 1024 * 1024;
      } else if (sctx->screen->info.has_dedicated_vram &&
                 si_resource(dst)->domains & RADEON_DOMAIN_GTT) {
         /* GTT clears on gfx9 and gfx10 dGPUs */
         compute_min_size = UINT64_MAX; /* CP DMA is the best due to slow PCIe */
      } else {
         compute_min_size = 32 * 1024;
      }

      if (clear_value_size > 4 || (!force_cpdma && clear_value_size == 4 && offset % 4 == 0 &&
                                   size > compute_min_size)) {
         si_compute_do_clear_or_copy(sctx, dst, offset, NULL, 0, aligned_size, clear_value,
                                     clear_value_size, coher);
      } else {
         assert(clear_value_size == 4);
         si_cp_dma_clear_buffer(sctx, sctx->gfx_cs, dst, offset, aligned_size, *clear_value, 0,
                                coher, get_cache_policy(sctx, coher, size));
      }

      offset += aligned_size;
      size -= aligned_size;
   }

   /* Handle non-dword alignment. */
   if (size) {
      assert(dst);
      assert(dst->target == PIPE_BUFFER);
      assert(size < 4);

      pipe_buffer_write(&sctx->b, dst, offset, size, clear_value);
   }
}

static void si_pipe_clear_buffer(struct pipe_context *ctx, struct pipe_resource *dst,
                                 unsigned offset, unsigned size, const void *clear_value,
                                 int clear_value_size)
{
   si_clear_buffer((struct si_context *)ctx, dst, offset, size, (uint32_t *)clear_value,
                   clear_value_size, SI_COHERENCY_SHADER, false);
}

void si_copy_buffer(struct si_context *sctx, struct pipe_resource *dst, struct pipe_resource *src,
                    uint64_t dst_offset, uint64_t src_offset, unsigned size)
{
   if (!size)
      return;

   enum si_coherency coher = SI_COHERENCY_SHADER;
   enum si_cache_policy cache_policy = get_cache_policy(sctx, coher, size);
   uint64_t compute_min_size;

   if (sctx->chip_class >= GFX10 &&
       sctx->screen->info.has_dedicated_vram &&
       si_resource(dst)->domains & RADEON_DOMAIN_VRAM &&
       si_resource(src)->domains & RADEON_DOMAIN_VRAM) {
      /* VRAM copies on gfx10 dGPUs */
      if (sctx->screen->info.vram_bit_width >= 192)
         compute_min_size = 128 * 1024;
      else
         compute_min_size = 1024 * 1024;
   } else if (sctx->chip_class >= GFX10 &&
              sctx->screen->info.has_dedicated_vram &&
              (si_resource(dst)->domains | si_resource(src)->domains) & RADEON_DOMAIN_GTT) {
      compute_min_size = UINT64_MAX; /* CP DMA is the best due to slow PCIe */
   } else {
      compute_min_size = 32 * 1024;
   }

   /* Only use compute for VRAM copies on dGPUs. */
   if (sctx->screen->info.has_dedicated_vram && si_resource(dst)->domains & RADEON_DOMAIN_VRAM &&
       si_resource(src)->domains & RADEON_DOMAIN_VRAM && size > compute_min_size &&
       dst_offset % 4 == 0 && src_offset % 4 == 0 && size % 4 == 0) {
      si_compute_do_clear_or_copy(sctx, dst, dst_offset, src, src_offset, size, NULL, 0, coher);
   } else {
      si_cp_dma_copy_buffer(sctx, dst, src, dst_offset, src_offset, size, 0, coher, cache_policy);
   }
}

void si_compute_copy_image(struct si_context *sctx, struct pipe_resource *dst, unsigned dst_level,
                           struct pipe_resource *src, unsigned src_level, unsigned dstx,
                           unsigned dsty, unsigned dstz, const struct pipe_box *src_box,
                           bool is_dcc_decompress)
{
<<<<<<< HEAD
	struct pipe_context *ctx = &sctx->b;
	unsigned width = src_box->width;
	unsigned height = src_box->height;
	unsigned depth = src_box->depth;
	enum pipe_format src_format = util_format_linear(src->format);
	enum pipe_format dst_format = util_format_linear(dst->format);

	assert(util_format_is_subsampled_422(src_format) ==
	       util_format_is_subsampled_422(dst_format));

	if (util_format_is_subsampled_422(src_format))
		src_format = dst_format = PIPE_FORMAT_R32_UINT;

	unsigned x_div = util_format_get_blockwidth(src->format) /
	                 util_format_get_blockwidth(src_format);
	assert(src_box->x % x_div == 0);
	assert(width % x_div == 0);

	unsigned data[] = {src_box->x / x_div, src_box->y, src_box->z, 0,
	                   dstx / x_div, dsty, dstz, 0};
	width /= x_div;

	if (width == 0 || height == 0)
		return;

	sctx->flags |= SI_CONTEXT_CS_PARTIAL_FLUSH |
		       si_get_flush_flags(sctx, SI_COHERENCY_SHADER, L2_STREAM);

	/* The driver doesn't decompress resources automatically here. */
	si_decompress_subresource(ctx, dst, PIPE_MASK_RGBAZS, dst_level,
				  dstz, dstz + src_box->depth - 1);
	si_decompress_subresource(ctx, src, PIPE_MASK_RGBAZS, src_level,
				  src_box->z, src_box->z + src_box->depth - 1);

	/* src and dst have the same number of samples. */
	si_make_CB_shader_coherent(sctx, src->nr_samples, true,
				   /* Only src can have DCC.*/
				   ((struct si_texture*)src)->surface.u.gfx9.dcc.pipe_aligned);

	struct pipe_constant_buffer saved_cb = {};
	si_get_pipe_constant_buffer(sctx, PIPE_SHADER_COMPUTE, 0, &saved_cb);

	struct si_images *images = &sctx->images[PIPE_SHADER_COMPUTE];
	struct pipe_image_view saved_image[2] = {0};
	util_copy_image_view(&saved_image[0], &images->views[0]);
	util_copy_image_view(&saved_image[1], &images->views[1]);

	void *saved_cs = sctx->cs_shader_state.program;

	struct pipe_constant_buffer cb = {};
	cb.buffer_size = sizeof(data);
	cb.user_buffer = data;
	ctx->set_constant_buffer(ctx, PIPE_SHADER_COMPUTE, 0, &cb);

	struct pipe_image_view image[2] = {0};
	image[0].resource = src;
	image[0].shader_access = image[0].access = PIPE_IMAGE_ACCESS_READ;
	image[0].format = src_format;
	image[0].u.tex.level = src_level;
	image[0].u.tex.first_layer = 0;
	image[0].u.tex.last_layer =
		src->target == PIPE_TEXTURE_3D ? u_minify(src->depth0, src_level) - 1
						: (unsigned)(src->array_size - 1);
	image[1].resource = dst;
	image[1].shader_access = image[1].access = PIPE_IMAGE_ACCESS_WRITE;
	image[1].format = dst_format;
	image[1].u.tex.level = dst_level;
	image[1].u.tex.first_layer = 0;
	image[1].u.tex.last_layer =
		dst->target == PIPE_TEXTURE_3D ? u_minify(dst->depth0, dst_level) - 1
						: (unsigned)(dst->array_size - 1);

	if (src->format == PIPE_FORMAT_R9G9B9E5_FLOAT)
		image[0].format = image[1].format = PIPE_FORMAT_R32_UINT;

	/* SNORM8 blitting has precision issues on some chips. Use the SINT
	 * equivalent instead, which doesn't force DCC decompression.
	 * Note that some chips avoid this issue by using SDMA.
	 */
	if (util_format_is_snorm8(dst->format)) {
		image[0].format = image[1].format =
			util_format_snorm8_to_sint8(dst->format);
	}

	ctx->set_shader_images(ctx, PIPE_SHADER_COMPUTE, 0, 2, image);

	struct pipe_grid_info info = {0};

	if (dst->target == PIPE_TEXTURE_1D_ARRAY && src->target == PIPE_TEXTURE_1D_ARRAY) {
		if (!sctx->cs_copy_image_1d_array)
			sctx->cs_copy_image_1d_array =
				si_create_copy_image_compute_shader_1d_array(ctx);
		ctx->bind_compute_state(ctx, sctx->cs_copy_image_1d_array);
		info.block[0] = 64;
		info.last_block[0] = width % 64;
		info.block[1] = 1;
		info.block[2] = 1;
		info.grid[0] = DIV_ROUND_UP(width, 64);
		info.grid[1] = depth;
		info.grid[2] = 1;
	} else {
		if (!sctx->cs_copy_image)
			sctx->cs_copy_image = si_create_copy_image_compute_shader(ctx);
		ctx->bind_compute_state(ctx, sctx->cs_copy_image);
		info.block[0] = 8;
		info.last_block[0] = width % 8;
		info.block[1] = 8;
		info.last_block[1] = height % 8;
		info.block[2] = 1;
		info.grid[0] = DIV_ROUND_UP(width, 8);
		info.grid[1] = DIV_ROUND_UP(height, 8);
		info.grid[2] = depth;
	}

	si_launch_grid_internal(sctx, &info);

	sctx->flags |= SI_CONTEXT_CS_PARTIAL_FLUSH |
		       (sctx->chip_class <= GFX8 ? SI_CONTEXT_WB_L2 : 0) |
		       si_get_flush_flags(sctx, SI_COHERENCY_SHADER, L2_STREAM);
	ctx->bind_compute_state(ctx, saved_cs);
	ctx->set_shader_images(ctx, PIPE_SHADER_COMPUTE, 0, 2, saved_image);
	ctx->set_constant_buffer(ctx, PIPE_SHADER_COMPUTE, 0, &saved_cb);
	for (int i = 0; i < 2; i++)
		pipe_resource_reference(&saved_image[i].resource, NULL);
	pipe_resource_reference(&saved_cb.buffer, NULL);
=======
   struct pipe_context *ctx = &sctx->b;
   unsigned width = src_box->width;
   unsigned height = src_box->height;
   unsigned depth = src_box->depth;
   enum pipe_format src_format = util_format_linear(src->format);
   enum pipe_format dst_format = util_format_linear(dst->format);
   bool is_linear = ((struct si_texture*)src)->surface.is_linear ||
                    ((struct si_texture*)dst)->surface.is_linear;

   assert(util_format_is_subsampled_422(src_format) == util_format_is_subsampled_422(dst_format));

   if (!vi_dcc_enabled((struct si_texture*)src, src_level) &&
       src_format == dst_format &&
       util_format_is_float(src_format) &&
       !util_format_is_compressed(src_format)) {
      /* Interpret as integer values to avoid NaN issues */
      switch(util_format_get_blocksizebits(src_format)) {
        case 16:
          src_format = dst_format = PIPE_FORMAT_R16_UINT;
          break;
        case 32:
          src_format = dst_format = PIPE_FORMAT_R32_UINT;
          break;
        case 64:
          src_format = dst_format = PIPE_FORMAT_R32G32_UINT;
          break;
        case 128:
          src_format = dst_format = PIPE_FORMAT_R32G32B32A32_UINT;
          break;
        default:
          assert(false);
      }
   }

   if (util_format_is_subsampled_422(src_format)) {
      src_format = dst_format = PIPE_FORMAT_R32_UINT;
      /* Interpreting 422 subsampled format (16 bpp) as 32 bpp
       * should force us to divide src_box->x, dstx and width by 2.
       * But given that ac_surface allocates this format as 32 bpp
       * and that surf_size is then modified to pack the values
       * we must keep the original values to get the correct results.
       */
   }

   if (width == 0 || height == 0)
      return;

   /* The driver doesn't decompress resources automatically here. */
   si_decompress_subresource(ctx, dst, PIPE_MASK_RGBAZS, dst_level, dstz,
                             dstz + src_box->depth - 1);
   si_decompress_subresource(ctx, src, PIPE_MASK_RGBAZS, src_level, src_box->z,
                             src_box->z + src_box->depth - 1);

   /* src and dst have the same number of samples. */
   si_make_CB_shader_coherent(sctx, src->nr_samples, true,
                              /* Only src can have DCC.*/
                              ((struct si_texture *)src)->surface.u.gfx9.dcc.pipe_aligned);

   struct pipe_constant_buffer saved_cb = {};

   struct si_images *images = &sctx->images[PIPE_SHADER_COMPUTE];
   struct pipe_image_view saved_image[2] = {0};
   util_copy_image_view(&saved_image[0], &images->views[0]);
   util_copy_image_view(&saved_image[1], &images->views[1]);

   void *saved_cs = sctx->cs_shader_state.program;

   if (!is_dcc_decompress) {
      unsigned data[] = {src_box->x, src_box->y, src_box->z, 0, dstx, dsty, dstz, 0};

      si_get_pipe_constant_buffer(sctx, PIPE_SHADER_COMPUTE, 0, &saved_cb);

      struct pipe_constant_buffer cb = {};
      cb.buffer_size = sizeof(data);
      cb.user_buffer = data;
      ctx->set_constant_buffer(ctx, PIPE_SHADER_COMPUTE, 0, &cb);
   }

   struct pipe_image_view image[2] = {0};
   image[0].resource = src;
   image[0].shader_access = image[0].access = PIPE_IMAGE_ACCESS_READ;
   image[0].format = src_format;
   image[0].u.tex.level = src_level;
   image[0].u.tex.first_layer = 0;
   image[0].u.tex.last_layer = src->target == PIPE_TEXTURE_3D ? u_minify(src->depth0, src_level) - 1
                                                              : (unsigned)(src->array_size - 1);
   image[1].resource = dst;
   image[1].shader_access = image[1].access = PIPE_IMAGE_ACCESS_WRITE;
   image[1].format = dst_format;
   image[1].u.tex.level = dst_level;
   image[1].u.tex.first_layer = 0;
   image[1].u.tex.last_layer = dst->target == PIPE_TEXTURE_3D ? u_minify(dst->depth0, dst_level) - 1
                                                              : (unsigned)(dst->array_size - 1);

   /* SNORM8 blitting has precision issues on some chips. Use the SINT
    * equivalent instead, which doesn't force DCC decompression.
    * Note that some chips avoid this issue by using SDMA.
    */
   if (util_format_is_snorm8(dst->format)) {
      image[0].format = image[1].format = util_format_snorm8_to_sint8(dst->format);
   }

   if (is_dcc_decompress)
      image[1].access |= SI_IMAGE_ACCESS_DCC_OFF;

   ctx->set_shader_images(ctx, PIPE_SHADER_COMPUTE, 0, 2, image);

   struct pipe_grid_info info = {0};

   if (is_dcc_decompress) {
      /* The DCC decompression is a normal blit where the load is compressed
       * and the store is uncompressed. The workgroup size is either equal to
       * the DCC block size or a multiple thereof. The shader uses a barrier
       * between loads and stores to safely overwrite each DCC block of pixels.
       */
      struct si_texture *tex = (struct si_texture*)src;
      unsigned dim[3] = {src_box->width, src_box->height, src_box->depth};

      assert(src == dst);
      assert(dst->target != PIPE_TEXTURE_1D && dst->target != PIPE_TEXTURE_1D_ARRAY);

      if (!sctx->cs_dcc_decompress)
         sctx->cs_dcc_decompress = si_create_dcc_decompress_cs(ctx);
      ctx->bind_compute_state(ctx, sctx->cs_dcc_decompress);

      info.block[0] = tex->surface.u.gfx9.dcc_block_width;
      info.block[1] = tex->surface.u.gfx9.dcc_block_height;
      info.block[2] = tex->surface.u.gfx9.dcc_block_depth;

      /* Make sure the block size is at least the same as wave size. */
      while (info.block[0] * info.block[1] * info.block[2] <
             sctx->screen->compute_wave_size) {
         info.block[0] *= 2;
      }

      for (unsigned i = 0; i < 3; i++) {
         info.last_block[i] = dim[i] % info.block[i];
         info.grid[i] = DIV_ROUND_UP(dim[i], info.block[i]);
      }
   } else if (dst->target == PIPE_TEXTURE_1D_ARRAY && src->target == PIPE_TEXTURE_1D_ARRAY) {
      if (!sctx->cs_copy_image_1d_array)
         sctx->cs_copy_image_1d_array = si_create_copy_image_compute_shader_1d_array(ctx);
      ctx->bind_compute_state(ctx, sctx->cs_copy_image_1d_array);
      info.block[0] = 64;
      info.last_block[0] = width % 64;
      info.block[1] = 1;
      info.block[2] = 1;
      info.grid[0] = DIV_ROUND_UP(width, 64);
      info.grid[1] = depth;
      info.grid[2] = 1;
   } else {
      if (!sctx->cs_copy_image)
         sctx->cs_copy_image = si_create_copy_image_compute_shader(ctx);
      ctx->bind_compute_state(ctx, sctx->cs_copy_image);

      /* This is better for access over PCIe. */
      if (is_linear) {
         info.block[0] = 64;
         info.block[1] = 1;
      } else {
         info.block[0] = 8;
         info.block[1] = 8;
      }
      info.last_block[0] = width % info.block[0];
      info.last_block[1] = height % info.block[1];
      info.block[2] = 1;
      info.grid[0] = DIV_ROUND_UP(width, info.block[0]);
      info.grid[1] = DIV_ROUND_UP(height, info.block[1]);
      info.grid[2] = depth;
   }

   si_launch_grid_internal(sctx, &info, saved_cs,
                           SI_CS_WAIT_FOR_IDLE | SI_CS_IMAGE_OP);

   ctx->set_shader_images(ctx, PIPE_SHADER_COMPUTE, 0, 2, saved_image);
   for (int i = 0; i < 2; i++)
      pipe_resource_reference(&saved_image[i].resource, NULL);
   if (!is_dcc_decompress) {
      ctx->set_constant_buffer(ctx, PIPE_SHADER_COMPUTE, 0, &saved_cb);
      pipe_resource_reference(&saved_cb.buffer, NULL);
   }
>>>>>>> 6d8c6860
}

void si_retile_dcc(struct si_context *sctx, struct si_texture *tex)
{
   struct pipe_context *ctx = &sctx->b;

   sctx->flags |= si_get_flush_flags(sctx, SI_COHERENCY_CB_META, L2_LRU);

   /* Save states. */
   void *saved_cs = sctx->cs_shader_state.program;
   struct pipe_image_view saved_img[3] = {};

   for (unsigned i = 0; i < 3; i++) {
      util_copy_image_view(&saved_img[i], &sctx->images[PIPE_SHADER_COMPUTE].views[i]);
   }

   /* Set images. */
   bool use_uint16 = tex->surface.u.gfx9.dcc_retile_use_uint16;
   unsigned num_elements = tex->surface.u.gfx9.dcc_retile_num_elements;
   struct pipe_image_view img[3];

   assert(tex->dcc_retile_buffer);
   assert(tex->surface.dcc_offset && tex->surface.dcc_offset <= UINT_MAX);
   assert(tex->surface.display_dcc_offset && tex->surface.display_dcc_offset <= UINT_MAX);

   for (unsigned i = 0; i < 3; i++) {
      img[i].resource = i == 0 ? &tex->dcc_retile_buffer->b.b : &tex->buffer.b.b;
      img[i].access = i == 2 ? PIPE_IMAGE_ACCESS_WRITE : PIPE_IMAGE_ACCESS_READ;
      img[i].shader_access = SI_IMAGE_ACCESS_AS_BUFFER;
   }

   img[0].format = use_uint16 ? PIPE_FORMAT_R16G16B16A16_UINT : PIPE_FORMAT_R32G32B32A32_UINT;
   img[0].u.buf.offset = 0;
   img[0].u.buf.size = num_elements * (use_uint16 ? 2 : 4);

   img[1].format = PIPE_FORMAT_R8_UINT;
   img[1].u.buf.offset = tex->surface.dcc_offset;
   img[1].u.buf.size = tex->surface.dcc_size;

   img[2].format = PIPE_FORMAT_R8_UINT;
   img[2].u.buf.offset = tex->surface.display_dcc_offset;
   img[2].u.buf.size = tex->surface.u.gfx9.display_dcc_size;

   ctx->set_shader_images(ctx, PIPE_SHADER_COMPUTE, 0, 3, img);

   /* Bind the compute shader. */
   if (!sctx->cs_dcc_retile)
      sctx->cs_dcc_retile = si_create_dcc_retile_cs(ctx);
   ctx->bind_compute_state(ctx, sctx->cs_dcc_retile);

   /* Dispatch compute. */
   /* img[0] has 4 channels per element containing 2 pairs of DCC offsets. */
   unsigned num_threads = num_elements / 4;

   struct pipe_grid_info info = {};
   info.block[0] = 64;
   info.block[1] = 1;
   info.block[2] = 1;
   info.grid[0] = DIV_ROUND_UP(num_threads, 64); /* includes the partial block */
   info.grid[1] = 1;
   info.grid[2] = 1;
   info.last_block[0] = num_threads % 64;

   si_launch_grid_internal(sctx, &info, saved_cs, 0);

   /* Don't flush caches or wait. The driver will wait at the end of this IB,
    * and L2 will be flushed by the kernel fence.
    */

   /* Restore states. */
   ctx->set_shader_images(ctx, PIPE_SHADER_COMPUTE, 0, 3, saved_img);

   for (unsigned i = 0; i < 3; i++) {
      pipe_resource_reference(&saved_img[i].resource, NULL);
   }
}

/* Expand FMASK to make it identity, so that image stores can ignore it. */
void si_compute_expand_fmask(struct pipe_context *ctx, struct pipe_resource *tex)
{
   struct si_context *sctx = (struct si_context *)ctx;
   bool is_array = tex->target == PIPE_TEXTURE_2D_ARRAY;
   unsigned log_fragments = util_logbase2(tex->nr_storage_samples);
   unsigned log_samples = util_logbase2(tex->nr_samples);
   assert(tex->nr_samples >= 2);

   /* EQAA FMASK expansion is unimplemented. */
   if (tex->nr_samples != tex->nr_storage_samples)
      return;

   si_make_CB_shader_coherent(sctx, tex->nr_samples, true,
                              true /* DCC is not possible with image stores */);

   /* Save states. */
   void *saved_cs = sctx->cs_shader_state.program;
   struct pipe_image_view saved_image = {0};
   util_copy_image_view(&saved_image, &sctx->images[PIPE_SHADER_COMPUTE].views[0]);

   /* Bind the image. */
   struct pipe_image_view image = {0};
   image.resource = tex;
   /* Don't set WRITE so as not to trigger FMASK expansion, causing
    * an infinite loop. */
   image.shader_access = image.access = PIPE_IMAGE_ACCESS_READ;
   image.format = util_format_linear(tex->format);
   if (is_array)
      image.u.tex.last_layer = tex->array_size - 1;

   ctx->set_shader_images(ctx, PIPE_SHADER_COMPUTE, 0, 1, &image);

   /* Bind the shader. */
   void **shader = &sctx->cs_fmask_expand[log_samples - 1][is_array];
   if (!*shader)
      *shader = si_create_fmask_expand_cs(ctx, tex->nr_samples, is_array);
   ctx->bind_compute_state(ctx, *shader);

   /* Dispatch compute. */
   struct pipe_grid_info info = {0};
   info.block[0] = 8;
   info.last_block[0] = tex->width0 % 8;
   info.block[1] = 8;
   info.last_block[1] = tex->height0 % 8;
   info.block[2] = 1;
   info.grid[0] = DIV_ROUND_UP(tex->width0, 8);
   info.grid[1] = DIV_ROUND_UP(tex->height0, 8);
   info.grid[2] = is_array ? tex->array_size : 1;

   si_launch_grid_internal(sctx, &info, saved_cs,
                           SI_CS_WAIT_FOR_IDLE | SI_CS_IMAGE_OP);

   /* Restore previous states. */
   ctx->set_shader_images(ctx, PIPE_SHADER_COMPUTE, 0, 1, &saved_image);
   pipe_resource_reference(&saved_image.resource, NULL);

   /* Array of fully expanded FMASK values, arranged by [log2(fragments)][log2(samples)-1]. */
#define INVALID 0 /* never used */
   static const uint64_t fmask_expand_values[][4] = {
      /* samples */
      /* 2 (8 bpp) 4 (8 bpp)   8 (8-32bpp) 16 (16-64bpp)      fragments */
      {0x02020202, 0x0E0E0E0E, 0xFEFEFEFE, 0xFFFEFFFE},      /* 1 */
      {0x02020202, 0xA4A4A4A4, 0xAAA4AAA4, 0xAAAAAAA4},      /* 2 */
      {INVALID, 0xE4E4E4E4, 0x44443210, 0x4444444444443210}, /* 4 */
      {INVALID, INVALID, 0x76543210, 0x8888888876543210},    /* 8 */
   };

   /* Clear FMASK to identity. */
   struct si_texture *stex = (struct si_texture *)tex;
   si_clear_buffer(sctx, tex, stex->surface.fmask_offset, stex->surface.fmask_size,
                   (uint32_t *)&fmask_expand_values[log_fragments][log_samples - 1],
                   log_fragments >= 2 && log_samples == 4 ? 8 : 4,
                   SI_COHERENCY_SHADER, false);
}

void si_init_compute_blit_functions(struct si_context *sctx)
{
   sctx->b.clear_buffer = si_pipe_clear_buffer;
}

/* Clear a region of a color surface to a constant value. */
void si_compute_clear_render_target(struct pipe_context *ctx, struct pipe_surface *dstsurf,
                                    const union pipe_color_union *color, unsigned dstx,
                                    unsigned dsty, unsigned width, unsigned height,
                                    bool render_condition_enabled)
{
   struct si_context *sctx = (struct si_context *)ctx;
   unsigned num_layers = dstsurf->u.tex.last_layer - dstsurf->u.tex.first_layer + 1;
   unsigned data[4 + sizeof(color->ui)] = {dstx, dsty, dstsurf->u.tex.first_layer, 0};

   if (width == 0 || height == 0)
      return;

   /* The driver doesn't decompress resources automatically here. */
   si_decompress_subresource(ctx, dstsurf->texture, PIPE_MASK_RGBA, dstsurf->u.tex.level,
                             dstsurf->u.tex.first_layer, dstsurf->u.tex.last_layer);

   if (util_format_is_srgb(dstsurf->format)) {
      union pipe_color_union color_srgb;
      for (int i = 0; i < 3; i++)
         color_srgb.f[i] = util_format_linear_to_srgb_float(color->f[i]);
      color_srgb.f[3] = color->f[3];
      memcpy(data + 4, color_srgb.ui, sizeof(color->ui));
   } else {
      memcpy(data + 4, color->ui, sizeof(color->ui));
   }

   si_make_CB_shader_coherent(sctx, dstsurf->texture->nr_samples, true,
                              true /* DCC is not possible with image stores */);

   struct pipe_constant_buffer saved_cb = {};
   si_get_pipe_constant_buffer(sctx, PIPE_SHADER_COMPUTE, 0, &saved_cb);

   struct si_images *images = &sctx->images[PIPE_SHADER_COMPUTE];
   struct pipe_image_view saved_image = {0};
   util_copy_image_view(&saved_image, &images->views[0]);

   void *saved_cs = sctx->cs_shader_state.program;

   struct pipe_constant_buffer cb = {};
   cb.buffer_size = sizeof(data);
   cb.user_buffer = data;
   ctx->set_constant_buffer(ctx, PIPE_SHADER_COMPUTE, 0, &cb);

   struct pipe_image_view image = {0};
   image.resource = dstsurf->texture;
   image.shader_access = image.access = PIPE_IMAGE_ACCESS_WRITE;
   image.format = util_format_linear(dstsurf->format);
   image.u.tex.level = dstsurf->u.tex.level;
   image.u.tex.first_layer = 0; /* 3D images ignore first_layer (BASE_ARRAY) */
   image.u.tex.last_layer = dstsurf->u.tex.last_layer;

   ctx->set_shader_images(ctx, PIPE_SHADER_COMPUTE, 0, 1, &image);

   struct pipe_grid_info info = {0};

   if (dstsurf->texture->target != PIPE_TEXTURE_1D_ARRAY) {
      if (!sctx->cs_clear_render_target)
         sctx->cs_clear_render_target = si_clear_render_target_shader(ctx);
      ctx->bind_compute_state(ctx, sctx->cs_clear_render_target);
      info.block[0] = 8;
      info.last_block[0] = width % 8;
      info.block[1] = 8;
      info.last_block[1] = height % 8;
      info.block[2] = 1;
      info.grid[0] = DIV_ROUND_UP(width, 8);
      info.grid[1] = DIV_ROUND_UP(height, 8);
      info.grid[2] = num_layers;
   } else {
      if (!sctx->cs_clear_render_target_1d_array)
         sctx->cs_clear_render_target_1d_array = si_clear_render_target_shader_1d_array(ctx);
      ctx->bind_compute_state(ctx, sctx->cs_clear_render_target_1d_array);
      info.block[0] = 64;
      info.last_block[0] = width % 64;
      info.block[1] = 1;
      info.block[2] = 1;
      info.grid[0] = DIV_ROUND_UP(width, 64);
      info.grid[1] = num_layers;
      info.grid[2] = 1;
   }

   si_launch_grid_internal(sctx, &info, saved_cs,
                           SI_CS_WAIT_FOR_IDLE | SI_CS_IMAGE_OP |
                           (render_condition_enabled ? SI_CS_RENDER_COND_ENABLE : 0));

   ctx->set_shader_images(ctx, PIPE_SHADER_COMPUTE, 0, 1, &saved_image);
   ctx->set_constant_buffer(ctx, PIPE_SHADER_COMPUTE, 0, &saved_cb);
   pipe_resource_reference(&saved_image.resource, NULL);
   pipe_resource_reference(&saved_cb.buffer, NULL);
}<|MERGE_RESOLUTION|>--- conflicted
+++ resolved
@@ -424,133 +424,6 @@
                            unsigned dsty, unsigned dstz, const struct pipe_box *src_box,
                            bool is_dcc_decompress)
 {
-<<<<<<< HEAD
-	struct pipe_context *ctx = &sctx->b;
-	unsigned width = src_box->width;
-	unsigned height = src_box->height;
-	unsigned depth = src_box->depth;
-	enum pipe_format src_format = util_format_linear(src->format);
-	enum pipe_format dst_format = util_format_linear(dst->format);
-
-	assert(util_format_is_subsampled_422(src_format) ==
-	       util_format_is_subsampled_422(dst_format));
-
-	if (util_format_is_subsampled_422(src_format))
-		src_format = dst_format = PIPE_FORMAT_R32_UINT;
-
-	unsigned x_div = util_format_get_blockwidth(src->format) /
-	                 util_format_get_blockwidth(src_format);
-	assert(src_box->x % x_div == 0);
-	assert(width % x_div == 0);
-
-	unsigned data[] = {src_box->x / x_div, src_box->y, src_box->z, 0,
-	                   dstx / x_div, dsty, dstz, 0};
-	width /= x_div;
-
-	if (width == 0 || height == 0)
-		return;
-
-	sctx->flags |= SI_CONTEXT_CS_PARTIAL_FLUSH |
-		       si_get_flush_flags(sctx, SI_COHERENCY_SHADER, L2_STREAM);
-
-	/* The driver doesn't decompress resources automatically here. */
-	si_decompress_subresource(ctx, dst, PIPE_MASK_RGBAZS, dst_level,
-				  dstz, dstz + src_box->depth - 1);
-	si_decompress_subresource(ctx, src, PIPE_MASK_RGBAZS, src_level,
-				  src_box->z, src_box->z + src_box->depth - 1);
-
-	/* src and dst have the same number of samples. */
-	si_make_CB_shader_coherent(sctx, src->nr_samples, true,
-				   /* Only src can have DCC.*/
-				   ((struct si_texture*)src)->surface.u.gfx9.dcc.pipe_aligned);
-
-	struct pipe_constant_buffer saved_cb = {};
-	si_get_pipe_constant_buffer(sctx, PIPE_SHADER_COMPUTE, 0, &saved_cb);
-
-	struct si_images *images = &sctx->images[PIPE_SHADER_COMPUTE];
-	struct pipe_image_view saved_image[2] = {0};
-	util_copy_image_view(&saved_image[0], &images->views[0]);
-	util_copy_image_view(&saved_image[1], &images->views[1]);
-
-	void *saved_cs = sctx->cs_shader_state.program;
-
-	struct pipe_constant_buffer cb = {};
-	cb.buffer_size = sizeof(data);
-	cb.user_buffer = data;
-	ctx->set_constant_buffer(ctx, PIPE_SHADER_COMPUTE, 0, &cb);
-
-	struct pipe_image_view image[2] = {0};
-	image[0].resource = src;
-	image[0].shader_access = image[0].access = PIPE_IMAGE_ACCESS_READ;
-	image[0].format = src_format;
-	image[0].u.tex.level = src_level;
-	image[0].u.tex.first_layer = 0;
-	image[0].u.tex.last_layer =
-		src->target == PIPE_TEXTURE_3D ? u_minify(src->depth0, src_level) - 1
-						: (unsigned)(src->array_size - 1);
-	image[1].resource = dst;
-	image[1].shader_access = image[1].access = PIPE_IMAGE_ACCESS_WRITE;
-	image[1].format = dst_format;
-	image[1].u.tex.level = dst_level;
-	image[1].u.tex.first_layer = 0;
-	image[1].u.tex.last_layer =
-		dst->target == PIPE_TEXTURE_3D ? u_minify(dst->depth0, dst_level) - 1
-						: (unsigned)(dst->array_size - 1);
-
-	if (src->format == PIPE_FORMAT_R9G9B9E5_FLOAT)
-		image[0].format = image[1].format = PIPE_FORMAT_R32_UINT;
-
-	/* SNORM8 blitting has precision issues on some chips. Use the SINT
-	 * equivalent instead, which doesn't force DCC decompression.
-	 * Note that some chips avoid this issue by using SDMA.
-	 */
-	if (util_format_is_snorm8(dst->format)) {
-		image[0].format = image[1].format =
-			util_format_snorm8_to_sint8(dst->format);
-	}
-
-	ctx->set_shader_images(ctx, PIPE_SHADER_COMPUTE, 0, 2, image);
-
-	struct pipe_grid_info info = {0};
-
-	if (dst->target == PIPE_TEXTURE_1D_ARRAY && src->target == PIPE_TEXTURE_1D_ARRAY) {
-		if (!sctx->cs_copy_image_1d_array)
-			sctx->cs_copy_image_1d_array =
-				si_create_copy_image_compute_shader_1d_array(ctx);
-		ctx->bind_compute_state(ctx, sctx->cs_copy_image_1d_array);
-		info.block[0] = 64;
-		info.last_block[0] = width % 64;
-		info.block[1] = 1;
-		info.block[2] = 1;
-		info.grid[0] = DIV_ROUND_UP(width, 64);
-		info.grid[1] = depth;
-		info.grid[2] = 1;
-	} else {
-		if (!sctx->cs_copy_image)
-			sctx->cs_copy_image = si_create_copy_image_compute_shader(ctx);
-		ctx->bind_compute_state(ctx, sctx->cs_copy_image);
-		info.block[0] = 8;
-		info.last_block[0] = width % 8;
-		info.block[1] = 8;
-		info.last_block[1] = height % 8;
-		info.block[2] = 1;
-		info.grid[0] = DIV_ROUND_UP(width, 8);
-		info.grid[1] = DIV_ROUND_UP(height, 8);
-		info.grid[2] = depth;
-	}
-
-	si_launch_grid_internal(sctx, &info);
-
-	sctx->flags |= SI_CONTEXT_CS_PARTIAL_FLUSH |
-		       (sctx->chip_class <= GFX8 ? SI_CONTEXT_WB_L2 : 0) |
-		       si_get_flush_flags(sctx, SI_COHERENCY_SHADER, L2_STREAM);
-	ctx->bind_compute_state(ctx, saved_cs);
-	ctx->set_shader_images(ctx, PIPE_SHADER_COMPUTE, 0, 2, saved_image);
-	ctx->set_constant_buffer(ctx, PIPE_SHADER_COMPUTE, 0, &saved_cb);
-	for (int i = 0; i < 2; i++)
-		pipe_resource_reference(&saved_image[i].resource, NULL);
-	pipe_resource_reference(&saved_cb.buffer, NULL);
-=======
    struct pipe_context *ctx = &sctx->b;
    unsigned width = src_box->width;
    unsigned height = src_box->height;
@@ -732,7 +605,6 @@
       ctx->set_constant_buffer(ctx, PIPE_SHADER_COMPUTE, 0, &saved_cb);
       pipe_resource_reference(&saved_cb.buffer, NULL);
    }
->>>>>>> 6d8c6860
 }
 
 void si_retile_dcc(struct si_context *sctx, struct si_texture *tex)
