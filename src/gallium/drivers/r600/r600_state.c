--- conflicted
+++ resolved
@@ -185,12 +185,8 @@
 			return FALSE;
 
 		/* MSAA integer colorbuffers hang. */
-<<<<<<< HEAD
-		if (util_format_is_pure_integer(format))
-=======
 		if (util_format_is_pure_integer(format) &&
 		    !util_format_is_depth_or_stencil(format))
->>>>>>> 367bafc7
 			return FALSE;
 
 		switch (sample_count) {
@@ -201,8 +197,6 @@
 		default:
 			return FALSE;
 		}
-<<<<<<< HEAD
-=======
 	}
 
 	if (usage & PIPE_BIND_SAMPLER_VIEW) {
@@ -213,7 +207,6 @@
 			if (r600_is_sampler_format_supported(screen, format))
 				retval |= PIPE_BIND_SAMPLER_VIEW;
 		}
->>>>>>> 367bafc7
 	}
 
 	if ((usage & (PIPE_BIND_RENDER_TARGET |
@@ -521,36 +514,6 @@
 				S_028A4C_R700_ZMM_LINE_OFFSET(1) |
 				S_028A4C_R700_VPORT_SCISSOR_ENABLE(1);
 	} else {
-<<<<<<< HEAD
-		sc_mode_cntl =
-			S_028A4C_MSAA_ENABLE(state->multisample) |
-			S_028A4C_WALK_ALIGN8_PRIM_FITS_ST(1) |
-			S_028A4C_FORCE_EOV_CNTDWN_ENABLE(1);
-		rs->scissor_enable = state->scissor;
-	}
-	sc_mode_cntl |= S_028A4C_LINE_STIPPLE_ENABLE(state->line_stipple_enable);
-	
-	r600_pipe_state_add_reg(rstate, R_028A4C_PA_SC_MODE_CNTL, sc_mode_cntl);
-
-	r600_pipe_state_add_reg(rstate, R_028C08_PA_SU_VTX_CNTL,
-				S_028C08_PIX_CENTER_HALF(state->gl_rasterization_rules) |
-				S_028C08_QUANT_MODE(V_028C08_X_1_256TH));
-
-	r600_pipe_state_add_reg(rstate, R_028DFC_PA_SU_POLY_OFFSET_CLAMP, fui(state->offset_clamp));
-	r600_pipe_state_add_reg(rstate, R_028814_PA_SU_SC_MODE_CNTL,
-				S_028814_PROVOKING_VTX_LAST(prov_vtx) |
-				S_028814_CULL_FRONT(state->cull_face & PIPE_FACE_FRONT ? 1 : 0) |
-				S_028814_CULL_BACK(state->cull_face & PIPE_FACE_BACK ? 1 : 0) |
-				S_028814_FACE(!state->front_ccw) |
-				S_028814_POLY_OFFSET_FRONT_ENABLE(state->offset_tri) |
-				S_028814_POLY_OFFSET_BACK_ENABLE(state->offset_tri) |
-				S_028814_POLY_OFFSET_PARA_ENABLE(state->offset_tri) |
-				S_028814_POLY_MODE(polygon_dual_mode) |
-				S_028814_POLYMODE_FRONT_PTYPE(r600_translate_fill(state->fill_front)) |
-				S_028814_POLYMODE_BACK_PTYPE(r600_translate_fill(state->fill_back)));
-	r600_pipe_state_add_reg(rstate, R_028350_SX_MISC, S_028350_MULTIPASS(state->rasterizer_discard));
-	return rstate;
-=======
 		sc_mode_cntl |= S_028A4C_WALK_ALIGN8_PRIM_FITS_ST(1);
 	}
 
@@ -613,7 +576,6 @@
 	else
 		return max_aniso > 1 ? V_03C000_SQ_TEX_XY_FILTER_ANISO_POINT
 				     : V_03C000_SQ_TEX_XY_FILTER_POINT;
->>>>>>> 367bafc7
 }
 
 static void *r600_create_sampler_state(struct pipe_context *ctx,
@@ -1145,8 +1107,6 @@
 			continue;
 
 		rtex = (struct r600_texture*)surf->base.texture;
-		r600_context_add_resource_size(ctx, state->cbufs[i]->texture);
-
 		r600_context_add_resource_size(ctx, state->cbufs[i]->texture);
 
 		if (!surf->color_initialized || force_cmask_fmask) {
@@ -1480,20 +1440,12 @@
 
 		radeon_set_context_reg(cs, R_028D34_DB_PREFETCH_LIMIT, surf->db_prefetch_limit);
 
-<<<<<<< HEAD
-		r600_context_add_resource_size(ctx, state->zsbuf->texture);
-
-		if (!surf->depth_initialized) {
-			r600_init_depth_surface(rctx, surf);
-		}
-=======
 		sbu |= SURFACE_BASE_UPDATE_DEPTH;
 	} else if (rctx->screen->b.info.drm_minor >= 18) {
 		/* DRM 2.6.18 allows the INVALID format to disable depth/stencil.
 		 * Older kernels are out of luck. */
 		radeon_set_context_reg(cs, R_028010_DB_DEPTH_INFO, S_028010_FORMAT(V_028010_DEPTH_INVALID));
 	}
->>>>>>> 367bafc7
 
 	/* SURFACE_BASE_UPDATE */
 	if (rctx->b.family > CHIP_R600 && rctx->b.family < CHIP_RV770 && sbu) {
