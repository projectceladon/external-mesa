--- conflicted
+++ resolved
@@ -10898,8 +10898,6 @@
 	tgsi_dst(ctx, &inst->Dst[0], 1, &alu.dst);
 	alu.src[0].sel = EG_V_SQ_ALU_SRC_TIME_HI;
 	alu.last = 1;
-<<<<<<< HEAD
-=======
 	r = r600_bytecode_add_alu(ctx->bc, &alu);
 	if (r)
 		return r;
@@ -11578,7 +11576,6 @@
 	alu.src[1].sel = treg;
 	alu.src[1].chan = 1;
 	alu.last = 1;
->>>>>>> f163900f
 	r = r600_bytecode_add_alu(ctx->bc, &alu);
 	if (r)
 		return r;
