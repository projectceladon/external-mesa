/*
 * Copyright 2010 Jerome Glisse <glisse@freedesktop.org>
 *
 * Permission is hereby granted, free of charge, to any person obtaining a
 * copy of this software and associated documentation files (the "Software"),
 * to deal in the Software without restriction, including without limitation
 * on the rights to use, copy, modify, merge, publish, distribute, sub
 * license, and/or sell copies of the Software, and to permit persons to whom
 * the Software is furnished to do so, subject to the following conditions:
 *
 * The above copyright notice and this permission notice (including the next
 * paragraph) shall be included in all copies or substantial portions of the
 * Software.
 *
 * THE SOFTWARE IS PROVIDED "AS IS", WITHOUT WARRANTY OF ANY KIND, EXPRESS OR
 * IMPLIED, INCLUDING BUT NOT LIMITED TO THE WARRANTIES OF MERCHANTABILITY,
 * FITNESS FOR A PARTICULAR PURPOSE AND NON-INFRINGEMENT. IN NO EVENT SHALL
 * THE AUTHOR(S) AND/OR THEIR SUPPLIERS BE LIABLE FOR ANY CLAIM,
 * DAMAGES OR OTHER LIABILITY, WHETHER IN AN ACTION OF CONTRACT, TORT OR
 * OTHERWISE, ARISING FROM, OUT OF OR IN CONNECTION WITH THE SOFTWARE OR THE
 * USE OR OTHER DEALINGS IN THE SOFTWARE.
 */
#include "r600_pipe.h"
#include "r600_public.h"
#include "r600_isa.h"
#include "evergreen_compute.h"
#include "r600d.h"

#include "sb/sb_public.h"

#include <errno.h>
#include "pipe/p_shader_tokens.h"
#include "util/u_debug.h"
#include "util/u_memory.h"
#include "util/u_simple_shaders.h"
#include "util/u_upload_mgr.h"
#include "util/u_math.h"
#include "vl/vl_decoder.h"
#include "vl/vl_video_buffer.h"
#include "radeon/radeon_video.h"
#include "radeon/radeon_uvd.h"
#include "os/os_time.h"

static const struct debug_named_value r600_debug_options[] = {
	/* features */
	{ "nocpdma", DBG_NO_CP_DMA, "Disable CP DMA" },

	/* shader backend */
	{ "nosb", DBG_NO_SB, "Disable sb backend for graphics shaders" },
	{ "sbcl", DBG_SB_CS, "Enable sb backend for compute shaders" },
	{ "sbdry", DBG_SB_DRY_RUN, "Don't use optimized bytecode (just print the dumps)" },
	{ "sbstat", DBG_SB_STAT, "Print optimization statistics for shaders" },
	{ "sbdump", DBG_SB_DUMP, "Print IR dumps after some optimization passes" },
	{ "sbnofallback", DBG_SB_NO_FALLBACK, "Abort on errors instead of fallback" },
	{ "sbdisasm", DBG_SB_DISASM, "Use sb disassembler for shader dumps" },
	{ "sbsafemath", DBG_SB_SAFEMATH, "Disable unsafe math optimizations" },

	DEBUG_NAMED_VALUE_END /* must be last */
};

/*
 * pipe_context
 */

static void r600_destroy_context(struct pipe_context *context)
{
	struct r600_context *rctx = (struct r600_context *)context;
	unsigned sh;

	r600_isa_destroy(rctx->isa);

	r600_sb_context_destroy(rctx->sb_context);

	r600_resource_reference(&rctx->dummy_cmask, NULL);
	r600_resource_reference(&rctx->dummy_fmask, NULL);

	for (sh = 0; sh < PIPE_SHADER_TYPES; sh++) {
		rctx->b.b.set_constant_buffer(&rctx->b.b, sh, R600_BUFFER_INFO_CONST_BUFFER, NULL);
		free(rctx->driver_consts[sh].constants);
	}

	if (rctx->fixed_func_tcs_shader)
		rctx->b.b.delete_tcs_state(&rctx->b.b, rctx->fixed_func_tcs_shader);

	if (rctx->dummy_pixel_shader) {
		rctx->b.b.delete_fs_state(&rctx->b.b, rctx->dummy_pixel_shader);
	}
	if (rctx->custom_dsa_flush) {
		rctx->b.b.delete_depth_stencil_alpha_state(&rctx->b.b, rctx->custom_dsa_flush);
	}
	if (rctx->custom_blend_resolve) {
		rctx->b.b.delete_blend_state(&rctx->b.b, rctx->custom_blend_resolve);
	}
	if (rctx->custom_blend_decompress) {
		rctx->b.b.delete_blend_state(&rctx->b.b, rctx->custom_blend_decompress);
	}
	if (rctx->custom_blend_fastclear) {
		rctx->b.b.delete_blend_state(&rctx->b.b, rctx->custom_blend_fastclear);
	}
	util_unreference_framebuffer_state(&rctx->framebuffer.state);

	if (rctx->blitter) {
		util_blitter_destroy(rctx->blitter);
	}
	if (rctx->allocator_fetch_shader) {
		u_suballocator_destroy(rctx->allocator_fetch_shader);
	}

	r600_release_command_buffer(&rctx->start_cs_cmd);

	FREE(rctx->start_compute_cs_cmd.buf);

	r600_common_context_cleanup(&rctx->b);
	FREE(rctx);
}

static struct pipe_context *r600_create_context(struct pipe_screen *screen,
                                                void *priv, unsigned flags)
{
	struct r600_context *rctx = CALLOC_STRUCT(r600_context);
	struct r600_screen* rscreen = (struct r600_screen *)screen;
	struct radeon_winsys *ws = rscreen->b.ws;

	if (!rctx)
		return NULL;

	rctx->b.b.screen = screen;
	rctx->b.b.priv = priv;
	rctx->b.b.destroy = r600_destroy_context;
	rctx->b.set_atom_dirty = (void *)r600_set_atom_dirty;

	if (!r600_common_context_init(&rctx->b, &rscreen->b, flags))
		goto fail;

	rctx->screen = rscreen;
	LIST_INITHEAD(&rctx->texture_buffers);

	r600_init_blit_functions(rctx);

	if (rscreen->b.info.has_uvd) {
		rctx->b.b.create_video_codec = r600_uvd_create_decoder;
		rctx->b.b.create_video_buffer = r600_video_buffer_create;
	} else {
		rctx->b.b.create_video_codec = vl_create_decoder;
		rctx->b.b.create_video_buffer = vl_video_buffer_create;
	}

	r600_init_common_state_functions(rctx);

	switch (rctx->b.chip_class) {
	case R600:
	case R700:
		r600_init_state_functions(rctx);
		r600_init_atom_start_cs(rctx);
		rctx->custom_dsa_flush = r600_create_db_flush_dsa(rctx);
		rctx->custom_blend_resolve = rctx->b.chip_class == R700 ? r700_create_resolve_blend(rctx)
								      : r600_create_resolve_blend(rctx);
		rctx->custom_blend_decompress = r600_create_decompress_blend(rctx);
		rctx->has_vertex_cache = !(rctx->b.family == CHIP_RV610 ||
					   rctx->b.family == CHIP_RV620 ||
					   rctx->b.family == CHIP_RS780 ||
					   rctx->b.family == CHIP_RS880 ||
					   rctx->b.family == CHIP_RV710);
		break;
	case EVERGREEN:
	case CAYMAN:
		evergreen_init_state_functions(rctx);
		evergreen_init_atom_start_cs(rctx);
		evergreen_init_atom_start_compute_cs(rctx);
		rctx->custom_dsa_flush = evergreen_create_db_flush_dsa(rctx);
		rctx->custom_blend_resolve = evergreen_create_resolve_blend(rctx);
		rctx->custom_blend_decompress = evergreen_create_decompress_blend(rctx);
		rctx->custom_blend_fastclear = evergreen_create_fastclear_blend(rctx);
		rctx->has_vertex_cache = !(rctx->b.family == CHIP_CEDAR ||
					   rctx->b.family == CHIP_PALM ||
					   rctx->b.family == CHIP_SUMO ||
					   rctx->b.family == CHIP_SUMO2 ||
					   rctx->b.family == CHIP_CAICOS ||
					   rctx->b.family == CHIP_CAYMAN ||
					   rctx->b.family == CHIP_ARUBA);
		break;
	default:
		R600_ERR("Unsupported chip class %d.\n", rctx->b.chip_class);
		goto fail;
	}

	rctx->b.gfx.cs = ws->cs_create(rctx->b.ctx, RING_GFX,
				       r600_context_gfx_flush, rctx);
	rctx->b.gfx.flush = r600_context_gfx_flush;

	rctx->allocator_fetch_shader = u_suballocator_create(&rctx->b.b, 64 * 1024,
							     0, PIPE_USAGE_DEFAULT, FALSE);
	if (!rctx->allocator_fetch_shader)
		goto fail;

	rctx->isa = calloc(1, sizeof(struct r600_isa));
	if (!rctx->isa || r600_isa_init(rctx, rctx->isa))
		goto fail;

	if (rscreen->b.debug_flags & DBG_FORCE_DMA)
		rctx->b.b.resource_copy_region = rctx->b.dma_copy;

	rctx->blitter = util_blitter_create(&rctx->b.b);
	if (rctx->blitter == NULL)
		goto fail;
	util_blitter_set_texture_multisample(rctx->blitter, rscreen->has_msaa);
	rctx->blitter->draw_rectangle = r600_draw_rectangle;

	r600_begin_new_cs(rctx);
	r600_query_init_backend_mask(&rctx->b); /* this emits commands and must be last */

	rctx->dummy_pixel_shader =
		util_make_fragment_cloneinput_shader(&rctx->b.b, 0,
						     TGSI_SEMANTIC_GENERIC,
						     TGSI_INTERPOLATE_CONSTANT);
	rctx->b.b.bind_fs_state(&rctx->b.b, rctx->dummy_pixel_shader);

	return &rctx->b.b;

fail:
	r600_destroy_context(&rctx->b.b);
	return NULL;
}

/*
 * pipe_screen
 */

static int r600_get_param(struct pipe_screen* pscreen, enum pipe_cap param)
{
	struct r600_screen *rscreen = (struct r600_screen *)pscreen;
	enum radeon_family family = rscreen->b.family;

	switch (param) {
	/* Supported features (boolean caps). */
	case PIPE_CAP_NPOT_TEXTURES:
	case PIPE_CAP_MIXED_FRAMEBUFFER_SIZES:
	case PIPE_CAP_MIXED_COLOR_DEPTH_BITS:
	case PIPE_CAP_TWO_SIDED_STENCIL:
	case PIPE_CAP_ANISOTROPIC_FILTER:
	case PIPE_CAP_POINT_SPRITE:
	case PIPE_CAP_OCCLUSION_QUERY:
	case PIPE_CAP_TEXTURE_SHADOW_MAP:
	case PIPE_CAP_TEXTURE_MIRROR_CLAMP:
	case PIPE_CAP_BLEND_EQUATION_SEPARATE:
	case PIPE_CAP_TEXTURE_SWIZZLE:
	case PIPE_CAP_DEPTH_CLIP_DISABLE:
	case PIPE_CAP_SHADER_STENCIL_EXPORT:
	case PIPE_CAP_VERTEX_ELEMENT_INSTANCE_DIVISOR:
	case PIPE_CAP_MIXED_COLORBUFFER_FORMATS:
	case PIPE_CAP_TGSI_FS_COORD_ORIGIN_UPPER_LEFT:
	case PIPE_CAP_TGSI_FS_COORD_PIXEL_CENTER_HALF_INTEGER:
	case PIPE_CAP_SM3:
	case PIPE_CAP_SEAMLESS_CUBE_MAP:
	case PIPE_CAP_PRIMITIVE_RESTART:
	case PIPE_CAP_CONDITIONAL_RENDER:
	case PIPE_CAP_TEXTURE_BARRIER:
	case PIPE_CAP_VERTEX_COLOR_UNCLAMPED:
	case PIPE_CAP_QUADS_FOLLOW_PROVOKING_VERTEX_CONVENTION:
	case PIPE_CAP_TGSI_INSTANCEID:
	case PIPE_CAP_VERTEX_BUFFER_OFFSET_4BYTE_ALIGNED_ONLY:
	case PIPE_CAP_VERTEX_BUFFER_STRIDE_4BYTE_ALIGNED_ONLY:
	case PIPE_CAP_VERTEX_ELEMENT_SRC_OFFSET_4BYTE_ALIGNED_ONLY:
	case PIPE_CAP_USER_INDEX_BUFFERS:
	case PIPE_CAP_USER_CONSTANT_BUFFERS:
	case PIPE_CAP_START_INSTANCE:
	case PIPE_CAP_MAX_DUAL_SOURCE_RENDER_TARGETS:
	case PIPE_CAP_TEXTURE_BUFFER_OBJECTS:
	case PIPE_CAP_PREFER_BLIT_BASED_TEXTURE_TRANSFER:
	case PIPE_CAP_QUERY_PIPELINE_STATISTICS:
	case PIPE_CAP_TEXTURE_MULTISAMPLE:
	case PIPE_CAP_BUFFER_MAP_PERSISTENT_COHERENT:
	case PIPE_CAP_TGSI_VS_WINDOW_SPACE_POSITION:
	case PIPE_CAP_TGSI_VS_LAYER_VIEWPORT:
	case PIPE_CAP_SAMPLE_SHADING:
	case PIPE_CAP_CLIP_HALFZ:
	case PIPE_CAP_POLYGON_OFFSET_CLAMP:
	case PIPE_CAP_CONDITIONAL_RENDER_INVERTED:
	case PIPE_CAP_TEXTURE_FLOAT_LINEAR:
	case PIPE_CAP_TEXTURE_HALF_FLOAT_LINEAR:
	case PIPE_CAP_TGSI_TXQS:
	case PIPE_CAP_COPY_BETWEEN_COMPRESSED_AND_PLAIN_FORMATS:
	case PIPE_CAP_INVALIDATE_BUFFER:
	case PIPE_CAP_SURFACE_REINTERPRET_BLOCKS:
	case PIPE_CAP_QUERY_MEMORY_INFO:
	case PIPE_CAP_FRAMEBUFFER_NO_ATTACHMENT:
	case PIPE_CAP_POLYGON_OFFSET_UNITS_UNSCALED:
	case PIPE_CAP_CLEAR_TEXTURE:
		return 1;

	case PIPE_CAP_DEVICE_RESET_STATUS_QUERY:
		return rscreen->b.info.drm_major == 2 && rscreen->b.info.drm_minor >= 43;

	case PIPE_CAP_RESOURCE_FROM_USER_MEMORY:
		return !R600_BIG_ENDIAN && rscreen->b.info.has_userptr;

	case PIPE_CAP_COMPUTE:
		return rscreen->b.chip_class > R700;

	case PIPE_CAP_TGSI_TEXCOORD:
		return 0;

	case PIPE_CAP_FAKE_SW_MSAA:
		return 0;

	case PIPE_CAP_MAX_TEXTURE_BUFFER_SIZE:
		return MIN2(rscreen->b.info.max_alloc_size, INT_MAX);

        case PIPE_CAP_MIN_MAP_BUFFER_ALIGNMENT:
                return R600_MAP_BUFFER_ALIGNMENT;

	case PIPE_CAP_CONSTANT_BUFFER_OFFSET_ALIGNMENT:
		return 256;

	case PIPE_CAP_TEXTURE_BUFFER_OFFSET_ALIGNMENT:
		return 1;

	case PIPE_CAP_GLSL_FEATURE_LEVEL:
		if (family >= CHIP_CEDAR)
		   return 410;
		/* pre-evergreen geom shaders need newer kernel */
		if (rscreen->b.info.drm_minor >= 37)
		   return 330;
		return 140;

	/* Supported except the original R600. */
	case PIPE_CAP_INDEP_BLEND_ENABLE:
	case PIPE_CAP_INDEP_BLEND_FUNC:
		/* R600 doesn't support per-MRT blends */
		return family == CHIP_R600 ? 0 : 1;

	/* Supported on Evergreen. */
	case PIPE_CAP_SEAMLESS_CUBE_MAP_PER_TEXTURE:
	case PIPE_CAP_CUBE_MAP_ARRAY:
	case PIPE_CAP_TEXTURE_GATHER_SM5:
	case PIPE_CAP_TEXTURE_QUERY_LOD:
	case PIPE_CAP_TGSI_FS_FINE_DERIVATIVE:
	case PIPE_CAP_SAMPLER_VIEW_TARGET:
	case PIPE_CAP_TGSI_PACK_HALF_FLOAT:
		return family >= CHIP_CEDAR ? 1 : 0;
	case PIPE_CAP_MAX_TEXTURE_GATHER_COMPONENTS:
		return family >= CHIP_CEDAR ? 4 : 0;
	case PIPE_CAP_DRAW_INDIRECT:
		/* kernel command checker support is also required */
		return family >= CHIP_CEDAR && rscreen->b.info.drm_minor >= 41;

	case PIPE_CAP_BUFFER_SAMPLER_VIEW_RGBA_ONLY:
		return family >= CHIP_CEDAR ? 0 : 1;

	/* Unsupported features. */
	case PIPE_CAP_TGSI_FS_COORD_ORIGIN_LOWER_LEFT:
	case PIPE_CAP_TGSI_FS_COORD_PIXEL_CENTER_INTEGER:
	case PIPE_CAP_TGSI_CAN_COMPACT_CONSTANTS:
	case PIPE_CAP_FRAGMENT_COLOR_CLAMPED:
	case PIPE_CAP_VERTEX_COLOR_CLAMPED:
	case PIPE_CAP_USER_VERTEX_BUFFERS:
	case PIPE_CAP_TEXTURE_GATHER_OFFSETS:
	case PIPE_CAP_VERTEXID_NOBASE:
	case PIPE_CAP_DEPTH_BOUNDS_TEST:
	case PIPE_CAP_FORCE_PERSAMPLE_INTERP:
	case PIPE_CAP_SHAREABLE_SHADERS:
	case PIPE_CAP_DRAW_PARAMETERS:
	case PIPE_CAP_MULTI_DRAW_INDIRECT:
	case PIPE_CAP_MULTI_DRAW_INDIRECT_PARAMS:
	case PIPE_CAP_TGSI_FS_POSITION_IS_SYSVAL:
	case PIPE_CAP_TGSI_FS_FACE_IS_INTEGER_SYSVAL:
	case PIPE_CAP_SHADER_BUFFER_OFFSET_ALIGNMENT:
	case PIPE_CAP_GENERATE_MIPMAP:
	case PIPE_CAP_STRING_MARKER:
	case PIPE_CAP_QUERY_BUFFER_OBJECT:
	case PIPE_CAP_ROBUST_BUFFER_ACCESS_BEHAVIOR:
	case PIPE_CAP_CULL_DISTANCE:
	case PIPE_CAP_PRIMITIVE_RESTART_FOR_PATCHES:
	case PIPE_CAP_TGSI_VOTE:
	case PIPE_CAP_MAX_WINDOW_RECTANGLES:
	case PIPE_CAP_TGSI_ARRAY_COMPONENTS:
	case PIPE_CAP_TGSI_CAN_READ_OUTPUTS:
	case PIPE_CAP_NATIVE_FENCE_FD:
	case PIPE_CAP_GLSL_OPTIMIZE_CONSERVATIVELY:
	case PIPE_CAP_TGSI_FS_FBFETCH:
		return 0;

	case PIPE_CAP_MAX_SHADER_PATCH_VARYINGS:
		if (family >= CHIP_CEDAR)
			return 30;
		else
			return 0;
	/* Stream output. */
	case PIPE_CAP_MAX_STREAM_OUTPUT_BUFFERS:
		return rscreen->b.has_streamout ? 4 : 0;
	case PIPE_CAP_STREAM_OUTPUT_PAUSE_RESUME:
	case PIPE_CAP_STREAM_OUTPUT_INTERLEAVE_BUFFERS:
		return rscreen->b.has_streamout ? 1 : 0;
	case PIPE_CAP_MAX_STREAM_OUTPUT_SEPARATE_COMPONENTS:
	case PIPE_CAP_MAX_STREAM_OUTPUT_INTERLEAVED_COMPONENTS:
		return 32*4;
<<<<<<< HEAD
=======

	/* Geometry shader output. */
	case PIPE_CAP_MAX_GEOMETRY_OUTPUT_VERTICES:
		return 1024;
	case PIPE_CAP_MAX_GEOMETRY_TOTAL_OUTPUT_COMPONENTS:
		return 16384;
	case PIPE_CAP_MAX_VERTEX_STREAMS:
		return family >= CHIP_CEDAR ? 4 : 1;

	case PIPE_CAP_MAX_VERTEX_ATTRIB_STRIDE:
		return 2047;
>>>>>>> 367bafc7

	/* Texturing. */
	case PIPE_CAP_MAX_TEXTURE_2D_LEVELS:
	case PIPE_CAP_MAX_TEXTURE_CUBE_LEVELS:
		if (family >= CHIP_CEDAR)
			return 15;
		else
			return 14;
	case PIPE_CAP_MAX_TEXTURE_3D_LEVELS:
		/* textures support 8192, but layered rendering supports 2048 */
		return 12;
	case PIPE_CAP_MAX_TEXTURE_ARRAY_LAYERS:
		/* textures support 8192, but layered rendering supports 2048 */
		return 2048;

	/* Render targets. */
	case PIPE_CAP_MAX_RENDER_TARGETS:
		/* XXX some r6xx are buggy and can only do 4 */
		return 8;

	case PIPE_CAP_MAX_VIEWPORTS:
		return R600_MAX_VIEWPORTS;
	case PIPE_CAP_VIEWPORT_SUBPIXEL_BITS:
		return 8;

	/* Timer queries, present when the clock frequency is non zero. */
	case PIPE_CAP_QUERY_TIME_ELAPSED:
		return rscreen->b.info.clock_crystal_freq != 0;
	case PIPE_CAP_QUERY_TIMESTAMP:
		return rscreen->b.info.drm_minor >= 20 &&
		       rscreen->b.info.clock_crystal_freq != 0;

	case PIPE_CAP_MIN_TEXTURE_GATHER_OFFSET:
	case PIPE_CAP_MIN_TEXEL_OFFSET:
		return -8;

	case PIPE_CAP_MAX_TEXTURE_GATHER_OFFSET:
	case PIPE_CAP_MAX_TEXEL_OFFSET:
		return 7;

	case PIPE_CAP_TEXTURE_BORDER_COLOR_QUIRK:
		return PIPE_QUIRK_TEXTURE_BORDER_COLOR_SWIZZLE_R600;
	case PIPE_CAP_ENDIANNESS:
		return PIPE_ENDIAN_LITTLE;

	case PIPE_CAP_VENDOR_ID:
		return ATI_VENDOR_ID;
	case PIPE_CAP_DEVICE_ID:
		return rscreen->b.info.pci_id;
	case PIPE_CAP_ACCELERATED:
		return 1;
	case PIPE_CAP_VIDEO_MEMORY:
		return rscreen->b.info.vram_size >> 20;
	case PIPE_CAP_UMA:
		return 0;
	case PIPE_CAP_MULTISAMPLE_Z_RESOLVE:
		return rscreen->b.chip_class >= R700;
	case PIPE_CAP_PCI_GROUP:
		return rscreen->b.info.pci_domain;
	case PIPE_CAP_PCI_BUS:
		return rscreen->b.info.pci_bus;
	case PIPE_CAP_PCI_DEVICE:
		return rscreen->b.info.pci_dev;
	case PIPE_CAP_PCI_FUNCTION:
		return rscreen->b.info.pci_func;
	}
	return 0;
}

static int r600_get_shader_param(struct pipe_screen* pscreen, unsigned shader, enum pipe_shader_cap param)
{
	struct r600_screen *rscreen = (struct r600_screen *)pscreen;

	switch(shader)
	{
	case PIPE_SHADER_FRAGMENT:
	case PIPE_SHADER_VERTEX:
	case PIPE_SHADER_COMPUTE:
		break;
	case PIPE_SHADER_GEOMETRY:
		if (rscreen->b.family >= CHIP_CEDAR)
			break;
		/* pre-evergreen geom shaders need newer kernel */
		if (rscreen->b.info.drm_minor >= 37)
			break;
		return 0;
	case PIPE_SHADER_TESS_CTRL:
	case PIPE_SHADER_TESS_EVAL:
		if (rscreen->b.family >= CHIP_CEDAR)
			break;
	default:
		return 0;
	}

	switch (param) {
	case PIPE_SHADER_CAP_MAX_INSTRUCTIONS:
	case PIPE_SHADER_CAP_MAX_ALU_INSTRUCTIONS:
	case PIPE_SHADER_CAP_MAX_TEX_INSTRUCTIONS:
	case PIPE_SHADER_CAP_MAX_TEX_INDIRECTIONS:
		return 16384;
	case PIPE_SHADER_CAP_MAX_CONTROL_FLOW_DEPTH:
		return 32;
	case PIPE_SHADER_CAP_MAX_INPUTS:
		return shader == PIPE_SHADER_VERTEX ? 16 : 32;
	case PIPE_SHADER_CAP_MAX_OUTPUTS:
		return shader == PIPE_SHADER_FRAGMENT ? 8 : 32;
	case PIPE_SHADER_CAP_MAX_TEMPS:
		return 256; /* Max native temporaries. */
	case PIPE_SHADER_CAP_MAX_CONST_BUFFER_SIZE:
		if (shader == PIPE_SHADER_COMPUTE) {
			uint64_t max_const_buffer_size;
			pscreen->get_compute_param(pscreen, PIPE_SHADER_IR_TGSI,
				PIPE_COMPUTE_CAP_MAX_MEM_ALLOC_SIZE,
				&max_const_buffer_size);
			return MIN2(max_const_buffer_size, INT_MAX);

		} else {
			return R600_MAX_CONST_BUFFER_SIZE;
		}
	case PIPE_SHADER_CAP_MAX_CONST_BUFFERS:
		return R600_MAX_USER_CONST_BUFFERS;
	case PIPE_SHADER_CAP_MAX_PREDS:
		return 0; /* nothing uses this */
	case PIPE_SHADER_CAP_TGSI_CONT_SUPPORTED:
		return 1;
	case PIPE_SHADER_CAP_TGSI_SQRT_SUPPORTED:
		return 1;
	case PIPE_SHADER_CAP_INDIRECT_INPUT_ADDR:
	case PIPE_SHADER_CAP_INDIRECT_OUTPUT_ADDR:
	case PIPE_SHADER_CAP_INDIRECT_TEMP_ADDR:
	case PIPE_SHADER_CAP_INDIRECT_CONST_ADDR:
		return 1;
	case PIPE_SHADER_CAP_SUBROUTINES:
		return 0;
	case PIPE_SHADER_CAP_INTEGERS:
	case PIPE_SHADER_CAP_TGSI_ANY_INOUT_DECL_RANGE:
		return 1;
	case PIPE_SHADER_CAP_MAX_TEXTURE_SAMPLERS:
	case PIPE_SHADER_CAP_MAX_SAMPLER_VIEWS:
		return 16;
        case PIPE_SHADER_CAP_PREFERRED_IR:
		if (shader == PIPE_SHADER_COMPUTE) {
			return PIPE_SHADER_IR_NATIVE;
		} else {
			return PIPE_SHADER_IR_TGSI;
		}
	case PIPE_SHADER_CAP_SUPPORTED_IRS:
		return 0;
	case PIPE_SHADER_CAP_TGSI_FMA_SUPPORTED:
	case PIPE_SHADER_CAP_DOUBLES:
		if (rscreen->b.family == CHIP_ARUBA ||
		    rscreen->b.family == CHIP_CAYMAN ||
		    rscreen->b.family == CHIP_CYPRESS ||
		    rscreen->b.family == CHIP_HEMLOCK)
			return 1;
		return 0;
	case PIPE_SHADER_CAP_TGSI_DROUND_SUPPORTED:
	case PIPE_SHADER_CAP_TGSI_DFRACEXP_DLDEXP_SUPPORTED:
	case PIPE_SHADER_CAP_MAX_SHADER_BUFFERS:
	case PIPE_SHADER_CAP_MAX_SHADER_IMAGES:
	case PIPE_SHADER_CAP_LOWER_IF_THRESHOLD:
		return 0;
	case PIPE_SHADER_CAP_MAX_UNROLL_ITERATIONS_HINT:
		/* due to a bug in the shader compiler, some loops hang
		 * if they are not unrolled, see:
		 *    https://bugs.freedesktop.org/show_bug.cgi?id=86720
		 */
		return 255;
	}
	return 0;
}

static void r600_destroy_screen(struct pipe_screen* pscreen)
{
	struct r600_screen *rscreen = (struct r600_screen *)pscreen;

	if (!rscreen)
		return;

	if (!rscreen->b.ws->unref(rscreen->b.ws))
		return;

	if (rscreen->global_pool) {
		compute_memory_pool_delete(rscreen->global_pool);
	}

	r600_destroy_common_screen(&rscreen->b);
}

static struct pipe_resource *r600_resource_create(struct pipe_screen *screen,
						  const struct pipe_resource *templ)
{
	if (templ->target == PIPE_BUFFER &&
	    (templ->bind & PIPE_BIND_GLOBAL))
		return r600_compute_global_buffer_create(screen, templ);

<<<<<<< HEAD
	return rscreen->fences.data[rfence->index] != 0;
=======
	return r600_resource_create_common(screen, templ);
>>>>>>> 367bafc7
}

struct pipe_screen *r600_screen_create(struct radeon_winsys *ws)
{
	struct r600_screen *rscreen = CALLOC_STRUCT(r600_screen);

	if (!rscreen) {
		return NULL;
	}

	/* Set functions first. */
	rscreen->b.b.context_create = r600_create_context;
	rscreen->b.b.destroy = r600_destroy_screen;
	rscreen->b.b.get_param = r600_get_param;
	rscreen->b.b.get_shader_param = r600_get_shader_param;
	rscreen->b.b.resource_create = r600_resource_create;

	if (!r600_common_screen_init(&rscreen->b, ws)) {
		FREE(rscreen);
		return NULL;
	}

	if (rscreen->b.info.chip_class >= EVERGREEN) {
		rscreen->b.b.is_format_supported = evergreen_is_format_supported;
	} else {
		rscreen->b.b.is_format_supported = r600_is_format_supported;
	}

	rscreen->b.debug_flags |= debug_get_flags_option("R600_DEBUG", r600_debug_options, 0);
	if (debug_get_bool_option("R600_DEBUG_COMPUTE", FALSE))
		rscreen->b.debug_flags |= DBG_COMPUTE;
	if (debug_get_bool_option("R600_DUMP_SHADERS", FALSE))
		rscreen->b.debug_flags |= DBG_FS | DBG_VS | DBG_GS | DBG_PS | DBG_CS | DBG_TCS | DBG_TES;
	if (!debug_get_bool_option("R600_HYPERZ", TRUE))
		rscreen->b.debug_flags |= DBG_NO_HYPERZ;

	if (rscreen->b.family == CHIP_UNKNOWN) {
		fprintf(stderr, "r600: Unknown chipset 0x%04X\n", rscreen->b.info.pci_id);
		FREE(rscreen);
		return NULL;
	}

	/* Figure out streamout kernel support. */
	switch (rscreen->b.chip_class) {
	case R600:
		if (rscreen->b.family < CHIP_RS780) {
			rscreen->b.has_streamout = rscreen->b.info.drm_minor >= 14;
		} else {
			rscreen->b.has_streamout = rscreen->b.info.drm_minor >= 23;
		}
		break;
	case R700:
		rscreen->b.has_streamout = rscreen->b.info.drm_minor >= 17;
		break;
	case EVERGREEN:
	case CAYMAN:
		rscreen->b.has_streamout = rscreen->b.info.drm_minor >= 14;
		break;
	default:
		rscreen->b.has_streamout = FALSE;
		break;
	}

	/* MSAA support. */
	switch (rscreen->b.chip_class) {
	case R600:
	case R700:
		rscreen->has_msaa = rscreen->b.info.drm_minor >= 22;
		rscreen->has_compressed_msaa_texturing = false;
		break;
	case EVERGREEN:
		rscreen->has_msaa = rscreen->b.info.drm_minor >= 19;
		rscreen->has_compressed_msaa_texturing = rscreen->b.info.drm_minor >= 24;
		break;
	case CAYMAN:
		rscreen->has_msaa = rscreen->b.info.drm_minor >= 19;
		rscreen->has_compressed_msaa_texturing = true;
		break;
	default:
		rscreen->has_msaa = FALSE;
		rscreen->has_compressed_msaa_texturing = false;
	}

	rscreen->b.has_cp_dma = rscreen->b.info.drm_minor >= 27 &&
			      !(rscreen->b.debug_flags & DBG_NO_CP_DMA);

	rscreen->b.barrier_flags.cp_to_L2 =
		R600_CONTEXT_INV_VERTEX_CACHE |
		R600_CONTEXT_INV_TEX_CACHE |
		R600_CONTEXT_INV_CONST_CACHE;
	rscreen->b.barrier_flags.compute_to_L2 = R600_CONTEXT_PS_PARTIAL_FLUSH;

	rscreen->global_pool = compute_memory_pool_new(rscreen);

	/* Create the auxiliary context. This must be done last. */
	rscreen->b.aux_context = rscreen->b.b.context_create(&rscreen->b.b, NULL, 0);

#if 0 /* This is for testing whether aux_context and buffer clearing work correctly. */
	struct pipe_resource templ = {};

	templ.width0 = 4;
	templ.height0 = 2048;
	templ.depth0 = 1;
	templ.array_size = 1;
	templ.target = PIPE_TEXTURE_2D;
	templ.format = PIPE_FORMAT_R8G8B8A8_UNORM;
	templ.usage = PIPE_USAGE_DEFAULT;

	struct r600_resource *res = r600_resource(rscreen->screen.resource_create(&rscreen->screen, &templ));
	unsigned char *map = ws->buffer_map(res->buf, NULL, PIPE_TRANSFER_WRITE);

	memset(map, 0, 256);

	r600_screen_clear_buffer(rscreen, &res->b.b, 4, 4, 0xCC);
	r600_screen_clear_buffer(rscreen, &res->b.b, 8, 4, 0xDD);
	r600_screen_clear_buffer(rscreen, &res->b.b, 12, 4, 0xEE);
	r600_screen_clear_buffer(rscreen, &res->b.b, 20, 4, 0xFF);
	r600_screen_clear_buffer(rscreen, &res->b.b, 32, 20, 0x87);

	ws->buffer_wait(res->buf, RADEON_USAGE_WRITE);

<<<<<<< HEAD
	/* Figure out streamout kernel support. */
	switch (rscreen->chip_class) {
	case R600:
		if (rscreen->family < CHIP_RS780) {
			rscreen->has_streamout = rscreen->info.drm_minor >= 14;
		} else {
			rscreen->has_streamout = rscreen->info.drm_minor >= 23;
		}
		break;
	case R700:
		rscreen->has_streamout = rscreen->info.drm_minor >= 17;
		break;
	case EVERGREEN:
	case CAYMAN:
		rscreen->has_streamout = rscreen->info.drm_minor >= 14;
		break;
=======
	int i;
	for (i = 0; i < 256; i++) {
		printf("%02X", map[i]);
		if (i % 16 == 15)
			printf("\n");
>>>>>>> 367bafc7
	}
#endif

	if (rscreen->b.debug_flags & DBG_TEST_DMA)
		r600_test_dma(&rscreen->b);

	return &rscreen->b.b;
}<|MERGE_RESOLUTION|>--- conflicted
+++ resolved
@@ -394,8 +394,6 @@
 	case PIPE_CAP_MAX_STREAM_OUTPUT_SEPARATE_COMPONENTS:
 	case PIPE_CAP_MAX_STREAM_OUTPUT_INTERLEAVED_COMPONENTS:
 		return 32*4;
-<<<<<<< HEAD
-=======
 
 	/* Geometry shader output. */
 	case PIPE_CAP_MAX_GEOMETRY_OUTPUT_VERTICES:
@@ -407,7 +405,6 @@
 
 	case PIPE_CAP_MAX_VERTEX_ATTRIB_STRIDE:
 		return 2047;
->>>>>>> 367bafc7
 
 	/* Texturing. */
 	case PIPE_CAP_MAX_TEXTURE_2D_LEVELS:
@@ -604,11 +601,7 @@
 	    (templ->bind & PIPE_BIND_GLOBAL))
 		return r600_compute_global_buffer_create(screen, templ);
 
-<<<<<<< HEAD
-	return rscreen->fences.data[rfence->index] != 0;
-=======
 	return r600_resource_create_common(screen, templ);
->>>>>>> 367bafc7
 }
 
 struct pipe_screen *r600_screen_create(struct radeon_winsys *ws)
@@ -730,30 +723,11 @@
 
 	ws->buffer_wait(res->buf, RADEON_USAGE_WRITE);
 
-<<<<<<< HEAD
-	/* Figure out streamout kernel support. */
-	switch (rscreen->chip_class) {
-	case R600:
-		if (rscreen->family < CHIP_RS780) {
-			rscreen->has_streamout = rscreen->info.drm_minor >= 14;
-		} else {
-			rscreen->has_streamout = rscreen->info.drm_minor >= 23;
-		}
-		break;
-	case R700:
-		rscreen->has_streamout = rscreen->info.drm_minor >= 17;
-		break;
-	case EVERGREEN:
-	case CAYMAN:
-		rscreen->has_streamout = rscreen->info.drm_minor >= 14;
-		break;
-=======
 	int i;
 	for (i = 0; i < 256; i++) {
 		printf("%02X", map[i]);
 		if (i % 16 == 15)
 			printf("\n");
->>>>>>> 367bafc7
 	}
 #endif
 
