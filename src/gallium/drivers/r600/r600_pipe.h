/*
 * Copyright 2010 Jerome Glisse <glisse@freedesktop.org>
 *
 * Permission is hereby granted, free of charge, to any person obtaining a
 * copy of this software and associated documentation files (the "Software"),
 * to deal in the Software without restriction, including without limitation
 * on the rights to use, copy, modify, merge, publish, distribute, sub
 * license, and/or sell copies of the Software, and to permit persons to whom
 * the Software is furnished to do so, subject to the following conditions:
 *
 * The above copyright notice and this permission notice (including the next
 * paragraph) shall be included in all copies or substantial portions of the
 * Software.
 *
 * THE SOFTWARE IS PROVIDED "AS IS", WITHOUT WARRANTY OF ANY KIND, EXPRESS OR
 * IMPLIED, INCLUDING BUT NOT LIMITED TO THE WARRANTIES OF MERCHANTABILITY,
 * FITNESS FOR A PARTICULAR PURPOSE AND NON-INFRINGEMENT. IN NO EVENT SHALL
 * THE AUTHOR(S) AND/OR THEIR SUPPLIERS BE LIABLE FOR ANY CLAIM,
 * DAMAGES OR OTHER LIABILITY, WHETHER IN AN ACTION OF CONTRACT, TORT OR
 * OTHERWISE, ARISING FROM, OUT OF OR IN CONNECTION WITH THE SOFTWARE OR THE
 * USE OR OTHER DEALINGS IN THE SOFTWARE.
 *
 * Authors:
 *      Jerome Glisse
 */
#ifndef R600_PIPE_H
#define R600_PIPE_H

#include "radeon/r600_pipe_common.h"
#include "radeon/r600_cs.h"
#include "r600_public.h"

#include "util/u_suballoc.h"
#include "util/list.h"
#include "util/u_transfer.h"
#include "util/u_memory.h"

#include "tgsi/tgsi_scan.h"

#define R600_NUM_ATOMS 52

/* read caches */
#define R600_CONTEXT_INV_VERTEX_CACHE		(R600_CONTEXT_PRIVATE_FLAG << 0)
#define R600_CONTEXT_INV_TEX_CACHE		(R600_CONTEXT_PRIVATE_FLAG << 1)
#define R600_CONTEXT_INV_CONST_CACHE		(R600_CONTEXT_PRIVATE_FLAG << 2)
/* read-write caches */
#define R600_CONTEXT_FLUSH_AND_INV		(R600_CONTEXT_PRIVATE_FLAG << 3)
#define R600_CONTEXT_FLUSH_AND_INV_CB_META	(R600_CONTEXT_PRIVATE_FLAG << 4)
#define R600_CONTEXT_FLUSH_AND_INV_DB_META	(R600_CONTEXT_PRIVATE_FLAG << 5)
#define R600_CONTEXT_FLUSH_AND_INV_DB		(R600_CONTEXT_PRIVATE_FLAG << 6)
#define R600_CONTEXT_FLUSH_AND_INV_CB		(R600_CONTEXT_PRIVATE_FLAG << 7)
/* engine synchronization */
#define R600_CONTEXT_PS_PARTIAL_FLUSH		(R600_CONTEXT_PRIVATE_FLAG << 8)
#define R600_CONTEXT_WAIT_3D_IDLE		(R600_CONTEXT_PRIVATE_FLAG << 9)
#define R600_CONTEXT_WAIT_CP_DMA_IDLE		(R600_CONTEXT_PRIVATE_FLAG << 10)

/* the number of CS dwords for flushing and drawing */
#define R600_MAX_FLUSH_CS_DWORDS	18
#define R600_MAX_DRAW_CS_DWORDS		58
#define R600_MAX_PFP_SYNC_ME_DWORDS	16

#define R600_MAX_USER_CONST_BUFFERS 13
#define R600_MAX_DRIVER_CONST_BUFFERS 3
#define R600_MAX_CONST_BUFFERS (R600_MAX_USER_CONST_BUFFERS + R600_MAX_DRIVER_CONST_BUFFERS)

/* start driver buffers after user buffers */
#define R600_BUFFER_INFO_CONST_BUFFER (R600_MAX_USER_CONST_BUFFERS)
#define R600_UCP_SIZE (4*4*8)
#define R600_BUFFER_INFO_OFFSET (R600_UCP_SIZE)

#define R600_LDS_INFO_CONST_BUFFER (R600_MAX_USER_CONST_BUFFERS + 1)
/*
 * Note GS doesn't use a constant buffer binding, just a resource index,
 * so it's fine to have it exist at index 16.
 */
#define R600_GS_RING_CONST_BUFFER (R600_MAX_USER_CONST_BUFFERS + 2)
/* Currently R600_MAX_CONST_BUFFERS just fits on the hw, which has a limit
 * of 16 const buffers.
 * UCP/SAMPLE_POSITIONS are never accessed by same shader stage so they can use the same id.
 *
 * In order to support d3d 11 mandated minimum of 15 user const buffers
 * we'd have to squash all use cases into one driver buffer.
 */
#define R600_MAX_CONST_BUFFER_SIZE (4096 * sizeof(float[4]))

/* HW stages */
#define R600_HW_STAGE_PS 0
#define R600_HW_STAGE_VS 1
#define R600_HW_STAGE_GS 2
#define R600_HW_STAGE_ES 3
#define EG_HW_STAGE_LS 4
#define EG_HW_STAGE_HS 5

#define R600_NUM_HW_STAGES 4
#define EG_NUM_HW_STAGES 6

struct r600_context;
struct r600_bytecode;
union  r600_shader_key;

/* This is an atom containing GPU commands that never change.
 * This is supposed to be copied directly into the CS. */
struct r600_command_buffer {
	uint32_t *buf;
	unsigned num_dw;
	unsigned max_num_dw;
	unsigned pkt_flags;
};

struct r600_db_state {
	struct r600_atom		atom;
	struct r600_surface		*rsurf;
};

struct r600_db_misc_state {
	struct r600_atom		atom;
	bool				occlusion_queries_disabled;
	bool				flush_depthstencil_through_cb;
	bool				flush_depth_inplace;
	bool				flush_stencil_inplace;
	bool				copy_depth, copy_stencil;
	unsigned			copy_sample;
	unsigned			log_samples;
	unsigned			db_shader_control;
	bool				htile_clear;
	uint8_t				ps_conservative_z;
};

struct r600_cb_misc_state {
	struct r600_atom atom;
	unsigned cb_color_control; /* this comes from blend state */
	unsigned blend_colormask; /* 8*4 bits for 8 RGBA colorbuffers */
	unsigned nr_cbufs;
	unsigned nr_ps_color_outputs;
	bool multiwrite;
	bool dual_src_blend;
};

struct r600_clip_misc_state {
	struct r600_atom atom;
	unsigned pa_cl_clip_cntl;   /* from rasterizer    */
	unsigned pa_cl_vs_out_cntl; /* from vertex shader */
	unsigned clip_plane_enable; /* from rasterizer    */
	unsigned clip_dist_write;   /* from vertex shader */
	boolean clip_disable;       /* from vertex shader */
	boolean vs_out_viewport;    /* from vertex shader */
};

struct r600_alphatest_state {
	struct r600_atom atom;
	unsigned sx_alpha_test_control; /* this comes from dsa state */
	unsigned sx_alpha_ref; /* this comes from dsa state */
	bool bypass;
	bool cb0_export_16bpc; /* from set_framebuffer_state */
};

struct r600_vgt_state {
	struct r600_atom atom;
	uint32_t vgt_multi_prim_ib_reset_en;
	uint32_t vgt_multi_prim_ib_reset_indx;
	uint32_t vgt_indx_offset;
	bool last_draw_was_indirect;
};

struct r600_blend_color {
	struct r600_atom atom;
	struct pipe_blend_color state;
};

struct r600_clip_state {
	struct r600_atom atom;
	struct pipe_clip_state state;
};

struct r600_cs_shader_state {
	struct r600_atom atom;
	unsigned kernel_index;
	unsigned pc;
	struct r600_pipe_compute *shader;
};

struct r600_framebuffer {
	struct r600_atom atom;
	struct pipe_framebuffer_state state;
	unsigned compressed_cb_mask;
	unsigned nr_samples;
	bool export_16bpc;
	bool cb0_is_integer;
	bool is_msaa_resolve;
};

struct r600_sample_mask {
	struct r600_atom atom;
	uint16_t sample_mask; /* there are only 8 bits on EG, 16 bits on Cayman */
};

struct r600_config_state {
	struct r600_atom atom;
	unsigned sq_gpr_resource_mgmt_1;
	unsigned sq_gpr_resource_mgmt_2;
	unsigned sq_gpr_resource_mgmt_3;
	bool dyn_gpr_enabled;
};

struct r600_stencil_ref
{
	ubyte ref_value[2];
	ubyte valuemask[2];
	ubyte writemask[2];
};

struct r600_stencil_ref_state {
	struct r600_atom atom;
	struct r600_stencil_ref state;
	struct pipe_stencil_ref pipe_state;
};

struct r600_shader_stages_state {
	struct r600_atom atom;
	unsigned geom_enable;
};

struct r600_gs_rings_state {
	struct r600_atom atom;
	unsigned enable;
	struct pipe_constant_buffer esgs_ring;
	struct pipe_constant_buffer gsvs_ring;
};

/* This must start from 16. */
/* features */
#define DBG_NO_CP_DMA		(1 << 30)
/* shader backend */
#define DBG_NO_SB		(1 << 21)
#define DBG_SB_CS		(1 << 22)
#define DBG_SB_DRY_RUN	(1 << 23)
#define DBG_SB_STAT		(1 << 24)
#define DBG_SB_DUMP		(1 << 25)
#define DBG_SB_NO_FALLBACK	(1 << 26)
#define DBG_SB_DISASM	(1 << 27)
#define DBG_SB_SAFEMATH	(1 << 28)

struct r600_screen {
	struct r600_common_screen	b;
	bool				has_msaa;
	bool				has_compressed_msaa_texturing;

	/*for compute global memory binding, we allocate stuff here, instead of
	 * buffers.
	 * XXX: Not sure if this is the best place for global_pool.  Also,
	 * it's not thread safe, so it won't work with multiple contexts. */
	struct compute_memory_pool *global_pool;
};

struct r600_pipe_sampler_view {
	struct pipe_sampler_view	base;
	struct list_head		list;
	struct r600_resource		*tex_resource;
	uint32_t			tex_resource_words[8];
	bool				skip_mip_address_reloc;
	bool				is_stencil_sampler;
};

struct r600_rasterizer_state {
	struct r600_command_buffer	buffer;
	boolean				flatshade;
	boolean				two_side;
	unsigned			sprite_coord_enable;
	unsigned                        clip_plane_enable;
	unsigned			pa_sc_line_stipple;
	unsigned			pa_cl_clip_cntl;
	unsigned			pa_su_sc_mode_cntl;
	float				offset_units;
	float				offset_scale;
	bool				offset_enable;
	bool				offset_units_unscaled;
	bool				scissor_enable;
	bool				multisample_enable;
	bool				clip_halfz;
};

struct r600_poly_offset_state {
	struct r600_atom		atom;
	enum pipe_format		zs_format;
	float				offset_units;
	float				offset_scale;
	bool				offset_units_unscaled;
};

struct r600_blend_state {
	struct r600_command_buffer	buffer;
	struct r600_command_buffer	buffer_no_blend;
	unsigned			cb_target_mask;
	unsigned			cb_color_control;
	unsigned			cb_color_control_no_blend;
	bool				dual_src_blend;
	bool				alpha_to_one;
};

struct r600_dsa_state {
	struct r600_command_buffer	buffer;
	unsigned			alpha_ref;
	ubyte				valuemask[2];
	ubyte				writemask[2];
	unsigned			zwritemask;
	unsigned			sx_alpha_test_control;
};

struct r600_pipe_shader;

struct r600_pipe_shader_selector {
	struct r600_pipe_shader *current;

	struct tgsi_token       *tokens;
	struct pipe_stream_output_info  so;
	struct tgsi_shader_info		info;

	unsigned	num_shaders;

	/* PIPE_SHADER_[VERTEX|FRAGMENT|...] */
	unsigned	type;

	/* geometry shader properties */
	unsigned	gs_output_prim;
	unsigned	gs_max_out_vertices;
	unsigned	gs_num_invocations;

	/* TCS/VS */
	uint64_t        lds_patch_outputs_written_mask;
	uint64_t        lds_outputs_written_mask;
	unsigned	nr_ps_max_color_exports;
};

struct r600_pipe_sampler_state {
	uint32_t			tex_sampler_words[3];
	union pipe_color_union		border_color;
	bool				border_color_use;
	bool				seamless_cube_map;
};

/* needed for blitter save */
#define NUM_TEX_UNITS 16

struct r600_seamless_cube_map {
	struct r600_atom		atom;
	bool				enabled;
};

struct r600_samplerview_state {
	struct r600_atom		atom;
	struct r600_pipe_sampler_view	*views[NUM_TEX_UNITS];
	uint32_t			enabled_mask;
	uint32_t			dirty_mask;
	uint32_t			compressed_depthtex_mask; /* which textures are depth */
	uint32_t			compressed_colortex_mask;
	boolean				dirty_buffer_constants;
};

struct r600_sampler_states {
	struct r600_atom		atom;
	struct r600_pipe_sampler_state	*states[NUM_TEX_UNITS];
	uint32_t			enabled_mask;
	uint32_t			dirty_mask;
	uint32_t			has_bordercolor_mask; /* which states contain the border color */
};

struct r600_textures_info {
	struct r600_samplerview_state	views;
	struct r600_sampler_states	states;
	bool				is_array_sampler[NUM_TEX_UNITS];
};

struct r600_shader_driver_constants_info {
	/* currently 128 bytes for UCP/samplepos + sampler buffer constants */
	uint32_t			*constants;
	uint32_t			alloc_size;
	bool				vs_ucp_dirty;
	bool				texture_const_dirty;
	bool				ps_sample_pos_dirty;
};

struct r600_constbuf_state
{
	struct r600_atom		atom;
	struct pipe_constant_buffer	cb[PIPE_MAX_CONSTANT_BUFFERS];
	uint32_t			enabled_mask;
	uint32_t			dirty_mask;
};

struct r600_vertexbuf_state
{
	struct r600_atom		atom;
	struct pipe_vertex_buffer	vb[PIPE_MAX_ATTRIBS];
	uint32_t			enabled_mask; /* non-NULL buffers */
	uint32_t			dirty_mask;
};

/* CSO (constant state object, in other words, immutable state). */
struct r600_cso_state
{
	struct r600_atom atom;
	void *cso; /* e.g. r600_blend_state */
	struct r600_command_buffer *cb;
};

struct r600_fetch_shader {
	struct r600_resource		*buffer;
	unsigned			offset;
};

struct r600_shader_state {
	struct r600_atom		atom;
	struct r600_pipe_shader *shader;
};

struct r600_context {
	struct r600_common_context	b;
	struct r600_screen		*screen;
	struct blitter_context		*blitter;
	struct u_suballocator		*allocator_fetch_shader;

	/* Hardware info. */
	boolean				has_vertex_cache;
	unsigned			default_gprs[EG_NUM_HW_STAGES];
	unsigned                        current_gprs[EG_NUM_HW_STAGES];
	unsigned			r6xx_num_clause_temp_gprs;

	/* Miscellaneous state objects. */
	void				*custom_dsa_flush;
	void				*custom_blend_resolve;
	void				*custom_blend_decompress;
<<<<<<< HEAD

	struct r600_screen		*screen;
	struct radeon_winsys		*ws;
	struct r600_pipe_state		*states[R600_PIPE_NSTATES];
	struct r600_vertex_element	*vertex_elements;
	struct pipe_framebuffer_state	framebuffer;
	unsigned			compressed_cb_mask;
	unsigned			compute_cb_target_mask;
	unsigned			db_shader_control;
	unsigned			pa_sc_line_stipple;
	unsigned			pa_cl_clip_cntl;
	/* for saving when using blitter */
	struct pipe_stencil_ref		stencil_ref;
	struct pipe_viewport_state	viewport;
	struct pipe_clip_state		clip;
	struct r600_pipe_shader_selector 	*ps_shader;
	struct r600_pipe_shader_selector 	*vs_shader;
	struct r600_pipe_rasterizer	*rasterizer;
	struct r600_pipe_state          vgt;
	struct r600_pipe_state          spi;
	struct pipe_query		*current_render_cond;
	unsigned			current_render_cond_mode;
	struct pipe_query		*saved_render_cond;
	unsigned			saved_render_cond_mode;
	/* shader information */
	boolean				two_side;
	boolean				spi_dirty;
	unsigned			sprite_coord_enable;
	boolean				flatshade;
	boolean				export_16bpc;
	unsigned			nr_cbufs;
	bool				alpha_to_one;
	bool				multisample_enable;
	bool				cb0_is_integer;

	struct u_upload_mgr	        *uploader;
	struct util_slab_mempool	pool_transfers;

	unsigned default_ps_gprs, default_vs_gprs;

	/* current unaccounted memory usage */
	uint64_t			vram;
	uint64_t			gtt;

	/* States based on r600_atom. */
	struct list_head		dirty_states;
=======
	void                            *custom_blend_fastclear;
	/* With rasterizer discard, there doesn't have to be a pixel shader.
	 * In that case, we bind this one: */
	void				*dummy_pixel_shader;
	/* These dummy CMASK and FMASK buffers are used to get around the R6xx hardware
	 * bug where valid CMASK and FMASK are required to be present to avoid
	 * a hardlock in certain operations but aren't actually used
	 * for anything useful. */
	struct r600_resource		*dummy_fmask;
	struct r600_resource		*dummy_cmask;

	/* State binding slots are here. */
	struct r600_atom		*atoms[R600_NUM_ATOMS];
	/* Dirty atom bitmask for fast tests */
	uint64_t			dirty_atoms;
	/* States for CS initialization. */
>>>>>>> 367bafc7
	struct r600_command_buffer	start_cs_cmd; /* invariant state mostly */
	/** Compute specific registers initializations.  The start_cs_cmd atom
	 *  must be emitted before start_compute_cs_cmd. */
	struct r600_command_buffer      start_compute_cs_cmd;
	/* Register states. */
	struct r600_alphatest_state	alphatest_state;
	struct r600_cso_state		blend_state;
	struct r600_blend_color		blend_color;
	struct r600_cb_misc_state	cb_misc_state;
	struct r600_clip_misc_state	clip_misc_state;
	struct r600_clip_state		clip_state;
	struct r600_db_misc_state	db_misc_state;
	struct r600_db_state		db_state;
	struct r600_cso_state		dsa_state;
	struct r600_framebuffer		framebuffer;
	struct r600_poly_offset_state	poly_offset_state;
	struct r600_cso_state		rasterizer_state;
	struct r600_sample_mask		sample_mask;
	struct r600_seamless_cube_map	seamless_cube_map;
	struct r600_config_state	config_state;
	struct r600_stencil_ref_state	stencil_ref;
	struct r600_vgt_state		vgt_state;
	/* Shaders and shader resources. */
	struct r600_cso_state		vertex_fetch_shader;
	struct r600_shader_state        hw_shader_stages[EG_NUM_HW_STAGES];
	struct r600_cs_shader_state	cs_shader_state;
	struct r600_shader_stages_state shader_stages;
	struct r600_gs_rings_state	gs_rings;
	struct r600_constbuf_state	constbuf_state[PIPE_SHADER_TYPES];
	struct r600_textures_info	samplers[PIPE_SHADER_TYPES];

	struct r600_shader_driver_constants_info driver_consts[PIPE_SHADER_TYPES];

	/** Vertex buffers for fetch shaders */
	struct r600_vertexbuf_state	vertex_buffer_state;
	/** Vertex buffers for compute shaders */
	struct r600_vertexbuf_state	cs_vertex_buffer_state;

	/* Additional context states. */
	unsigned			compute_cb_target_mask;
	struct r600_pipe_shader_selector *ps_shader;
	struct r600_pipe_shader_selector *vs_shader;
	struct r600_pipe_shader_selector *gs_shader;

	struct r600_pipe_shader_selector *tcs_shader;
	struct r600_pipe_shader_selector *tes_shader;

	struct r600_pipe_shader_selector *fixed_func_tcs_shader;

	struct r600_rasterizer_state	*rasterizer;
	bool				alpha_to_one;
	bool				force_blend_disable;
	boolean				dual_src_blend;
	unsigned			zwritemask;
	int					ps_iter_samples;

	/* The list of all texture buffer objects in this context.
	 * This list is walked when a buffer is invalidated/reallocated and
	 * the GPU addresses are updated. */
	struct list_head		texture_buffers;

	/* Index buffer. */
	struct pipe_index_buffer	index_buffer;

	/* Last draw state (-1 = unset). */
	int				last_primitive_type; /* Last primitive type used in draw_vbo. */
	int				last_start_instance;

	void				*sb_context;
	struct r600_isa		*isa;
	float sample_positions[4 * 16];
	float tess_state[8];
	bool tess_state_dirty;
	struct r600_pipe_shader_selector *last_ls;
	struct r600_pipe_shader_selector *last_tcs;
	unsigned last_num_tcs_input_cp;
	unsigned lds_alloc;
};

static inline void r600_emit_command_buffer(struct radeon_winsys_cs *cs,
					    struct r600_command_buffer *cb)
{
	assert(cs->current.cdw + cb->num_dw <= cs->current.max_dw);
	memcpy(cs->current.buf + cs->current.cdw, cb->buf, 4 * cb->num_dw);
	cs->current.cdw += cb->num_dw;
}

static inline void r600_set_atom_dirty(struct r600_context *rctx,
				       struct r600_atom *atom,
				       bool dirty)
{
	uint64_t mask;

	assert(atom->id != 0);
	assert(atom->id < sizeof(mask) * 8);
	mask = 1ull << atom->id;
	if (dirty)
		rctx->dirty_atoms |= mask;
	else
		rctx->dirty_atoms &= ~mask;
}

static inline void r600_mark_atom_dirty(struct r600_context *rctx,
					struct r600_atom *atom)
{
	r600_set_atom_dirty(rctx, atom, true);
}

static inline void r600_emit_atom(struct r600_context *rctx, struct r600_atom *atom)
{
	atom->emit(&rctx->b, atom);
	r600_set_atom_dirty(rctx, atom, false);
}

static inline void r600_set_cso_state(struct r600_context *rctx,
				      struct r600_cso_state *state, void *cso)
{
	state->cso = cso;
	r600_set_atom_dirty(rctx, &state->atom, cso != NULL);
}

static inline void r600_set_cso_state_with_cb(struct r600_context *rctx,
					      struct r600_cso_state *state, void *cso,
					      struct r600_command_buffer *cb)
{
	state->cb = cb;
	state->atom.num_dw = cb ? cb->num_dw : 0;
	r600_set_cso_state(rctx, state, cso);
}

/* compute_memory_pool.c */
struct compute_memory_pool;
void compute_memory_pool_delete(struct compute_memory_pool* pool);
struct compute_memory_pool* compute_memory_pool_new(
	struct r600_screen *rscreen);

/* evergreen_state.c */
struct pipe_sampler_view *
evergreen_create_sampler_view_custom(struct pipe_context *ctx,
				     struct pipe_resource *texture,
				     const struct pipe_sampler_view *state,
				     unsigned width0, unsigned height0,
				     unsigned force_level);
void evergreen_init_common_regs(struct r600_context *ctx,
				struct r600_command_buffer *cb,
				enum chip_class ctx_chip_class,
				enum radeon_family ctx_family,
				int ctx_drm_minor);
void cayman_init_common_regs(struct r600_command_buffer *cb,
			     enum chip_class ctx_chip_class,
			     enum radeon_family ctx_family,
			     int ctx_drm_minor);

void evergreen_init_state_functions(struct r600_context *rctx);
void evergreen_init_atom_start_cs(struct r600_context *rctx);
void evergreen_update_ps_state(struct pipe_context *ctx, struct r600_pipe_shader *shader);
void evergreen_update_es_state(struct pipe_context *ctx, struct r600_pipe_shader *shader);
void evergreen_update_gs_state(struct pipe_context *ctx, struct r600_pipe_shader *shader);
void evergreen_update_vs_state(struct pipe_context *ctx, struct r600_pipe_shader *shader);
void evergreen_update_ls_state(struct pipe_context *ctx, struct r600_pipe_shader *shader);
void evergreen_update_hs_state(struct pipe_context *ctx, struct r600_pipe_shader *shader);
void *evergreen_create_db_flush_dsa(struct r600_context *rctx);
void *evergreen_create_resolve_blend(struct r600_context *rctx);
void *evergreen_create_decompress_blend(struct r600_context *rctx);
void *evergreen_create_fastclear_blend(struct r600_context *rctx);
boolean evergreen_is_format_supported(struct pipe_screen *screen,
				      enum pipe_format format,
				      enum pipe_texture_target target,
				      unsigned sample_count,
				      unsigned usage);
void evergreen_init_color_surface(struct r600_context *rctx,
				  struct r600_surface *surf);
void evergreen_init_color_surface_rat(struct r600_context *rctx,
					struct r600_surface *surf);
void evergreen_update_db_shader_control(struct r600_context * rctx);
bool evergreen_adjust_gprs(struct r600_context *rctx);
/* r600_blit.c */
void r600_init_blit_functions(struct r600_context *rctx);
void r600_decompress_depth_textures(struct r600_context *rctx,
				    struct r600_samplerview_state *textures);
void r600_decompress_color_textures(struct r600_context *rctx,
				    struct r600_samplerview_state *textures);
void r600_resource_copy_region(struct pipe_context *ctx,
			       struct pipe_resource *dst,
			       unsigned dst_level,
			       unsigned dstx, unsigned dsty, unsigned dstz,
			       struct pipe_resource *src,
			       unsigned src_level,
			       const struct pipe_box *src_box);

/* r600_shader.c */
int r600_pipe_shader_create(struct pipe_context *ctx,
			    struct r600_pipe_shader *shader,
			    union r600_shader_key key);

void r600_pipe_shader_destroy(struct pipe_context *ctx, struct r600_pipe_shader *shader);

/* r600_state.c */
struct pipe_sampler_view *
r600_create_sampler_view_custom(struct pipe_context *ctx,
				struct pipe_resource *texture,
				const struct pipe_sampler_view *state,
				unsigned width_first_level, unsigned height_first_level);
void r600_init_state_functions(struct r600_context *rctx);
void r600_init_atom_start_cs(struct r600_context *rctx);
void r600_update_ps_state(struct pipe_context *ctx, struct r600_pipe_shader *shader);
void r600_update_es_state(struct pipe_context *ctx, struct r600_pipe_shader *shader);
void r600_update_gs_state(struct pipe_context *ctx, struct r600_pipe_shader *shader);
void r600_update_vs_state(struct pipe_context *ctx, struct r600_pipe_shader *shader);
void *r600_create_db_flush_dsa(struct r600_context *rctx);
void *r600_create_resolve_blend(struct r600_context *rctx);
void *r700_create_resolve_blend(struct r600_context *rctx);
void *r600_create_decompress_blend(struct r600_context *rctx);
bool r600_adjust_gprs(struct r600_context *rctx);
boolean r600_is_format_supported(struct pipe_screen *screen,
				 enum pipe_format format,
				 enum pipe_texture_target target,
				 unsigned sample_count,
				 unsigned usage);
void r600_update_db_shader_control(struct r600_context * rctx);

/* r600_hw_context.c */
void r600_context_gfx_flush(void *context, unsigned flags,
			    struct pipe_fence_handle **fence);
void r600_begin_new_cs(struct r600_context *ctx);
void r600_flush_emit(struct r600_context *ctx);
void r600_need_cs_space(struct r600_context *ctx, unsigned num_dw, boolean count_draw_in);
void r600_emit_pfp_sync_me(struct r600_context *rctx);
void r600_cp_dma_copy_buffer(struct r600_context *rctx,
			     struct pipe_resource *dst, uint64_t dst_offset,
			     struct pipe_resource *src, uint64_t src_offset,
			     unsigned size);
void evergreen_cp_dma_clear_buffer(struct r600_context *rctx,
				   struct pipe_resource *dst, uint64_t offset,
				   unsigned size, uint32_t clear_value,
				   enum r600_coherency coher);
void r600_dma_copy_buffer(struct r600_context *rctx,
			  struct pipe_resource *dst,
			  struct pipe_resource *src,
			  uint64_t dst_offset,
			  uint64_t src_offset,
			  uint64_t size);

/*
 * evergreen_hw_context.c
 */
void evergreen_dma_copy_buffer(struct r600_context *rctx,
			       struct pipe_resource *dst,
			       struct pipe_resource *src,
			       uint64_t dst_offset,
			       uint64_t src_offset,
			       uint64_t size);
void evergreen_setup_tess_constants(struct r600_context *rctx,
				    const struct pipe_draw_info *info,
				    unsigned *num_patches);
uint32_t evergreen_get_ls_hs_config(struct r600_context *rctx,
				    const struct pipe_draw_info *info,
				    unsigned num_patches);
void evergreen_set_ls_hs_config(struct r600_context *rctx,
				struct radeon_winsys_cs *cs,
				uint32_t ls_hs_config);
void evergreen_set_lds_alloc(struct r600_context *rctx,
			     struct radeon_winsys_cs *cs,
			     uint32_t lds_alloc);

/* r600_state_common.c */
void r600_init_common_state_functions(struct r600_context *rctx);
void r600_emit_cso_state(struct r600_context *rctx, struct r600_atom *atom);
void r600_emit_alphatest_state(struct r600_context *rctx, struct r600_atom *atom);
void r600_emit_blend_color(struct r600_context *rctx, struct r600_atom *atom);
void r600_emit_vgt_state(struct r600_context *rctx, struct r600_atom *atom);
void r600_emit_clip_misc_state(struct r600_context *rctx, struct r600_atom *atom);
void r600_emit_stencil_ref(struct r600_context *rctx, struct r600_atom *atom);
void r600_emit_shader(struct r600_context *rctx, struct r600_atom *a);
void r600_add_atom(struct r600_context *rctx, struct r600_atom *atom, unsigned id);
void r600_init_atom(struct r600_context *rctx, struct r600_atom *atom, unsigned id,
		    void (*emit)(struct r600_context *ctx, struct r600_atom *state),
		    unsigned num_dw);
void r600_vertex_buffers_dirty(struct r600_context *rctx);
void r600_sampler_views_dirty(struct r600_context *rctx,
			      struct r600_samplerview_state *state);
void r600_sampler_states_dirty(struct r600_context *rctx,
			       struct r600_sampler_states *state);
void r600_constant_buffers_dirty(struct r600_context *rctx, struct r600_constbuf_state *state);
void r600_set_sample_locations_constant_buffer(struct r600_context *rctx);
uint32_t r600_translate_stencil_op(int s_op);
uint32_t r600_translate_fill(uint32_t func);
unsigned r600_tex_wrap(unsigned wrap);
unsigned r600_tex_mipfilter(unsigned filter);
unsigned r600_tex_compare(unsigned compare);
bool sampler_state_needs_border_color(const struct pipe_sampler_state *state);
struct pipe_surface *r600_create_surface_custom(struct pipe_context *pipe,
						struct pipe_resource *texture,
						const struct pipe_surface *templ,
						unsigned width, unsigned height);
unsigned r600_get_swizzle_combined(const unsigned char *swizzle_format,
				   const unsigned char *swizzle_view,
				   boolean vtx);
uint32_t r600_translate_texformat(struct pipe_screen *screen, enum pipe_format format,
				  const unsigned char *swizzle_view,
				  uint32_t *word4_p, uint32_t *yuv_format_p,
				  bool do_endian_swap);
uint32_t r600_translate_colorformat(enum chip_class chip, enum pipe_format format,
				  bool do_endian_swap);
uint32_t r600_colorformat_endian_swap(uint32_t colorformat, bool do_endian_swap);

/* r600_uvd.c */
struct pipe_video_codec *r600_uvd_create_decoder(struct pipe_context *context,
						   const struct pipe_video_codec *decoder);

struct pipe_video_buffer *r600_video_buffer_create(struct pipe_context *pipe,
						   const struct pipe_video_buffer *tmpl);

/*
 * Helpers for building command buffers
 */

#define PKT3_SET_CONFIG_REG	0x68
#define PKT3_SET_CONTEXT_REG	0x69
#define PKT3_SET_CTL_CONST      0x6F
#define PKT3_SET_LOOP_CONST                    0x6C

#define R600_CONFIG_REG_OFFSET	0x08000
#define R600_CONTEXT_REG_OFFSET 0x28000
#define R600_CTL_CONST_OFFSET   0x3CFF0
#define R600_LOOP_CONST_OFFSET                 0X0003E200
#define EG_LOOP_CONST_OFFSET               0x0003A200

#define PKT_TYPE_S(x)                   (((unsigned)(x) & 0x3) << 30)
#define PKT_COUNT_S(x)                  (((unsigned)(x) & 0x3FFF) << 16)
#define PKT3_IT_OPCODE_S(x)             (((unsigned)(x) & 0xFF) << 8)
#define PKT3_PREDICATE(x)               (((x) >> 0) & 0x1)
#define PKT3(op, count, predicate) (PKT_TYPE_S(3) | PKT_COUNT_S(count) | PKT3_IT_OPCODE_S(op) | PKT3_PREDICATE(predicate))

#define RADEON_CP_PACKET3_COMPUTE_MODE 0x00000002

/*Evergreen Compute packet3*/
#define PKT3C(op, count, predicate) (PKT_TYPE_S(3) | PKT3_IT_OPCODE_S(op) | PKT_COUNT_S(count) | PKT3_PREDICATE(predicate) | RADEON_CP_PACKET3_COMPUTE_MODE)

static inline void r600_store_value(struct r600_command_buffer *cb, unsigned value)
{
	cb->buf[cb->num_dw++] = value;
}

static inline void r600_store_array(struct r600_command_buffer *cb, unsigned num, unsigned *ptr)
{
	assert(cb->num_dw+num <= cb->max_num_dw);
	memcpy(&cb->buf[cb->num_dw], ptr, num * sizeof(ptr[0]));
	cb->num_dw += num;
}

static inline void r600_store_config_reg_seq(struct r600_command_buffer *cb, unsigned reg, unsigned num)
{
	assert(reg < R600_CONTEXT_REG_OFFSET);
	assert(cb->num_dw+2+num <= cb->max_num_dw);
	cb->buf[cb->num_dw++] = PKT3(PKT3_SET_CONFIG_REG, num, 0);
	cb->buf[cb->num_dw++] = (reg - R600_CONFIG_REG_OFFSET) >> 2;
}

/**
 * Needs cb->pkt_flags set to  RADEON_CP_PACKET3_COMPUTE_MODE for compute
 * shaders.
 */
static inline void r600_store_context_reg_seq(struct r600_command_buffer *cb, unsigned reg, unsigned num)
{
	assert(reg >= R600_CONTEXT_REG_OFFSET && reg < R600_CTL_CONST_OFFSET);
	assert(cb->num_dw+2+num <= cb->max_num_dw);
	cb->buf[cb->num_dw++] = PKT3(PKT3_SET_CONTEXT_REG, num, 0) | cb->pkt_flags;
	cb->buf[cb->num_dw++] = (reg - R600_CONTEXT_REG_OFFSET) >> 2;
}

/**
 * Needs cb->pkt_flags set to  RADEON_CP_PACKET3_COMPUTE_MODE for compute
 * shaders.
 */
static inline void r600_store_ctl_const_seq(struct r600_command_buffer *cb, unsigned reg, unsigned num)
{
	assert(reg >= R600_CTL_CONST_OFFSET);
	assert(cb->num_dw+2+num <= cb->max_num_dw);
	cb->buf[cb->num_dw++] = PKT3(PKT3_SET_CTL_CONST, num, 0) | cb->pkt_flags;
	cb->buf[cb->num_dw++] = (reg - R600_CTL_CONST_OFFSET) >> 2;
}

static inline void r600_store_loop_const_seq(struct r600_command_buffer *cb, unsigned reg, unsigned num)
{
	assert(reg >= R600_LOOP_CONST_OFFSET);
	assert(cb->num_dw+2+num <= cb->max_num_dw);
	cb->buf[cb->num_dw++] = PKT3(PKT3_SET_LOOP_CONST, num, 0);
	cb->buf[cb->num_dw++] = (reg - R600_LOOP_CONST_OFFSET) >> 2;
}

/**
 * Needs cb->pkt_flags set to  RADEON_CP_PACKET3_COMPUTE_MODE for compute
 * shaders.
 */
static inline void eg_store_loop_const_seq(struct r600_command_buffer *cb, unsigned reg, unsigned num)
{
	assert(reg >= EG_LOOP_CONST_OFFSET);
	assert(cb->num_dw+2+num <= cb->max_num_dw);
	cb->buf[cb->num_dw++] = PKT3(PKT3_SET_LOOP_CONST, num, 0) | cb->pkt_flags;
	cb->buf[cb->num_dw++] = (reg - EG_LOOP_CONST_OFFSET) >> 2;
}

static inline void r600_store_config_reg(struct r600_command_buffer *cb, unsigned reg, unsigned value)
{
	r600_store_config_reg_seq(cb, reg, 1);
	r600_store_value(cb, value);
}

static inline void r600_store_context_reg(struct r600_command_buffer *cb, unsigned reg, unsigned value)
{
	r600_store_context_reg_seq(cb, reg, 1);
	r600_store_value(cb, value);
}

static inline void r600_store_ctl_const(struct r600_command_buffer *cb, unsigned reg, unsigned value)
{
	r600_store_ctl_const_seq(cb, reg, 1);
	r600_store_value(cb, value);
}

static inline void r600_store_loop_const(struct r600_command_buffer *cb, unsigned reg, unsigned value)
{
	r600_store_loop_const_seq(cb, reg, 1);
	r600_store_value(cb, value);
}

static inline void eg_store_loop_const(struct r600_command_buffer *cb, unsigned reg, unsigned value)
{
	eg_store_loop_const_seq(cb, reg, 1);
	r600_store_value(cb, value);
}

void r600_init_command_buffer(struct r600_command_buffer *cb, unsigned num_dw);
void r600_release_command_buffer(struct r600_command_buffer *cb);

static inline void radeon_compute_set_context_reg_seq(struct radeon_winsys_cs *cs, unsigned reg, unsigned num)
{
	radeon_set_context_reg_seq(cs, reg, num);
	/* Set the compute bit on the packet header */
	cs->current.buf[cs->current.cdw - 2] |= RADEON_CP_PACKET3_COMPUTE_MODE;
}

static inline void radeon_set_ctl_const_seq(struct radeon_winsys_cs *cs, unsigned reg, unsigned num)
{
	assert(reg >= R600_CTL_CONST_OFFSET);
	assert(cs->current.cdw + 2 + num <= cs->current.max_dw);
	radeon_emit(cs, PKT3(PKT3_SET_CTL_CONST, num, 0));
	radeon_emit(cs, (reg - R600_CTL_CONST_OFFSET) >> 2);
}

static inline void radeon_compute_set_context_reg(struct radeon_winsys_cs *cs, unsigned reg, unsigned value)
{
	radeon_compute_set_context_reg_seq(cs, reg, 1);
	radeon_emit(cs, value);
}

static inline void radeon_set_context_reg_flag(struct radeon_winsys_cs *cs, unsigned reg, unsigned value, unsigned flag)
{
	if (flag & RADEON_CP_PACKET3_COMPUTE_MODE) {
		radeon_compute_set_context_reg(cs, reg, value);
	} else {
		radeon_set_context_reg(cs, reg, value);
	}
}

static inline void radeon_set_ctl_const(struct radeon_winsys_cs *cs, unsigned reg, unsigned value)
{
	radeon_set_ctl_const_seq(cs, reg, 1);
	radeon_emit(cs, value);
}

/*
 * common helpers
 */
static inline uint32_t S_FIXED(float value, uint32_t frac_bits)
{
	return value * (1 << frac_bits);
}

/* 12.4 fixed-point */
static inline unsigned r600_pack_float_12p4(float x)
{
	return x <= 0    ? 0 :
	       x >= 4096 ? 0xffff : x * 16;
}

static inline unsigned r600_get_flush_flags(enum r600_coherency coher)
{
	switch (coher) {
	default:
	case R600_COHERENCY_NONE:
		return 0;
	case R600_COHERENCY_SHADER:
		return R600_CONTEXT_INV_CONST_CACHE |
		       R600_CONTEXT_INV_VERTEX_CACHE |
		       R600_CONTEXT_INV_TEX_CACHE |
		       R600_CONTEXT_STREAMOUT_FLUSH;
	case R600_COHERENCY_CB_META:
		return R600_CONTEXT_FLUSH_AND_INV_CB |
		       R600_CONTEXT_FLUSH_AND_INV_CB_META;
	}
}

<<<<<<< HEAD
static INLINE void r600_context_add_resource_size(struct pipe_context *ctx, struct pipe_resource *r)
{
	struct r600_context *rctx = (struct r600_context *)ctx;
	struct r600_resource *rr = (struct r600_resource *)r;

	if (r == NULL) {
		return;
	}

	/*
	 * The idea is to compute a gross estimate of memory requirement of
	 * each draw call. After each draw call, memory will be precisely
	 * accounted. So the uncertainty is only on the current draw call.
	 * In practice this gave very good estimate (+/- 10% of the target
	 * memory limit).
	 */
	if (rr->domains & RADEON_DOMAIN_GTT) {
		rctx->gtt += rr->buf->size;
	}
	if (rr->domains & RADEON_DOMAIN_VRAM) {
		rctx->vram += rr->buf->size;
	}
}

=======
#define     V_028A6C_OUTPRIM_TYPE_POINTLIST            0
#define     V_028A6C_OUTPRIM_TYPE_LINESTRIP            1
#define     V_028A6C_OUTPRIM_TYPE_TRISTRIP             2

unsigned r600_conv_prim_to_gs_out(unsigned mode);
>>>>>>> 367bafc7
#endif<|MERGE_RESOLUTION|>--- conflicted
+++ resolved
@@ -429,54 +429,6 @@
 	void				*custom_dsa_flush;
 	void				*custom_blend_resolve;
 	void				*custom_blend_decompress;
-<<<<<<< HEAD
-
-	struct r600_screen		*screen;
-	struct radeon_winsys		*ws;
-	struct r600_pipe_state		*states[R600_PIPE_NSTATES];
-	struct r600_vertex_element	*vertex_elements;
-	struct pipe_framebuffer_state	framebuffer;
-	unsigned			compressed_cb_mask;
-	unsigned			compute_cb_target_mask;
-	unsigned			db_shader_control;
-	unsigned			pa_sc_line_stipple;
-	unsigned			pa_cl_clip_cntl;
-	/* for saving when using blitter */
-	struct pipe_stencil_ref		stencil_ref;
-	struct pipe_viewport_state	viewport;
-	struct pipe_clip_state		clip;
-	struct r600_pipe_shader_selector 	*ps_shader;
-	struct r600_pipe_shader_selector 	*vs_shader;
-	struct r600_pipe_rasterizer	*rasterizer;
-	struct r600_pipe_state          vgt;
-	struct r600_pipe_state          spi;
-	struct pipe_query		*current_render_cond;
-	unsigned			current_render_cond_mode;
-	struct pipe_query		*saved_render_cond;
-	unsigned			saved_render_cond_mode;
-	/* shader information */
-	boolean				two_side;
-	boolean				spi_dirty;
-	unsigned			sprite_coord_enable;
-	boolean				flatshade;
-	boolean				export_16bpc;
-	unsigned			nr_cbufs;
-	bool				alpha_to_one;
-	bool				multisample_enable;
-	bool				cb0_is_integer;
-
-	struct u_upload_mgr	        *uploader;
-	struct util_slab_mempool	pool_transfers;
-
-	unsigned default_ps_gprs, default_vs_gprs;
-
-	/* current unaccounted memory usage */
-	uint64_t			vram;
-	uint64_t			gtt;
-
-	/* States based on r600_atom. */
-	struct list_head		dirty_states;
-=======
 	void                            *custom_blend_fastclear;
 	/* With rasterizer discard, there doesn't have to be a pixel shader.
 	 * In that case, we bind this one: */
@@ -493,7 +445,6 @@
 	/* Dirty atom bitmask for fast tests */
 	uint64_t			dirty_atoms;
 	/* States for CS initialization. */
->>>>>>> 367bafc7
 	struct r600_command_buffer	start_cs_cmd; /* invariant state mostly */
 	/** Compute specific registers initializations.  The start_cs_cmd atom
 	 *  must be emitted before start_compute_cs_cmd. */
@@ -998,36 +949,9 @@
 	}
 }
 
-<<<<<<< HEAD
-static INLINE void r600_context_add_resource_size(struct pipe_context *ctx, struct pipe_resource *r)
-{
-	struct r600_context *rctx = (struct r600_context *)ctx;
-	struct r600_resource *rr = (struct r600_resource *)r;
-
-	if (r == NULL) {
-		return;
-	}
-
-	/*
-	 * The idea is to compute a gross estimate of memory requirement of
-	 * each draw call. After each draw call, memory will be precisely
-	 * accounted. So the uncertainty is only on the current draw call.
-	 * In practice this gave very good estimate (+/- 10% of the target
-	 * memory limit).
-	 */
-	if (rr->domains & RADEON_DOMAIN_GTT) {
-		rctx->gtt += rr->buf->size;
-	}
-	if (rr->domains & RADEON_DOMAIN_VRAM) {
-		rctx->vram += rr->buf->size;
-	}
-}
-
-=======
 #define     V_028A6C_OUTPRIM_TYPE_POINTLIST            0
 #define     V_028A6C_OUTPRIM_TYPE_LINESTRIP            1
 #define     V_028A6C_OUTPRIM_TYPE_TRISTRIP             2
 
 unsigned r600_conv_prim_to_gs_out(unsigned mode);
->>>>>>> 367bafc7
 #endif