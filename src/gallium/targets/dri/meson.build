# Copyright © 2017 Dylan Baker
# Copyright © 2018 Intel Corporation

# Permission is hereby granted, free of charge, to any person obtaining a copy
# of this software and associated documentation files (the "Software"), to deal
# in the Software without restriction, including without limitation the rights
# to use, copy, modify, merge, publish, distribute, sublicense, and/or sell
# copies of the Software, and to permit persons to whom the Software is
# furnished to do so, subject to the following conditions:

# The above copyright notice and this permission notice shall be included in
# all copies or substantial portions of the Software.

# THE SOFTWARE IS PROVIDED "AS IS", WITHOUT WARRANTY OF ANY KIND, EXPRESS OR
# IMPLIED, INCLUDING BUT NOT LIMITED TO THE WARRANTIES OF MERCHANTABILITY,
# FITNESS FOR A PARTICULAR PURPOSE AND NONINFRINGEMENT. IN NO EVENT SHALL THE
# AUTHORS OR COPYRIGHT HOLDERS BE LIABLE FOR ANY CLAIM, DAMAGES OR OTHER
# LIABILITY, WHETHER IN AN ACTION OF CONTRACT, TORT OR OTHERWISE, ARISING FROM,
# OUT OF OR IN CONNECTION WITH THE SOFTWARE OR THE USE OR OTHER DEALINGS IN THE
# SOFTWARE.

# TODO: support non-static targets
# Static targets are always enabled in autotools (unless you modify
# configure.ac)

gallium_dri_c_args = []
gallium_dri_ld_args = []
gallium_dri_link_depends = []
gallium_dri_drivers = []

if with_ld_version_script
  gallium_dri_ld_args += ['-Wl,--version-script', join_paths(meson.current_source_dir(), 'dri.sym')]
  gallium_dri_link_depends += files('dri.sym')
endif
if with_ld_dynamic_list
  gallium_dri_ld_args += ['-Wl,--dynamic-list', join_paths(meson.current_source_dir(), '../dri-vdpau.dyn')]
  gallium_dri_link_depends += files('../dri-vdpau.dyn')
endif

libgallium_dri = shared_library(
  'gallium_dri',
  files('target.c'),
  include_directories : [
    inc_common, inc_util, inc_dri_common, inc_gallium_drivers,
    inc_gallium_winsys, include_directories('../../state_trackers/dri'),
  ],
  c_args : [c_vis_args],
  cpp_args : [cpp_vis_args],
  link_args : [ld_args_build_id, ld_args_gc_sections, gallium_dri_ld_args],
  link_depends : gallium_dri_link_depends,
  link_with : [
    libmesa_gallium, libdricommon, libmegadriver_stub, libdri, libgalliumvl,
    libgallium, libglapi, libpipe_loader_static, libws_null, libwsw, libswdri,
    libswkmsdri,
  ],
  dependencies : [
    dep_selinux, dep_libdrm, dep_llvm, dep_thread, idep_xmlconfig,
    driver_swrast, driver_r300, driver_r600, driver_radeonsi, driver_nouveau,
    driver_kmsro, driver_v3d, driver_vc4, driver_freedreno, driver_etnaviv,
    driver_tegra, driver_i915, driver_svga, driver_virgl,
    driver_swr, driver_panfrost, driver_iris, driver_lima, driver_zink
  ],
  # Will be deleted during installation, see install_megadrivers.py
  install : true,
  install_dir : dri_drivers_path,
  name_suffix : 'so',
)

foreach d : [[with_gallium_kmsro, [
               'armada-drm_dri.so',
               'exynos_dri.so',
               'hx8357d_dri.so',
               'ili9225_dri.so',
               'ili9341_dri.so',
               'imx-drm_dri.so',
               'ingenic-drm_dri.so',
               'mcde_dri.so',
               'meson_dri.so',
               'mi0283qt_dri.so',
               'mxsfb-drm_dri.so',
               'pl111_dri.so',
               'repaper_dri.so',
               'rockchip_dri.so',
               'st7586_dri.so',
               'st7735r_dri.so',
<<<<<<< HEAD
=======
               'stm_dri.so',
>>>>>>> 4392cf2d
	       'sun4i-drm_dri.so',
             ]],
             [with_gallium_radeonsi, 'radeonsi_dri.so'],
             [with_gallium_nouveau, 'nouveau_dri.so'],
             [with_gallium_freedreno, ['msm_dri.so', 'kgsl_dri.so']],
             [with_gallium_softpipe or with_gallium_swr, 'swrast_dri.so'],
             [with_gallium_softpipe and with_gallium_drisw_kms, 'kms_swrast_dri.so'],
             [with_gallium_v3d, 'v3d_dri.so'],
             [with_gallium_vc4, 'vc4_dri.so'],
             [with_gallium_panfrost, 'panfrost_dri.so'],
             [with_gallium_etnaviv, 'etnaviv_dri.so'],
             [with_gallium_tegra, 'tegra_dri.so'],
             [with_gallium_iris, 'iris_dri.so'],
             [with_gallium_i915, 'i915_dri.so'],
             [with_gallium_r300, 'r300_dri.so'],
             [with_gallium_r600, 'r600_dri.so'],
             [with_gallium_svga, 'vmwgfx_dri.so'],
             [with_gallium_virgl, 'virtio_gpu_dri.so'],
             [with_gallium_lima, 'lima_dri.so'],
             [with_gallium_zink, 'zink_dri.so']]
  if d[0]
    gallium_dri_drivers += d[1]
  endif
endforeach

meson.add_install_script(
  install_megadrivers_py.path(),
  libgallium_dri.full_path(),
  dri_drivers_path,
  gallium_dri_drivers,
)<|MERGE_RESOLUTION|>--- conflicted
+++ resolved
@@ -83,10 +83,7 @@
                'rockchip_dri.so',
                'st7586_dri.so',
                'st7735r_dri.so',
-<<<<<<< HEAD
-=======
                'stm_dri.so',
->>>>>>> 4392cf2d
 	       'sun4i-drm_dri.so',
              ]],
              [with_gallium_radeonsi, 'radeonsi_dri.so'],
