/*
 * Copyright © 2009 Corbin Simpson
 * Copyright © 2011 Marek Olšák <maraeo@gmail.com>
 * All Rights Reserved.
 *
 * Permission is hereby granted, free of charge, to any person obtaining
 * a copy of this software and associated documentation files (the
 * "Software"), to deal in the Software without restriction, including
 * without limitation the rights to use, copy, modify, merge, publish,
 * distribute, sub license, and/or sell copies of the Software, and to
 * permit persons to whom the Software is furnished to do so, subject to
 * the following conditions:
 *
 * THE SOFTWARE IS PROVIDED "AS IS", WITHOUT WARRANTY OF ANY KIND,
 * EXPRESS OR IMPLIED, INCLUDING BUT NOT LIMITED TO THE WARRANTIES
 * OF MERCHANTABILITY, FITNESS FOR A PARTICULAR PURPOSE AND
 * NON-INFRINGEMENT. IN NO EVENT SHALL THE COPYRIGHT HOLDERS, AUTHORS
 * AND/OR ITS SUPPLIERS BE LIABLE FOR ANY CLAIM, DAMAGES OR OTHER
 * LIABILITY, WHETHER IN AN ACTION OF CONTRACT, TORT OR OTHERWISE,
 * ARISING FROM, OUT OF OR IN CONNECTION WITH THE SOFTWARE OR THE
 * USE OR OTHER DEALINGS IN THE SOFTWARE.
 *
 * The above copyright notice and this permission notice (including the
 * next paragraph) shall be included in all copies or substantial portions
 * of the Software.
 */

#include "radeon_drm_bo.h"
#include "radeon_drm_cs.h"
#include "radeon_drm_public.h"

#include "util/u_cpu_detect.h"
#include "util/u_memory.h"
#include "util/u_hash_table.h"

#include <xf86drm.h>
#include <stdio.h>
#include <sys/types.h>
#include <sys/stat.h>
#include <unistd.h>
#include <fcntl.h>
#include <radeon_surface.h>

static struct util_hash_table *fd_tab = NULL;
static mtx_t fd_tab_mutex = _MTX_INITIALIZER_NP;

/* Enable/disable feature access for one command stream.
 * If enable == true, return true on success.
 * Otherwise, return false.
 *
 * We basically do the same thing kernel does, because we have to deal
 * with multiple contexts (here command streams) backed by one winsys. */
static bool radeon_set_fd_access(struct radeon_drm_cs *applier,
                                 struct radeon_drm_cs **owner,
                                 mtx_t *mutex,
                                 unsigned request, const char *request_name,
                                 bool enable)
{
    struct drm_radeon_info info;
    unsigned value = enable ? 1 : 0;

    memset(&info, 0, sizeof(info));

    mtx_lock(&*mutex);

    /* Early exit if we are sure the request will fail. */
    if (enable) {
        if (*owner) {
            mtx_unlock(&*mutex);
            return false;
        }
    } else {
        if (*owner != applier) {
            mtx_unlock(&*mutex);
            return false;
        }
    }

    /* Pass through the request to the kernel. */
    info.value = (unsigned long)&value;
    info.request = request;
    if (drmCommandWriteRead(applier->ws->fd, DRM_RADEON_INFO,
                            &info, sizeof(info)) != 0) {
        mtx_unlock(&*mutex);
        return false;
    }

    /* Update the rights in the winsys. */
    if (enable) {
        if (value) {
            *owner = applier;
            mtx_unlock(&*mutex);
            return true;
        }
    } else {
        *owner = NULL;
    }

    mtx_unlock(&*mutex);
    return false;
}

static bool radeon_get_drm_value(int fd, unsigned request,
                                 const char *errname, uint32_t *out)
{
    struct drm_radeon_info info;
    int retval;

    memset(&info, 0, sizeof(info));

    info.value = (unsigned long)out;
    info.request = request;

    retval = drmCommandWriteRead(fd, DRM_RADEON_INFO, &info, sizeof(info));
    if (retval) {
        if (errname) {
            fprintf(stderr, "radeon: Failed to get %s, error number %d\n",
                    errname, retval);
        }
        return false;
    }
    return true;
}

/* Helper function to do the ioctls needed for setup and init. */
static bool do_winsys_init(struct radeon_drm_winsys *ws)
{
    struct drm_radeon_gem_info gem_info;
    int retval;
    drmVersionPtr version;

    memset(&gem_info, 0, sizeof(gem_info));

    /* We do things in a specific order here.
     *
     * DRM version first. We need to be sure we're running on a KMS chipset.
     * This is also for some features.
     *
     * Then, the PCI ID. This is essential and should return usable numbers
     * for all Radeons. If this fails, we probably got handed an FD for some
     * non-Radeon card.
     *
     * The GEM info is actually bogus on the kernel side, as well as our side
     * (see radeon_gem_info_ioctl in radeon_gem.c) but that's alright because
     * we don't actually use the info for anything yet.
     *
     * The GB and Z pipe requests should always succeed, but they might not
     * return sensical values for all chipsets, but that's alright because
     * the pipe drivers already know that.
     */

    /* Get DRM version. */
    version = drmGetVersion(ws->fd);
    if (version->version_major != 2 ||
        version->version_minor < 12) {
        fprintf(stderr, "%s: DRM version is %d.%d.%d but this driver is "
                "only compatible with 2.12.0 (kernel 3.2) or later.\n",
                __FUNCTION__,
                version->version_major,
                version->version_minor,
                version->version_patchlevel);
        drmFreeVersion(version);
        return false;
    }

    ws->info.drm_major = version->version_major;
    ws->info.drm_minor = version->version_minor;
    ws->info.drm_patchlevel = version->version_patchlevel;
    drmFreeVersion(version);

    /* Get PCI ID. */
    if (!radeon_get_drm_value(ws->fd, RADEON_INFO_DEVICE_ID, "PCI ID",
                              &ws->info.pci_id))
        return false;

    /* Check PCI ID. */
    switch (ws->info.pci_id) {
#define CHIPSET(pci_id, name, cfamily) case pci_id: ws->info.family = CHIP_##cfamily; ws->gen = DRV_R300; break;
#include "pci_ids/r300_pci_ids.h"
#undef CHIPSET

#define CHIPSET(pci_id, name, cfamily) case pci_id: ws->info.family = CHIP_##cfamily; ws->gen = DRV_R600; break;
#include "pci_ids/r600_pci_ids.h"
#undef CHIPSET

#define CHIPSET(pci_id, cfamily) \
    case pci_id: \
        ws->info.family = CHIP_##cfamily; \
        ws->info.name = #cfamily; \
        ws->gen = DRV_SI; \
        break;
#include "pci_ids/radeonsi_pci_ids.h"
#undef CHIPSET

    default:
        fprintf(stderr, "radeon: Invalid PCI ID.\n");
        return false;
    }

    switch (ws->info.family) {
    default:
    case CHIP_UNKNOWN:
        fprintf(stderr, "radeon: Unknown family.\n");
        return false;
    case CHIP_R300:
    case CHIP_R350:
    case CHIP_RV350:
    case CHIP_RV370:
    case CHIP_RV380:
    case CHIP_RS400:
    case CHIP_RC410:
    case CHIP_RS480:
        ws->info.chip_class = R300;
        break;
    case CHIP_R420:     /* R4xx-based cores. */
    case CHIP_R423:
    case CHIP_R430:
    case CHIP_R480:
    case CHIP_R481:
    case CHIP_RV410:
    case CHIP_RS600:
    case CHIP_RS690:
    case CHIP_RS740:
        ws->info.chip_class = R400;
        break;
    case CHIP_RV515:    /* R5xx-based cores. */
    case CHIP_R520:
    case CHIP_RV530:
    case CHIP_R580:
    case CHIP_RV560:
    case CHIP_RV570:
        ws->info.chip_class = R500;
        break;
    case CHIP_R600:
    case CHIP_RV610:
    case CHIP_RV630:
    case CHIP_RV670:
    case CHIP_RV620:
    case CHIP_RV635:
    case CHIP_RS780:
    case CHIP_RS880:
        ws->info.chip_class = R600;
        break;
    case CHIP_RV770:
    case CHIP_RV730:
    case CHIP_RV710:
    case CHIP_RV740:
        ws->info.chip_class = R700;
        break;
    case CHIP_CEDAR:
    case CHIP_REDWOOD:
    case CHIP_JUNIPER:
    case CHIP_CYPRESS:
    case CHIP_HEMLOCK:
    case CHIP_PALM:
    case CHIP_SUMO:
    case CHIP_SUMO2:
    case CHIP_BARTS:
    case CHIP_TURKS:
    case CHIP_CAICOS:
        ws->info.chip_class = EVERGREEN;
        break;
    case CHIP_CAYMAN:
    case CHIP_ARUBA:
        ws->info.chip_class = CAYMAN;
        break;
    case CHIP_TAHITI:
    case CHIP_PITCAIRN:
    case CHIP_VERDE:
    case CHIP_OLAND:
    case CHIP_HAINAN:
        ws->info.chip_class = SI;
        break;
    case CHIP_BONAIRE:
    case CHIP_KAVERI:
    case CHIP_KABINI:
    case CHIP_HAWAII:
    case CHIP_MULLINS:
        ws->info.chip_class = CIK;
        break;
    }

    /* Set which chips don't have dedicated VRAM. */
    switch (ws->info.family) {
    case CHIP_RS400:
    case CHIP_RC410:
    case CHIP_RS480:
    case CHIP_RS600:
    case CHIP_RS690:
    case CHIP_RS740:
    case CHIP_RS780:
    case CHIP_RS880:
    case CHIP_PALM:
    case CHIP_SUMO:
    case CHIP_SUMO2:
    case CHIP_ARUBA:
    case CHIP_KAVERI:
    case CHIP_KABINI:
    case CHIP_MULLINS:
       ws->info.has_dedicated_vram = false;
       break;

    default:
       ws->info.has_dedicated_vram = true;
    }

    /* Check for dma */
    ws->info.num_sdma_rings = 0;
    /* DMA is disabled on R700. There is IB corruption and hangs. */
    if (ws->info.chip_class >= EVERGREEN && ws->info.drm_minor >= 27) {
        ws->info.num_sdma_rings = 1;
    }

    /* Check for UVD and VCE */
    ws->info.has_hw_decode = false;
    ws->info.vce_fw_version = 0x00000000;
    if (ws->info.drm_minor >= 32) {
	uint32_t value = RADEON_CS_RING_UVD;
        if (radeon_get_drm_value(ws->fd, RADEON_INFO_RING_WORKING,
                                 "UVD Ring working", &value))
            ws->info.has_hw_decode = value;

        value = RADEON_CS_RING_VCE;
        if (radeon_get_drm_value(ws->fd, RADEON_INFO_RING_WORKING,
                                 NULL, &value) && value) {

            if (radeon_get_drm_value(ws->fd, RADEON_INFO_VCE_FW_VERSION,
                                     "VCE FW version", &value))
                ws->info.vce_fw_version = value;
	}
    }

    /* Check for userptr support. */
    {
        struct drm_radeon_gem_userptr args = {0};

        /* If the ioctl doesn't exist, -EINVAL is returned.
         *
         * If the ioctl exists, it should return -EACCES
         * if RADEON_GEM_USERPTR_READONLY or RADEON_GEM_USERPTR_REGISTER
         * aren't set.
         */
        ws->info.has_userptr =
            drmCommandWriteRead(ws->fd, DRM_RADEON_GEM_USERPTR,
                                &args, sizeof(args)) == -EACCES;
    }

    /* Get GEM info. */
    retval = drmCommandWriteRead(ws->fd, DRM_RADEON_GEM_INFO,
            &gem_info, sizeof(gem_info));
    if (retval) {
        fprintf(stderr, "radeon: Failed to get MM info, error number %d\n",
                retval);
        return false;
    }
    ws->info.gart_size = gem_info.gart_size;
    ws->info.vram_size = gem_info.vram_size;
    ws->info.vram_vis_size = gem_info.vram_visible;
    /* Older versions of the kernel driver reported incorrect values, and
     * didn't support more than 256MB of visible VRAM anyway
     */
    if (ws->info.drm_minor < 49)
        ws->info.vram_vis_size = MIN2(ws->info.vram_vis_size, 256*1024*1024);

    /* Radeon allocates all buffers contiguously, which makes large allocations
     * unlikely to succeed. */
    if (ws->info.has_dedicated_vram)
	    ws->info.max_alloc_size = ws->info.vram_size * 0.7;
    else
	    ws->info.max_alloc_size = ws->info.gart_size * 0.7;

    if (ws->info.drm_minor < 40)
        ws->info.max_alloc_size = MIN2(ws->info.max_alloc_size, 256*1024*1024);
    /* Both 32-bit and 64-bit address spaces only have 4GB. */
    ws->info.max_alloc_size = MIN2(ws->info.max_alloc_size, 3ull*1024*1024*1024);

    /* Get max clock frequency info and convert it to MHz */
    radeon_get_drm_value(ws->fd, RADEON_INFO_MAX_SCLK, NULL,
                         &ws->info.max_shader_clock);
    ws->info.max_shader_clock /= 1000;

    ws->num_cpus = sysconf(_SC_NPROCESSORS_ONLN);

    /* Generation-specific queries. */
    if (ws->gen == DRV_R300) {
        if (!radeon_get_drm_value(ws->fd, RADEON_INFO_NUM_GB_PIPES,
                                  "GB pipe count",
                                  &ws->info.r300_num_gb_pipes))
            return false;

        if (!radeon_get_drm_value(ws->fd, RADEON_INFO_NUM_Z_PIPES,
                                  "Z pipe count",
                                  &ws->info.r300_num_z_pipes))
            return false;
    }
    else if (ws->gen >= DRV_R600) {
        uint32_t tiling_config = 0;

        if (!radeon_get_drm_value(ws->fd, RADEON_INFO_NUM_BACKENDS,
                                  "num backends",
                                  &ws->info.num_render_backends))
            return false;

        /* get the GPU counter frequency, failure is not fatal */
        radeon_get_drm_value(ws->fd, RADEON_INFO_CLOCK_CRYSTAL_FREQ, NULL,
                             &ws->info.clock_crystal_freq);

        radeon_get_drm_value(ws->fd, RADEON_INFO_TILING_CONFIG, NULL,
                             &tiling_config);

        ws->info.r600_num_banks =
            ws->info.chip_class >= EVERGREEN ?
                4 << ((tiling_config & 0xf0) >> 4) :
                4 << ((tiling_config & 0x30) >> 4);

        ws->info.pipe_interleave_bytes =
            ws->info.chip_class >= EVERGREEN ?
                256 << ((tiling_config & 0xf00) >> 8) :
                256 << ((tiling_config & 0xc0) >> 6);

        if (!ws->info.pipe_interleave_bytes)
            ws->info.pipe_interleave_bytes =
                ws->info.chip_class >= EVERGREEN ? 512 : 256;

        radeon_get_drm_value(ws->fd, RADEON_INFO_NUM_TILE_PIPES, NULL,
                             &ws->info.num_tile_pipes);

        /* "num_tiles_pipes" must be equal to the number of pipes (Px) in the
         * pipe config field of the GB_TILE_MODE array. Only one card (Tahiti)
         * reports a different value (12). Fix it by setting what's in the
         * GB_TILE_MODE array (8).
         */
        if (ws->gen == DRV_SI && ws->info.num_tile_pipes == 12)
            ws->info.num_tile_pipes = 8;

        if (radeon_get_drm_value(ws->fd, RADEON_INFO_BACKEND_MAP, NULL,
                                  &ws->info.r600_gb_backend_map))
            ws->info.r600_gb_backend_map_valid = true;

        /* Default value. */
        ws->info.enabled_rb_mask = u_bit_consecutive(0, ws->info.num_render_backends);
        /*
         * This fails (silently) on non-GCN or older kernels, overwriting the
         * default enabled_rb_mask with the result of the last query.
        */
        if (ws->gen >= DRV_SI)
            radeon_get_drm_value(ws->fd, RADEON_INFO_SI_BACKEND_ENABLED_MASK, NULL,
                                 &ws->info.enabled_rb_mask);

        ws->info.r600_has_virtual_memory = false;
        if (ws->info.drm_minor >= 13) {
            uint32_t ib_vm_max_size;

            ws->info.r600_has_virtual_memory = true;
            if (!radeon_get_drm_value(ws->fd, RADEON_INFO_VA_START, NULL,
                                      &ws->va_start))
                ws->info.r600_has_virtual_memory = false;
            if (!radeon_get_drm_value(ws->fd, RADEON_INFO_IB_VM_MAX_SIZE, NULL,
                                      &ib_vm_max_size))
                ws->info.r600_has_virtual_memory = false;
            radeon_get_drm_value(ws->fd, RADEON_INFO_VA_UNMAP_WORKING, NULL,
                                 &ws->va_unmap_working);
        }
	if (ws->gen == DRV_R600 && !debug_get_bool_option("RADEON_VA", false))
		ws->info.r600_has_virtual_memory = false;
    }

    /* Get max pipes, this is only needed for compute shaders.  All evergreen+
     * chips have at least 2 pipes, so we use 2 as a default. */
    ws->info.r600_max_quad_pipes = 2;
    radeon_get_drm_value(ws->fd, RADEON_INFO_MAX_PIPES, NULL,
                         &ws->info.r600_max_quad_pipes);

    /* All GPUs have at least one compute unit */
    ws->info.num_good_compute_units = 1;
    radeon_get_drm_value(ws->fd, RADEON_INFO_ACTIVE_CU_COUNT, NULL,
                         &ws->info.num_good_compute_units);

    radeon_get_drm_value(ws->fd, RADEON_INFO_MAX_SE, NULL,
                         &ws->info.max_se);

    switch (ws->info.family) {
    case CHIP_HAINAN:
    case CHIP_KABINI:
    case CHIP_MULLINS:
        ws->info.num_tcc_blocks = 2;
        break;
    case CHIP_VERDE:
    case CHIP_OLAND:
    case CHIP_BONAIRE:
    case CHIP_KAVERI:
        ws->info.num_tcc_blocks = 4;
        break;
    case CHIP_PITCAIRN:
        ws->info.num_tcc_blocks = 8;
        break;
    case CHIP_TAHITI:
        ws->info.num_tcc_blocks = 12;
        break;
    case CHIP_HAWAII:
        ws->info.num_tcc_blocks = 16;
        break;
    default:
        ws->info.num_tcc_blocks = 0;
        break;
    }

    if (!ws->info.max_se) {
        switch (ws->info.family) {
        default:
            ws->info.max_se = 1;
            break;
        case CHIP_CYPRESS:
        case CHIP_HEMLOCK:
        case CHIP_BARTS:
        case CHIP_CAYMAN:
        case CHIP_TAHITI:
        case CHIP_PITCAIRN:
        case CHIP_BONAIRE:
            ws->info.max_se = 2;
            break;
        case CHIP_HAWAII:
            ws->info.max_se = 4;
            break;
        }
    }

    radeon_get_drm_value(ws->fd, RADEON_INFO_MAX_SH_PER_SE, NULL,
                         &ws->info.max_sh_per_se);
    if (ws->gen == DRV_SI) {
        ws->info.num_good_cu_per_sh = ws->info.num_good_compute_units /
                                      (ws->info.max_se * ws->info.max_sh_per_se);
    }

    radeon_get_drm_value(ws->fd, RADEON_INFO_ACCEL_WORKING2, NULL,
                         &ws->accel_working2);
    if (ws->info.family == CHIP_HAWAII && ws->accel_working2 < 2) {
        fprintf(stderr, "radeon: GPU acceleration for Hawaii disabled, "
                "returned accel_working2 value %u is smaller than 2. "
                "Please install a newer kernel.\n",
                ws->accel_working2);
        return false;
    }

    if (ws->info.chip_class == CIK) {
        if (!radeon_get_drm_value(ws->fd, RADEON_INFO_CIK_MACROTILE_MODE_ARRAY, NULL,
                                  ws->info.cik_macrotile_mode_array)) {
            fprintf(stderr, "radeon: Kernel 3.13 is required for CIK support.\n");
            return false;
        }
    }

    if (ws->info.chip_class >= SI) {
        if (!radeon_get_drm_value(ws->fd, RADEON_INFO_SI_TILE_MODE_ARRAY, NULL,
                                  ws->info.si_tile_mode_array)) {
            fprintf(stderr, "radeon: Kernel 3.10 is required for SI support.\n");
            return false;
        }
    }

    /* Hawaii with old firmware needs type2 nop packet.
     * accel_working2 with value 3 indicates the new firmware.
     */
    ws->info.gfx_ib_pad_with_type2 = ws->info.chip_class <= SI ||
				     (ws->info.family == CHIP_HAWAII &&
				      ws->accel_working2 < 3);
    ws->info.tcc_cache_line_size = 64; /* TC L2 line size on GCN */
    ws->info.ib_start_alignment = 4096;
<<<<<<< HEAD
=======
    ws->info.kernel_flushes_hdp_before_ib = ws->info.drm_minor >= 40;
    /* HTILE is broken with 1D tiling on old kernels and CIK. */
    ws->info.htile_cmask_support_1d_tiling = ws->info.chip_class != CIK ||
                                             ws->info.drm_minor >= 38;
    ws->info.si_TA_CS_BC_BASE_ADDR_allowed = ws->info.drm_minor >= 48;
    ws->info.has_bo_metadata = false;
    ws->info.has_gpu_reset_status_query = false;
    ws->info.has_gpu_reset_counter_query = ws->info.drm_minor >= 43;
    ws->info.has_eqaa_surface_allocator = false;
    ws->info.has_format_bc1_through_bc7 = ws->info.drm_minor >= 31;
    ws->info.kernel_flushes_tc_l2_after_ib = true;
    /* Old kernels disallowed register writes via COPY_DATA
     * that are used for indirect compute dispatches. */
    ws->info.has_indirect_compute_dispatch = ws->info.chip_class == CIK ||
                                             (ws->info.chip_class == SI &&
                                              ws->info.drm_minor >= 45);
    /* SI doesn't support unaligned loads. */
    ws->info.has_unaligned_shader_loads = ws->info.chip_class == CIK &&
                                          ws->info.drm_minor >= 50;
    ws->info.has_sparse_vm_mappings = false;
    /* 2D tiling on CIK is supported since DRM 2.35.0 */
    ws->info.has_2d_tiling = ws->info.chip_class <= SI || ws->info.drm_minor >= 35;
    ws->info.has_read_registers_query = ws->info.drm_minor >= 42;
    ws->info.max_alignment = 1024*1024;
>>>>>>> f163900f

    ws->check_vm = strstr(debug_get_option("R600_DEBUG", ""), "check_vm") != NULL;

    return true;
}

static void radeon_winsys_destroy(struct radeon_winsys *rws)
{
    struct radeon_drm_winsys *ws = (struct radeon_drm_winsys*)rws;

    if (util_queue_is_initialized(&ws->cs_queue))
        util_queue_destroy(&ws->cs_queue);

    mtx_destroy(&ws->hyperz_owner_mutex);
    mtx_destroy(&ws->cmask_owner_mutex);

    if (ws->info.r600_has_virtual_memory)
        pb_slabs_deinit(&ws->bo_slabs);
    pb_cache_deinit(&ws->bo_cache);

    if (ws->gen >= DRV_R600) {
        radeon_surface_manager_free(ws->surf_man);
    }

    util_hash_table_destroy(ws->bo_names);
    util_hash_table_destroy(ws->bo_handles);
    util_hash_table_destroy(ws->bo_vas);
    mtx_destroy(&ws->bo_handles_mutex);
    mtx_destroy(&ws->vm32.mutex);
    mtx_destroy(&ws->vm64.mutex);
    mtx_destroy(&ws->bo_fence_lock);

    if (ws->fd >= 0)
        close(ws->fd);

    FREE(rws);
}

static void radeon_query_info(struct radeon_winsys *rws,
                              struct radeon_info *info)
{
    *info = ((struct radeon_drm_winsys *)rws)->info;
}

static bool radeon_cs_request_feature(struct radeon_cmdbuf *rcs,
                                      enum radeon_feature_id fid,
                                      bool enable)
{
    struct radeon_drm_cs *cs = radeon_drm_cs(rcs);

    switch (fid) {
    case RADEON_FID_R300_HYPERZ_ACCESS:
        return radeon_set_fd_access(cs, &cs->ws->hyperz_owner,
                                    &cs->ws->hyperz_owner_mutex,
                                    RADEON_INFO_WANT_HYPERZ, "Hyper-Z",
                                    enable);

    case RADEON_FID_R300_CMASK_ACCESS:
        return radeon_set_fd_access(cs, &cs->ws->cmask_owner,
                                    &cs->ws->cmask_owner_mutex,
                                    RADEON_INFO_WANT_CMASK, "AA optimizations",
                                    enable);
    }
    return false;
}

static uint64_t radeon_query_value(struct radeon_winsys *rws,
                                   enum radeon_value_id value)
{
    struct radeon_drm_winsys *ws = (struct radeon_drm_winsys*)rws;
    uint64_t retval = 0;

    switch (value) {
    case RADEON_REQUESTED_VRAM_MEMORY:
        return ws->allocated_vram;
    case RADEON_REQUESTED_GTT_MEMORY:
        return ws->allocated_gtt;
    case RADEON_MAPPED_VRAM:
       return ws->mapped_vram;
    case RADEON_MAPPED_GTT:
       return ws->mapped_gtt;
    case RADEON_BUFFER_WAIT_TIME_NS:
        return ws->buffer_wait_time;
    case RADEON_NUM_MAPPED_BUFFERS:
        return ws->num_mapped_buffers;
    case RADEON_TIMESTAMP:
        if (ws->info.drm_minor < 20 || ws->gen < DRV_R600) {
            assert(0);
            return 0;
        }

        radeon_get_drm_value(ws->fd, RADEON_INFO_TIMESTAMP, "timestamp",
                             (uint32_t*)&retval);
        return retval;
    case RADEON_NUM_GFX_IBS:
        return ws->num_gfx_IBs;
    case RADEON_NUM_SDMA_IBS:
        return ws->num_sdma_IBs;
    case RADEON_NUM_BYTES_MOVED:
        radeon_get_drm_value(ws->fd, RADEON_INFO_NUM_BYTES_MOVED,
                             "num-bytes-moved", (uint32_t*)&retval);
        return retval;
    case RADEON_NUM_EVICTIONS:
    case RADEON_NUM_VRAM_CPU_PAGE_FAULTS:
    case RADEON_VRAM_VIS_USAGE:
    case RADEON_GFX_BO_LIST_COUNTER:
    case RADEON_GFX_IB_SIZE_COUNTER:
        return 0; /* unimplemented */
    case RADEON_VRAM_USAGE:
        radeon_get_drm_value(ws->fd, RADEON_INFO_VRAM_USAGE,
                             "vram-usage", (uint32_t*)&retval);
        return retval;
    case RADEON_GTT_USAGE:
        radeon_get_drm_value(ws->fd, RADEON_INFO_GTT_USAGE,
                             "gtt-usage", (uint32_t*)&retval);
        return retval;
    case RADEON_GPU_TEMPERATURE:
        radeon_get_drm_value(ws->fd, RADEON_INFO_CURRENT_GPU_TEMP,
                             "gpu-temp", (uint32_t*)&retval);
        return retval;
    case RADEON_CURRENT_SCLK:
        radeon_get_drm_value(ws->fd, RADEON_INFO_CURRENT_GPU_SCLK,
                             "current-gpu-sclk", (uint32_t*)&retval);
        return retval;
    case RADEON_CURRENT_MCLK:
        radeon_get_drm_value(ws->fd, RADEON_INFO_CURRENT_GPU_MCLK,
                             "current-gpu-mclk", (uint32_t*)&retval);
        return retval;
    case RADEON_GPU_RESET_COUNTER:
        radeon_get_drm_value(ws->fd, RADEON_INFO_GPU_RESET_COUNTER,
                             "gpu-reset-counter", (uint32_t*)&retval);
        return retval;
    case RADEON_CS_THREAD_TIME:
        return util_queue_get_thread_time_nano(&ws->cs_queue, 0);
    }
    return 0;
}

static bool radeon_read_registers(struct radeon_winsys *rws,
                                  unsigned reg_offset,
                                  unsigned num_registers, uint32_t *out)
{
    struct radeon_drm_winsys *ws = (struct radeon_drm_winsys*)rws;
    unsigned i;

    for (i = 0; i < num_registers; i++) {
        uint32_t reg = reg_offset + i*4;

        if (!radeon_get_drm_value(ws->fd, RADEON_INFO_READ_REG, NULL, &reg))
            return false;
        out[i] = reg;
    }
    return true;
}

static unsigned hash_fd(void *key)
{
    int fd = pointer_to_intptr(key);
    struct stat stat;
    fstat(fd, &stat);

    return stat.st_dev ^ stat.st_ino ^ stat.st_rdev;
}

static int compare_fd(void *key1, void *key2)
{
    int fd1 = pointer_to_intptr(key1);
    int fd2 = pointer_to_intptr(key2);
    struct stat stat1, stat2;
    fstat(fd1, &stat1);
    fstat(fd2, &stat2);

    return stat1.st_dev != stat2.st_dev ||
           stat1.st_ino != stat2.st_ino ||
           stat1.st_rdev != stat2.st_rdev;
}

DEBUG_GET_ONCE_BOOL_OPTION(thread, "RADEON_THREAD", true)

static bool radeon_winsys_unref(struct radeon_winsys *ws)
{
    struct radeon_drm_winsys *rws = (struct radeon_drm_winsys*)ws;
    bool destroy;

    /* When the reference counter drops to zero, remove the fd from the table.
     * This must happen while the mutex is locked, so that
     * radeon_drm_winsys_create in another thread doesn't get the winsys
     * from the table when the counter drops to 0. */
    mtx_lock(&fd_tab_mutex);

    destroy = pipe_reference(&rws->reference, NULL);
    if (destroy && fd_tab) {
        util_hash_table_remove(fd_tab, intptr_to_pointer(rws->fd));
        if (util_hash_table_count(fd_tab) == 0) {
           util_hash_table_destroy(fd_tab);
           fd_tab = NULL;
        }
    }

    mtx_unlock(&fd_tab_mutex);
    return destroy;
}

#define PTR_TO_UINT(x) ((unsigned)((intptr_t)(x)))

static unsigned handle_hash(void *key)
{
    return PTR_TO_UINT(key);
}

static int handle_compare(void *key1, void *key2)
{
    return PTR_TO_UINT(key1) != PTR_TO_UINT(key2);
}

static void radeon_pin_threads_to_L3_cache(struct radeon_winsys *ws,
                                           unsigned cache)
{
    struct radeon_drm_winsys *rws = (struct radeon_drm_winsys*)ws;

    if (util_queue_is_initialized(&rws->cs_queue)) {
        util_pin_thread_to_L3(rws->cs_queue.threads[0], cache,
                              util_cpu_caps.cores_per_L3);
    }
}

PUBLIC struct radeon_winsys *
radeon_drm_winsys_create(int fd, const struct pipe_screen_config *config,
			 radeon_screen_create_t screen_create)
{
    struct radeon_drm_winsys *ws;

    mtx_lock(&fd_tab_mutex);
    if (!fd_tab) {
        fd_tab = util_hash_table_create(hash_fd, compare_fd);
    }

    ws = util_hash_table_get(fd_tab, intptr_to_pointer(fd));
    if (ws) {
        pipe_reference(NULL, &ws->reference);
        mtx_unlock(&fd_tab_mutex);
        return &ws->base;
    }

    ws = CALLOC_STRUCT(radeon_drm_winsys);
    if (!ws) {
        mtx_unlock(&fd_tab_mutex);
        return NULL;
    }

    ws->fd = fcntl(fd, F_DUPFD_CLOEXEC, 3);

    if (!do_winsys_init(ws))
        goto fail1;

    pb_cache_init(&ws->bo_cache, RADEON_MAX_CACHED_HEAPS,
                  500000, ws->check_vm ? 1.0f : 2.0f, 0,
                  MIN2(ws->info.vram_size, ws->info.gart_size),
                  radeon_bo_destroy,
                  radeon_bo_can_reclaim);

    if (ws->info.r600_has_virtual_memory) {
        /* There is no fundamental obstacle to using slab buffer allocation
         * without GPUVM, but enabling it requires making sure that the drivers
         * honor the address offset.
         */
        if (!pb_slabs_init(&ws->bo_slabs,
                           RADEON_SLAB_MIN_SIZE_LOG2, RADEON_SLAB_MAX_SIZE_LOG2,
                           RADEON_MAX_SLAB_HEAPS,
                           ws,
                           radeon_bo_can_reclaim_slab,
                           radeon_bo_slab_alloc,
                           radeon_bo_slab_free))
            goto fail_cache;

        ws->info.min_alloc_size = 1 << RADEON_SLAB_MIN_SIZE_LOG2;
    } else {
        ws->info.min_alloc_size = ws->info.gart_page_size;
    }

    if (ws->gen >= DRV_R600) {
        ws->surf_man = radeon_surface_manager_new(ws->fd);
        if (!ws->surf_man)
            goto fail_slab;
    }

    /* init reference */
    pipe_reference_init(&ws->reference, 1);

    /* Set functions. */
    ws->base.unref = radeon_winsys_unref;
    ws->base.destroy = radeon_winsys_destroy;
    ws->base.query_info = radeon_query_info;
    ws->base.pin_threads_to_L3_cache = radeon_pin_threads_to_L3_cache;
    ws->base.cs_request_feature = radeon_cs_request_feature;
    ws->base.query_value = radeon_query_value;
    ws->base.read_registers = radeon_read_registers;

    radeon_drm_bo_init_functions(ws);
    radeon_drm_cs_init_functions(ws);
    radeon_surface_init_functions(ws);

    (void) mtx_init(&ws->hyperz_owner_mutex, mtx_plain);
    (void) mtx_init(&ws->cmask_owner_mutex, mtx_plain);

    ws->bo_names = util_hash_table_create(handle_hash, handle_compare);
    ws->bo_handles = util_hash_table_create(handle_hash, handle_compare);
    ws->bo_vas = util_hash_table_create(handle_hash, handle_compare);
    (void) mtx_init(&ws->bo_handles_mutex, mtx_plain);
    (void) mtx_init(&ws->vm32.mutex, mtx_plain);
    (void) mtx_init(&ws->vm64.mutex, mtx_plain);
    (void) mtx_init(&ws->bo_fence_lock, mtx_plain);
    list_inithead(&ws->vm32.holes);
    list_inithead(&ws->vm64.holes);

    /* The kernel currently returns 8MB. Make sure this doesn't change. */
    if (ws->va_start > 8 * 1024 * 1024) {
        /* Not enough 32-bit address space. */
        radeon_winsys_destroy(&ws->base);
        mtx_unlock(&fd_tab_mutex);
        return NULL;
    }

    ws->vm32.start = ws->va_start;
    ws->vm32.end = 1ull << 32;

    /* The maximum is 8GB of virtual address space limited by the kernel.
     * It's obviously not enough for bigger cards, like Hawaiis with 4GB
     * and 8GB of physical memory and 4GB of GART.
     *
     * Older kernels set the limit to 4GB, which is even worse, so they only
     * have 32-bit address space.
     */
    if (ws->info.drm_minor >= 41) {
        ws->vm64.start = 1ull << 32;
        ws->vm64.end = 1ull << 33;
    }

    /* TTM aligns the BO size to the CPU page size */
    ws->info.gart_page_size = sysconf(_SC_PAGESIZE);

    if (ws->num_cpus > 1 && debug_get_option_thread())
        util_queue_init(&ws->cs_queue, "rcs", 8, 1, 0);

    /* Create the screen at the end. The winsys must be initialized
     * completely.
     *
     * Alternatively, we could create the screen based on "ws->gen"
     * and link all drivers into one binary blob. */
    ws->base.screen = screen_create(&ws->base, config);
    if (!ws->base.screen) {
        radeon_winsys_destroy(&ws->base);
        mtx_unlock(&fd_tab_mutex);
        return NULL;
    }

    util_hash_table_set(fd_tab, intptr_to_pointer(ws->fd), ws);

    /* We must unlock the mutex once the winsys is fully initialized, so that
     * other threads attempting to create the winsys from the same fd will
     * get a fully initialized winsys and not just half-way initialized. */
    mtx_unlock(&fd_tab_mutex);

    return &ws->base;

fail_slab:
    if (ws->info.r600_has_virtual_memory)
        pb_slabs_deinit(&ws->bo_slabs);
fail_cache:
    pb_cache_deinit(&ws->bo_cache);
fail1:
    mtx_unlock(&fd_tab_mutex);
    if (ws->surf_man)
        radeon_surface_manager_free(ws->surf_man);
    if (ws->fd >= 0)
        close(ws->fd);

    FREE(ws);
    return NULL;
}<|MERGE_RESOLUTION|>--- conflicted
+++ resolved
@@ -566,8 +566,6 @@
 				      ws->accel_working2 < 3);
     ws->info.tcc_cache_line_size = 64; /* TC L2 line size on GCN */
     ws->info.ib_start_alignment = 4096;
-<<<<<<< HEAD
-=======
     ws->info.kernel_flushes_hdp_before_ib = ws->info.drm_minor >= 40;
     /* HTILE is broken with 1D tiling on old kernels and CIK. */
     ws->info.htile_cmask_support_1d_tiling = ws->info.chip_class != CIK ||
@@ -592,7 +590,6 @@
     ws->info.has_2d_tiling = ws->info.chip_class <= SI || ws->info.drm_minor >= 35;
     ws->info.has_read_registers_query = ws->info.drm_minor >= 42;
     ws->info.max_alignment = 1024*1024;
->>>>>>> f163900f
 
     ws->check_vm = strstr(debug_get_option("R600_DEBUG", ""), "check_vm") != NULL;
 
