--- conflicted
+++ resolved
@@ -37,10 +37,6 @@
 #include "r300_context.h"
 #include "util/u_math.h"
 #include <X11/Xutil.h>
-<<<<<<< HEAD
-#include "util/u_format.h"
-=======
->>>>>>> 294bd53d
 
 struct radeon_vl_context
 {
@@ -120,17 +116,6 @@
                                                         unsigned tex_usage,
                                                         unsigned *stride)
 {
-<<<<<<< HEAD
-    struct pipe_format_block block;
-    unsigned nblocksx, nblocksy, size;
-
-    util_format_get_block(format, &block);
-
-    nblocksx = pf_get_nblocksx(&block, width);
-    nblocksy = pf_get_nblocksy(&block, height);
-
-=======
->>>>>>> 294bd53d
     /* Radeons enjoy things in multiples of 32. */
     /* XXX this can be 32 when POT */
     const unsigned alignment = 64;
@@ -345,12 +330,6 @@
     tmpl.height0 = h;
     tmpl.depth0 = 1;
     tmpl.format = format;
-<<<<<<< HEAD
-    util_format_get_block(tmpl.format, &tmpl.block);
-    tmpl.nblocksx[0] = pf_get_nblocksx(&tmpl.block, w);
-    tmpl.nblocksy[0] = pf_get_nblocksy(&tmpl.block, h);
-=======
->>>>>>> 294bd53d
 
     pt = pipe_screen->texture_blanket(pipe_screen, &tmpl, &pitch, pb);
     if (pt == NULL) {
