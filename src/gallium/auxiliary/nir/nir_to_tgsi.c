--- conflicted
+++ resolved
@@ -1061,19 +1061,8 @@
                                                         var->data.image.format,
                                                         !(var->data.access & ACCESS_NON_WRITEABLE),
                                                         false);
-<<<<<<< HEAD
-      } else {
-         unsigned size;
-         if (packed) {
-            size = DIV_ROUND_UP(glsl_count_dword_slots(var->type,
-                                                       var->data.bindless), 4);
-         } else {
-            size = glsl_count_vec4_slots(var->type, false, var->data.bindless);
-         }
-=======
-      }
-   }
->>>>>>> be466399
+      }
+   }
 
    c->first_ubo = ~0;
 
@@ -1103,19 +1092,9 @@
       }
    }
 
-<<<<<<< HEAD
-   nir_foreach_variable_with_modes(var, c->s, nir_var_mem_ubo) {
-      ureg_DECL_constant2D(c->ureg, 0, 0, var->data.driver_location + 1);
-   }
-
-   for (int i = 0; i < PIPE_MAX_SAMPLERS; i++) {
-      if (c->s->info.textures_used & (1 << i))
-         ureg_DECL_sampler(c->ureg, i);
-=======
    for (int i = 0; i < ARRAY_SIZE(ubo_sizes); i++) {
       if (ubo_sizes[i])
          ureg_DECL_constant2D(c->ureg, 0, DIV_ROUND_UP(ubo_sizes[i], 16) - 1, i);
->>>>>>> be466399
    }
 
    if (c->options->lower_ssbo_bindings) {
@@ -2994,16 +2973,11 @@
 static void
 ntt_emit_if(struct ntt_compile *c, nir_if *if_stmt)
 {
-<<<<<<< HEAD
-   unsigned label;
-   ureg_UIF(c->ureg, c->if_cond, &label);
-=======
    if (c->native_integers)
       ntt_UIF(c, c->if_cond);
    else
       ntt_IF(c, c->if_cond);
 
->>>>>>> be466399
    ntt_emit_cf_list(c, &if_stmt->then_list);
 
    if (!nir_cf_list_is_empty_block(&if_stmt->else_list)) {
@@ -3086,22 +3060,6 @@
       const struct tgsi_opcode_info *opcode_info =
          tgsi_get_opcode_info(insn->opcode);
 
-<<<<<<< HEAD
-   /* Set up the if condition for ntt_emit_if(), which we have to do before
-    * freeing up the temps (the "if" is treated as inside the block for liveness
-    * purposes, despite not being an instruction)
-    */
-   nir_if *nif = nir_block_get_following_if(block);
-   if (nif)
-      c->if_cond = ntt_get_src(c, nif->condition);
-
-   /* Free up any SSA temps that are unused at the end of the block. */
-   unsigned index;
-   BITSET_FOREACH_SET(index, block->live_out, BITSET_WORDS(c->impl->ssa_alloc)) {
-      unsigned def_end_ip = c->liveness->defs[index].end;
-      if (def_end_ip == block->end_ip)
-         ntt_free_ssa_temp_by_index(c, index);
-=======
       switch (insn->opcode) {
       case TGSI_OPCODE_UIF:
          ureg_UIF(c->ureg, insn->src[0], &c->cf_label);
@@ -3161,7 +3119,6 @@
                      insn->precise);
          }
       }
->>>>>>> be466399
    }
 }
 
@@ -3236,10 +3193,6 @@
    /* Emit the ntt insns */
    ntt_emit_cf_list(c, &impl->body);
 
-<<<<<<< HEAD
-   ralloc_free(c->liveness);
-   c->liveness = NULL;
-=======
    /* Don't do optimized RA if the driver requests it, unless the number of
     * temps is too large to be covered by the 16 bit signed int that TGSI
     * allocates for the register index */
@@ -3254,7 +3207,6 @@
    ralloc_free(c->liveness);
    c->liveness = NULL;
 
->>>>>>> be466399
 }
 
 static int
