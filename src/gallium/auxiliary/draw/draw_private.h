/**************************************************************************
 *
 * Copyright 2007 VMware, Inc.
 * All Rights Reserved.
 *
 * Permission is hereby granted, free of charge, to any person obtaining a
 * copy of this software and associated documentation files (the
 * "Software"), to deal in the Software without restriction, including
 * without limitation the rights to use, copy, modify, merge, publish,
 * distribute, sub license, and/or sell copies of the Software, and to
 * permit persons to whom the Software is furnished to do so, subject to
 * the following conditions:
 *
 * The above copyright notice and this permission notice (including the
 * next paragraph) shall be included in all copies or substantial portions
 * of the Software.
 *
 * THE SOFTWARE IS PROVIDED "AS IS", WITHOUT WARRANTY OF ANY KIND, EXPRESS
 * OR IMPLIED, INCLUDING BUT NOT LIMITED TO THE WARRANTIES OF
 * MERCHANTABILITY, FITNESS FOR A PARTICULAR PURPOSE AND NON-INFRINGEMENT.
 * IN NO EVENT SHALL VMWARE AND/OR ITS SUPPLIERS BE LIABLE FOR
 * ANY CLAIM, DAMAGES OR OTHER LIABILITY, WHETHER IN AN ACTION OF CONTRACT,
 * TORT OR OTHERWISE, ARISING FROM, OUT OF OR IN CONNECTION WITH THE
 * SOFTWARE OR THE USE OR OTHER DEALINGS IN THE SOFTWARE.
 *
 **************************************************************************/

/**
 * Private data structures, etc for the draw module.
 */


/**
 * Authors:
 * Keith Whitwell <keithw@vmware.com>
 * Brian Paul
 */


#ifndef DRAW_PRIVATE_H
#define DRAW_PRIVATE_H


#include "pipe/p_state.h"
#include "pipe/p_defines.h"
#include "pipe/p_shader_tokens.h"

#include "draw_vertex_header.h"

#if DRAW_LLVM_AVAILABLE
struct gallivm_state;
#endif

/**
 * The max stage the draw stores resources for.
 * i.e. vs, tcs, tes, gs. no fs/cs/ms/ts.
 */
#define DRAW_MAX_SHADER_STAGE (PIPE_SHADER_GEOMETRY + 1)

/**
 * The largest possible index of a vertex that can be fetched.
 */
#define DRAW_MAX_FETCH_IDX 0xffffffff

/**
 * Maximum number of extra shader outputs.  These are allocated by:
 * - draw_pipe_aaline.c (1)
 * - draw_pipe_aapoint.c (1)
 * - draw_pipe_unfilled.c (1)
 * - draw_pipe_wide_point.c (up to 32)
 * - draw_prim_assembler.c (1)
 */
#define DRAW_MAX_EXTRA_SHADER_OUTPUTS 32

/**
 * Despite some efforts to determine the number of extra shader outputs ahead
 * of time, the matter of fact is that this number will vary as primitives
 * flow through the draw pipeline.  In particular, aaline/aapoint stages
 * only allocate their extra shader outputs on the first line/point.
 *
 * Consequently dup_vert() ends up copying vertices larger than those
 * allocated.
 *
 * Ideally we'd keep track of incoming/outgoing vertex sizes (and strides)
 * throughout the draw pipeline, but unfortunately we recompute these all over
 * the place, so preemptively expanding the vertex stride/size does not work
 * as mismatches ensue.
 *
 * As stopgap to prevent buffer read overflows, we allocate an extra bit of
 * padding at the end of temporary vertex buffers, allowing dup_vert() to copy
 * more vertex attributes than allocated.
 */
#define DRAW_EXTRA_VERTICES_PADDING \
   (DRAW_MAX_EXTRA_SHADER_OUTPUTS * sizeof(float[4]))

struct pipe_context;
struct draw_vertex_shader;
struct draw_stage;
struct draw_pt_front_end;
struct draw_assembler;
struct draw_llvm;
struct vbuf_render;
struct tgsi_exec_machine;
struct tgsi_sampler;
struct tgsi_image;
struct tgsi_buffer;
struct lp_cached_code;
struct draw_vertex_info;
struct draw_prim_info;

/**
 * Represents the mapped vertex buffer.
 */
struct draw_vertex_buffer {
   const void *map;
   uint32_t size;
};

/* NOTE: It should match vertex_id size above */
#define UNDEFINED_VERTEX_ID 0xffff


/* maximum number of shader variants we can cache */
#define DRAW_MAX_SHADER_VARIANTS 512

struct draw_buffer_info {
   const void *ptr;
   unsigned size;
};

/**
 * Private context for the drawing module.
 */
struct draw_context
{
   struct pipe_context *pipe;

   /** Drawing/primitive pipeline stages */
   struct {
      struct draw_stage *first;  /**< one of the following */

      struct draw_stage *validate;

      /* stages (in logical order) */
      struct draw_stage *flatshade;
      struct draw_stage *clip;
      struct draw_stage *cull;
      struct draw_stage *user_cull;
      struct draw_stage *twoside;
      struct draw_stage *offset;
      struct draw_stage *unfilled;
      struct draw_stage *stipple;
      struct draw_stage *aapoint;
      struct draw_stage *aaline;
      struct draw_stage *pstipple;
      struct draw_stage *wide_line;
      struct draw_stage *wide_point;
      struct draw_stage *rasterize;

      float wide_point_threshold; /**< convert pnts to tris if larger than this */
      float wide_line_threshold;  /**< convert lines to tris if wider than this */
      bool wide_point_sprites; /**< convert points to tris for sprite mode */
      bool line_stipple;       /**< do line stipple? */
      bool point_sprite;       /**< convert points to quads for sprites? */

      /* Temporary storage while the pipeline is being run:
       */
      char *verts;
      unsigned vertex_stride;
      unsigned vertex_count;
   } pipeline;

   struct vbuf_render *render;

   /* Support prototype passthrough path:
    */
   struct {
      /* Current active frontend */
      struct draw_pt_front_end *frontend;
      enum mesa_prim prim;
      uint8_t vertices_per_patch;
      bool rebind_parameters;

      unsigned opt;     /**< bitmask of PT_x flags */
      unsigned eltSize; /* saved eltSize for flushing */
      unsigned viewid; /* saved viewid for flushing */

      struct {
         struct draw_pt_middle_end *fetch_shade_emit;
         struct draw_pt_middle_end *general;
         struct draw_pt_middle_end *llvm;
         struct draw_pt_middle_end *mesh;
      } middle;

      struct {
         struct draw_pt_front_end *vsplit;
      } front;

      struct pipe_vertex_buffer vertex_buffer[PIPE_MAX_ATTRIBS];
      unsigned nr_vertex_buffers;

      /*
       * This is the largest legal index value for the current set of
       * bound vertex buffers.  Regardless of any other consideration,
       * all vertex lookups need to be clamped to 0..max_index to
       * prevent out-of-bound access.
       */
      unsigned max_index;

      unsigned vertex_strides[PIPE_MAX_ATTRIBS];
      struct pipe_vertex_element vertex_element[PIPE_MAX_ATTRIBS];
      unsigned nr_vertex_elements;

      bool test_fse;         /* enable FSE even though its not correct (eg for softpipe) */
      bool no_fse;           /* disable FSE even when it is correct */

      /* user-space vertex data, buffers */
      struct {
         /** vertex element/index buffer (ex: glDrawElements) */
         const void *elts;
         /** bytes per index (0, 1, 2 or 4) */
         unsigned eltSizeIB;
         unsigned eltSize;
         unsigned eltMax;
         int eltBias;
         unsigned min_index;
         unsigned max_index;
         unsigned drawid;
         bool increment_draw_id;
         unsigned viewid;

         /** vertex arrays */
         struct draw_vertex_buffer vbuffer[PIPE_MAX_ATTRIBS];

         /** constant buffers for each shader stage */
         struct draw_buffer_info constants[DRAW_MAX_SHADER_STAGE][PIPE_MAX_CONSTANT_BUFFERS];
         struct draw_buffer_info ssbos[DRAW_MAX_SHADER_STAGE][PIPE_MAX_SHADER_BUFFERS];

         /* pointer to planes */
         float (*planes)[DRAW_TOTAL_CLIP_PLANES][4];
      } user;
   } pt;

   struct {
      bool bypass_clip_xy;
      bool bypass_clip_z;
      bool guard_band_xy;
      bool bypass_clip_points_lines;
   } driver;

   bool quads_always_flatshade_last;

   bool flushing;         /**< debugging/sanity */
   bool suspend_flushing; /**< internally set */

   /* Flags set if API requires clipping in these planes and the
    * driver doesn't indicate that it can do it for us.
    */
   bool clip_xy;
   bool clip_z;
   bool clip_user;
   bool guard_band_xy;
   bool guard_band_points_lines_xy;

   bool dump_vs;
   bool identity_viewport;
   bool bypass_viewport;

   /** Depth format and bias related settings. */
   bool floating_point_depth;
   double mrd;  /**< minimum resolvable depth value, for polygon offset */

   /** Current rasterizer state given to us by the driver */
   const struct pipe_rasterizer_state *rasterizer;
   /** Driver CSO handle for the current rasterizer state */
   void *rast_handle;

   /** Rasterizer CSOs without culling/stipple/etc */
   void *rasterizer_no_cull[2][2][2];

   struct pipe_viewport_state viewports[PIPE_MAX_VIEWPORTS];

   /** Vertex shader state */
   struct {
      struct draw_vertex_shader *vertex_shader;
      unsigned num_vs_outputs;  /**< convenience, from vertex_shader */
      unsigned position_output;
      unsigned edgeflag_output;
      unsigned clipvertex_output;
      unsigned ccdistance_output[2];

      /** Fields for TGSI interpreter / execution */
      struct {
         struct tgsi_exec_machine *machine;

         struct tgsi_sampler *sampler;
         struct tgsi_image *image;
         struct tgsi_buffer *buffer;
      } tgsi;

      struct translate *fetch;
      struct translate_cache *fetch_cache;
      struct translate *emit;
      struct translate_cache *emit_cache;
   } vs;

   /** Geometry shader state */
   struct {
      struct draw_geometry_shader *geometry_shader;
      unsigned num_gs_outputs;  /**< convenience, from geometry_shader */
      unsigned position_output;
      unsigned clipvertex_output;

      /** Fields for TGSI interpreter / execution */
      struct {
         struct tgsi_exec_machine *machine;

         struct tgsi_sampler *sampler;
         struct tgsi_image *image;
         struct tgsi_buffer *buffer;
      } tgsi;
   } gs;

   /* Tessellation state */
   struct {
      struct draw_tess_ctrl_shader *tess_ctrl_shader;
   } tcs;

   struct {
      struct draw_tess_eval_shader *tess_eval_shader;
      unsigned num_tes_outputs;  /**< convenience, from tess_eval_shader */
      unsigned position_output;
      unsigned clipvertex_output;
   } tes;

   /** Fragment shader state */
   struct {
      struct draw_fragment_shader *fragment_shader;
   } fs;

   struct {
      struct draw_mesh_shader *mesh_shader;
      unsigned num_ms_outputs;  /**< convenience, from geometry_shader */
      unsigned position_output;
      unsigned clipvertex_output;
   } ms;

   /** Stream output (vertex feedback) state */
   struct {
      struct draw_so_target *targets[PIPE_MAX_SO_BUFFERS];
      unsigned num_targets;
   } so;

   /* Clip derived state:
    */
   float plane[DRAW_TOTAL_CLIP_PLANES][4];

   /* If a prim stage introduces new vertex attributes, they'll be stored here
    */
   struct {
      unsigned num;
      enum tgsi_semantic semantic_name[DRAW_MAX_EXTRA_SHADER_OUTPUTS];
      unsigned semantic_index[DRAW_MAX_EXTRA_SHADER_OUTPUTS];
      unsigned slot[DRAW_MAX_EXTRA_SHADER_OUTPUTS];
   } extra_shader_outputs;

   unsigned instance_id;
   unsigned start_instance;
   unsigned start_index;
   unsigned constant_buffer_stride;
   struct draw_llvm *llvm;

   /** Texture sampler and sampler view state.
    * Note that we have arrays indexed by shader type.  At this time
    * we only handle vertex and geometry shaders in the draw module, but
    * there may be more in the future (ex: hull and tessellation).
    */
   struct pipe_sampler_view *sampler_views[DRAW_MAX_SHADER_STAGE][PIPE_MAX_SHADER_SAMPLER_VIEWS];
   unsigned num_sampler_views[DRAW_MAX_SHADER_STAGE];
   const struct pipe_sampler_state *samplers[DRAW_MAX_SHADER_STAGE][PIPE_MAX_SAMPLERS];
   unsigned num_samplers[DRAW_MAX_SHADER_STAGE];

   struct pipe_image_view *images[DRAW_MAX_SHADER_STAGE][PIPE_MAX_SHADER_IMAGES];
   unsigned num_images[DRAW_MAX_SHADER_STAGE];

   struct pipe_query_data_pipeline_statistics statistics;
   bool collect_statistics;
   bool collect_primgen;

   float default_outer_tess_level[4];
   float default_inner_tess_level[2];

   struct draw_assembler *ia;

   void *disk_cache_cookie;
   void (*disk_cache_find_shader)(void *cookie,
                                  struct lp_cached_code *cache,
                                  unsigned char ir_sha1_cache_key[20]);
   void (*disk_cache_insert_shader)(void *cookie,
                                    struct lp_cached_code *cache,
                                    unsigned char ir_sha1_cache_key[20]);

   void *driver_private;
};


struct draw_fetch_info {
   bool linear;
   unsigned start;
   const unsigned *elts;
   unsigned count;
};

/* these flags are set if the primitive is a segment of a larger one */
#define DRAW_SPLIT_BEFORE        0x1
#define DRAW_SPLIT_AFTER         0x2
#define DRAW_LINE_LOOP_AS_STRIP  0x4

/*******************************************************************************
 * Draw common initialization code
 */
bool draw_init(struct draw_context *draw);
void draw_new_instance(struct draw_context *draw);

/*******************************************************************************
 * Vertex shader code:
 */
bool draw_vs_init(struct draw_context *draw);
void draw_vs_destroy(struct draw_context *draw);


/*******************************************************************************
 * Geometry shading code:
 */
bool draw_gs_init(struct draw_context *draw);


void draw_gs_destroy(struct draw_context *draw);

/*******************************************************************************
 * Common shading code:
 */
unsigned draw_current_shader_outputs(const struct draw_context *draw);
unsigned draw_current_shader_position_output(const struct draw_context *draw);
unsigned draw_current_shader_viewport_index_output(const struct draw_context *draw);
unsigned draw_current_shader_clipvertex_output(const struct draw_context *draw);
unsigned draw_current_shader_ccdistance_output(const struct draw_context *draw, int index);
unsigned draw_current_shader_num_written_clipdistances(const struct draw_context *draw);
unsigned draw_current_shader_num_written_culldistances(const struct draw_context *draw);
int draw_alloc_extra_vertex_attrib(struct draw_context *draw,
                                   enum tgsi_semantic semantic_name,
                                   unsigned semantic_index);
void draw_remove_extra_vertex_attribs(struct draw_context *draw);
bool draw_current_shader_uses_viewport_index(
   const struct draw_context *draw);


/*******************************************************************************
 * Vertex processing (was passthrough) code:
 */
bool draw_pt_init(struct draw_context *draw);
void draw_pt_destroy(struct draw_context *draw);
void draw_pt_reset_vertex_ids(struct draw_context *draw);
void draw_pt_flush(struct draw_context *draw, unsigned flags);


/*******************************************************************************
 * Primitive processing (pipeline) code:
 */

bool draw_pipeline_init(struct draw_context *draw);
void draw_pipeline_destroy(struct draw_context *draw);

/*
 * These flags are used by the pipeline when unfilled and/or line stipple modes
 * are operational.
 */
#define DRAW_PIPE_EDGE_FLAG_0   0x1
#define DRAW_PIPE_EDGE_FLAG_1   0x2
#define DRAW_PIPE_EDGE_FLAG_2   0x4
#define DRAW_PIPE_EDGE_FLAG_ALL 0x7
#define DRAW_PIPE_RESET_STIPPLE 0x8

void
draw_pipeline_run(struct draw_context *draw,
                  const struct draw_vertex_info *vert,
                  const struct draw_prim_info *prim);

void
draw_pipeline_run_linear(struct draw_context *draw,
                         const struct draw_vertex_info *vert,
                         const struct draw_prim_info *prim);

void
draw_pipeline_flush(struct draw_context *draw,
                    unsigned flags);


/*
 * Flushing
 */

#define DRAW_FLUSH_PARAMETER_CHANGE 0x1  /**< Constants, viewport, etc */
#define DRAW_FLUSH_STATE_CHANGE     0x2  /**< Other/heavy state changes */
#define DRAW_FLUSH_BACKEND          0x4  /**< Flush the output buffer */


void
draw_do_flush(struct draw_context *draw, unsigned flags);

void *
<<<<<<< HEAD
draw_get_rasterizer_no_cull( struct draw_context *draw,
                             const struct pipe_rasterizer_state *rast );
=======
draw_get_rasterizer_no_cull(struct draw_context *draw,
                             const struct pipe_rasterizer_state *rast);
>>>>>>> be466399

void
draw_stats_clipper_primitives(struct draw_context *draw,
                              const struct draw_prim_info *prim_info);

void
draw_update_clip_flags(struct draw_context *draw);

void
draw_update_viewport_flags(struct draw_context *draw);


/**
 * Return index i from the index buffer.
 * If the index buffer would overflow we return index 0.
 */
#define DRAW_GET_IDX(_elts, _i)                   \
   (((_i) >= draw->pt.user.eltMax) ? 0 : (_elts)[_i])


/**
 * Return index of the given viewport clamping it
 * to be between 0 <= and < PIPE_MAX_VIEWPORTS
 */
static inline unsigned
draw_clamp_viewport_idx(int idx)
{
   return ((PIPE_MAX_VIEWPORTS > idx && idx >= 0) ? idx : 0);
}

#endif /* DRAW_PRIVATE_H */<|MERGE_RESOLUTION|>--- conflicted
+++ resolved
@@ -509,13 +509,8 @@
 draw_do_flush(struct draw_context *draw, unsigned flags);
 
 void *
-<<<<<<< HEAD
-draw_get_rasterizer_no_cull( struct draw_context *draw,
-                             const struct pipe_rasterizer_state *rast );
-=======
 draw_get_rasterizer_no_cull(struct draw_context *draw,
                              const struct pipe_rasterizer_state *rast);
->>>>>>> be466399
 
 void
 draw_stats_clipper_primitives(struct draw_context *draw,
