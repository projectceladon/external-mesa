/**************************************************************************
 *
 * Copyright 2020 Red Hat.
 * All Rights Reserved.
 *
 * Permission is hereby granted, free of charge, to any person obtaining a
 * copy of this software and associated documentation files (the "Software"),
 * to deal in the Software without restriction, including without limitation
 * the rights to use, copy, modify, merge, publish, distribute, sublicense,
 * and/or sell copies of the Software, and to permit persons to whom the
 * Software is furnished to do so, subject to the following conditions:
 *
 * The above copyright notice and this permission notice shall be included
 * in all copies or substantial portions of the Software.
 *
 * THE SOFTWARE IS PROVIDED "AS IS", WITHOUT WARRANTY OF ANY KIND, EXPRESS
 * OR IMPLIED, INCLUDING BUT NOT LIMITED TO THE WARRANTIES OF MERCHANTABILITY,
 * FITNESS FOR A PARTICULAR PURPOSE AND NONINFRINGEMENT.  IN NO EVENT SHALL
 * THE AUTHORS OR COPYRIGHT HOLDERS BE LIABLE FOR ANY CLAIM, DAMAGES OR OTHER
 * LIABILITY, WHETHER IN AN ACTION OF CONTRACT, TORT OR OTHERWISE, ARISING FROM,
 * OUT OF OR IN CONNECTION WITH THE SOFTWARE OR THE USE OR OTHER DEALINGS IN THE
 * SOFTWARE.
 *
 **************************************************************************/
#include "draw_tess.h"
#if DRAW_LLVM_AVAILABLE
#include "draw_llvm.h"
#endif

#include "tessellator/p_tessellator.h"
#include "nir/nir_to_tgsi_info.h"
#include "util/u_prim.h"
#include "util/u_math.h"
#include "util/u_memory.h"
#include "util/ralloc.h"
#if DRAW_LLVM_AVAILABLE
static inline int
draw_tes_get_input_index(int semantic, int index,
                         const struct tgsi_shader_info *input_info)
{
   int i;
   const uint8_t *input_semantic_names = input_info->output_semantic_name;
   const uint8_t *input_semantic_indices = input_info->output_semantic_index;
   for (i = 0; i < PIPE_MAX_SHADER_OUTPUTS; i++) {
      if (input_semantic_names[i] == semantic &&
          input_semantic_indices[i] == index)
         return i;
   }
   return -1;
}

#define DEBUG_INPUTS 0
static void
llvm_fetch_tcs_input(struct draw_tess_ctrl_shader *shader,
                     const struct draw_prim_info *input_prim_info,
                     unsigned prim_id,
                     unsigned num_vertices)
{
   const float (*input_ptr)[4];
   float (*input_data)[32][NUM_TCS_INPUTS][TGSI_NUM_CHANNELS] = &shader->tcs_input->data;
   unsigned slot, i;
   int vs_slot;
   unsigned input_vertex_stride = shader->input_vertex_stride;

   input_ptr = shader->input;
   for (i = 0; i < num_vertices; i++) {
      const float (*input)[4];
      int vertex_idx = prim_id * num_vertices + i;
      if (input_prim_info->linear == false)
         vertex_idx = input_prim_info->elts[vertex_idx];
#if DEBUG_INPUTS
      debug_printf("%d) tcs vertex index = %d (prim idx = %d)\n",
                   i, prim_id, 0);
#endif
      input = (const float (*)[4])((const char *)input_ptr + (vertex_idx * input_vertex_stride));
      for (slot = 0, vs_slot = 0; slot < shader->info.num_inputs; ++slot) {
         vs_slot = draw_tes_get_input_index(
                                            shader->info.input_semantic_name[slot],
                                            shader->info.input_semantic_index[slot],
                                            shader->input_info);
         if (vs_slot < 0) {
            debug_printf("VS/TCS signature mismatch!\n");
            (*input_data)[i][slot][0] = 0;
            (*input_data)[i][slot][1] = 0;
            (*input_data)[i][slot][2] = 0;
            (*input_data)[i][slot][3] = 0;
         } else {
            (*input_data)[i][slot][0] = input[vs_slot][0];
            (*input_data)[i][slot][1] = input[vs_slot][1];
            (*input_data)[i][slot][2] = input[vs_slot][2];
            (*input_data)[i][slot][3] = input[vs_slot][3];
#if DEBUG_INPUTS
            debug_printf("\t\t%p = %f %f %f %f\n", &(*input_data)[i][slot][0],
                         (*input_data)[i][slot][0],
                         (*input_data)[i][slot][1],
                         (*input_data)[i][slot][2],
                         (*input_data)[i][slot][3]);
#endif
            ++vs_slot;
         }
      }
   }
}

#define DEBUG_OUTPUTS 0
static void
llvm_store_tcs_output(struct draw_tess_ctrl_shader *shader,
                      unsigned prim_id,
                      struct draw_vertex_info *output_verts,
                      unsigned vert_start)
{
   float (*output_ptr)[4];
   float (*output_data)[32][PIPE_MAX_SHADER_INPUTS][TGSI_NUM_CHANNELS] = &shader->tcs_output->data;
   unsigned slot, i;
   unsigned num_vertices = shader->vertices_out;

   char *output = (char *)output_verts->verts->data;
   output += vert_start * output_verts->stride;

   for (i = 0; i < num_vertices; i++) {

#if DEBUG_OUTPUTS
      debug_printf("%d) tcs store vertex index = %d (prim idx = %d)\n",
                   i, prim_id, 0);
#endif
      output_ptr = (float(*)[4])(output + (i * output_verts->stride));

      for (slot = 0; slot < shader->info.num_outputs; ++slot) {
         output_ptr[slot][0] = (*output_data)[i][slot][0];
         output_ptr[slot][1] = (*output_data)[i][slot][1];
         output_ptr[slot][2] = (*output_data)[i][slot][2];
         output_ptr[slot][3] = (*output_data)[i][slot][3];
#if DEBUG_OUTPUTS
         debug_printf("\t\t%p = %f %f %f %f\n",
                      &output_ptr[slot][0],
                      output_ptr[slot][0],
                      output_ptr[slot][1],
                      output_ptr[slot][2],
                      output_ptr[slot][3]);
#endif
      }
   }
}

static void
llvm_tcs_run(struct draw_tess_ctrl_shader *shader, uint32_t prim_id)
{
   shader->current_variant->jit_func(shader->jit_resources,
                                     shader->tcs_input->data, shader->tcs_output->data, prim_id,
                                     shader->draw->pt.vertices_per_patch, shader->draw->pt.user.viewid);
}
#endif

/**
 * Execute tess ctrl shader.
 */
int draw_tess_ctrl_shader_run(struct draw_tess_ctrl_shader *shader,
                              const struct draw_vertex_info *input_verts,
                              const struct draw_prim_info *input_prim,
                              const struct tgsi_shader_info *input_info,
                              struct draw_vertex_info *output_verts,
                              struct draw_prim_info *output_prims )
{
   const float (*input)[4] = (const float (*)[4])input_verts->verts->data;
   unsigned num_outputs = draw_total_tcs_outputs(shader->draw);
   unsigned input_stride = input_verts->vertex_size;
   unsigned vertex_size = sizeof(struct vertex_header) + num_outputs * 4 * sizeof(float);
   unsigned num_patches = input_prim->count / shader->draw->pt.vertices_per_patch;

   output_verts->vertex_size = vertex_size;
   output_verts->stride = output_verts->vertex_size;
   output_verts->verts = NULL;
   output_verts->count = 0;
   shader->input = input;
   shader->input_vertex_stride = input_stride;
   shader->input_info = input_info;

   output_prims->linear = true;
   output_prims->start = 0;
   output_prims->elts = NULL;
   output_prims->count = 0;
   output_prims->prim = MESA_PRIM_PATCHES;
   output_prims->flags = 0;
   output_prims->primitive_lengths = NULL;
   output_prims->primitive_count = 0;

   if (shader->draw->collect_statistics) {
      shader->draw->statistics.hs_invocations += num_patches;
   }
#if DRAW_LLVM_AVAILABLE
   unsigned first_patch = input_prim->start / shader->draw->pt.vertices_per_patch;
   for (unsigned i = 0; i < num_patches; i++) {
      uint32_t vert_start = output_verts->count;

      output_verts->count += shader->vertices_out;

      llvm_fetch_tcs_input(shader, input_prim, i, shader->draw->pt.vertices_per_patch);

      llvm_tcs_run(shader, first_patch + i);

      uint32_t old_verts = util_align_npot(vert_start, 16);
      uint32_t new_verts = util_align_npot(output_verts->count, 16);
      uint32_t old_size = output_verts->vertex_size * old_verts;
      uint32_t new_size = output_verts->vertex_size * new_verts;
      output_verts->verts = REALLOC(output_verts->verts, old_size, new_size);

      llvm_store_tcs_output(shader, i, output_verts, vert_start);
   }
#endif

   output_prims->primitive_count = num_patches;
   return 0;
}

#if DRAW_LLVM_AVAILABLE
#define DEBUG_INPUTS 0
static void
llvm_fetch_tes_input(struct draw_tess_eval_shader *shader,
                     const struct draw_prim_info *input_prim_info,
                     unsigned prim_id,
                     unsigned num_vertices)
{
   const float (*input_ptr)[4];
   float (*input_data)[32][PIPE_MAX_SHADER_INPUTS][TGSI_NUM_CHANNELS] = &shader->tes_input->data;
   unsigned slot, i;
   int vs_slot;
   unsigned input_vertex_stride = shader->input_vertex_stride;

   input_ptr = shader->input;
   for (i = 0; i < num_vertices; i++) {
      const float (*input)[4];
      int vertex_idx = prim_id * num_vertices + i;

      if (input_prim_info->linear == false)
         vertex_idx = input_prim_info->elts[vertex_idx];
#if DEBUG_INPUTS
      debug_printf("%d) tes vertex index = %d (prim idx = %d)\n",
                   i, prim_id, 0);
#endif
      input = (const float (*)[4])((const char *)input_ptr + (vertex_idx * input_vertex_stride));
      for (slot = 0, vs_slot = 0; slot < shader->info.num_inputs; ++slot) {
         vs_slot = draw_tes_get_input_index(
                                            shader->info.input_semantic_name[slot],
                                            shader->info.input_semantic_index[slot],
                                            shader->input_info);
         if (vs_slot < 0) {
            debug_printf("TCS/TES signature mismatch!\n");
            (*input_data)[i][slot][0] = 0;
            (*input_data)[i][slot][1] = 0;
            (*input_data)[i][slot][2] = 0;
            (*input_data)[i][slot][3] = 0;
         } else {
            (*input_data)[i][slot][0] = input[vs_slot][0];
            (*input_data)[i][slot][1] = input[vs_slot][1];
            (*input_data)[i][slot][2] = input[vs_slot][2];
            (*input_data)[i][slot][3] = input[vs_slot][3];
#if DEBUG_INPUTS
            debug_printf("\t\t%p = %f %f %f %f\n",
                         &input[vs_slot][0],
                         (*input_data)[i][slot][0],
                         (*input_data)[i][slot][1],
                         (*input_data)[i][slot][2],
                         (*input_data)[i][slot][3]);
#endif
            ++vs_slot;
         }
      }
   }
}

static void
llvm_fetch_tess_factors(struct draw_tess_eval_shader *shader,
                        unsigned patch_id,
                        unsigned num_vertices,
                        struct pipe_tessellation_factors *factors)
{
   int outer_slot = draw_tes_get_input_index(
      TGSI_SEMANTIC_TESSOUTER, 0, shader->input_info);
   int inner_slot = draw_tes_get_input_index(
      TGSI_SEMANTIC_TESSINNER, 0, shader->input_info);
   const float (*input_ptr)[4];
   const float (*input)[4];
   input_ptr = shader->input;
   input = (const float (*)[4])((const char *)input_ptr + ((patch_id * num_vertices) * shader->input_vertex_stride));

   if (outer_slot != -1) {
      for (unsigned i = 0; i < 4; i++)
         factors->outer_tf[i] = input[outer_slot][i];
   } else {
      for (unsigned i = 0; i < 4; i++)
         factors->outer_tf[i] = shader->draw->default_outer_tess_level[i];
   }
   if (inner_slot != -1) {
      for (unsigned i = 0; i < 2; i++)
         factors->inner_tf[i] = input[inner_slot][i];
   } else {
      for (unsigned i = 0; i < 2; i++)
         factors->inner_tf[i] = shader->draw->default_inner_tess_level[i];
   }
}

static void
llvm_tes_run(struct draw_tess_eval_shader *shader,
             uint32_t prim_id,
             uint32_t patch_vertices_in,
             struct pipe_tessellator_data *tess_data,
             struct pipe_tessellation_factors *tess_factors,
             struct vertex_header *output)
{
   shader->current_variant->jit_func(shader->jit_resources,
                                     shader->tes_input->data, output, prim_id,
                                     tess_data->num_domain_points, tess_data->domain_points_u, tess_data->domain_points_v,
                                     tess_factors->outer_tf, tess_factors->inner_tf, patch_vertices_in,
                                     shader->draw->pt.user.viewid);
}
#endif

/**
 * Execute tess eval shader.
 */
int draw_tess_eval_shader_run(struct draw_tess_eval_shader *shader,
                              unsigned num_input_vertices_per_patch,
                              const struct draw_vertex_info *input_verts,
                              const struct draw_prim_info *input_prim,
                              const struct tgsi_shader_info *input_info,
                              struct draw_vertex_info *output_verts,
                              struct draw_prim_info *output_prims,
                              uint16_t **elts_out)
{
   const float (*input)[4] = (const float (*)[4])input_verts->verts->data;
   unsigned num_outputs = draw_total_tes_outputs(shader->draw);
   unsigned input_stride = input_verts->vertex_size;
   unsigned vertex_size = sizeof(struct vertex_header) + num_outputs * 4 * sizeof(float);
   uint16_t *elts = NULL;
   output_verts->vertex_size = vertex_size;
   output_verts->stride = output_verts->vertex_size;
   output_verts->count = 0;
   output_verts->verts = NULL;

   output_prims->linear = false;
   output_prims->start = 0;
   output_prims->elts = NULL;
   output_prims->count = 0;
   output_prims->prim = get_tes_output_prim(shader);
   output_prims->flags = 0;
   output_prims->primitive_lengths = NULL;
   output_prims->primitive_count = 0;

   shader->input = input;
   shader->input_vertex_stride = input_stride;
   shader->input_info = input_info;

<<<<<<< HEAD
#ifdef LLVM_AVAILABLE
=======
#if DRAW_LLVM_AVAILABLE
>>>>>>> be466399
   struct pipe_tessellation_factors factors;
   struct pipe_tessellator_data data = { 0 };
   struct pipe_tessellator *ptess = p_tess_init(shader->prim_mode,
                                                shader->spacing,
                                                !shader->vertex_order_cw,
                                                shader->point_mode);
   for (unsigned i = 0; i < input_prim->primitive_count; i++) {
      uint32_t vert_start = output_verts->count;
      uint32_t prim_start = output_prims->primitive_count;
      uint32_t elt_start = output_prims->count;

      llvm_fetch_tess_factors(shader, i, num_input_vertices_per_patch, &factors);

      /* tessellate with the factors for this primitive */
      p_tessellate(ptess, &factors, &data);

      if (data.num_domain_points == 0)
         continue;

      uint32_t old_verts = vert_start;
      uint32_t new_verts = vert_start + util_align_npot(data.num_domain_points, 4);
      uint32_t old_size = output_verts->vertex_size * old_verts;
      uint32_t new_size = output_verts->vertex_size * new_verts;
      output_verts->verts = REALLOC(output_verts->verts, old_size, new_size);

      output_verts->count += data.num_domain_points;

      output_prims->count += data.num_indices;
      elts = REALLOC(elts, elt_start * sizeof(uint16_t),
                     output_prims->count * sizeof(uint16_t));

      for (unsigned i = 0; i < data.num_indices; i++)
         elts[elt_start + i] = vert_start + data.indices[i];

      llvm_fetch_tes_input(shader, input_prim, i, num_input_vertices_per_patch);
      /* run once per primitive? */
      char *output = (char *)output_verts->verts;
      output += vert_start * vertex_size;
      llvm_tes_run(shader, i, num_input_vertices_per_patch, &data, &factors, (struct vertex_header *)output);

      if (shader->draw->collect_statistics) {
         shader->draw->statistics.ds_invocations += data.num_domain_points;
      }

      uint32_t prim_len = u_prim_vertex_count(output_prims->prim)->min;
      output_prims->primitive_count += data.num_indices / prim_len;
      output_prims->primitive_lengths = REALLOC(output_prims->primitive_lengths, prim_start * sizeof(uint32_t),
                                                output_prims->primitive_count * sizeof(uint32_t));
      for (unsigned i = prim_start; i < output_prims->primitive_count; i++) {
         output_prims->primitive_lengths[i] = prim_len;
      }
   }
   p_tess_destroy(ptess);
#endif

   *elts_out = elts;
   output_prims->elts = elts;
   return 0;
}

struct draw_tess_ctrl_shader *
draw_create_tess_ctrl_shader(struct draw_context *draw,
                             const struct pipe_shader_state *state)
{
#if DRAW_LLVM_AVAILABLE
   bool use_llvm = draw->llvm != NULL;
   struct llvm_tess_ctrl_shader *llvm_tcs = NULL;
#endif
   struct draw_tess_ctrl_shader *tcs;

#if DRAW_LLVM_AVAILABLE
   if (use_llvm) {
      llvm_tcs = CALLOC_STRUCT(llvm_tess_ctrl_shader);

      if (!llvm_tcs)
         return NULL;

      tcs = &llvm_tcs->base;

      list_inithead(&llvm_tcs->variants.list);
   } else
#endif
   {
      tcs = CALLOC_STRUCT(draw_tess_ctrl_shader);
   }

   if (!tcs)
      return NULL;

   tcs->draw = draw;
   tcs->state = *state;

   nir_tgsi_scan_shader(state->ir.nir, &tcs->info, true);

   tcs->vector_length = 4;
   tcs->vertices_out = tcs->info.properties[TGSI_PROPERTY_TCS_VERTICES_OUT];
#if DRAW_LLVM_AVAILABLE
   if (use_llvm) {

      tcs->tcs_input = align_malloc(sizeof(struct draw_tcs_inputs), 16);
      memset(tcs->tcs_input, 0, sizeof(struct draw_tcs_inputs));

      tcs->tcs_output = align_malloc(sizeof(struct draw_tcs_outputs), 16);
      memset(tcs->tcs_output, 0, sizeof(struct draw_tcs_outputs));

      tcs->jit_resources = &draw->llvm->jit_resources[PIPE_SHADER_TESS_CTRL];
      llvm_tcs->variant_key_size =
         draw_tcs_llvm_variant_key_size(
                                        tcs->info.file_max[TGSI_FILE_SAMPLER]+1,
                                        tcs->info.file_max[TGSI_FILE_SAMPLER_VIEW]+1,
                                        tcs->info.file_max[TGSI_FILE_IMAGE]+1);
   }
#endif
   return tcs;
}

void draw_bind_tess_ctrl_shader(struct draw_context *draw,
                                struct draw_tess_ctrl_shader *dtcs)
{
   draw_do_flush(draw, DRAW_FLUSH_STATE_CHANGE);
   if (dtcs) {
      draw->tcs.tess_ctrl_shader = dtcs;
   } else {
      draw->tcs.tess_ctrl_shader = NULL;
   }
}

void draw_delete_tess_ctrl_shader(struct draw_context *draw,
                                  struct draw_tess_ctrl_shader *dtcs)
{
   if (!dtcs)
      return;

#if DRAW_LLVM_AVAILABLE
   if (draw->llvm) {
      struct llvm_tess_ctrl_shader *shader = llvm_tess_ctrl_shader(dtcs);

      struct draw_tcs_llvm_variant_list_item *li, *next;

      LIST_FOR_EACH_ENTRY_SAFE(li, next, &shader->variants.list, list) {
         draw_tcs_llvm_destroy_variant(li->base);
      }

      assert(shader->variants_cached == 0);
      align_free(dtcs->tcs_input);
      align_free(dtcs->tcs_output);
   }
#endif

   if (dtcs->state.type == PIPE_SHADER_IR_NIR && dtcs->state.ir.nir)
      ralloc_free(dtcs->state.ir.nir);
   FREE(dtcs);
}

#if DRAW_LLVM_AVAILABLE
void draw_tcs_set_current_variant(struct draw_tess_ctrl_shader *shader,
                                  struct draw_tcs_llvm_variant *variant)
{
   shader->current_variant = variant;
}
#endif

struct draw_tess_eval_shader *
draw_create_tess_eval_shader(struct draw_context *draw,
                             const struct pipe_shader_state *state)
{
#if DRAW_LLVM_AVAILABLE
   bool use_llvm = draw->llvm != NULL;
   struct llvm_tess_eval_shader *llvm_tes = NULL;
#endif
   struct draw_tess_eval_shader *tes;

#if DRAW_LLVM_AVAILABLE
   if (use_llvm) {
      llvm_tes = CALLOC_STRUCT(llvm_tess_eval_shader);

      if (!llvm_tes)
         return NULL;

      tes = &llvm_tes->base;
      list_inithead(&llvm_tes->variants.list);
   } else
#endif
   {
      tes = CALLOC_STRUCT(draw_tess_eval_shader);
   }

   if (!tes)
      return NULL;

   tes->draw = draw;
   tes->state = *state;

   nir_tgsi_scan_shader(state->ir.nir, &tes->info, true);

   tes->prim_mode = tes->info.properties[TGSI_PROPERTY_TES_PRIM_MODE];
   tes->spacing = tes->info.properties[TGSI_PROPERTY_TES_SPACING];
   tes->vertex_order_cw = tes->info.properties[TGSI_PROPERTY_TES_VERTEX_ORDER_CW];
   tes->point_mode = tes->info.properties[TGSI_PROPERTY_TES_POINT_MODE];

   tes->vector_length = 4;

   tes->position_output = -1;
   bool found_clipvertex = false;
   for (unsigned i = 0; i < tes->info.num_outputs; i++) {
      if (tes->info.output_semantic_name[i] == TGSI_SEMANTIC_POSITION &&
          tes->info.output_semantic_index[i] == 0)
         tes->position_output = i;
      if (tes->info.output_semantic_name[i] == TGSI_SEMANTIC_VIEWPORT_INDEX)
         tes->viewport_index_output = i;
      if (tes->info.output_semantic_name[i] == TGSI_SEMANTIC_CLIPVERTEX &&
          tes->info.output_semantic_index[i] == 0) {
         found_clipvertex = true;
         tes->clipvertex_output = i;
      }
      if (tes->info.output_semantic_name[i] == TGSI_SEMANTIC_CLIPDIST) {
         assert(tes->info.output_semantic_index[i] <
                      PIPE_MAX_CLIP_OR_CULL_DISTANCE_ELEMENT_COUNT);
         tes->ccdistance_output[tes->info.output_semantic_index[i]] = i;
      }
   }
   if (!found_clipvertex)
      tes->clipvertex_output = tes->position_output;

#if DRAW_LLVM_AVAILABLE
   if (use_llvm) {

      tes->tes_input = align_malloc(sizeof(struct draw_tes_inputs), 16);
      memset(tes->tes_input, 0, sizeof(struct draw_tes_inputs));

      tes->jit_resources = &draw->llvm->jit_resources[PIPE_SHADER_TESS_EVAL];
      llvm_tes->variant_key_size =
         draw_tes_llvm_variant_key_size(
                                        tes->info.file_max[TGSI_FILE_SAMPLER]+1,
                                        tes->info.file_max[TGSI_FILE_SAMPLER_VIEW]+1,
                                        tes->info.file_max[TGSI_FILE_IMAGE]+1);
   }
#endif
   return tes;
}

void draw_bind_tess_eval_shader(struct draw_context *draw,
                                struct draw_tess_eval_shader *dtes)
{
   draw_do_flush(draw, DRAW_FLUSH_STATE_CHANGE);
   if (dtes) {
      draw->tes.tess_eval_shader = dtes;
      draw->tes.num_tes_outputs = dtes->info.num_outputs;
      draw->tes.position_output = dtes->position_output;
      draw->tes.clipvertex_output = dtes->clipvertex_output;
   } else {
      draw->tes.tess_eval_shader = NULL;
   }
}

void draw_delete_tess_eval_shader(struct draw_context *draw,
                                  struct draw_tess_eval_shader *dtes)
{
   if (!dtes)
      return;

#if DRAW_LLVM_AVAILABLE
   if (draw->llvm) {
      struct llvm_tess_eval_shader *shader = llvm_tess_eval_shader(dtes);
      struct draw_tes_llvm_variant_list_item *li, *next;

      LIST_FOR_EACH_ENTRY_SAFE(li, next, &shader->variants.list, list) {
         draw_tes_llvm_destroy_variant(li->base);
      }

      assert(shader->variants_cached == 0);
      align_free(dtes->tes_input);
   }
#endif
   if (dtes->state.type == PIPE_SHADER_IR_NIR && dtes->state.ir.nir)
      ralloc_free(dtes->state.ir.nir);
   FREE(dtes);
}

#if DRAW_LLVM_AVAILABLE
void draw_tes_set_current_variant(struct draw_tess_eval_shader *shader,
                                  struct draw_tes_llvm_variant *variant)
{
   shader->current_variant = variant;
}
#endif

enum mesa_prim get_tes_output_prim(struct draw_tess_eval_shader *shader)
{
   if (shader->point_mode)
      return MESA_PRIM_POINTS;
   else if (shader->prim_mode == MESA_PRIM_LINES)
      return MESA_PRIM_LINES;
   else
      return MESA_PRIM_TRIANGLES;
}<|MERGE_RESOLUTION|>--- conflicted
+++ resolved
@@ -350,11 +350,7 @@
    shader->input_vertex_stride = input_stride;
    shader->input_info = input_info;
 
-<<<<<<< HEAD
-#ifdef LLVM_AVAILABLE
-=======
-#if DRAW_LLVM_AVAILABLE
->>>>>>> be466399
+#if DRAW_LLVM_AVAILABLE
    struct pipe_tessellation_factors factors;
    struct pipe_tessellator_data data = { 0 };
    struct pipe_tessellator *ptess = p_tess_init(shader->prim_mode,
