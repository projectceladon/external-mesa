TOP = ../../..
include $(TOP)/configs/current

LIBNAME = gallium

C_SOURCES = \
	cso_cache/cso_cache.c \
	cso_cache/cso_context.c \
	cso_cache/cso_hash.c \
	draw/draw_context.c \
	draw/draw_fs.c \
	draw/draw_gs.c \
	draw/draw_pipe.c \
	draw/draw_pipe_aaline.c \
	draw/draw_pipe_aapoint.c \
	draw/draw_pipe_clip.c \
	draw/draw_pipe_cull.c \
	draw/draw_pipe_flatshade.c \
	draw/draw_pipe_offset.c \
	draw/draw_pipe_pstipple.c \
	draw/draw_pipe_stipple.c \
	draw/draw_pipe_twoside.c \
	draw/draw_pipe_unfilled.c \
	draw/draw_pipe_util.c \
	draw/draw_pipe_validate.c \
	draw/draw_pipe_vbuf.c \
	draw/draw_pipe_wide_line.c \
	draw/draw_pipe_wide_point.c \
	draw/draw_pt.c \
	draw/draw_pt_emit.c \
	draw/draw_pt_fetch.c \
	draw/draw_pt_fetch_emit.c \
	draw/draw_pt_fetch_shade_emit.c \
	draw/draw_pt_fetch_shade_pipeline.c \
	draw/draw_pt_post_vs.c \
	draw/draw_pt_so_emit.c \
	draw/draw_pt_util.c \
	draw/draw_pt_vsplit.c \
	draw/draw_vertex.c \
	draw/draw_vs.c \
	draw/draw_vs_aos.c \
	draw/draw_vs_aos_io.c \
	draw/draw_vs_aos_machine.c \
	draw/draw_vs_exec.c \
	draw/draw_vs_ppc.c \
	draw/draw_vs_sse.c \
	draw/draw_vs_varient.c \
	indices/u_indices_gen.c \
	indices/u_unfilled_gen.c \
	os/os_misc.c \
	os/os_stream.c \
	os/os_stream_log.c \
	os/os_stream_null.c \
	os/os_stream_stdc.c \
	os/os_stream_str.c \
	os/os_time.c \
	pipebuffer/pb_buffer_fenced.c \
	pipebuffer/pb_buffer_malloc.c \
	pipebuffer/pb_bufmgr_alt.c \
	pipebuffer/pb_bufmgr_cache.c \
	pipebuffer/pb_bufmgr_debug.c \
	pipebuffer/pb_bufmgr_mm.c \
	pipebuffer/pb_bufmgr_ondemand.c \
	pipebuffer/pb_bufmgr_pool.c \
	pipebuffer/pb_bufmgr_slab.c \
	pipebuffer/pb_validate.c \
	rbug/rbug_connection.c \
	rbug/rbug_context.c \
	rbug/rbug_core.c \
	rbug/rbug_demarshal.c \
	rbug/rbug_texture.c \
	rbug/rbug_shader.c \
	rtasm/rtasm_cpu.c \
	rtasm/rtasm_execmem.c \
	rtasm/rtasm_ppc.c \
	rtasm/rtasm_ppc_spe.c \
	rtasm/rtasm_x86sse.c \
	tgsi/tgsi_build.c \
	tgsi/tgsi_dump.c \
	tgsi/tgsi_exec.c \
	tgsi/tgsi_info.c \
	tgsi/tgsi_iterate.c \
	tgsi/tgsi_parse.c \
	tgsi/tgsi_ppc.c \
	tgsi/tgsi_sanity.c \
	tgsi/tgsi_scan.c \
	tgsi/tgsi_sse2.c \
	tgsi/tgsi_text.c \
	tgsi/tgsi_transform.c \
	tgsi/tgsi_ureg.c \
	tgsi/tgsi_util.c \
	translate/translate.c \
	translate/translate_cache.c \
	translate/translate_generic.c \
	translate/translate_sse.c \
	util/u_debug.c \
	util/u_debug_describe.c \
	util/u_debug_refcnt.c \
	util/u_debug_stack.c \
	util/u_debug_symbol.c \
	util/u_dump_defines.c \
	util/u_dump_state.c \
	util/u_bitmask.c \
	util/u_blit.c \
	util/u_blitter.c \
	util/u_cache.c \
	util/u_caps.c \
	util/u_cpu_detect.c \
	util/u_dl.c \
	util/u_draw_quad.c \
	util/u_format.c \
	util/u_format_other.c \
	util/u_format_s3tc.c \
	util/u_format_srgb.c \
	util/u_format_table.c \
	util/u_format_tests.c \
	util/u_format_yuv.c \
	util/u_format_zs.c \
	util/u_framebuffer.c \
	util/u_gen_mipmap.c \
	util/u_half.c \
	util/u_handle_table.c \
	util/u_hash.c \
	util/u_hash_table.c \
	util/u_index_modify.c \
	util/u_keymap.c \
	util/u_linear.c \
	util/u_linkage.c \
	util/u_network.c \
	util/u_math.c \
	util/u_mempool.c \
	util/u_mm.c \
	util/u_rect.c \
	util/u_ringbuffer.c \
	util/u_sampler.c \
	util/u_simple_shaders.c \
	util/u_snprintf.c \
	util/u_staging.c \
	util/u_surface.c \
	util/u_surfaces.c \
	util/u_texture.c \
	util/u_tile.c \
	util/u_transfer.c \
	util/u_resource.c \
<<<<<<< HEAD
	util/u_upload_mgr.c \
	target-helpers/wrap_screen.c \
	vl/vl_bitstream_parser.c \
	vl/vl_mpeg12_mc_renderer.c \
	vl/vl_compositor.c \
	vl/vl_csc.c \
        vl/vl_idct.c
=======
	util/u_upload_mgr.c

	# Disabling until pipe-video branch gets merged in
	#vl/vl_bitstream_parser.c \
	#vl/vl_mpeg12_mc_renderer.c \
	#vl/vl_compositor.c \
	#vl/vl_csc.c \
	#vl/vl_shader_build.c \
>>>>>>> 5e3733fa

GALLIVM_SOURCES = \
        gallivm/lp_bld_arit.c \
        gallivm/lp_bld_assert.c \
        gallivm/lp_bld_bitarit.c \
        gallivm/lp_bld_const.c \
        gallivm/lp_bld_conv.c \
        gallivm/lp_bld_debug.c \
        gallivm/lp_bld_flow.c \
        gallivm/lp_bld_format_aos.c \
        gallivm/lp_bld_format_soa.c \
        gallivm/lp_bld_format_yuv.c \
        gallivm/lp_bld_gather.c \
        gallivm/lp_bld_init.c \
        gallivm/lp_bld_intr.c \
        gallivm/lp_bld_logic.c \
        gallivm/lp_bld_pack.c \
        gallivm/lp_bld_printf.c \
        gallivm/lp_bld_quad.c \
        gallivm/lp_bld_sample.c \
        gallivm/lp_bld_sample_aos.c \
        gallivm/lp_bld_sample_soa.c \
        gallivm/lp_bld_struct.c \
        gallivm/lp_bld_swizzle.c \
        gallivm/lp_bld_tgsi_aos.c \
        gallivm/lp_bld_tgsi_info.c \
        gallivm/lp_bld_tgsi_soa.c \
        gallivm/lp_bld_type.c \
        draw/draw_llvm.c \
        draw/draw_llvm_sample.c \
        draw/draw_llvm_translate.c \
        draw/draw_vs_llvm.c \
        draw/draw_pt_fetch_shade_pipeline_llvm.c

GALLIVM_CPP_SOURCES = \
    gallivm/lp_bld_misc.cpp

GENERATED_SOURCES = \
	indices/u_indices_gen.c \
	indices/u_unfilled_gen.c \
	util/u_format_srgb.c \
	util/u_format_table.c \
	util/u_half.c


ifeq ($(MESA_LLVM),1)
C_SOURCES += \
	$(GALLIVM_SOURCES)
CPP_SOURCES += \
	$(GALLIVM_CPP_SOURCES)
endif


LIBRARY_DEFINES += -D__STDC_CONSTANT_MACROS


include ../Makefile.template


indices/u_indices_gen.c: indices/u_indices_gen.py
	$(PYTHON2) $< > $@

indices/u_unfilled_gen.c: indices/u_unfilled_gen.py
	$(PYTHON2) $< > $@

util/u_format_srgb.c: util/u_format_srgb.py
	$(PYTHON2) $< > $@

util/u_format_table.c: util/u_format_table.py util/u_format_pack.py util/u_format_parse.py util/u_format.csv
	$(PYTHON2) util/u_format_table.py util/u_format.csv > $@

util/u_half.c: util/u_half.py
	$(PYTHON2) util/u_half.py > $@<|MERGE_RESOLUTION|>--- conflicted
+++ resolved
@@ -142,24 +142,12 @@
 	util/u_tile.c \
 	util/u_transfer.c \
 	util/u_resource.c \
-<<<<<<< HEAD
 	util/u_upload_mgr.c \
-	target-helpers/wrap_screen.c \
 	vl/vl_bitstream_parser.c \
 	vl/vl_mpeg12_mc_renderer.c \
 	vl/vl_compositor.c \
 	vl/vl_csc.c \
         vl/vl_idct.c
-=======
-	util/u_upload_mgr.c
-
-	# Disabling until pipe-video branch gets merged in
-	#vl/vl_bitstream_parser.c \
-	#vl/vl_mpeg12_mc_renderer.c \
-	#vl/vl_compositor.c \
-	#vl/vl_csc.c \
-	#vl/vl_shader_build.c \
->>>>>>> 5e3733fa
 
 GALLIVM_SOURCES = \
         gallivm/lp_bld_arit.c \
@@ -232,4 +220,5 @@
 	$(PYTHON2) util/u_format_table.py util/u_format.csv > $@
 
 util/u_half.c: util/u_half.py
-	$(PYTHON2) util/u_half.py > $@+	$(PYTHON2) util/u_half.py > $@
+# DO NOT DELETE