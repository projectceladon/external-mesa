/**************************************************************************
 *
 * Copyright 2008 Tungsten Graphics, Inc., Cedar Park, Texas.
 * All Rights Reserved.
 * Copyright 2008  VMware, Inc.  All rights reserved.
 *
 * Permission is hereby granted, free of charge, to any person obtaining a
 * copy of this software and associated documentation files (the
 * "Software"), to deal in the Software without restriction, including
 * without limitation the rights to use, copy, modify, merge, publish,
 * distribute, sub license, and/or sell copies of the Software, and to
 * permit persons to whom the Software is furnished to do so, subject to
 * the following conditions:
 *
 * The above copyright notice and this permission notice (including the
 * next paragraph) shall be included in all copies or substantial portions
 * of the Software.
 *
 * THE SOFTWARE IS PROVIDED "AS IS", WITHOUT WARRANTY OF ANY KIND, EXPRESS
 * OR IMPLIED, INCLUDING BUT NOT LIMITED TO THE WARRANTIES OF
 * MERCHANTABILITY, FITNESS FOR A PARTICULAR PURPOSE AND NON-INFRINGEMENT.
 * IN NO EVENT SHALL TUNGSTEN GRAPHICS AND/OR ITS SUPPLIERS BE LIABLE FOR
 * ANY CLAIM, DAMAGES OR OTHER LIABILITY, WHETHER IN AN ACTION OF CONTRACT,
 * TORT OR OTHERWISE, ARISING FROM, OUT OF OR IN CONNECTION WITH THE
 * SOFTWARE OR THE USE OR OTHER DEALINGS IN THE SOFTWARE.
 *
 **************************************************************************/

/**
 * @file
 * Mipmap generation utility
 *  
 * @author Brian Paul
 */


#include "pipe/p_context.h"
#include "util/u_debug.h"
#include "pipe/p_defines.h"
#include "util/u_inlines.h"
#include "pipe/p_shader_tokens.h"
#include "pipe/p_state.h"

#include "util/u_format.h"
#include "util/u_memory.h"
#include "util/u_draw_quad.h"
#include "util/u_gen_mipmap.h"
#include "util/u_simple_shaders.h"
#include "util/u_math.h"
#include "util/u_texture.h"

#include "cso_cache/cso_context.h"


struct gen_mipmap_state
{
   struct pipe_context *pipe;
   struct cso_context *cso;

   struct pipe_blend_state blend;
   struct pipe_depth_stencil_alpha_state depthstencil;
   struct pipe_rasterizer_state rasterizer;
   struct pipe_sampler_state sampler;
<<<<<<< HEAD
   struct pipe_clip_state clip;
=======
   struct pipe_vertex_element velem[2];
>>>>>>> ae7b7bf1

   void *vs;
   void *fs2d, *fsCube;

   struct pipe_buffer *vbuf;  /**< quad vertices */
   unsigned vbuf_slot;

   float vertices[4][2][4];   /**< vertex/texcoords for quad */
};



enum dtype
{
   DTYPE_UBYTE,
   DTYPE_UBYTE_3_3_2,
   DTYPE_USHORT,
   DTYPE_USHORT_4_4_4_4,
   DTYPE_USHORT_5_6_5,
   DTYPE_USHORT_1_5_5_5_REV,
   DTYPE_UINT,
   DTYPE_FLOAT,
   DTYPE_HALF_FLOAT
};


typedef ushort half_float;


static half_float
float_to_half(float f)
{
   /* XXX fix this */
   return 0;
}

static float
half_to_float(half_float h)
{
   /* XXX fix this */
   return 0.0f;
}




/**
 * \name Support macros for do_row and do_row_3d
 *
 * The macro madness is here for two reasons.  First, it compacts the code
 * slightly.  Second, it makes it much easier to adjust the specifics of the
 * filter to tune the rounding characteristics.
 */
/*@{*/
#define DECLARE_ROW_POINTERS(t, e) \
      const t(*rowA)[e] = (const t(*)[e]) srcRowA; \
      const t(*rowB)[e] = (const t(*)[e]) srcRowB; \
      const t(*rowC)[e] = (const t(*)[e]) srcRowC; \
      const t(*rowD)[e] = (const t(*)[e]) srcRowD; \
      t(*dst)[e] = (t(*)[e]) dstRow

#define DECLARE_ROW_POINTERS0(t) \
      const t *rowA = (const t *) srcRowA; \
      const t *rowB = (const t *) srcRowB; \
      const t *rowC = (const t *) srcRowC; \
      const t *rowD = (const t *) srcRowD; \
      t *dst = (t *) dstRow

#define FILTER_SUM_3D(Aj, Ak, Bj, Bk, Cj, Ck, Dj, Dk) \
   ((unsigned) Aj + (unsigned) Ak \
    + (unsigned) Bj + (unsigned) Bk \
    + (unsigned) Cj + (unsigned) Ck \
    + (unsigned) Dj + (unsigned) Dk \
    + 4) >> 3

#define FILTER_3D(e) \
   do { \
      dst[i][e] = FILTER_SUM_3D(rowA[j][e], rowA[k][e], \
                                rowB[j][e], rowB[k][e], \
                                rowC[j][e], rowC[k][e], \
                                rowD[j][e], rowD[k][e]); \
   } while(0)
   
#define FILTER_F_3D(e) \
   do { \
      dst[i][e] = (rowA[j][e] + rowA[k][e] \
                   + rowB[j][e] + rowB[k][e] \
                   + rowC[j][e] + rowC[k][e] \
                   + rowD[j][e] + rowD[k][e]) * 0.125F; \
   } while(0)

#define FILTER_HF_3D(e) \
   do { \
      const float aj = half_to_float(rowA[j][e]); \
      const float ak = half_to_float(rowA[k][e]); \
      const float bj = half_to_float(rowB[j][e]); \
      const float bk = half_to_float(rowB[k][e]); \
      const float cj = half_to_float(rowC[j][e]); \
      const float ck = half_to_float(rowC[k][e]); \
      const float dj = half_to_float(rowD[j][e]); \
      const float dk = half_to_float(rowD[k][e]); \
      dst[i][e] = float_to_half((aj + ak + bj + bk + cj + ck + dj + dk) \
                                      * 0.125F); \
   } while(0)
/*@}*/


/**
 * Average together two rows of a source image to produce a single new
 * row in the dest image.  It's legal for the two source rows to point
 * to the same data.  The source width must be equal to either the
 * dest width or two times the dest width.
 * \param datatype  GL_UNSIGNED_BYTE, GL_UNSIGNED_SHORT, GL_FLOAT, etc.
 * \param comps  number of components per pixel (1..4)
 */
static void
do_row(enum dtype datatype, uint comps, int srcWidth,
       const void *srcRowA, const void *srcRowB,
       int dstWidth, void *dstRow)
{
   const uint k0 = (srcWidth == dstWidth) ? 0 : 1;
   const uint colStride = (srcWidth == dstWidth) ? 1 : 2;

   assert(comps >= 1);
   assert(comps <= 4);

   /* This assertion is no longer valid with non-power-of-2 textures
   assert(srcWidth == dstWidth || srcWidth == 2 * dstWidth);
   */

   if (datatype == DTYPE_UBYTE && comps == 4) {
      uint i, j, k;
      const ubyte(*rowA)[4] = (const ubyte(*)[4]) srcRowA;
      const ubyte(*rowB)[4] = (const ubyte(*)[4]) srcRowB;
      ubyte(*dst)[4] = (ubyte(*)[4]) dstRow;
      for (i = j = 0, k = k0; i < (uint) dstWidth;
           i++, j += colStride, k += colStride) {
         dst[i][0] = (rowA[j][0] + rowA[k][0] + rowB[j][0] + rowB[k][0]) / 4;
         dst[i][1] = (rowA[j][1] + rowA[k][1] + rowB[j][1] + rowB[k][1]) / 4;
         dst[i][2] = (rowA[j][2] + rowA[k][2] + rowB[j][2] + rowB[k][2]) / 4;
         dst[i][3] = (rowA[j][3] + rowA[k][3] + rowB[j][3] + rowB[k][3]) / 4;
      }
   }
   else if (datatype == DTYPE_UBYTE && comps == 3) {
      uint i, j, k;
      const ubyte(*rowA)[3] = (const ubyte(*)[3]) srcRowA;
      const ubyte(*rowB)[3] = (const ubyte(*)[3]) srcRowB;
      ubyte(*dst)[3] = (ubyte(*)[3]) dstRow;
      for (i = j = 0, k = k0; i < (uint) dstWidth;
           i++, j += colStride, k += colStride) {
         dst[i][0] = (rowA[j][0] + rowA[k][0] + rowB[j][0] + rowB[k][0]) / 4;
         dst[i][1] = (rowA[j][1] + rowA[k][1] + rowB[j][1] + rowB[k][1]) / 4;
         dst[i][2] = (rowA[j][2] + rowA[k][2] + rowB[j][2] + rowB[k][2]) / 4;
      }
   }
   else if (datatype == DTYPE_UBYTE && comps == 2) {
      uint i, j, k;
      const ubyte(*rowA)[2] = (const ubyte(*)[2]) srcRowA;
      const ubyte(*rowB)[2] = (const ubyte(*)[2]) srcRowB;
      ubyte(*dst)[2] = (ubyte(*)[2]) dstRow;
      for (i = j = 0, k = k0; i < (uint) dstWidth;
           i++, j += colStride, k += colStride) {
         dst[i][0] = (rowA[j][0] + rowA[k][0] + rowB[j][0] + rowB[k][0]) >> 2;
         dst[i][1] = (rowA[j][1] + rowA[k][1] + rowB[j][1] + rowB[k][1]) >> 2;
      }
   }
   else if (datatype == DTYPE_UBYTE && comps == 1) {
      uint i, j, k;
      const ubyte *rowA = (const ubyte *) srcRowA;
      const ubyte *rowB = (const ubyte *) srcRowB;
      ubyte *dst = (ubyte *) dstRow;
      for (i = j = 0, k = k0; i < (uint) dstWidth;
           i++, j += colStride, k += colStride) {
         dst[i] = (rowA[j] + rowA[k] + rowB[j] + rowB[k]) >> 2;
      }
   }

   else if (datatype == DTYPE_USHORT && comps == 4) {
      uint i, j, k;
      const ushort(*rowA)[4] = (const ushort(*)[4]) srcRowA;
      const ushort(*rowB)[4] = (const ushort(*)[4]) srcRowB;
      ushort(*dst)[4] = (ushort(*)[4]) dstRow;
      for (i = j = 0, k = k0; i < (uint) dstWidth;
           i++, j += colStride, k += colStride) {
         dst[i][0] = (rowA[j][0] + rowA[k][0] + rowB[j][0] + rowB[k][0]) / 4;
         dst[i][1] = (rowA[j][1] + rowA[k][1] + rowB[j][1] + rowB[k][1]) / 4;
         dst[i][2] = (rowA[j][2] + rowA[k][2] + rowB[j][2] + rowB[k][2]) / 4;
         dst[i][3] = (rowA[j][3] + rowA[k][3] + rowB[j][3] + rowB[k][3]) / 4;
      }
   }
   else if (datatype == DTYPE_USHORT && comps == 3) {
      uint i, j, k;
      const ushort(*rowA)[3] = (const ushort(*)[3]) srcRowA;
      const ushort(*rowB)[3] = (const ushort(*)[3]) srcRowB;
      ushort(*dst)[3] = (ushort(*)[3]) dstRow;
      for (i = j = 0, k = k0; i < (uint) dstWidth;
           i++, j += colStride, k += colStride) {
         dst[i][0] = (rowA[j][0] + rowA[k][0] + rowB[j][0] + rowB[k][0]) / 4;
         dst[i][1] = (rowA[j][1] + rowA[k][1] + rowB[j][1] + rowB[k][1]) / 4;
         dst[i][2] = (rowA[j][2] + rowA[k][2] + rowB[j][2] + rowB[k][2]) / 4;
      }
   }
   else if (datatype == DTYPE_USHORT && comps == 2) {
      uint i, j, k;
      const ushort(*rowA)[2] = (const ushort(*)[2]) srcRowA;
      const ushort(*rowB)[2] = (const ushort(*)[2]) srcRowB;
      ushort(*dst)[2] = (ushort(*)[2]) dstRow;
      for (i = j = 0, k = k0; i < (uint) dstWidth;
           i++, j += colStride, k += colStride) {
         dst[i][0] = (rowA[j][0] + rowA[k][0] + rowB[j][0] + rowB[k][0]) / 4;
         dst[i][1] = (rowA[j][1] + rowA[k][1] + rowB[j][1] + rowB[k][1]) / 4;
      }
   }
   else if (datatype == DTYPE_USHORT && comps == 1) {
      uint i, j, k;
      const ushort *rowA = (const ushort *) srcRowA;
      const ushort *rowB = (const ushort *) srcRowB;
      ushort *dst = (ushort *) dstRow;
      for (i = j = 0, k = k0; i < (uint) dstWidth;
           i++, j += colStride, k += colStride) {
         dst[i] = (rowA[j] + rowA[k] + rowB[j] + rowB[k]) / 4;
      }
   }

   else if (datatype == DTYPE_FLOAT && comps == 4) {
      uint i, j, k;
      const float(*rowA)[4] = (const float(*)[4]) srcRowA;
      const float(*rowB)[4] = (const float(*)[4]) srcRowB;
      float(*dst)[4] = (float(*)[4]) dstRow;
      for (i = j = 0, k = k0; i < (uint) dstWidth;
           i++, j += colStride, k += colStride) {
         dst[i][0] = (rowA[j][0] + rowA[k][0] +
                      rowB[j][0] + rowB[k][0]) * 0.25F;
         dst[i][1] = (rowA[j][1] + rowA[k][1] +
                      rowB[j][1] + rowB[k][1]) * 0.25F;
         dst[i][2] = (rowA[j][2] + rowA[k][2] +
                      rowB[j][2] + rowB[k][2]) * 0.25F;
         dst[i][3] = (rowA[j][3] + rowA[k][3] +
                      rowB[j][3] + rowB[k][3]) * 0.25F;
      }
   }
   else if (datatype == DTYPE_FLOAT && comps == 3) {
      uint i, j, k;
      const float(*rowA)[3] = (const float(*)[3]) srcRowA;
      const float(*rowB)[3] = (const float(*)[3]) srcRowB;
      float(*dst)[3] = (float(*)[3]) dstRow;
      for (i = j = 0, k = k0; i < (uint) dstWidth;
           i++, j += colStride, k += colStride) {
         dst[i][0] = (rowA[j][0] + rowA[k][0] +
                      rowB[j][0] + rowB[k][0]) * 0.25F;
         dst[i][1] = (rowA[j][1] + rowA[k][1] +
                      rowB[j][1] + rowB[k][1]) * 0.25F;
         dst[i][2] = (rowA[j][2] + rowA[k][2] +
                      rowB[j][2] + rowB[k][2]) * 0.25F;
      }
   }
   else if (datatype == DTYPE_FLOAT && comps == 2) {
      uint i, j, k;
      const float(*rowA)[2] = (const float(*)[2]) srcRowA;
      const float(*rowB)[2] = (const float(*)[2]) srcRowB;
      float(*dst)[2] = (float(*)[2]) dstRow;
      for (i = j = 0, k = k0; i < (uint) dstWidth;
           i++, j += colStride, k += colStride) {
         dst[i][0] = (rowA[j][0] + rowA[k][0] +
                      rowB[j][0] + rowB[k][0]) * 0.25F;
         dst[i][1] = (rowA[j][1] + rowA[k][1] +
                      rowB[j][1] + rowB[k][1]) * 0.25F;
      }
   }
   else if (datatype == DTYPE_FLOAT && comps == 1) {
      uint i, j, k;
      const float *rowA = (const float *) srcRowA;
      const float *rowB = (const float *) srcRowB;
      float *dst = (float *) dstRow;
      for (i = j = 0, k = k0; i < (uint) dstWidth;
           i++, j += colStride, k += colStride) {
         dst[i] = (rowA[j] + rowA[k] + rowB[j] + rowB[k]) * 0.25F;
      }
   }

#if 0
   else if (datatype == HALF_DTYPE_FLOAT && comps == 4) {
      uint i, j, k, comp;
      const half_float(*rowA)[4] = (const half_float(*)[4]) srcRowA;
      const half_float(*rowB)[4] = (const half_float(*)[4]) srcRowB;
      half_float(*dst)[4] = (half_float(*)[4]) dstRow;
      for (i = j = 0, k = k0; i < (uint) dstWidth;
           i++, j += colStride, k += colStride) {
         for (comp = 0; comp < 4; comp++) {
            float aj, ak, bj, bk;
            aj = half_to_float(rowA[j][comp]);
            ak = half_to_float(rowA[k][comp]);
            bj = half_to_float(rowB[j][comp]);
            bk = half_to_float(rowB[k][comp]);
            dst[i][comp] = float_to_half((aj + ak + bj + bk) * 0.25F);
         }
      }
   }
   else if (datatype == DTYPE_HALF_FLOAT && comps == 3) {
      uint i, j, k, comp;
      const half_float(*rowA)[3] = (const half_float(*)[3]) srcRowA;
      const half_float(*rowB)[3] = (const half_float(*)[3]) srcRowB;
      half_float(*dst)[3] = (half_float(*)[3]) dstRow;
      for (i = j = 0, k = k0; i < (uint) dstWidth;
           i++, j += colStride, k += colStride) {
         for (comp = 0; comp < 3; comp++) {
            float aj, ak, bj, bk;
            aj = half_to_float(rowA[j][comp]);
            ak = half_to_float(rowA[k][comp]);
            bj = half_to_float(rowB[j][comp]);
            bk = half_to_float(rowB[k][comp]);
            dst[i][comp] = float_to_half((aj + ak + bj + bk) * 0.25F);
         }
      }
   }
   else if (datatype == DTYPE_HALF_FLOAT && comps == 2) {
      uint i, j, k, comp;
      const half_float(*rowA)[2] = (const half_float(*)[2]) srcRowA;
      const half_float(*rowB)[2] = (const half_float(*)[2]) srcRowB;
      half_float(*dst)[2] = (half_float(*)[2]) dstRow;
      for (i = j = 0, k = k0; i < (uint) dstWidth;
           i++, j += colStride, k += colStride) {
         for (comp = 0; comp < 2; comp++) {
            float aj, ak, bj, bk;
            aj = half_to_float(rowA[j][comp]);
            ak = half_to_float(rowA[k][comp]);
            bj = half_to_float(rowB[j][comp]);
            bk = half_to_float(rowB[k][comp]);
            dst[i][comp] = float_to_half((aj + ak + bj + bk) * 0.25F);
         }
      }
   }
   else if (datatype == DTYPE_HALF_FLOAT && comps == 1) {
      uint i, j, k;
      const half_float *rowA = (const half_float *) srcRowA;
      const half_float *rowB = (const half_float *) srcRowB;
      half_float *dst = (half_float *) dstRow;
      for (i = j = 0, k = k0; i < (uint) dstWidth;
           i++, j += colStride, k += colStride) {
         float aj, ak, bj, bk;
         aj = half_to_float(rowA[j]);
         ak = half_to_float(rowA[k]);
         bj = half_to_float(rowB[j]);
         bk = half_to_float(rowB[k]);
         dst[i] = float_to_half((aj + ak + bj + bk) * 0.25F);
      }
   }
#endif

   else if (datatype == DTYPE_UINT && comps == 1) {
      uint i, j, k;
      const uint *rowA = (const uint *) srcRowA;
      const uint *rowB = (const uint *) srcRowB;
      uint *dst = (uint *) dstRow;
      for (i = j = 0, k = k0; i < (uint) dstWidth;
           i++, j += colStride, k += colStride) {
         dst[i] = rowA[j] / 4 + rowA[k] / 4 + rowB[j] / 4 + rowB[k] / 4;
      }
   }

   else if (datatype == DTYPE_USHORT_5_6_5 && comps == 3) {
      uint i, j, k;
      const ushort *rowA = (const ushort *) srcRowA;
      const ushort *rowB = (const ushort *) srcRowB;
      ushort *dst = (ushort *) dstRow;
      for (i = j = 0, k = k0; i < (uint) dstWidth;
           i++, j += colStride, k += colStride) {
         const int rowAr0 = rowA[j] & 0x1f;
         const int rowAr1 = rowA[k] & 0x1f;
         const int rowBr0 = rowB[j] & 0x1f;
         const int rowBr1 = rowB[k] & 0x1f;
         const int rowAg0 = (rowA[j] >> 5) & 0x3f;
         const int rowAg1 = (rowA[k] >> 5) & 0x3f;
         const int rowBg0 = (rowB[j] >> 5) & 0x3f;
         const int rowBg1 = (rowB[k] >> 5) & 0x3f;
         const int rowAb0 = (rowA[j] >> 11) & 0x1f;
         const int rowAb1 = (rowA[k] >> 11) & 0x1f;
         const int rowBb0 = (rowB[j] >> 11) & 0x1f;
         const int rowBb1 = (rowB[k] >> 11) & 0x1f;
         const int red = (rowAr0 + rowAr1 + rowBr0 + rowBr1) >> 2;
         const int green = (rowAg0 + rowAg1 + rowBg0 + rowBg1) >> 2;
         const int blue = (rowAb0 + rowAb1 + rowBb0 + rowBb1) >> 2;
         dst[i] = (blue << 11) | (green << 5) | red;
      }
   }
   else if (datatype == DTYPE_USHORT_4_4_4_4 && comps == 4) {
      uint i, j, k;
      const ushort *rowA = (const ushort *) srcRowA;
      const ushort *rowB = (const ushort *) srcRowB;
      ushort *dst = (ushort *) dstRow;
      for (i = j = 0, k = k0; i < (uint) dstWidth;
           i++, j += colStride, k += colStride) {
         const int rowAr0 = rowA[j] & 0xf;
         const int rowAr1 = rowA[k] & 0xf;
         const int rowBr0 = rowB[j] & 0xf;
         const int rowBr1 = rowB[k] & 0xf;
         const int rowAg0 = (rowA[j] >> 4) & 0xf;
         const int rowAg1 = (rowA[k] >> 4) & 0xf;
         const int rowBg0 = (rowB[j] >> 4) & 0xf;
         const int rowBg1 = (rowB[k] >> 4) & 0xf;
         const int rowAb0 = (rowA[j] >> 8) & 0xf;
         const int rowAb1 = (rowA[k] >> 8) & 0xf;
         const int rowBb0 = (rowB[j] >> 8) & 0xf;
         const int rowBb1 = (rowB[k] >> 8) & 0xf;
         const int rowAa0 = (rowA[j] >> 12) & 0xf;
         const int rowAa1 = (rowA[k] >> 12) & 0xf;
         const int rowBa0 = (rowB[j] >> 12) & 0xf;
         const int rowBa1 = (rowB[k] >> 12) & 0xf;
         const int red = (rowAr0 + rowAr1 + rowBr0 + rowBr1) >> 2;
         const int green = (rowAg0 + rowAg1 + rowBg0 + rowBg1) >> 2;
         const int blue = (rowAb0 + rowAb1 + rowBb0 + rowBb1) >> 2;
         const int alpha = (rowAa0 + rowAa1 + rowBa0 + rowBa1) >> 2;
         dst[i] = (alpha << 12) | (blue << 8) | (green << 4) | red;
      }
   }
   else if (datatype == DTYPE_USHORT_1_5_5_5_REV && comps == 4) {
      uint i, j, k;
      const ushort *rowA = (const ushort *) srcRowA;
      const ushort *rowB = (const ushort *) srcRowB;
      ushort *dst = (ushort *) dstRow;
      for (i = j = 0, k = k0; i < (uint) dstWidth;
           i++, j += colStride, k += colStride) {
         const int rowAr0 = rowA[j] & 0x1f;
         const int rowAr1 = rowA[k] & 0x1f;
         const int rowBr0 = rowB[j] & 0x1f;
         const int rowBr1 = rowB[k] & 0x1f;
         const int rowAg0 = (rowA[j] >> 5) & 0x1f;
         const int rowAg1 = (rowA[k] >> 5) & 0x1f;
         const int rowBg0 = (rowB[j] >> 5) & 0x1f;
         const int rowBg1 = (rowB[k] >> 5) & 0x1f;
         const int rowAb0 = (rowA[j] >> 10) & 0x1f;
         const int rowAb1 = (rowA[k] >> 10) & 0x1f;
         const int rowBb0 = (rowB[j] >> 10) & 0x1f;
         const int rowBb1 = (rowB[k] >> 10) & 0x1f;
         const int rowAa0 = (rowA[j] >> 15) & 0x1;
         const int rowAa1 = (rowA[k] >> 15) & 0x1;
         const int rowBa0 = (rowB[j] >> 15) & 0x1;
         const int rowBa1 = (rowB[k] >> 15) & 0x1;
         const int red = (rowAr0 + rowAr1 + rowBr0 + rowBr1) >> 2;
         const int green = (rowAg0 + rowAg1 + rowBg0 + rowBg1) >> 2;
         const int blue = (rowAb0 + rowAb1 + rowBb0 + rowBb1) >> 2;
         const int alpha = (rowAa0 + rowAa1 + rowBa0 + rowBa1) >> 2;
         dst[i] = (alpha << 15) | (blue << 10) | (green << 5) | red;
      }
   }
   else if (datatype == DTYPE_UBYTE_3_3_2 && comps == 3) {
      uint i, j, k;
      const ubyte *rowA = (const ubyte *) srcRowA;
      const ubyte *rowB = (const ubyte *) srcRowB;
      ubyte *dst = (ubyte *) dstRow;
      for (i = j = 0, k = k0; i < (uint) dstWidth;
           i++, j += colStride, k += colStride) {
         const int rowAr0 = rowA[j] & 0x3;
         const int rowAr1 = rowA[k] & 0x3;
         const int rowBr0 = rowB[j] & 0x3;
         const int rowBr1 = rowB[k] & 0x3;
         const int rowAg0 = (rowA[j] >> 2) & 0x7;
         const int rowAg1 = (rowA[k] >> 2) & 0x7;
         const int rowBg0 = (rowB[j] >> 2) & 0x7;
         const int rowBg1 = (rowB[k] >> 2) & 0x7;
         const int rowAb0 = (rowA[j] >> 5) & 0x7;
         const int rowAb1 = (rowA[k] >> 5) & 0x7;
         const int rowBb0 = (rowB[j] >> 5) & 0x7;
         const int rowBb1 = (rowB[k] >> 5) & 0x7;
         const int red = (rowAr0 + rowAr1 + rowBr0 + rowBr1) >> 2;
         const int green = (rowAg0 + rowAg1 + rowBg0 + rowBg1) >> 2;
         const int blue = (rowAb0 + rowAb1 + rowBb0 + rowBb1) >> 2;
         dst[i] = (blue << 5) | (green << 2) | red;
      }
   }
   else {
      debug_printf("bad format in do_row()");
   }
}


/**
 * Average together four rows of a source image to produce a single new
 * row in the dest image.  It's legal for the two source rows to point
 * to the same data.  The source width must be equal to either the
 * dest width or two times the dest width.
 *
 * \param datatype  GL pixel type \c GL_UNSIGNED_BYTE, \c GL_UNSIGNED_SHORT,
 *                  \c GL_FLOAT, etc.
 * \param comps     number of components per pixel (1..4)
 * \param srcWidth  Width of a row in the source data
 * \param srcRowA   Pointer to one of the rows of source data
 * \param srcRowB   Pointer to one of the rows of source data
 * \param srcRowC   Pointer to one of the rows of source data
 * \param srcRowD   Pointer to one of the rows of source data
 * \param dstWidth  Width of a row in the destination data
 * \param srcRowA   Pointer to the row of destination data
 */
static void
do_row_3D(enum dtype datatype, uint comps, int srcWidth,
          const void *srcRowA, const void *srcRowB,
          const void *srcRowC, const void *srcRowD,
          int dstWidth, void *dstRow)
{
   const uint k0 = (srcWidth == dstWidth) ? 0 : 1;
   const uint colStride = (srcWidth == dstWidth) ? 1 : 2;
   uint i, j, k;

   assert(comps >= 1);
   assert(comps <= 4);

   if ((datatype == DTYPE_UBYTE) && (comps == 4)) {
      DECLARE_ROW_POINTERS(ubyte, 4);

      for (i = j = 0, k = k0; i < (uint) dstWidth;
           i++, j += colStride, k += colStride) {
         FILTER_3D(0);
         FILTER_3D(1);
         FILTER_3D(2);
         FILTER_3D(3);
      }
   }
   else if ((datatype == DTYPE_UBYTE) && (comps == 3)) {
      DECLARE_ROW_POINTERS(ubyte, 3);

      for (i = j = 0, k = k0; i < (uint) dstWidth;
           i++, j += colStride, k += colStride) {
         FILTER_3D(0);
         FILTER_3D(1);
         FILTER_3D(2);
      }
   }
   else if ((datatype == DTYPE_UBYTE) && (comps == 2)) {
      DECLARE_ROW_POINTERS(ubyte, 2);

      for (i = j = 0, k = k0; i < (uint) dstWidth;
           i++, j += colStride, k += colStride) {
         FILTER_3D(0);
         FILTER_3D(1);
      }
   }
   else if ((datatype == DTYPE_UBYTE) && (comps == 1)) {
      DECLARE_ROW_POINTERS(ubyte, 1);

      for (i = j = 0, k = k0; i < (uint) dstWidth;
           i++, j += colStride, k += colStride) {
         FILTER_3D(0);
      }
   }
   else if ((datatype == DTYPE_USHORT) && (comps == 4)) {
      DECLARE_ROW_POINTERS(ushort, 4);

      for (i = j = 0, k = k0; i < (uint) dstWidth;
           i++, j += colStride, k += colStride) {
         FILTER_3D(0);
         FILTER_3D(1);
         FILTER_3D(2);
         FILTER_3D(3);
      }
   }
   else if ((datatype == DTYPE_USHORT) && (comps == 3)) {
      DECLARE_ROW_POINTERS(ushort, 3);

      for (i = j = 0, k = k0; i < (uint) dstWidth;
           i++, j += colStride, k += colStride) {
         FILTER_3D(0);
         FILTER_3D(1);
         FILTER_3D(2);
      }
   }
   else if ((datatype == DTYPE_USHORT) && (comps == 2)) {
      DECLARE_ROW_POINTERS(ushort, 2);

      for (i = j = 0, k = k0; i < (uint) dstWidth;
           i++, j += colStride, k += colStride) {
         FILTER_3D(0);
         FILTER_3D(1);
      }
   }
   else if ((datatype == DTYPE_USHORT) && (comps == 1)) {
      DECLARE_ROW_POINTERS(ushort, 1);

      for (i = j = 0, k = k0; i < (uint) dstWidth;
           i++, j += colStride, k += colStride) {
         FILTER_3D(0);
      }
   }
   else if ((datatype == DTYPE_FLOAT) && (comps == 4)) {
      DECLARE_ROW_POINTERS(float, 4);

      for (i = j = 0, k = k0; i < (uint) dstWidth;
           i++, j += colStride, k += colStride) {
         FILTER_F_3D(0);
         FILTER_F_3D(1);
         FILTER_F_3D(2);
         FILTER_F_3D(3);
      }
   }
   else if ((datatype == DTYPE_FLOAT) && (comps == 3)) {
      DECLARE_ROW_POINTERS(float, 3);

      for (i = j = 0, k = k0; i < (uint) dstWidth;
           i++, j += colStride, k += colStride) {
         FILTER_F_3D(0);
         FILTER_F_3D(1);
         FILTER_F_3D(2);
      }
   }
   else if ((datatype == DTYPE_FLOAT) && (comps == 2)) {
      DECLARE_ROW_POINTERS(float, 2);

      for (i = j = 0, k = k0; i < (uint) dstWidth;
           i++, j += colStride, k += colStride) {
         FILTER_F_3D(0);
         FILTER_F_3D(1);
      }
   }
   else if ((datatype == DTYPE_FLOAT) && (comps == 1)) {
      DECLARE_ROW_POINTERS(float, 1);

      for (i = j = 0, k = k0; i < (uint) dstWidth;
           i++, j += colStride, k += colStride) {
         FILTER_F_3D(0);
      }
   }
   else if ((datatype == DTYPE_HALF_FLOAT) && (comps == 4)) {
      DECLARE_ROW_POINTERS(half_float, 4);

      for (i = j = 0, k = k0; i < (uint) dstWidth;
           i++, j += colStride, k += colStride) {
         FILTER_HF_3D(0);
         FILTER_HF_3D(1);
         FILTER_HF_3D(2);
         FILTER_HF_3D(3);
      }
   }
   else if ((datatype == DTYPE_HALF_FLOAT) && (comps == 3)) {
      DECLARE_ROW_POINTERS(half_float, 4);

      for (i = j = 0, k = k0; i < (uint) dstWidth;
           i++, j += colStride, k += colStride) {
         FILTER_HF_3D(0);
         FILTER_HF_3D(1);
         FILTER_HF_3D(2);
      }
   }
   else if ((datatype == DTYPE_HALF_FLOAT) && (comps == 2)) {
      DECLARE_ROW_POINTERS(half_float, 4);

      for (i = j = 0, k = k0; i < (uint) dstWidth;
           i++, j += colStride, k += colStride) {
         FILTER_HF_3D(0);
         FILTER_HF_3D(1);
      }
   }
   else if ((datatype == DTYPE_HALF_FLOAT) && (comps == 1)) {
      DECLARE_ROW_POINTERS(half_float, 4);

      for (i = j = 0, k = k0; i < (uint) dstWidth;
           i++, j += colStride, k += colStride) {
         FILTER_HF_3D(0);
      }
   }
   else if ((datatype == DTYPE_UINT) && (comps == 1)) {
      const uint *rowA = (const uint *) srcRowA;
      const uint *rowB = (const uint *) srcRowB;
      const uint *rowC = (const uint *) srcRowC;
      const uint *rowD = (const uint *) srcRowD;
      float *dst = (float *) dstRow;

      for (i = j = 0, k = k0; i < (uint) dstWidth;
           i++, j += colStride, k += colStride) {
         const uint64_t tmp = (((uint64_t) rowA[j] + (uint64_t) rowA[k])
                               + ((uint64_t) rowB[j] + (uint64_t) rowB[k])
                               + ((uint64_t) rowC[j] + (uint64_t) rowC[k])
                               + ((uint64_t) rowD[j] + (uint64_t) rowD[k]));
         dst[i] = (float)((double) tmp * 0.125);
      }
   }
   else if ((datatype == DTYPE_USHORT_5_6_5) && (comps == 3)) {
      DECLARE_ROW_POINTERS0(ushort);

      for (i = j = 0, k = k0; i < (uint) dstWidth;
           i++, j += colStride, k += colStride) {
         const int rowAr0 = rowA[j] & 0x1f;
         const int rowAr1 = rowA[k] & 0x1f;
         const int rowBr0 = rowB[j] & 0x1f;
         const int rowBr1 = rowB[k] & 0x1f;
         const int rowCr0 = rowC[j] & 0x1f;
         const int rowCr1 = rowC[k] & 0x1f;
         const int rowDr0 = rowD[j] & 0x1f;
         const int rowDr1 = rowD[k] & 0x1f;
         const int rowAg0 = (rowA[j] >> 5) & 0x3f;
         const int rowAg1 = (rowA[k] >> 5) & 0x3f;
         const int rowBg0 = (rowB[j] >> 5) & 0x3f;
         const int rowBg1 = (rowB[k] >> 5) & 0x3f;
         const int rowCg0 = (rowC[j] >> 5) & 0x3f;
         const int rowCg1 = (rowC[k] >> 5) & 0x3f;
         const int rowDg0 = (rowD[j] >> 5) & 0x3f;
         const int rowDg1 = (rowD[k] >> 5) & 0x3f;
         const int rowAb0 = (rowA[j] >> 11) & 0x1f;
         const int rowAb1 = (rowA[k] >> 11) & 0x1f;
         const int rowBb0 = (rowB[j] >> 11) & 0x1f;
         const int rowBb1 = (rowB[k] >> 11) & 0x1f;
         const int rowCb0 = (rowC[j] >> 11) & 0x1f;
         const int rowCb1 = (rowC[k] >> 11) & 0x1f;
         const int rowDb0 = (rowD[j] >> 11) & 0x1f;
         const int rowDb1 = (rowD[k] >> 11) & 0x1f;
         const int r = FILTER_SUM_3D(rowAr0, rowAr1, rowBr0, rowBr1,
                                       rowCr0, rowCr1, rowDr0, rowDr1);
         const int g = FILTER_SUM_3D(rowAg0, rowAg1, rowBg0, rowBg1,
                                       rowCg0, rowCg1, rowDg0, rowDg1);
         const int b = FILTER_SUM_3D(rowAb0, rowAb1, rowBb0, rowBb1,
                                       rowCb0, rowCb1, rowDb0, rowDb1);
         dst[i] = (b << 11) | (g << 5) | r;
      }
   }
   else if ((datatype == DTYPE_USHORT_4_4_4_4) && (comps == 4)) {
      DECLARE_ROW_POINTERS0(ushort);

      for (i = j = 0, k = k0; i < (uint) dstWidth;
           i++, j += colStride, k += colStride) {
         const int rowAr0 = rowA[j] & 0xf;
         const int rowAr1 = rowA[k] & 0xf;
         const int rowBr0 = rowB[j] & 0xf;
         const int rowBr1 = rowB[k] & 0xf;
         const int rowCr0 = rowC[j] & 0xf;
         const int rowCr1 = rowC[k] & 0xf;
         const int rowDr0 = rowD[j] & 0xf;
         const int rowDr1 = rowD[k] & 0xf;
         const int rowAg0 = (rowA[j] >> 4) & 0xf;
         const int rowAg1 = (rowA[k] >> 4) & 0xf;
         const int rowBg0 = (rowB[j] >> 4) & 0xf;
         const int rowBg1 = (rowB[k] >> 4) & 0xf;
         const int rowCg0 = (rowC[j] >> 4) & 0xf;
         const int rowCg1 = (rowC[k] >> 4) & 0xf;
         const int rowDg0 = (rowD[j] >> 4) & 0xf;
         const int rowDg1 = (rowD[k] >> 4) & 0xf;
         const int rowAb0 = (rowA[j] >> 8) & 0xf;
         const int rowAb1 = (rowA[k] >> 8) & 0xf;
         const int rowBb0 = (rowB[j] >> 8) & 0xf;
         const int rowBb1 = (rowB[k] >> 8) & 0xf;
         const int rowCb0 = (rowC[j] >> 8) & 0xf;
         const int rowCb1 = (rowC[k] >> 8) & 0xf;
         const int rowDb0 = (rowD[j] >> 8) & 0xf;
         const int rowDb1 = (rowD[k] >> 8) & 0xf;
         const int rowAa0 = (rowA[j] >> 12) & 0xf;
         const int rowAa1 = (rowA[k] >> 12) & 0xf;
         const int rowBa0 = (rowB[j] >> 12) & 0xf;
         const int rowBa1 = (rowB[k] >> 12) & 0xf;
         const int rowCa0 = (rowC[j] >> 12) & 0xf;
         const int rowCa1 = (rowC[k] >> 12) & 0xf;
         const int rowDa0 = (rowD[j] >> 12) & 0xf;
         const int rowDa1 = (rowD[k] >> 12) & 0xf;
         const int r = FILTER_SUM_3D(rowAr0, rowAr1, rowBr0, rowBr1,
                                       rowCr0, rowCr1, rowDr0, rowDr1);
         const int g = FILTER_SUM_3D(rowAg0, rowAg1, rowBg0, rowBg1,
                                       rowCg0, rowCg1, rowDg0, rowDg1);
         const int b = FILTER_SUM_3D(rowAb0, rowAb1, rowBb0, rowBb1,
                                       rowCb0, rowCb1, rowDb0, rowDb1);
         const int a = FILTER_SUM_3D(rowAa0, rowAa1, rowBa0, rowBa1,
                                       rowCa0, rowCa1, rowDa0, rowDa1);

         dst[i] = (a << 12) | (b << 8) | (g << 4) | r;
      }
   }
   else if ((datatype == DTYPE_USHORT_1_5_5_5_REV) && (comps == 4)) {
      DECLARE_ROW_POINTERS0(ushort);

      for (i = j = 0, k = k0; i < (uint) dstWidth;
           i++, j += colStride, k += colStride) {
         const int rowAr0 = rowA[j] & 0x1f;
         const int rowAr1 = rowA[k] & 0x1f;
         const int rowBr0 = rowB[j] & 0x1f;
         const int rowBr1 = rowB[k] & 0x1f;
         const int rowCr0 = rowC[j] & 0x1f;
         const int rowCr1 = rowC[k] & 0x1f;
         const int rowDr0 = rowD[j] & 0x1f;
         const int rowDr1 = rowD[k] & 0x1f;
         const int rowAg0 = (rowA[j] >> 5) & 0x1f;
         const int rowAg1 = (rowA[k] >> 5) & 0x1f;
         const int rowBg0 = (rowB[j] >> 5) & 0x1f;
         const int rowBg1 = (rowB[k] >> 5) & 0x1f;
         const int rowCg0 = (rowC[j] >> 5) & 0x1f;
         const int rowCg1 = (rowC[k] >> 5) & 0x1f;
         const int rowDg0 = (rowD[j] >> 5) & 0x1f;
         const int rowDg1 = (rowD[k] >> 5) & 0x1f;
         const int rowAb0 = (rowA[j] >> 10) & 0x1f;
         const int rowAb1 = (rowA[k] >> 10) & 0x1f;
         const int rowBb0 = (rowB[j] >> 10) & 0x1f;
         const int rowBb1 = (rowB[k] >> 10) & 0x1f;
         const int rowCb0 = (rowC[j] >> 10) & 0x1f;
         const int rowCb1 = (rowC[k] >> 10) & 0x1f;
         const int rowDb0 = (rowD[j] >> 10) & 0x1f;
         const int rowDb1 = (rowD[k] >> 10) & 0x1f;
         const int rowAa0 = (rowA[j] >> 15) & 0x1;
         const int rowAa1 = (rowA[k] >> 15) & 0x1;
         const int rowBa0 = (rowB[j] >> 15) & 0x1;
         const int rowBa1 = (rowB[k] >> 15) & 0x1;
         const int rowCa0 = (rowC[j] >> 15) & 0x1;
         const int rowCa1 = (rowC[k] >> 15) & 0x1;
         const int rowDa0 = (rowD[j] >> 15) & 0x1;
         const int rowDa1 = (rowD[k] >> 15) & 0x1;
         const int r = FILTER_SUM_3D(rowAr0, rowAr1, rowBr0, rowBr1,
                                       rowCr0, rowCr1, rowDr0, rowDr1);
         const int g = FILTER_SUM_3D(rowAg0, rowAg1, rowBg0, rowBg1,
                                       rowCg0, rowCg1, rowDg0, rowDg1);
         const int b = FILTER_SUM_3D(rowAb0, rowAb1, rowBb0, rowBb1,
                                       rowCb0, rowCb1, rowDb0, rowDb1);
         const int a = FILTER_SUM_3D(rowAa0, rowAa1, rowBa0, rowBa1,
                                       rowCa0, rowCa1, rowDa0, rowDa1);

         dst[i] = (a << 15) | (b << 10) | (g << 5) | r;
      }
   }
   else if ((datatype == DTYPE_UBYTE_3_3_2) && (comps == 3)) {
      DECLARE_ROW_POINTERS0(ushort);

      for (i = j = 0, k = k0; i < (uint) dstWidth;
           i++, j += colStride, k += colStride) {
         const int rowAr0 = rowA[j] & 0x3;
         const int rowAr1 = rowA[k] & 0x3;
         const int rowBr0 = rowB[j] & 0x3;
         const int rowBr1 = rowB[k] & 0x3;
         const int rowCr0 = rowC[j] & 0x3;
         const int rowCr1 = rowC[k] & 0x3;
         const int rowDr0 = rowD[j] & 0x3;
         const int rowDr1 = rowD[k] & 0x3;
         const int rowAg0 = (rowA[j] >> 2) & 0x7;
         const int rowAg1 = (rowA[k] >> 2) & 0x7;
         const int rowBg0 = (rowB[j] >> 2) & 0x7;
         const int rowBg1 = (rowB[k] >> 2) & 0x7;
         const int rowCg0 = (rowC[j] >> 2) & 0x7;
         const int rowCg1 = (rowC[k] >> 2) & 0x7;
         const int rowDg0 = (rowD[j] >> 2) & 0x7;
         const int rowDg1 = (rowD[k] >> 2) & 0x7;
         const int rowAb0 = (rowA[j] >> 5) & 0x7;
         const int rowAb1 = (rowA[k] >> 5) & 0x7;
         const int rowBb0 = (rowB[j] >> 5) & 0x7;
         const int rowBb1 = (rowB[k] >> 5) & 0x7;
         const int rowCb0 = (rowC[j] >> 5) & 0x7;
         const int rowCb1 = (rowC[k] >> 5) & 0x7;
         const int rowDb0 = (rowD[j] >> 5) & 0x7;
         const int rowDb1 = (rowD[k] >> 5) & 0x7;
         const int r = FILTER_SUM_3D(rowAr0, rowAr1, rowBr0, rowBr1,
                                       rowCr0, rowCr1, rowDr0, rowDr1);
         const int g = FILTER_SUM_3D(rowAg0, rowAg1, rowBg0, rowBg1,
                                       rowCg0, rowCg1, rowDg0, rowDg1);
         const int b = FILTER_SUM_3D(rowAb0, rowAb1, rowBb0, rowBb1,
                                       rowCb0, rowCb1, rowDb0, rowDb1);
         dst[i] = (b << 5) | (g << 2) | r;
      }
   }
   else {
      debug_printf("bad format in do_row_3D()");
   }
}



static void
format_to_type_comps(enum pipe_format pformat,
                     enum dtype *datatype, uint *comps)
{
   /* XXX I think this could be implemented in terms of the pf_*() functions */
   switch (pformat) {
   case PIPE_FORMAT_B8G8R8A8_UNORM:
   case PIPE_FORMAT_B8G8R8X8_UNORM:
   case PIPE_FORMAT_A8R8G8B8_UNORM:
   case PIPE_FORMAT_X8R8G8B8_UNORM:
   case PIPE_FORMAT_A8B8G8R8_SRGB:
   case PIPE_FORMAT_X8B8G8R8_SRGB:
   case PIPE_FORMAT_B8G8R8A8_SRGB:
   case PIPE_FORMAT_B8G8R8X8_SRGB:
   case PIPE_FORMAT_A8R8G8B8_SRGB:
   case PIPE_FORMAT_X8R8G8B8_SRGB:
   case PIPE_FORMAT_R8G8B8_SRGB:
      *datatype = DTYPE_UBYTE;
      *comps = 4;
      return;
   case PIPE_FORMAT_B5G5R5A1_UNORM:
      *datatype = DTYPE_USHORT_1_5_5_5_REV;
      *comps = 4;
      return;
   case PIPE_FORMAT_B4G4R4A4_UNORM:
      *datatype = DTYPE_USHORT_4_4_4_4;
      *comps = 4;
      return;
   case PIPE_FORMAT_B5G6R5_UNORM:
      *datatype = DTYPE_USHORT_5_6_5;
      *comps = 3;
      return;
   case PIPE_FORMAT_L8_UNORM:
   case PIPE_FORMAT_L8_SRGB:
   case PIPE_FORMAT_A8_UNORM:
   case PIPE_FORMAT_I8_UNORM:
      *datatype = DTYPE_UBYTE;
      *comps = 1;
      return;
   case PIPE_FORMAT_L8A8_UNORM:
   case PIPE_FORMAT_L8A8_SRGB:
      *datatype = DTYPE_UBYTE;
      *comps = 2;
      return;
   default:
      assert(0);
      *datatype = DTYPE_UBYTE;
      *comps = 0;
      break;
   }
}


static void
reduce_1d(enum pipe_format pformat,
          int srcWidth, const ubyte *srcPtr,
          int dstWidth, ubyte *dstPtr)
{
   enum dtype datatype;
   uint comps;

   format_to_type_comps(pformat, &datatype, &comps);

   /* we just duplicate the input row, kind of hack, saves code */
   do_row(datatype, comps,
          srcWidth, srcPtr, srcPtr,
          dstWidth, dstPtr);
}


/**
 * Strides are in bytes.  If zero, it'll be computed as width * bpp.
 */
static void
reduce_2d(enum pipe_format pformat,
          int srcWidth, int srcHeight,
          int srcRowStride, const ubyte *srcPtr,
          int dstWidth, int dstHeight,
          int dstRowStride, ubyte *dstPtr)
{
   enum dtype datatype;
   uint comps;
   const int bpt = util_format_get_blocksize(pformat);
   const ubyte *srcA, *srcB;
   ubyte *dst;
   int row;

   format_to_type_comps(pformat, &datatype, &comps);

   if (!srcRowStride)
      srcRowStride = bpt * srcWidth;

   if (!dstRowStride)
      dstRowStride = bpt * dstWidth;

   /* Compute src and dst pointers */
   srcA = srcPtr;
   if (srcHeight > 1) 
      srcB = srcA + srcRowStride;
   else
      srcB = srcA;
   dst = dstPtr;

   for (row = 0; row < dstHeight; row++) {
      do_row(datatype, comps,
             srcWidth, srcA, srcB,
             dstWidth, dst);
      srcA += 2 * srcRowStride;
      srcB += 2 * srcRowStride;
      dst += dstRowStride;
   }
}


static void
reduce_3d(enum pipe_format pformat,
          int srcWidth, int srcHeight, int srcDepth,
          int srcRowStride, const ubyte *srcPtr,
          int dstWidth, int dstHeight, int dstDepth,
          int dstRowStride, ubyte *dstPtr)
{
   const int bpt = util_format_get_blocksize(pformat);
   const int border = 0;
   int img, row;
   int bytesPerSrcImage, bytesPerDstImage;
   int bytesPerSrcRow, bytesPerDstRow;
   int srcImageOffset, srcRowOffset;
   enum dtype datatype;
   uint comps;

   format_to_type_comps(pformat, &datatype, &comps);

   bytesPerSrcImage = srcWidth * srcHeight * bpt;
   bytesPerDstImage = dstWidth * dstHeight * bpt;

   bytesPerSrcRow = srcWidth * bpt;
   bytesPerDstRow = dstWidth * bpt;

   /* Offset between adjacent src images to be averaged together */
   srcImageOffset = (srcDepth == dstDepth) ? 0 : bytesPerSrcImage;

   /* Offset between adjacent src rows to be averaged together */
   srcRowOffset = (srcHeight == dstHeight) ? 0 : srcWidth * bpt;

   /*
    * Need to average together up to 8 src pixels for each dest pixel.
    * Break that down into 3 operations:
    *   1. take two rows from source image and average them together.
    *   2. take two rows from next source image and average them together.
    *   3. take the two averaged rows and average them for the final dst row.
    */

   /*
   printf("mip3d %d x %d x %d  ->  %d x %d x %d\n",
          srcWidth, srcHeight, srcDepth, dstWidth, dstHeight, dstDepth);
   */

   for (img = 0; img < dstDepth; img++) {
      /* first source image pointer, skipping border */
      const ubyte *imgSrcA = srcPtr
         + (bytesPerSrcImage + bytesPerSrcRow + border) * bpt * border
         + img * (bytesPerSrcImage + srcImageOffset);
      /* second source image pointer, skipping border */
      const ubyte *imgSrcB = imgSrcA + srcImageOffset;
      /* address of the dest image, skipping border */
      ubyte *imgDst = dstPtr
         + (bytesPerDstImage + bytesPerDstRow + border) * bpt * border
         + img * bytesPerDstImage;

      /* setup the four source row pointers and the dest row pointer */
      const ubyte *srcImgARowA = imgSrcA;
      const ubyte *srcImgARowB = imgSrcA + srcRowOffset;
      const ubyte *srcImgBRowA = imgSrcB;
      const ubyte *srcImgBRowB = imgSrcB + srcRowOffset;
      ubyte *dstImgRow = imgDst;

      for (row = 0; row < dstHeight; row++) {
         do_row_3D(datatype, comps, srcWidth, 
                   srcImgARowA, srcImgARowB,
                   srcImgBRowA, srcImgBRowB,
                   dstWidth, dstImgRow);

         /* advance to next rows */
         srcImgARowA += bytesPerSrcRow + srcRowOffset;
         srcImgARowB += bytesPerSrcRow + srcRowOffset;
         srcImgBRowA += bytesPerSrcRow + srcRowOffset;
         srcImgBRowB += bytesPerSrcRow + srcRowOffset;
         dstImgRow += bytesPerDstRow;
      }
   }
}




static void
make_1d_mipmap(struct gen_mipmap_state *ctx,
               struct pipe_texture *pt,
               uint face, uint baseLevel, uint lastLevel)
{
   struct pipe_context *pipe = ctx->pipe;
   struct pipe_screen *screen = pipe->screen;
   const uint zslice = 0;
   uint dstLevel;

   for (dstLevel = baseLevel + 1; dstLevel <= lastLevel; dstLevel++) {
      const uint srcLevel = dstLevel - 1;
      struct pipe_transfer *srcTrans, *dstTrans;
      void *srcMap, *dstMap;
      
      srcTrans = screen->get_tex_transfer(screen, pt, face, srcLevel, zslice,
                                          PIPE_TRANSFER_READ, 0, 0,
                                          u_minify(pt->width0, srcLevel),
                                          u_minify(pt->height0, srcLevel));
      dstTrans = screen->get_tex_transfer(screen, pt, face, dstLevel, zslice,
                                          PIPE_TRANSFER_WRITE, 0, 0,
                                          u_minify(pt->width0, dstLevel),
                                          u_minify(pt->height0, dstLevel));

      srcMap = (ubyte *) screen->transfer_map(screen, srcTrans);
      dstMap = (ubyte *) screen->transfer_map(screen, dstTrans);

      reduce_1d(pt->format,
                srcTrans->width, srcMap,
                dstTrans->width, dstMap);

      screen->transfer_unmap(screen, srcTrans);
      screen->transfer_unmap(screen, dstTrans);

      screen->tex_transfer_destroy(srcTrans);
      screen->tex_transfer_destroy(dstTrans);
   }
}


static void
make_2d_mipmap(struct gen_mipmap_state *ctx,
               struct pipe_texture *pt,
               uint face, uint baseLevel, uint lastLevel)
{
   struct pipe_context *pipe = ctx->pipe;
   struct pipe_screen *screen = pipe->screen;
   const uint zslice = 0;
   uint dstLevel;
   
   assert(util_format_get_blockwidth(pt->format) == 1);
   assert(util_format_get_blockheight(pt->format) == 1);

   for (dstLevel = baseLevel + 1; dstLevel <= lastLevel; dstLevel++) {
      const uint srcLevel = dstLevel - 1;
      struct pipe_transfer *srcTrans, *dstTrans;
      ubyte *srcMap, *dstMap;
      
      srcTrans = screen->get_tex_transfer(screen, pt, face, srcLevel, zslice,
                                          PIPE_TRANSFER_READ, 0, 0,
                                          u_minify(pt->width0, srcLevel),
                                          u_minify(pt->height0, srcLevel));
      dstTrans = screen->get_tex_transfer(screen, pt, face, dstLevel, zslice,
                                          PIPE_TRANSFER_WRITE, 0, 0,
                                          u_minify(pt->width0, dstLevel),
                                          u_minify(pt->height0, dstLevel));

      srcMap = (ubyte *) screen->transfer_map(screen, srcTrans);
      dstMap = (ubyte *) screen->transfer_map(screen, dstTrans);

      reduce_2d(pt->format,
                srcTrans->width, srcTrans->height,
                srcTrans->stride, srcMap,
                dstTrans->width, dstTrans->height,
                dstTrans->stride, dstMap);

      screen->transfer_unmap(screen, srcTrans);
      screen->transfer_unmap(screen, dstTrans);

      screen->tex_transfer_destroy(srcTrans);
      screen->tex_transfer_destroy(dstTrans);
   }
}


static void
make_3d_mipmap(struct gen_mipmap_state *ctx,
               struct pipe_texture *pt,
               uint face, uint baseLevel, uint lastLevel)
{
#if 0
   struct pipe_context *pipe = ctx->pipe;
   struct pipe_screen *screen = pipe->screen;
   uint dstLevel, zslice = 0;

   assert(util_format_get_blockwidth(pt->format) == 1);
   assert(util_format_get_blockheight(pt->format) == 1);

   for (dstLevel = baseLevel + 1; dstLevel <= lastLevel; dstLevel++) {
      const uint srcLevel = dstLevel - 1;
      struct pipe_transfer *srcTrans, *dstTrans;
      ubyte *srcMap, *dstMap;
      
      srcTrans = screen->get_tex_transfer(screen, pt, face, srcLevel, zslice,
                                          PIPE_TRANSFER_READ, 0, 0,
                                          u_minify(pt->width0, srcLevel),
                                          u_minify(pt->height0, srcLevel));
      dstTrans = screen->get_tex_transfer(screen, pt, face, dstLevel, zslice,
                                          PIPE_TRANSFER_WRITE, 0, 0,
                                          u_minify(pt->width0, dstLevel),
                                          u_minify(pt->height0, dstLevel));

      srcMap = (ubyte *) screen->transfer_map(screen, srcTrans);
      dstMap = (ubyte *) screen->transfer_map(screen, dstTrans);

      reduce_3d(pt->format,
                srcTrans->width, srcTrans->height,
                srcTrans->stride, srcMap,
                dstTrans->width, dstTrans->height,
                dstTrans->stride, dstMap);

      screen->transfer_unmap(screen, srcTrans);
      screen->transfer_unmap(screen, dstTrans);

      screen->tex_transfer_destroy(srcTrans);
      screen->tex_transfer_destroy(dstTrans);
   }
#else
   (void) reduce_3d;
#endif
}


static void
fallback_gen_mipmap(struct gen_mipmap_state *ctx,
                    struct pipe_texture *pt,
                    uint face, uint baseLevel, uint lastLevel)
{
   switch (pt->target) {
   case PIPE_TEXTURE_1D:
      make_1d_mipmap(ctx, pt, face, baseLevel, lastLevel);
      break;
   case PIPE_TEXTURE_2D:
   case PIPE_TEXTURE_CUBE:
      make_2d_mipmap(ctx, pt, face, baseLevel, lastLevel);
      break;
   case PIPE_TEXTURE_3D:
      make_3d_mipmap(ctx, pt, face, baseLevel, lastLevel);
      break;
   default:
      assert(0);
   }
}


/**
 * Create a mipmap generation context.
 * The idea is to create one of these and re-use it each time we need to
 * generate a mipmap.
 */
struct gen_mipmap_state *
util_create_gen_mipmap(struct pipe_context *pipe,
                       struct cso_context *cso)
{
   struct gen_mipmap_state *ctx;
   uint i;

   ctx = CALLOC_STRUCT(gen_mipmap_state);
   if (!ctx)
      return NULL;

   ctx->pipe = pipe;
   ctx->cso = cso;

   /* disabled blending/masking */
   memset(&ctx->blend, 0, sizeof(ctx->blend));
   ctx->blend.rt[0].colormask = PIPE_MASK_RGBA;

   /* no-op depth/stencil/alpha */
   memset(&ctx->depthstencil, 0, sizeof(ctx->depthstencil));

   /* rasterizer */
   memset(&ctx->rasterizer, 0, sizeof(ctx->rasterizer));
   ctx->rasterizer.front_winding = PIPE_WINDING_CW;
   ctx->rasterizer.cull_mode = PIPE_WINDING_NONE;
   ctx->rasterizer.gl_rasterization_rules = 1;

   /* sampler state */
   memset(&ctx->sampler, 0, sizeof(ctx->sampler));
   ctx->sampler.wrap_s = PIPE_TEX_WRAP_CLAMP_TO_EDGE;
   ctx->sampler.wrap_t = PIPE_TEX_WRAP_CLAMP_TO_EDGE;
   ctx->sampler.wrap_r = PIPE_TEX_WRAP_CLAMP_TO_EDGE;
   ctx->sampler.min_mip_filter = PIPE_TEX_MIPFILTER_NEAREST;
   ctx->sampler.normalized_coords = 1;

   /* vertex elements state */
   memset(&ctx->velem[0], 0, sizeof(ctx->velem[0]) * 2);
   for (i = 0; i < 2; i++) {
      ctx->velem[i].src_offset = i * 4 * sizeof(float);
      ctx->velem[i].instance_divisor = 0;
      ctx->velem[i].vertex_buffer_index = 0;
      ctx->velem[i].src_format = PIPE_FORMAT_R32G32B32A32_FLOAT;
   }

   /* vertex shader - still needed to specify mapping from fragment
    * shader input semantics to vertex elements 
    */
   {
      const uint semantic_names[] = { TGSI_SEMANTIC_POSITION,
                                      TGSI_SEMANTIC_GENERIC };
      const uint semantic_indexes[] = { 0, 0 };
      ctx->vs = util_make_vertex_passthrough_shader(pipe, 2, semantic_names,
                                                    semantic_indexes);
   }

   /* fragment shader */
   ctx->fs2d = util_make_fragment_tex_shader(pipe, TGSI_TEXTURE_2D);
   ctx->fsCube = util_make_fragment_tex_shader(pipe, TGSI_TEXTURE_CUBE);

   /* vertex data that doesn't change */
   for (i = 0; i < 4; i++) {
      ctx->vertices[i][0][2] = 0.0f; /* z */
      ctx->vertices[i][0][3] = 1.0f; /* w */
      ctx->vertices[i][1][3] = 1.0f; /* q */
   }

   /* Note: the actual vertex buffer is allocated as needed below */

   return ctx;
}


/**
 * Get next "slot" of vertex space in the vertex buffer.
 * We're allocating one large vertex buffer and using it piece by piece.
 */
static unsigned
get_next_slot(struct gen_mipmap_state *ctx)
{
   const unsigned max_slots = 4096 / sizeof ctx->vertices;

   if (ctx->vbuf_slot >= max_slots) 
      util_gen_mipmap_flush( ctx );

   if (!ctx->vbuf) {
      ctx->vbuf = pipe_buffer_create(ctx->pipe->screen,
                                     32,
                                     PIPE_BUFFER_USAGE_VERTEX,
                                     max_slots * sizeof ctx->vertices);
   }
   
   return ctx->vbuf_slot++ * sizeof ctx->vertices;
}


static unsigned
set_vertex_data(struct gen_mipmap_state *ctx,
                enum pipe_texture_target tex_target,
                uint face)
{
   unsigned offset;

   /* vert[0].position */
   ctx->vertices[0][0][0] = -1.0f; /*x*/
   ctx->vertices[0][0][1] = -1.0f; /*y*/

   /* vert[1].position */
   ctx->vertices[1][0][0] = 1.0f;
   ctx->vertices[1][0][1] = -1.0f;

   /* vert[2].position */
   ctx->vertices[2][0][0] = 1.0f;
   ctx->vertices[2][0][1] = 1.0f;

   /* vert[3].position */
   ctx->vertices[3][0][0] = -1.0f;
   ctx->vertices[3][0][1] = 1.0f;

   /* Setup vertex texcoords.  This is a little tricky for cube maps. */
   if (tex_target == PIPE_TEXTURE_CUBE) {
      static const float st[4][2] = {
         {0.0f, 0.0f}, {1.0f, 0.0f}, {1.0f, 1.0f}, {0.0f, 1.0f}
      };

      util_map_texcoords2d_onto_cubemap(face, &st[0][0], 2,
                                        &ctx->vertices[0][1][0], 8);
   }
   else {
      /* 1D/2D */
      ctx->vertices[0][1][0] = 0.0f; /*s*/
      ctx->vertices[0][1][1] = 0.0f; /*t*/
      ctx->vertices[0][1][2] = 0.0f; /*r*/

      ctx->vertices[1][1][0] = 1.0f;
      ctx->vertices[1][1][1] = 0.0f;
      ctx->vertices[1][1][2] = 0.0f;

      ctx->vertices[2][1][0] = 1.0f;
      ctx->vertices[2][1][1] = 1.0f;
      ctx->vertices[2][1][2] = 0.0f;

      ctx->vertices[3][1][0] = 0.0f;
      ctx->vertices[3][1][1] = 1.0f;
      ctx->vertices[3][1][2] = 0.0f;
   }

   offset = get_next_slot( ctx );

   pipe_buffer_write_nooverlap(ctx->pipe->screen, ctx->vbuf,
                               offset, sizeof(ctx->vertices), ctx->vertices);

   return offset;
}



/**
 * Destroy a mipmap generation context
 */
void
util_destroy_gen_mipmap(struct gen_mipmap_state *ctx)
{
   struct pipe_context *pipe = ctx->pipe;

   pipe->delete_vs_state(pipe, ctx->vs);
   pipe->delete_fs_state(pipe, ctx->fs2d);
   pipe->delete_fs_state(pipe, ctx->fsCube);

   pipe_buffer_reference(&ctx->vbuf, NULL);

   FREE(ctx);
}



/* Release vertex buffer at end of frame to avoid synchronous
 * rendering.
 */
void util_gen_mipmap_flush( struct gen_mipmap_state *ctx )
{
   pipe_buffer_reference(&ctx->vbuf, NULL);
   ctx->vbuf_slot = 0;
} 


/**
 * Generate mipmap images.  It's assumed all needed texture memory is
 * already allocated.
 *
 * \param pt  the texture to generate mipmap levels for
 * \param face  which cube face to generate mipmaps for (0 for non-cube maps)
 * \param baseLevel  the first mipmap level to use as a src
 * \param lastLevel  the last mipmap level to generate
 * \param filter  the minification filter used to generate mipmap levels with
 * \param filter  one of PIPE_TEX_FILTER_LINEAR, PIPE_TEX_FILTER_NEAREST
 */
void
util_gen_mipmap(struct gen_mipmap_state *ctx,
                struct pipe_texture *pt,
                uint face, uint baseLevel, uint lastLevel, uint filter)
{
   struct pipe_context *pipe = ctx->pipe;
   struct pipe_screen *screen = pipe->screen;
   struct pipe_framebuffer_state fb;
   void *fs = (pt->target == PIPE_TEXTURE_CUBE) ? ctx->fsCube : ctx->fs2d;
   uint dstLevel;
   uint zslice = 0;
   uint offset;

   /* The texture object should have room for the levels which we're
    * about to generate.
    */
   assert(lastLevel <= pt->last_level);

   /* If this fails, why are we here? */
   assert(lastLevel > baseLevel);

   assert(filter == PIPE_TEX_FILTER_LINEAR ||
          filter == PIPE_TEX_FILTER_NEAREST);

   /* check if we can render in the texture's format */
   if (!screen->is_format_supported(screen, pt->format, PIPE_TEXTURE_2D,
                                    PIPE_TEXTURE_USAGE_RENDER_TARGET, 0)) {
      fallback_gen_mipmap(ctx, pt, face, baseLevel, lastLevel);
      return;
   }

   /* save state (restored below) */
   cso_save_blend(ctx->cso);
   cso_save_depth_stencil_alpha(ctx->cso);
   cso_save_rasterizer(ctx->cso);
   cso_save_samplers(ctx->cso);
   cso_save_sampler_textures(ctx->cso);
   cso_save_framebuffer(ctx->cso);
   cso_save_fragment_shader(ctx->cso);
   cso_save_vertex_shader(ctx->cso);
<<<<<<< HEAD
   cso_save_viewport(ctx->cso);
   cso_save_clip(ctx->cso);
=======
   cso_save_vertex_elements(ctx->cso);
>>>>>>> ae7b7bf1

   /* bind our state */
   cso_set_blend(ctx->cso, &ctx->blend);
   cso_set_depth_stencil_alpha(ctx->cso, &ctx->depthstencil);
   cso_set_rasterizer(ctx->cso, &ctx->rasterizer);
<<<<<<< HEAD
   cso_set_clip(ctx->cso, &ctx->clip);
=======
   cso_set_vertex_elements(ctx->cso, 2, ctx->velem);
>>>>>>> ae7b7bf1

   cso_set_fragment_shader_handle(ctx->cso, fs);
   cso_set_vertex_shader_handle(ctx->cso, ctx->vs);

   /* init framebuffer state */
   memset(&fb, 0, sizeof(fb));
   fb.nr_cbufs = 1;

   /* set min/mag to same filter for faster sw speed */
   ctx->sampler.mag_img_filter = filter;
   ctx->sampler.min_img_filter = filter;

   /*
    * XXX for small mipmap levels, it may be faster to use the software
    * fallback path...
    */
   for (dstLevel = baseLevel + 1; dstLevel <= lastLevel; dstLevel++) {
      const uint srcLevel = dstLevel - 1;
      struct pipe_viewport_state vp;

      struct pipe_surface *surf = 
         screen->get_tex_surface(screen, pt, face, dstLevel, zslice,
                                 PIPE_BUFFER_USAGE_GPU_WRITE);

      /*
       * Setup framebuffer / dest surface
       */
      fb.cbufs[0] = surf;
      fb.width = u_minify(pt->width0, dstLevel);
      fb.height = u_minify(pt->height0, dstLevel);
      cso_set_framebuffer(ctx->cso, &fb);

      /* viewport */
      vp.scale[0] = 0.5f * fb.width;
      vp.scale[1] = 0.5f * fb.height;
      vp.scale[2] = 1.0f;
      vp.scale[3] = 1.0f;
      vp.translate[0] = 0.5f * fb.width;
      vp.translate[1] = 0.5f * fb.height;
      vp.translate[2] = 0.0f;
      vp.translate[3] = 0.0f;
      cso_set_viewport(ctx->cso, &vp);

      /*
       * Setup sampler state
       * Note: we should only have to set the min/max LOD clamps to ensure
       * we grab texels from the right mipmap level.  But some hardware
       * has trouble with min clamping so we also set the lod_bias to
       * try to work around that.
       */
      ctx->sampler.min_lod = ctx->sampler.max_lod = (float) srcLevel;
      ctx->sampler.lod_bias = (float) srcLevel;
      cso_single_sampler(ctx->cso, 0, &ctx->sampler);
      cso_single_sampler_done(ctx->cso);

      cso_set_sampler_textures(ctx->cso, 1, &pt);

      /* quad coords in clip coords */
      offset = set_vertex_data(ctx,
                               pt->target,
                               face);

      util_draw_vertex_buffer(ctx->pipe, 
                              ctx->vbuf,
                              offset,
                              PIPE_PRIM_TRIANGLE_FAN,
                              4,  /* verts */
                              2); /* attribs/vert */

      pipe->flush(pipe, PIPE_FLUSH_RENDER_CACHE, NULL);

      /* need to signal that the texture has changed _after_ rendering to it */
      pipe_surface_reference( &surf, NULL );
   }

   /* restore state we changed */
   cso_restore_blend(ctx->cso);
   cso_restore_depth_stencil_alpha(ctx->cso);
   cso_restore_rasterizer(ctx->cso);
   cso_restore_samplers(ctx->cso);
   cso_restore_sampler_textures(ctx->cso);
   cso_restore_framebuffer(ctx->cso);
   cso_restore_fragment_shader(ctx->cso);
   cso_restore_vertex_shader(ctx->cso);
<<<<<<< HEAD
   cso_restore_viewport(ctx->cso);
   cso_restore_clip(ctx->cso);
=======
   cso_restore_vertex_elements(ctx->cso);
>>>>>>> ae7b7bf1
}<|MERGE_RESOLUTION|>--- conflicted
+++ resolved
@@ -61,11 +61,8 @@
    struct pipe_depth_stencil_alpha_state depthstencil;
    struct pipe_rasterizer_state rasterizer;
    struct pipe_sampler_state sampler;
-<<<<<<< HEAD
    struct pipe_clip_state clip;
-=======
    struct pipe_vertex_element velem[2];
->>>>>>> ae7b7bf1
 
    void *vs;
    void *fs2d, *fsCube;
@@ -1512,22 +1509,16 @@
    cso_save_framebuffer(ctx->cso);
    cso_save_fragment_shader(ctx->cso);
    cso_save_vertex_shader(ctx->cso);
-<<<<<<< HEAD
    cso_save_viewport(ctx->cso);
    cso_save_clip(ctx->cso);
-=======
    cso_save_vertex_elements(ctx->cso);
->>>>>>> ae7b7bf1
 
    /* bind our state */
    cso_set_blend(ctx->cso, &ctx->blend);
    cso_set_depth_stencil_alpha(ctx->cso, &ctx->depthstencil);
    cso_set_rasterizer(ctx->cso, &ctx->rasterizer);
-<<<<<<< HEAD
    cso_set_clip(ctx->cso, &ctx->clip);
-=======
    cso_set_vertex_elements(ctx->cso, 2, ctx->velem);
->>>>>>> ae7b7bf1
 
    cso_set_fragment_shader_handle(ctx->cso, fs);
    cso_set_vertex_shader_handle(ctx->cso, ctx->vs);
@@ -1612,10 +1603,7 @@
    cso_restore_framebuffer(ctx->cso);
    cso_restore_fragment_shader(ctx->cso);
    cso_restore_vertex_shader(ctx->cso);
-<<<<<<< HEAD
    cso_restore_viewport(ctx->cso);
    cso_restore_clip(ctx->cso);
-=======
    cso_restore_vertex_elements(ctx->cso);
->>>>>>> ae7b7bf1
 }