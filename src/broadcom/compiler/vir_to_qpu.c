/*
 * Copyright © 2016 Broadcom
 *
 * Permission is hereby granted, free of charge, to any person obtaining a
 * copy of this software and associated documentation files (the "Software"),
 * to deal in the Software without restriction, including without limitation
 * the rights to use, copy, modify, merge, publish, distribute, sublicense,
 * and/or sell copies of the Software, and to permit persons to whom the
 * Software is furnished to do so, subject to the following conditions:
 *
 * The above copyright notice and this permission notice (including the next
 * paragraph) shall be included in all copies or substantial portions of the
 * Software.
 *
 * THE SOFTWARE IS PROVIDED "AS IS", WITHOUT WARRANTY OF ANY KIND, EXPRESS OR
 * IMPLIED, INCLUDING BUT NOT LIMITED TO THE WARRANTIES OF MERCHANTABILITY,
 * FITNESS FOR A PARTICULAR PURPOSE AND NONINFRINGEMENT.  IN NO EVENT SHALL
 * THE AUTHORS OR COPYRIGHT HOLDERS BE LIABLE FOR ANY CLAIM, DAMAGES OR OTHER
 * LIABILITY, WHETHER IN AN ACTION OF CONTRACT, TORT OR OTHERWISE, ARISING
 * FROM, OUT OF OR IN CONNECTION WITH THE SOFTWARE OR THE USE OR OTHER DEALINGS
 * IN THE SOFTWARE.
 */

#include "compiler/v3d_compiler.h"
#include "qpu/qpu_instr.h"
#include "qpu/qpu_disasm.h"

static inline struct qpu_reg
qpu_reg(int index)
{
        struct qpu_reg reg = {
                .magic = false,
                .index = index,
        };
        return reg;
}

static inline struct qpu_reg
qpu_magic(enum v3d_qpu_waddr waddr)
{
        struct qpu_reg reg = {
                .magic = true,
                .index = waddr,
        };
        return reg;
}

static inline struct qpu_reg
qpu_acc(int acc)
{
        return qpu_magic(V3D_QPU_WADDR_R0 + acc);
}

struct v3d_qpu_instr
v3d_qpu_nop(void)
{
        struct v3d_qpu_instr instr = {
                .type = V3D_QPU_INSTR_TYPE_ALU,
                .alu = {
                        .add = {
                                .op = V3D_QPU_A_NOP,
                                .waddr = V3D_QPU_WADDR_NOP,
                                .magic_write = true,
                        },
                        .mul = {
                                .op = V3D_QPU_M_NOP,
                                .waddr = V3D_QPU_WADDR_NOP,
                                .magic_write = true,
                        },
                }
        };

        return instr;
}

static struct qinst *
vir_nop(void)
{
        struct qreg undef = { QFILE_NULL, 0 };
        struct qinst *qinst = vir_add_inst(V3D_QPU_A_NOP, undef, undef, undef);

        return qinst;
}

static struct qinst *
new_qpu_nop_before(struct qinst *inst)
{
        struct qinst *q = vir_nop();

        list_addtail(&q->link, &inst->link);

        return q;
}

static void
new_ldunif_instr(struct qinst *inst, int i)
{
        struct qinst *ldunif = new_qpu_nop_before(inst);

        ldunif->qpu.sig.ldunif = true;
        assert(inst->src[i].file == QFILE_UNIF);
        ldunif->uniform = inst->src[i].index;
}

/**
 * Allocates the src register (accumulator or register file) into the RADDR
 * fields of the instruction.
 */
static void
set_src(struct v3d_qpu_instr *instr, enum v3d_qpu_mux *mux, struct qpu_reg src)
{
        if (src.smimm) {
                assert(instr->sig.small_imm);
                *mux = V3D_QPU_MUX_B;
                return;
        }

        if (src.magic) {
                assert(src.index >= V3D_QPU_WADDR_R0 &&
                       src.index <= V3D_QPU_WADDR_R5);
                *mux = src.index - V3D_QPU_WADDR_R0 + V3D_QPU_MUX_R0;
                return;
        }

        if (instr->alu.add.a != V3D_QPU_MUX_A &&
            instr->alu.add.b != V3D_QPU_MUX_A &&
            instr->alu.mul.a != V3D_QPU_MUX_A &&
            instr->alu.mul.b != V3D_QPU_MUX_A) {
                instr->raddr_a = src.index;
                *mux = V3D_QPU_MUX_A;
        } else {
                if (instr->raddr_a == src.index) {
                        *mux = V3D_QPU_MUX_A;
                } else {
                        assert(!(instr->alu.add.a == V3D_QPU_MUX_B &&
                                 instr->alu.add.b == V3D_QPU_MUX_B &&
                                 instr->alu.mul.a == V3D_QPU_MUX_B &&
                                 instr->alu.mul.b == V3D_QPU_MUX_B) ||
                               src.index == instr->raddr_b);

                        instr->raddr_b = src.index;
                        *mux = V3D_QPU_MUX_B;
                }
        }
}

static bool
is_no_op_mov(struct qinst *qinst)
{
        static const struct v3d_qpu_sig no_sig = {0};

        /* Make sure it's just a lone MOV. */
        if (qinst->qpu.type != V3D_QPU_INSTR_TYPE_ALU ||
            qinst->qpu.alu.mul.op != V3D_QPU_M_MOV ||
            qinst->qpu.alu.add.op != V3D_QPU_A_NOP ||
            memcmp(&qinst->qpu.sig, &no_sig, sizeof(no_sig)) != 0) {
                return false;
        }

        /* Check if it's a MOV from a register to itself. */
        enum v3d_qpu_waddr waddr = qinst->qpu.alu.mul.waddr;
        if (qinst->qpu.alu.mul.magic_write) {
                if (waddr < V3D_QPU_WADDR_R0 || waddr > V3D_QPU_WADDR_R4)
                        return false;

                if (qinst->qpu.alu.mul.a !=
                    V3D_QPU_MUX_R0 + (waddr - V3D_QPU_WADDR_R0)) {
                        return false;
                }
        } else {
                int raddr;

                switch (qinst->qpu.alu.mul.a) {
                case V3D_QPU_MUX_A:
                        raddr = qinst->qpu.raddr_a;
                        break;
                case V3D_QPU_MUX_B:
                        raddr = qinst->qpu.raddr_b;
                        break;
                default:
                        return false;
                }
                if (raddr != waddr)
                        return false;
        }

        /* No packing or flags updates, or we need to execute the
         * instruction.
         */
        if (qinst->qpu.alu.mul.a_unpack != V3D_QPU_UNPACK_NONE ||
            qinst->qpu.alu.mul.output_pack != V3D_QPU_PACK_NONE ||
            qinst->qpu.flags.mc != V3D_QPU_COND_NONE ||
            qinst->qpu.flags.mpf != V3D_QPU_PF_NONE ||
            qinst->qpu.flags.muf != V3D_QPU_UF_NONE) {
                return false;
        }

        return true;
}

static void
v3d_generate_code_block(struct v3d_compile *c,
                        struct qblock *block,
                        struct qpu_reg *temp_registers)
{
        int last_vpm_read_index = -1;

        vir_for_each_inst_safe(qinst, block) {
#if 0
                fprintf(stderr, "translating qinst to qpu: ");
                vir_dump_inst(c, qinst);
                fprintf(stderr, "\n");
#endif

                struct qinst *temp;

                if (vir_has_implicit_uniform(qinst)) {
                        int src = vir_get_implicit_uniform_src(qinst);
                        assert(qinst->src[src].file == QFILE_UNIF);
                        qinst->uniform = qinst->src[src].index;
                        c->num_uniforms++;
                }

                int nsrc = vir_get_non_sideband_nsrc(qinst);
                struct qpu_reg src[ARRAY_SIZE(qinst->src)];
                bool emitted_ldunif = false;
                for (int i = 0; i < nsrc; i++) {
                        int index = qinst->src[i].index;
                        switch (qinst->src[i].file) {
                        case QFILE_REG:
                                src[i] = qpu_reg(qinst->src[i].index);
                                break;
                        case QFILE_MAGIC:
                                src[i] = qpu_magic(qinst->src[i].index);
                                break;
                        case QFILE_NULL:
                        case QFILE_LOAD_IMM:
                                src[i] = qpu_acc(0);
                                break;
                        case QFILE_TEMP:
                                src[i] = temp_registers[index];
                                break;
                        case QFILE_UNIF:
                                /* XXX perf: If the last ldunif we emitted was
                                 * the same uniform value, skip it.  Common
                                 * for multop/umul24 sequences.
                                 */
                                if (!emitted_ldunif) {
                                        new_ldunif_instr(qinst, i);
                                        c->num_uniforms++;
                                        emitted_ldunif = true;
                                }

                                src[i] = qpu_acc(5);
                                break;
                        case QFILE_SMALL_IMM:
                                src[i].smimm = true;
                                break;

                        case QFILE_VPM:
                                assert((int)qinst->src[i].index >=
                                       last_vpm_read_index);
                                (void)last_vpm_read_index;
                                last_vpm_read_index = qinst->src[i].index;

                                temp = new_qpu_nop_before(qinst);
                                temp->qpu.sig.ldvpm = true;

                                src[i] = qpu_acc(3);
                                break;

                        case QFILE_TLB:
                        case QFILE_TLBU:
                                unreachable("bad vir src file");
                        }
                }

                struct qpu_reg dst;
                switch (qinst->dst.file) {
                case QFILE_NULL:
                        dst = qpu_magic(V3D_QPU_WADDR_NOP);
                        break;

                case QFILE_REG:
                        dst = qpu_reg(qinst->dst.index);
                        break;

                case QFILE_MAGIC:
                        dst = qpu_magic(qinst->dst.index);
                        break;

                case QFILE_TEMP:
                        dst = temp_registers[qinst->dst.index];
                        break;

                case QFILE_VPM:
                        dst = qpu_magic(V3D_QPU_WADDR_VPM);
                        break;

                case QFILE_TLB:
                        dst = qpu_magic(V3D_QPU_WADDR_TLB);
                        break;

                case QFILE_TLBU:
                        dst = qpu_magic(V3D_QPU_WADDR_TLBU);
                        break;

                case QFILE_UNIF:
                case QFILE_SMALL_IMM:
                case QFILE_LOAD_IMM:
                        assert(!"not reached");
                        break;
                }

                if (qinst->qpu.type == V3D_QPU_INSTR_TYPE_ALU) {
                        if (v3d_qpu_sig_writes_address(c->devinfo,
                                                       &qinst->qpu.sig)) {
                                assert(qinst->qpu.alu.add.op == V3D_QPU_A_NOP);
                                assert(qinst->qpu.alu.mul.op == V3D_QPU_M_NOP);

                                qinst->qpu.sig_addr = dst.index;
                                qinst->qpu.sig_magic = dst.magic;
                        } else if (qinst->qpu.alu.add.op != V3D_QPU_A_NOP) {
                                assert(qinst->qpu.alu.mul.op == V3D_QPU_M_NOP);
                                if (nsrc >= 1) {
                                        set_src(&qinst->qpu,
                                                &qinst->qpu.alu.add.a, src[0]);
                                }
                                if (nsrc >= 2) {
                                        set_src(&qinst->qpu,
                                                &qinst->qpu.alu.add.b, src[1]);
                                }

                                qinst->qpu.alu.add.waddr = dst.index;
                                qinst->qpu.alu.add.magic_write = dst.magic;
                        } else {
                                if (nsrc >= 1) {
                                        set_src(&qinst->qpu,
                                                &qinst->qpu.alu.mul.a, src[0]);
                                }
                                if (nsrc >= 2) {
                                        set_src(&qinst->qpu,
                                                &qinst->qpu.alu.mul.b, src[1]);
                                }

                                qinst->qpu.alu.mul.waddr = dst.index;
                                qinst->qpu.alu.mul.magic_write = dst.magic;

                                if (is_no_op_mov(qinst)) {
                                        vir_remove_instruction(c, qinst);
                                        continue;
                                }
                        }
                } else {
                        assert(qinst->qpu.type == V3D_QPU_INSTR_TYPE_BRANCH);
                }
        }
}

static bool
reads_uniform(const struct v3d_device_info *devinfo, uint64_t instruction)
{
        struct v3d_qpu_instr qpu;
        MAYBE_UNUSED bool ok = v3d_qpu_instr_unpack(devinfo, instruction, &qpu);
        assert(ok);

        if (qpu.sig.ldunif ||
            qpu.sig.ldunifarf ||
            qpu.sig.wrtmuc) {
                return true;
        }

        if (qpu.type == V3D_QPU_INSTR_TYPE_BRANCH)
                return true;

        if (qpu.type == V3D_QPU_INSTR_TYPE_ALU) {
                if (qpu.alu.add.magic_write &&
                    v3d_qpu_magic_waddr_loads_unif(qpu.alu.add.waddr)) {
                        return true;
                }

                if (qpu.alu.mul.magic_write &&
                    v3d_qpu_magic_waddr_loads_unif(qpu.alu.mul.waddr)) {
                        return true;
                }
        }

        return false;
}

static void
v3d_dump_qpu(struct v3d_compile *c)
{
        fprintf(stderr, "%s prog %d/%d QPU:\n",
                vir_get_stage_name(c),
                c->program_id, c->variant_id);

        int next_uniform = 0;
        for (int i = 0; i < c->qpu_inst_count; i++) {
                const char *str = v3d_qpu_disasm(c->devinfo, c->qpu_insts[i]);
<<<<<<< HEAD
                fprintf(stderr, "0x%016"PRIx64" %s\n", c->qpu_insts[i], str);
=======
                fprintf(stderr, "0x%016"PRIx64" %s", c->qpu_insts[i], str);

                /* We can only do this on 4.x, because we're not tracking TMU
                 * implicit uniforms here on 3.x.
                 */
                if (c->devinfo->ver >= 40 &&
                    reads_uniform(c->devinfo, c->qpu_insts[i])) {
                        fprintf(stderr, " (");
                        vir_dump_uniform(c->uniform_contents[next_uniform],
                                         c->uniform_data[next_uniform]);
                        fprintf(stderr, ")");
                        next_uniform++;
                }
                fprintf(stderr, "\n");
>>>>>>> 3cf4df6a
                ralloc_free((void *)str);
        }

        /* Make sure our dumping lined up. */
        if (c->devinfo->ver >= 40)
                assert(next_uniform == c->num_uniforms);

        fprintf(stderr, "\n");
}

void
v3d_vir_to_qpu(struct v3d_compile *c, struct qpu_reg *temp_registers)
{
        /* Reset the uniform count to how many will be actually loaded by the
         * generated QPU code.
         */
        c->num_uniforms = 0;

        vir_for_each_block(block, c)
                v3d_generate_code_block(c, block, temp_registers);

        uint32_t cycles = v3d_qpu_schedule_instructions(c);

        c->qpu_insts = rzalloc_array(c, uint64_t, c->qpu_inst_count);
        int i = 0;
        vir_for_each_inst_inorder(inst, c) {
                bool ok = v3d_qpu_instr_pack(c->devinfo, &inst->qpu,
                                             &c->qpu_insts[i++]);
                if (!ok) {
                        fprintf(stderr, "Failed to pack instruction:\n");
                        vir_dump_inst(c, inst);
                        fprintf(stderr, "\n");
                        c->failed = true;
                        return;
                }
        }
        assert(i == c->qpu_inst_count);

        if (V3D_DEBUG & V3D_DEBUG_SHADERDB) {
                fprintf(stderr, "SHADER-DB: %s prog %d/%d: %d instructions\n",
                        vir_get_stage_name(c),
                        c->program_id, c->variant_id,
                        c->qpu_inst_count);
        }

        /* The QPU cycle estimates are pretty broken (see waddr_latency()), so
         * don't report them for now.
         */
        if (false) {
                fprintf(stderr, "SHADER-DB: %s prog %d/%d: %d estimated cycles\n",
                        vir_get_stage_name(c),
                        c->program_id, c->variant_id,
                        cycles);
        }

        if (V3D_DEBUG & (V3D_DEBUG_QPU |
                         v3d_debug_flag_for_shader_stage(c->s->info.stage))) {
                v3d_dump_qpu(c);
        }

        qpu_validate(c);

        free(temp_registers);
}<|MERGE_RESOLUTION|>--- conflicted
+++ resolved
@@ -398,9 +398,6 @@
         int next_uniform = 0;
         for (int i = 0; i < c->qpu_inst_count; i++) {
                 const char *str = v3d_qpu_disasm(c->devinfo, c->qpu_insts[i]);
-<<<<<<< HEAD
-                fprintf(stderr, "0x%016"PRIx64" %s\n", c->qpu_insts[i], str);
-=======
                 fprintf(stderr, "0x%016"PRIx64" %s", c->qpu_insts[i], str);
 
                 /* We can only do this on 4.x, because we're not tracking TMU
@@ -415,7 +412,6 @@
                         next_uniform++;
                 }
                 fprintf(stderr, "\n");
->>>>>>> 3cf4df6a
                 ralloc_free((void *)str);
         }
 
