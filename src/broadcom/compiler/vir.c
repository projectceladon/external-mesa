/*
 * Copyright © 2016-2017 Broadcom
 *
 * Permission is hereby granted, free of charge, to any person obtaining a
 * copy of this software and associated documentation files (the "Software"),
 * to deal in the Software without restriction, including without limitation
 * the rights to use, copy, modify, merge, publish, distribute, sublicense,
 * and/or sell copies of the Software, and to permit persons to whom the
 * Software is furnished to do so, subject to the following conditions:
 *
 * The above copyright notice and this permission notice (including the next
 * paragraph) shall be included in all copies or substantial portions of the
 * Software.
 *
 * THE SOFTWARE IS PROVIDED "AS IS", WITHOUT WARRANTY OF ANY KIND, EXPRESS OR
 * IMPLIED, INCLUDING BUT NOT LIMITED TO THE WARRANTIES OF MERCHANTABILITY,
 * FITNESS FOR A PARTICULAR PURPOSE AND NONINFRINGEMENT.  IN NO EVENT SHALL
 * THE AUTHORS OR COPYRIGHT HOLDERS BE LIABLE FOR ANY CLAIM, DAMAGES OR OTHER
 * LIABILITY, WHETHER IN AN ACTION OF CONTRACT, TORT OR OTHERWISE, ARISING
 * FROM, OUT OF OR IN CONNECTION WITH THE SOFTWARE OR THE USE OR OTHER DEALINGS
 * IN THE SOFTWARE.
 */

#include "broadcom/common/v3d_device_info.h"
#include "v3d_compiler.h"
#include "compiler/nir/nir_schedule.h"
#include "compiler/nir/nir_builder.h"

int
vir_get_nsrc(struct qinst *inst)
{
        switch (inst->qpu.type) {
        case V3D_QPU_INSTR_TYPE_BRANCH:
                return 0;
        case V3D_QPU_INSTR_TYPE_ALU:
                if (inst->qpu.alu.add.op != V3D_QPU_A_NOP)
                        return v3d_qpu_add_op_num_src(inst->qpu.alu.add.op);
                else
                        return v3d_qpu_mul_op_num_src(inst->qpu.alu.mul.op);
        }

        return 0;
}

/**
 * Returns whether the instruction has any side effects that must be
 * preserved.
 */
bool
vir_has_side_effects(struct v3d_compile *c, struct qinst *inst)
{
        switch (inst->qpu.type) {
        case V3D_QPU_INSTR_TYPE_BRANCH:
                return true;
        case V3D_QPU_INSTR_TYPE_ALU:
                switch (inst->qpu.alu.add.op) {
                case V3D_QPU_A_SETREVF:
                case V3D_QPU_A_SETMSF:
                case V3D_QPU_A_VPMSETUP:
                case V3D_QPU_A_STVPMV:
                case V3D_QPU_A_STVPMD:
                case V3D_QPU_A_STVPMP:
                case V3D_QPU_A_VPMWT:
                case V3D_QPU_A_TMUWT:
                        return true;
                default:
                        break;
                }

                switch (inst->qpu.alu.mul.op) {
                case V3D_QPU_M_MULTOP:
                        return true;
                default:
                        break;
                }
        }

        if (inst->qpu.sig.ldtmu ||
            inst->qpu.sig.ldvary ||
            inst->qpu.sig.ldtlbu ||
            inst->qpu.sig.ldtlb ||
            inst->qpu.sig.wrtmuc ||
            inst->qpu.sig.thrsw) {
                return true;
        }

        /* ldunifa works like ldunif: it reads an element and advances the
         * pointer, so each read has a side effect (we don't care for ldunif
         * because we reconstruct the uniform stream buffer after compiling
         * with the surviving uniforms), so allowing DCE to remove
         * one would break follow-up loads. We could fix this by emitting a
         * unifa for each ldunifa, but each unifa requires 3 delay slots
         * before a ldunifa, so that would be quite expensive.
         */
        if (inst->qpu.sig.ldunifa || inst->qpu.sig.ldunifarf)
                return true;

        return false;
}

bool
vir_is_raw_mov(struct qinst *inst)
{
        if (inst->qpu.type != V3D_QPU_INSTR_TYPE_ALU ||
            (inst->qpu.alu.mul.op != V3D_QPU_M_FMOV &&
             inst->qpu.alu.mul.op != V3D_QPU_M_MOV)) {
                return false;
        }

        if (inst->qpu.alu.add.output_pack != V3D_QPU_PACK_NONE ||
            inst->qpu.alu.mul.output_pack != V3D_QPU_PACK_NONE) {
                return false;
        }

        if (inst->qpu.alu.add.a.unpack != V3D_QPU_UNPACK_NONE ||
            inst->qpu.alu.add.b.unpack != V3D_QPU_UNPACK_NONE ||
            inst->qpu.alu.mul.a.unpack != V3D_QPU_UNPACK_NONE ||
            inst->qpu.alu.mul.b.unpack != V3D_QPU_UNPACK_NONE) {
                return false;
        }

        if (inst->qpu.flags.ac != V3D_QPU_COND_NONE ||
            inst->qpu.flags.mc != V3D_QPU_COND_NONE)
                return false;

        return true;
}

bool
vir_is_add(struct qinst *inst)
{
        return (inst->qpu.type == V3D_QPU_INSTR_TYPE_ALU &&
                inst->qpu.alu.add.op != V3D_QPU_A_NOP);
}

bool
vir_is_mul(struct qinst *inst)
{
        return (inst->qpu.type == V3D_QPU_INSTR_TYPE_ALU &&
                inst->qpu.alu.mul.op != V3D_QPU_M_NOP);
}

bool
vir_is_tex(const struct v3d_device_info *devinfo, struct qinst *inst)
{
        if (inst->dst.file == QFILE_MAGIC)
                return v3d_qpu_magic_waddr_is_tmu(devinfo, inst->dst.index);

        if (inst->qpu.type == V3D_QPU_INSTR_TYPE_ALU &&
            inst->qpu.alu.add.op == V3D_QPU_A_TMUWT) {
                return true;
        }

        return false;
}

bool
vir_writes_r4_implicitly(const struct v3d_device_info *devinfo,
                         struct qinst *inst)
{
        if (!devinfo->has_accumulators)
                return false;

        switch (inst->dst.file) {
        case QFILE_MAGIC:
                switch (inst->dst.index) {
                case V3D_QPU_WADDR_RECIP:
                case V3D_QPU_WADDR_RSQRT:
                case V3D_QPU_WADDR_EXP:
                case V3D_QPU_WADDR_LOG:
                case V3D_QPU_WADDR_SIN:
                        return true;
                }
                break;
        default:
                break;
        }

        return false;
}

void
vir_set_unpack(struct qinst *inst, int src,
               enum v3d_qpu_input_unpack unpack)
{
        assert(src == 0 || src == 1);

        if (vir_is_add(inst)) {
                if (src == 0)
                        inst->qpu.alu.add.a.unpack = unpack;
                else
                        inst->qpu.alu.add.b.unpack = unpack;
        } else {
                assert(vir_is_mul(inst));
                if (src == 0)
                        inst->qpu.alu.mul.a.unpack = unpack;
                else
                        inst->qpu.alu.mul.b.unpack = unpack;
        }
}

void
vir_set_pack(struct qinst *inst, enum v3d_qpu_output_pack pack)
{
        if (vir_is_add(inst)) {
                inst->qpu.alu.add.output_pack = pack;
        } else {
                assert(vir_is_mul(inst));
                inst->qpu.alu.mul.output_pack = pack;
        }
}

void
vir_set_cond(struct qinst *inst, enum v3d_qpu_cond cond)
{
        if (vir_is_add(inst)) {
                inst->qpu.flags.ac = cond;
        } else {
                assert(vir_is_mul(inst));
                inst->qpu.flags.mc = cond;
        }
}

enum v3d_qpu_cond
vir_get_cond(struct qinst *inst)
{
        assert(inst->qpu.type == V3D_QPU_INSTR_TYPE_ALU);

        if (vir_is_add(inst))
                return inst->qpu.flags.ac;
        else if (vir_is_mul(inst))
                return inst->qpu.flags.mc;
        else /* NOP */
                return V3D_QPU_COND_NONE;
}

void
vir_set_pf(struct v3d_compile *c, struct qinst *inst, enum v3d_qpu_pf pf)
{
        c->flags_temp = -1;
        if (vir_is_add(inst)) {
                inst->qpu.flags.apf = pf;
        } else {
                assert(vir_is_mul(inst));
                inst->qpu.flags.mpf = pf;
        }
}

void
vir_set_uf(struct v3d_compile *c, struct qinst *inst, enum v3d_qpu_uf uf)
{
        c->flags_temp = -1;
        if (vir_is_add(inst)) {
                inst->qpu.flags.auf = uf;
        } else {
                assert(vir_is_mul(inst));
                inst->qpu.flags.muf = uf;
        }
}

#if 0
uint8_t
vir_channels_written(struct qinst *inst)
{
        if (vir_is_mul(inst)) {
                switch (inst->dst.pack) {
                case QPU_PACK_MUL_NOP:
                case QPU_PACK_MUL_8888:
                        return 0xf;
                case QPU_PACK_MUL_8A:
                        return 0x1;
                case QPU_PACK_MUL_8B:
                        return 0x2;
                case QPU_PACK_MUL_8C:
                        return 0x4;
                case QPU_PACK_MUL_8D:
                        return 0x8;
                }
        } else {
                switch (inst->dst.pack) {
                case QPU_PACK_A_NOP:
                case QPU_PACK_A_8888:
                case QPU_PACK_A_8888_SAT:
                case QPU_PACK_A_32_SAT:
                        return 0xf;
                case QPU_PACK_A_8A:
                case QPU_PACK_A_8A_SAT:
                        return 0x1;
                case QPU_PACK_A_8B:
                case QPU_PACK_A_8B_SAT:
                        return 0x2;
                case QPU_PACK_A_8C:
                case QPU_PACK_A_8C_SAT:
                        return 0x4;
                case QPU_PACK_A_8D:
                case QPU_PACK_A_8D_SAT:
                        return 0x8;
                case QPU_PACK_A_16A:
                case QPU_PACK_A_16A_SAT:
                        return 0x3;
                case QPU_PACK_A_16B:
                case QPU_PACK_A_16B_SAT:
                        return 0xc;
                }
        }
        unreachable("Bad pack field");
}
#endif

struct qreg
vir_get_temp(struct v3d_compile *c)
{
        struct qreg reg;

        reg.file = QFILE_TEMP;
        reg.index = c->num_temps++;

        if (c->num_temps > c->defs_array_size) {
                uint32_t old_size = c->defs_array_size;
                c->defs_array_size = MAX2(old_size * 2, 16);

                c->defs = reralloc(c, c->defs, struct qinst *,
                                   c->defs_array_size);
                memset(&c->defs[old_size], 0,
                       sizeof(c->defs[0]) * (c->defs_array_size - old_size));

                c->spillable = reralloc(c, c->spillable,
                                        BITSET_WORD,
                                        BITSET_WORDS(c->defs_array_size));
                for (int i = old_size; i < c->defs_array_size; i++)
                        BITSET_SET(c->spillable, i);
        }

        return reg;
}

struct qinst *
vir_add_inst(enum v3d_qpu_add_op op, struct qreg dst, struct qreg src0, struct qreg src1)
{
        struct qinst *inst = calloc(1, sizeof(*inst));

        inst->qpu = v3d_qpu_nop();
        inst->qpu.alu.add.op = op;

        inst->dst = dst;
        inst->src[0] = src0;
        inst->src[1] = src1;
        inst->uniform = ~0;

        inst->ip = -1;

        return inst;
}

struct qinst *
vir_mul_inst(enum v3d_qpu_mul_op op, struct qreg dst, struct qreg src0, struct qreg src1)
{
        struct qinst *inst = calloc(1, sizeof(*inst));

        inst->qpu = v3d_qpu_nop();
        inst->qpu.alu.mul.op = op;

        inst->dst = dst;
        inst->src[0] = src0;
        inst->src[1] = src1;
        inst->uniform = ~0;

        inst->ip = -1;

        return inst;
}

struct qinst *
vir_branch_inst(struct v3d_compile *c, enum v3d_qpu_branch_cond cond)
{
        struct qinst *inst = calloc(1, sizeof(*inst));

        inst->qpu = v3d_qpu_nop();
        inst->qpu.type = V3D_QPU_INSTR_TYPE_BRANCH;
        inst->qpu.branch.cond = cond;
        inst->qpu.branch.msfign = V3D_QPU_MSFIGN_NONE;
        inst->qpu.branch.bdi = V3D_QPU_BRANCH_DEST_REL;
        inst->qpu.branch.ub = true;
        inst->qpu.branch.bdu = V3D_QPU_BRANCH_DEST_REL;

        inst->dst = vir_nop_reg();
        inst->uniform = vir_get_uniform_index(c, QUNIFORM_CONSTANT, 0);

        inst->ip = -1;

        return inst;
}

static void
vir_emit(struct v3d_compile *c, struct qinst *inst)
{
        inst->ip = -1;

        switch (c->cursor.mode) {
        case vir_cursor_add:
                list_add(&inst->link, c->cursor.link);
                break;
        case vir_cursor_addtail:
                list_addtail(&inst->link, c->cursor.link);
                break;
        }

        c->cursor = vir_after_inst(inst);
        c->live_intervals_valid = false;
}

/* Updates inst to write to a new temporary, emits it, and notes the def. */
struct qreg
vir_emit_def(struct v3d_compile *c, struct qinst *inst)
{
        assert(inst->dst.file == QFILE_NULL);

        /* If we're emitting an instruction that's a def, it had better be
         * writing a register.
         */
        if (inst->qpu.type == V3D_QPU_INSTR_TYPE_ALU) {
                assert(inst->qpu.alu.add.op == V3D_QPU_A_NOP ||
                       v3d_qpu_add_op_has_dst(inst->qpu.alu.add.op));
                assert(inst->qpu.alu.mul.op == V3D_QPU_M_NOP ||
                       v3d_qpu_mul_op_has_dst(inst->qpu.alu.mul.op));
        }

        inst->dst = vir_get_temp(c);

        if (inst->dst.file == QFILE_TEMP)
                c->defs[inst->dst.index] = inst;

        vir_emit(c, inst);

        return inst->dst;
}

struct qinst *
vir_emit_nondef(struct v3d_compile *c, struct qinst *inst)
{
        if (inst->dst.file == QFILE_TEMP)
                c->defs[inst->dst.index] = NULL;

        vir_emit(c, inst);

        return inst;
}

struct qblock *
vir_new_block(struct v3d_compile *c)
{
        struct qblock *block = rzalloc(c, struct qblock);

        list_inithead(&block->instructions);

        block->predecessors = _mesa_set_create(block,
                                               _mesa_hash_pointer,
                                               _mesa_key_pointer_equal);

        block->index = c->next_block_index++;

        return block;
}

void
vir_set_emit_block(struct v3d_compile *c, struct qblock *block)
{
        c->cur_block = block;
        c->cursor = vir_after_block(block);
        list_addtail(&block->link, &c->blocks);
}

struct qblock *
vir_entry_block(struct v3d_compile *c)
{
        return list_first_entry(&c->blocks, struct qblock, link);
}

struct qblock *
vir_exit_block(struct v3d_compile *c)
{
        return list_last_entry(&c->blocks, struct qblock, link);
}

void
vir_link_blocks(struct qblock *predecessor, struct qblock *successor)
{
        _mesa_set_add(successor->predecessors, predecessor);
        if (predecessor->successors[0]) {
                assert(!predecessor->successors[1]);
                predecessor->successors[1] = successor;
        } else {
                predecessor->successors[0] = successor;
        }
}

const struct v3d_compiler *
v3d_compiler_init(const struct v3d_device_info *devinfo,
                  uint32_t max_inline_uniform_buffers)
{
        struct v3d_compiler *compiler = rzalloc(NULL, struct v3d_compiler);
        if (!compiler)
                return NULL;

        compiler->devinfo = devinfo;
        compiler->max_inline_uniform_buffers = max_inline_uniform_buffers;

        if (!vir_init_reg_sets(compiler)) {
                ralloc_free(compiler);
                return NULL;
        }

        return compiler;
}

void
v3d_compiler_free(const struct v3d_compiler *compiler)
{
        ralloc_free((void *)compiler);
}

struct v3d_compiler_strategy {
        const char *name;
        uint32_t max_threads;
        uint32_t min_threads;
        bool disable_general_tmu_sched;
        bool disable_gcm;
        bool disable_loop_unrolling;
        bool disable_ubo_load_sorting;
        bool move_buffer_loads;
        bool disable_tmu_pipelining;
        uint32_t max_tmu_spills;
};

static struct v3d_compile *
vir_compile_init(const struct v3d_compiler *compiler,
                 struct v3d_key *key,
                 nir_shader *s,
                 void (*debug_output)(const char *msg,
                                      void *debug_output_data),
                 void *debug_output_data,
                 int program_id, int variant_id,
                 uint32_t compile_strategy_idx,
                 const struct v3d_compiler_strategy *strategy,
                 bool fallback_scheduler)
{
        struct v3d_compile *c = rzalloc(NULL, struct v3d_compile);

        c->compiler = compiler;
        c->devinfo = compiler->devinfo;
        c->key = key;
        c->program_id = program_id;
        c->variant_id = variant_id;
        c->compile_strategy_idx = compile_strategy_idx;
        c->threads = strategy->max_threads;
        c->debug_output = debug_output;
        c->debug_output_data = debug_output_data;
        c->compilation_result = V3D_COMPILATION_SUCCEEDED;
        c->min_threads_for_reg_alloc = strategy->min_threads;
        c->max_tmu_spills = strategy->max_tmu_spills;
        c->fallback_scheduler = fallback_scheduler;
        c->disable_general_tmu_sched = strategy->disable_general_tmu_sched;
        c->disable_tmu_pipelining = strategy->disable_tmu_pipelining;
        c->disable_constant_ubo_load_sorting = strategy->disable_ubo_load_sorting;
        c->move_buffer_loads = strategy->move_buffer_loads;
        c->disable_gcm = strategy->disable_gcm;
        c->disable_loop_unrolling = V3D_DBG(NO_LOOP_UNROLL)
                ? true : strategy->disable_loop_unrolling;


        s = nir_shader_clone(c, s);
        c->s = s;

        list_inithead(&c->blocks);
        vir_set_emit_block(c, vir_new_block(c));

        c->output_position_index = -1;
        c->output_sample_mask_index = -1;

        c->def_ht = _mesa_hash_table_create(c, _mesa_hash_pointer,
                                            _mesa_key_pointer_equal);

        c->tmu.outstanding_regs = _mesa_pointer_set_create(c);
        c->flags_temp = -1;

        return c;
}

static int
type_size_vec4(const struct glsl_type *type, bool bindless)
{
        return glsl_count_attribute_slots(type, false);
}

static enum nir_lower_tex_packing
lower_tex_packing_cb(const nir_tex_instr *tex, const void *data)
{
   struct v3d_compile *c = (struct v3d_compile *) data;

   int sampler_index = nir_tex_instr_need_sampler(tex) ?
      tex->sampler_index : tex->backend_flags;

   assert(sampler_index < c->key->num_samplers_used);
   return c->key->sampler[sampler_index].return_size == 16 ?
      nir_lower_tex_packing_16 : nir_lower_tex_packing_none;
}

static bool
v3d_nir_lower_null_pointers_cb(nir_builder *b,
                               nir_intrinsic_instr *intr,
                               void *_state)
{
        uint32_t buffer_src_idx;

        switch (intr->intrinsic) {
        case nir_intrinsic_load_ubo:
        case nir_intrinsic_load_ssbo:
                buffer_src_idx = 0;
                break;
        case nir_intrinsic_store_ssbo:
                buffer_src_idx = 1;
                break;
        default:
                return false;
        }

        /* If index if constant we are good */
        nir_src *src = &intr->src[buffer_src_idx];
        if (nir_src_is_const(*src))
                return false;

        /* Otherwise, see if it comes from a bcsel including a null pointer */
        if (src->ssa->parent_instr->type != nir_instr_type_alu)
                return false;

        nir_alu_instr *alu = nir_instr_as_alu(src->ssa->parent_instr);
        if (alu->op != nir_op_bcsel)
                return false;

        /* A null pointer is specified using block index 0xffffffff */
        int32_t null_src_idx = -1;
        for (int i = 1; i < 3; i++) {
                 /* FIXME: since we are running this before optimization maybe
                  * we need to also handle the case where we may have bcsel
                  * chain that we need to recurse?
                  */
                if (!nir_src_is_const(alu->src[i].src))
                        continue;
                if (nir_src_comp_as_uint(alu->src[i].src, 0) != 0xffffffff)
                        continue;

                /* One of the bcsel srcs is a null pointer reference */
                null_src_idx = i;
                break;
        }

        if (null_src_idx < 0)
                return false;

        assert(null_src_idx == 1 || null_src_idx == 2);
        int32_t copy_src_idx = null_src_idx == 1 ? 2 : 1;

        /* Rewrite the null pointer reference so we use the same buffer index
         * as the other bcsel branch. This will allow optimization to remove
         * the bcsel and we should then end up with a constant buffer index
         * like we need.
         */
        b->cursor = nir_before_instr(&alu->instr);
        nir_def *copy = nir_mov(b, alu->src[copy_src_idx].src.ssa);
        nir_src_rewrite(&alu->src[null_src_idx].src, copy);

        return true;
}

static bool
v3d_nir_lower_null_pointers(nir_shader *s)
{
        return nir_shader_intrinsics_pass(s, v3d_nir_lower_null_pointers_cb,
                                            nir_metadata_block_index |
                                            nir_metadata_dominance, NULL);
}

static void
v3d_lower_nir(struct v3d_compile *c)
{
        struct nir_lower_tex_options tex_options = {
                .lower_txd = true,
                .lower_tg4_offsets = true,
                .lower_tg4_broadcom_swizzle = true,

                .lower_rect = false, /* XXX: Use this on V3D 3.x */
                .lower_txp = ~0,
                /* Apply swizzles to all samplers. */
                .swizzle_result = ~0,
                .lower_invalid_implicit_lod = true,
        };

        /* Lower the format swizzle and (for 32-bit returns)
         * ARB_texture_swizzle-style swizzle.
         */
        assert(c->key->num_tex_used <= ARRAY_SIZE(c->key->tex));
        for (int i = 0; i < c->key->num_tex_used; i++) {
                for (int j = 0; j < 4; j++)
                        tex_options.swizzles[i][j] = c->key->tex[i].swizzle[j];
        }

        tex_options.lower_tex_packing_cb = lower_tex_packing_cb;
        tex_options.lower_tex_packing_data = c;

        NIR_PASS(_, c->s, nir_lower_tex, &tex_options);
        NIR_PASS(_, c->s, nir_lower_system_values);

        if (c->s->info.zero_initialize_shared_memory &&
            c->s->info.shared_size > 0) {
                /* All our BOs allocate full pages, so the underlying allocation
                 * for shared memory will always be a multiple of 4KB. This
                 * ensures that we can do an exact number of full chunk_size
                 * writes to initialize the memory independently of the actual
                 * shared_size used by the shader, which is a requirement of
                 * the initialization pass.
                 */
                const unsigned chunk_size = 16; /* max single store size */
                NIR_PASS(_, c->s, nir_zero_initialize_shared_memory,
                         align(c->s->info.shared_size, chunk_size), chunk_size);
        }

        NIR_PASS(_, c->s, nir_lower_compute_system_values, NULL);

        NIR_PASS(_, c->s, nir_lower_vars_to_scratch,
                 nir_var_function_temp,
                 0,
                 glsl_get_natural_size_align_bytes);
        NIR_PASS(_, c->s, nir_lower_is_helper_invocation);
        NIR_PASS(_, c->s, v3d_nir_lower_scratch);
        NIR_PASS(_, c->s, v3d_nir_lower_null_pointers);
}

static void
v3d_set_prog_data_uniforms(struct v3d_compile *c,
                           struct v3d_prog_data *prog_data)
{
        int count = c->num_uniforms;
        struct v3d_uniform_list *ulist = &prog_data->uniforms;

        ulist->count = count;
        ulist->data = ralloc_array(prog_data, uint32_t, count);
        memcpy(ulist->data, c->uniform_data,
               count * sizeof(*ulist->data));
        ulist->contents = ralloc_array(prog_data, enum quniform_contents, count);
        memcpy(ulist->contents, c->uniform_contents,
               count * sizeof(*ulist->contents));
}

static void
v3d_vs_set_prog_data(struct v3d_compile *c,
                     struct v3d_vs_prog_data *prog_data)
{
        /* The vertex data gets format converted by the VPM so that
         * each attribute channel takes up a VPM column.  Precompute
         * the sizes for the shader record.
         */
        for (int i = 0; i < ARRAY_SIZE(prog_data->vattr_sizes); i++) {
                prog_data->vattr_sizes[i] = c->vattr_sizes[i];
                prog_data->vpm_input_size += c->vattr_sizes[i];
        }

<<<<<<< HEAD
=======
        memset(prog_data->driver_location_map, -1,
               sizeof(prog_data->driver_location_map));

        nir_foreach_shader_in_variable(var, c->s) {
                prog_data->driver_location_map[var->data.location] =
                        var->data.driver_location;
        }

>>>>>>> be466399
        prog_data->uses_vid = BITSET_TEST(c->s->info.system_values_read,
                                          SYSTEM_VALUE_VERTEX_ID) ||
                              BITSET_TEST(c->s->info.system_values_read,
                                          SYSTEM_VALUE_VERTEX_ID_ZERO_BASE);

        prog_data->uses_biid = BITSET_TEST(c->s->info.system_values_read,
                                           SYSTEM_VALUE_BASE_INSTANCE);

        prog_data->uses_iid = BITSET_TEST(c->s->info.system_values_read,
                                          SYSTEM_VALUE_INSTANCE_ID) ||
                              BITSET_TEST(c->s->info.system_values_read,
                                          SYSTEM_VALUE_INSTANCE_INDEX);

        if (prog_data->uses_vid)
                prog_data->vpm_input_size++;
        if (prog_data->uses_biid)
                prog_data->vpm_input_size++;
        if (prog_data->uses_iid)
                prog_data->vpm_input_size++;

        /* Input/output segment size are in sectors (8 rows of 32 bits per
         * channel).
         */
        prog_data->vpm_input_size = align(prog_data->vpm_input_size, 8) / 8;
        prog_data->vpm_output_size = align(c->vpm_output_size, 8) / 8;

        /* Set us up for shared input/output segments.  This is apparently
         * necessary for our VCM setup to avoid varying corruption.
         *
         * FIXME: initial testing on V3D 7.1 seems to work fine when using
         * separate segments. So we could try to reevaluate in the future, if
         * there is any advantage of using separate segments.
         */
        prog_data->separate_segments = false;
        prog_data->vpm_output_size = MAX2(prog_data->vpm_output_size,
                                          prog_data->vpm_input_size);
        prog_data->vpm_input_size = 0;

        /* Compute VCM cache size.  We set up our program to take up less than
         * half of the VPM, so that any set of bin and render programs won't
         * run out of space.  We need space for at least one input segment,
         * and then allocate the rest to output segments (one for the current
         * program, the rest to VCM).  The valid range of the VCM cache size
         * field is 1-4 16-vertex batches, but GFXH-1744 limits us to 2-4
         * batches.
         */
        assert(c->devinfo->vpm_size);
        int sector_size = V3D_CHANNELS * sizeof(uint32_t) * 8;
        int vpm_size_in_sectors = c->devinfo->vpm_size / sector_size;
        int half_vpm = vpm_size_in_sectors / 2;
        int vpm_output_sectors = half_vpm - prog_data->vpm_input_size;
        int vpm_output_batches = vpm_output_sectors / prog_data->vpm_output_size;
        assert(vpm_output_batches >= 2);
        prog_data->vcm_cache_size = CLAMP(vpm_output_batches - 1, 2, 4);
}

static void
v3d_gs_set_prog_data(struct v3d_compile *c,
                     struct v3d_gs_prog_data *prog_data)
{
        prog_data->num_inputs = c->num_inputs;
        memcpy(prog_data->input_slots, c->input_slots,
               c->num_inputs * sizeof(*c->input_slots));

        /* gl_PrimitiveIdIn is written by the GBG into the first word of the
         * VPM output header automatically and the shader will overwrite
         * it after reading it if necessary, so it doesn't add to the VPM
         * size requirements.
         */
        prog_data->uses_pid = BITSET_TEST(c->s->info.system_values_read,
                                          SYSTEM_VALUE_PRIMITIVE_ID);

        /* Output segment size is in sectors (8 rows of 32 bits per channel) */
        prog_data->vpm_output_size = align(c->vpm_output_size, 8) / 8;

        /* Compute SIMD dispatch width and update VPM output size accordingly
         * to ensure we can fit our program in memory. Available widths are
         * 16, 8, 4, 1.
         *
         * Notice that at draw time we will have to consider VPM memory
         * requirements from other stages and choose a smaller dispatch
         * width if needed to fit the program in VPM memory.
         */
        prog_data->simd_width = 16;
        while ((prog_data->simd_width > 1 && prog_data->vpm_output_size > 16) ||
               prog_data->simd_width == 2) {
                prog_data->simd_width >>= 1;
                prog_data->vpm_output_size =
                        align(prog_data->vpm_output_size, 2) / 2;
        }
        assert(prog_data->vpm_output_size <= 16);
        assert(prog_data->simd_width != 2);

        prog_data->out_prim_type = c->s->info.gs.output_primitive;
        prog_data->num_invocations = c->s->info.gs.invocations;

        prog_data->writes_psiz =
            c->s->info.outputs_written & (1 << VARYING_SLOT_PSIZ);
}

static void
v3d_set_fs_prog_data_inputs(struct v3d_compile *c,
                            struct v3d_fs_prog_data *prog_data)
{
        prog_data->num_inputs = c->num_inputs;
        memcpy(prog_data->input_slots, c->input_slots,
               c->num_inputs * sizeof(*c->input_slots));

        STATIC_ASSERT(ARRAY_SIZE(prog_data->flat_shade_flags) >
                      (V3D_MAX_FS_INPUTS - 1) / 24);
        for (int i = 0; i < V3D_MAX_FS_INPUTS; i++) {
                if (BITSET_TEST(c->flat_shade_flags, i))
                        prog_data->flat_shade_flags[i / 24] |= 1 << (i % 24);

                if (BITSET_TEST(c->noperspective_flags, i))
                        prog_data->noperspective_flags[i / 24] |= 1 << (i % 24);

                if (BITSET_TEST(c->centroid_flags, i))
                        prog_data->centroid_flags[i / 24] |= 1 << (i % 24);
        }
}

static void
v3d_fs_set_prog_data(struct v3d_compile *c,
                     struct v3d_fs_prog_data *prog_data)
{
        v3d_set_fs_prog_data_inputs(c, prog_data);
        prog_data->writes_z = c->writes_z;
        prog_data->writes_z_from_fep = c->writes_z_from_fep;
        prog_data->disable_ez = !c->s->info.fs.early_fragment_tests;
        prog_data->uses_center_w = c->uses_center_w;
        prog_data->uses_implicit_point_line_varyings =
                c->uses_implicit_point_line_varyings;
        prog_data->lock_scoreboard_on_first_thrsw =
                c->lock_scoreboard_on_first_thrsw;
        prog_data->force_per_sample_msaa = c->s->info.fs.uses_sample_shading;
        prog_data->uses_pid = c->fs_uses_primitive_id;
}

static void
v3d_cs_set_prog_data(struct v3d_compile *c,
                     struct v3d_compute_prog_data *prog_data)
{
        prog_data->shared_size = c->s->info.shared_size;

        prog_data->local_size[0] = c->s->info.workgroup_size[0];
        prog_data->local_size[1] = c->s->info.workgroup_size[1];
        prog_data->local_size[2] = c->s->info.workgroup_size[2];

        prog_data->has_subgroups = c->has_subgroups;
}

static void
v3d_set_prog_data(struct v3d_compile *c,
                  struct v3d_prog_data *prog_data)
{
        prog_data->threads = c->threads;
        prog_data->single_seg = !c->last_thrsw;
        prog_data->spill_size = c->spill_size;
        prog_data->tmu_spills = c->spills;
        prog_data->tmu_fills = c->fills;
        prog_data->tmu_count = c->tmu.total_count;
        prog_data->qpu_read_stalls = c->qpu_inst_stalled_count;
        prog_data->compile_strategy_idx = c->compile_strategy_idx;
        prog_data->tmu_dirty_rcl = c->tmu_dirty_rcl;
        prog_data->has_control_barrier = c->s->info.uses_control_barrier;
        prog_data->has_global_address = c->has_global_address;

        v3d_set_prog_data_uniforms(c, prog_data);

        switch (c->s->info.stage) {
        case MESA_SHADER_VERTEX:
                v3d_vs_set_prog_data(c, (struct v3d_vs_prog_data *)prog_data);
                break;
        case MESA_SHADER_GEOMETRY:
                v3d_gs_set_prog_data(c, (struct v3d_gs_prog_data *)prog_data);
                break;
        case MESA_SHADER_FRAGMENT:
                v3d_fs_set_prog_data(c, (struct v3d_fs_prog_data *)prog_data);
                break;
        case MESA_SHADER_COMPUTE:
                v3d_cs_set_prog_data(c, (struct v3d_compute_prog_data *)prog_data);
                break;
        default:
                unreachable("unsupported shader stage");
        }
}

static uint64_t *
v3d_return_qpu_insts(struct v3d_compile *c, uint32_t *final_assembly_size)
{
        *final_assembly_size = c->qpu_inst_count * sizeof(uint64_t);

        uint64_t *qpu_insts = malloc(*final_assembly_size);
        if (!qpu_insts)
                return NULL;

        memcpy(qpu_insts, c->qpu_insts, *final_assembly_size);

        vir_compile_destroy(c);

        return qpu_insts;
}

static void
v3d_nir_lower_vs_early(struct v3d_compile *c)
{
        /* Split our I/O vars and dead code eliminate the unused
         * components.
         */
        NIR_PASS(_, c->s, nir_lower_io_to_scalar_early,
                 nir_var_shader_in | nir_var_shader_out);
        uint64_t used_outputs[4] = {0};
        for (int i = 0; i < c->vs_key->num_used_outputs; i++) {
                int slot = v3d_slot_get_slot(c->vs_key->used_outputs[i]);
                int comp = v3d_slot_get_component(c->vs_key->used_outputs[i]);
                used_outputs[comp] |= 1ull << slot;
        }
        NIR_PASS(_, c->s, nir_remove_unused_io_vars,
                 nir_var_shader_out, used_outputs, NULL); /* demotes to globals */
        NIR_PASS(_, c->s, nir_lower_global_vars_to_local);
        v3d_optimize_nir(c, c->s);
        NIR_PASS(_, c->s, nir_remove_dead_variables, nir_var_shader_in, NULL);

        /* This must go before nir_lower_io */
        if (c->vs_key->per_vertex_point_size)
                NIR_PASS(_, c->s, nir_lower_point_size, 1.0f, 0.0f);

        NIR_PASS(_, c->s, nir_lower_io, nir_var_shader_in | nir_var_shader_out,
                 type_size_vec4,
                 (nir_lower_io_options)0);
        /* clean up nir_lower_io's deref_var remains and do a constant folding pass
         * on the code it generated.
         */
        NIR_PASS(_, c->s, nir_opt_dce);
        NIR_PASS(_, c->s, nir_opt_constant_folding);
}

static void
v3d_nir_lower_gs_early(struct v3d_compile *c)
{
        /* Split our I/O vars and dead code eliminate the unused
         * components.
         */
        NIR_PASS(_, c->s, nir_lower_io_to_scalar_early,
                 nir_var_shader_in | nir_var_shader_out);
        uint64_t used_outputs[4] = {0};
        for (int i = 0; i < c->gs_key->num_used_outputs; i++) {
                int slot = v3d_slot_get_slot(c->gs_key->used_outputs[i]);
                int comp = v3d_slot_get_component(c->gs_key->used_outputs[i]);
                used_outputs[comp] |= 1ull << slot;
        }
        NIR_PASS(_, c->s, nir_remove_unused_io_vars,
                 nir_var_shader_out, used_outputs, NULL); /* demotes to globals */
        NIR_PASS(_, c->s, nir_lower_global_vars_to_local);
        v3d_optimize_nir(c, c->s);
        NIR_PASS(_, c->s, nir_remove_dead_variables, nir_var_shader_in, NULL);

        /* This must go before nir_lower_io */
        if (c->gs_key->per_vertex_point_size)
                NIR_PASS(_, c->s, nir_lower_point_size, 1.0f, 0.0f);

        NIR_PASS(_, c->s, nir_lower_io, nir_var_shader_in | nir_var_shader_out,
                 type_size_vec4,
                 (nir_lower_io_options)0);
        /* clean up nir_lower_io's deref_var remains and do a constant folding pass
         * on the code it generated.
         */
        NIR_PASS(_, c->s, nir_opt_dce);
        NIR_PASS(_, c->s, nir_opt_constant_folding);
}

static void
v3d_fixup_fs_output_types(struct v3d_compile *c)
{
        nir_foreach_shader_out_variable(var, c->s) {
                uint32_t mask = 0;

                switch (var->data.location) {
                case FRAG_RESULT_COLOR:
                        mask = ~0;
                        break;
                case FRAG_RESULT_DATA0:
                case FRAG_RESULT_DATA1:
                case FRAG_RESULT_DATA2:
                case FRAG_RESULT_DATA3:
                        mask = 1 << (var->data.location - FRAG_RESULT_DATA0);
                        break;
                }

                if (c->fs_key->int_color_rb & mask) {
                        var->type =
                                glsl_vector_type(GLSL_TYPE_INT,
                                                 glsl_get_components(var->type));
                } else if (c->fs_key->uint_color_rb & mask) {
                        var->type =
                                glsl_vector_type(GLSL_TYPE_UINT,
                                                 glsl_get_components(var->type));
                }
        }
}

static void
v3d_nir_lower_fs_early(struct v3d_compile *c)
{
        if (c->fs_key->int_color_rb || c->fs_key->uint_color_rb)
                v3d_fixup_fs_output_types(c);

        NIR_PASS(_, c->s, v3d_nir_lower_logic_ops, c);

        if (c->fs_key->line_smoothing) {
                NIR_PASS(_, c->s, v3d_nir_lower_line_smooth);
                NIR_PASS(_, c->s, nir_lower_global_vars_to_local);
                /* The lowering pass can introduce new sysval reads */
                nir_shader_gather_info(c->s, nir_shader_get_entrypoint(c->s));
        }
}

static void
v3d_nir_lower_gs_late(struct v3d_compile *c)
{
        if (c->key->ucp_enables) {
                NIR_PASS(_, c->s, nir_lower_clip_gs, c->key->ucp_enables,
                         false, NULL);
        }

        /* Note: GS output scalarizing must happen after nir_lower_clip_gs. */
        NIR_PASS_V(c->s, nir_lower_io_to_scalar, nir_var_shader_out, NULL, NULL);
}

static void
v3d_nir_lower_vs_late(struct v3d_compile *c)
{
        if (c->key->ucp_enables) {
                NIR_PASS(_, c->s, nir_lower_clip_vs, c->key->ucp_enables,
                         false, false, NULL);
                NIR_PASS_V(c->s, nir_lower_io_to_scalar,
                           nir_var_shader_out, NULL, NULL);
        }

        /* Note: VS output scalarizing must happen after nir_lower_clip_vs. */
        NIR_PASS_V(c->s, nir_lower_io_to_scalar, nir_var_shader_out, NULL, NULL);
}

static void
v3d_nir_lower_fs_late(struct v3d_compile *c)
{
        /* In OpenGL the fragment shader can't read gl_ClipDistance[], but
         * Vulkan allows it, in which case the SPIR-V compiler will declare
         * VARING_SLOT_CLIP_DIST0 as compact array variable. Pass true as
         * the last parameter to always operate with a compact array in both
         * OpenGL and Vulkan so we do't have to care about the API we
         * are using.
         */
        if (c->key->ucp_enables)
                NIR_PASS(_, c->s, nir_lower_clip_fs, c->key->ucp_enables, true);

        NIR_PASS_V(c->s, nir_lower_io_to_scalar, nir_var_shader_in, NULL, NULL);
}

static uint32_t
vir_get_max_temps(struct v3d_compile *c)
{
        int max_ip = 0;
        vir_for_each_inst_inorder(inst, c)
                max_ip++;

        uint32_t *pressure = rzalloc_array(NULL, uint32_t, max_ip);

        for (int t = 0; t < c->num_temps; t++) {
                for (int i = c->temp_start[t]; (i < c->temp_end[t] &&
                                                i < max_ip); i++) {
                        if (i > max_ip)
                                break;
                        pressure[i]++;
                }
        }

        uint32_t max_temps = 0;
        for (int i = 0; i < max_ip; i++)
                max_temps = MAX2(max_temps, pressure[i]);

        ralloc_free(pressure);

        return max_temps;
}

enum v3d_dependency_class {
        V3D_DEPENDENCY_CLASS_GS_VPM_OUTPUT_0
};

static bool
v3d_intrinsic_dependency_cb(nir_intrinsic_instr *intr,
                            nir_schedule_dependency *dep,
                            void *user_data)
{
        struct v3d_compile *c = user_data;

        switch (intr->intrinsic) {
        case nir_intrinsic_store_output:
                /* Writing to location 0 overwrites the value passed in for
                 * gl_PrimitiveID on geometry shaders
                 */
                if (c->s->info.stage != MESA_SHADER_GEOMETRY ||
                    nir_intrinsic_base(intr) != 0)
                        break;

                nir_const_value *const_value =
                        nir_src_as_const_value(intr->src[1]);

                if (const_value == NULL)
                        break;

                uint64_t offset =
                        nir_const_value_as_uint(*const_value,
                                                nir_src_bit_size(intr->src[1]));
                if (offset != 0)
                        break;

                dep->klass = V3D_DEPENDENCY_CLASS_GS_VPM_OUTPUT_0;
                dep->type = NIR_SCHEDULE_WRITE_DEPENDENCY;
                return true;

        case nir_intrinsic_load_primitive_id:
                if (c->s->info.stage != MESA_SHADER_GEOMETRY)
                        break;

                dep->klass = V3D_DEPENDENCY_CLASS_GS_VPM_OUTPUT_0;
                dep->type = NIR_SCHEDULE_READ_DEPENDENCY;
                return true;

        default:
                break;
        }

        return false;
}

static unsigned
v3d_instr_delay_cb(nir_instr *instr, void *data)
{
   struct v3d_compile *c = (struct v3d_compile *) data;

   switch (instr->type) {
   case nir_instr_type_undef:
   case nir_instr_type_load_const:
   case nir_instr_type_alu:
   case nir_instr_type_deref:
   case nir_instr_type_jump:
   case nir_instr_type_parallel_copy:
   case nir_instr_type_call:
   case nir_instr_type_phi:
      return 1;

   /* We should not use very large delays for TMU instructions. Typically,
    * thread switches will be sufficient to hide all or most of the latency,
    * so we typically only need a little bit of extra room. If we over-estimate
    * the latency here we may end up unnecessarily delaying the critical path in
    * the shader, which would have a negative effect in performance, so here
    * we are trying to strike a balance based on empirical testing.
    */
   case nir_instr_type_intrinsic: {
      nir_intrinsic_instr *intr = nir_instr_as_intrinsic(instr);
      if (!c->disable_general_tmu_sched) {
         switch (intr->intrinsic) {
         case nir_intrinsic_decl_reg:
         case nir_intrinsic_load_reg:
         case nir_intrinsic_store_reg:
            return 0;
         case nir_intrinsic_load_ssbo:
         case nir_intrinsic_load_scratch:
         case nir_intrinsic_load_shared:
         case nir_intrinsic_image_load:
            return 3;
         case nir_intrinsic_load_ubo:
            if (nir_src_is_divergent(intr->src[1]))
               return 3;
            FALLTHROUGH;
         default:
            return 1;
         }
      } else {
         switch (intr->intrinsic) {
         case nir_intrinsic_decl_reg:
         case nir_intrinsic_load_reg:
         case nir_intrinsic_store_reg:
            return 0;
         default:
            return 1;
         }
      }
      break;
   }

   case nir_instr_type_tex:
      return 5;
   }

   return 0;
}

static bool
should_split_wrmask(const nir_instr *instr, const void *data)
{
        nir_intrinsic_instr *intr = nir_instr_as_intrinsic(instr);
        switch (intr->intrinsic) {
        case nir_intrinsic_store_ssbo:
        case nir_intrinsic_store_shared:
        case nir_intrinsic_store_global:
        case nir_intrinsic_store_scratch:
                return true;
        default:
                return false;
        }
}

static nir_intrinsic_instr *
nir_instr_as_constant_ubo_load(nir_instr *inst)
{
        if (inst->type != nir_instr_type_intrinsic)
                return NULL;

        nir_intrinsic_instr *intr = nir_instr_as_intrinsic(inst);
        if (intr->intrinsic != nir_intrinsic_load_ubo)
                return NULL;

        assert(nir_src_is_const(intr->src[0]));
        if (!nir_src_is_const(intr->src[1]))
                return NULL;

        return intr;
}

static bool
v3d_nir_sort_constant_ubo_load(nir_block *block, nir_intrinsic_instr *ref)
{
        bool progress = false;

        nir_instr *ref_inst = &ref->instr;
        uint32_t ref_offset = nir_src_as_uint(ref->src[1]);
        uint32_t ref_index = nir_src_as_uint(ref->src[0]);

        /* Go through all instructions after ref searching for constant UBO
         * loads for the same UBO index.
         */
        bool seq_break = false;
        nir_instr *inst = &ref->instr;
        nir_instr *next_inst = NULL;
        while (true) {
                inst = next_inst ? next_inst : nir_instr_next(inst);
                if (!inst)
                        break;

                next_inst = NULL;

                if (inst->type != nir_instr_type_intrinsic)
                        continue;

                nir_intrinsic_instr *intr = nir_instr_as_intrinsic(inst);
                if (intr->intrinsic != nir_intrinsic_load_ubo)
                        continue;

                /* We only produce unifa sequences for non-divergent loads */
                if (nir_src_is_divergent(intr->src[1]))
                        continue;

                /* If there are any UBO loads that are not constant or that
                 * use a different UBO index in between the reference load and
                 * any other constant load for the same index, they would break
                 * the unifa sequence. We will flag that so we can then move
                 * all constant UBO loads for the reference index before these
                 * and not just the ones that are not ordered to avoid breaking
                 * the sequence and reduce unifa writes.
                 */
                if (!nir_src_is_const(intr->src[1])) {
                        seq_break = true;
                        continue;
                }
                uint32_t offset = nir_src_as_uint(intr->src[1]);

                assert(nir_src_is_const(intr->src[0]));
                uint32_t index = nir_src_as_uint(intr->src[0]);
                if (index != ref_index) {
                       seq_break = true;
                       continue;
                }

                /* Only move loads with an offset that is close enough to the
                 * reference offset, since otherwise we would not be able to
                 * skip the unifa write for them. See ntq_emit_load_ubo_unifa.
                 */
                if (abs((int)(ref_offset - offset)) > MAX_UNIFA_SKIP_DISTANCE)
                        continue;

                /* We will move this load if its offset is smaller than ref's
                 * (in which case we will move it before ref) or if the offset
                 * is larger than ref's but there are sequence breakers in
                 * in between (in which case we will move it after ref and
                 * before the sequence breakers).
                 */
                if (!seq_break && offset >= ref_offset)
                        continue;

                /* Find where exactly we want to move this load:
                 *
                 * If we are moving it before ref, we want to check any other
                 * UBO loads we placed before ref and make sure we insert this
                 * one properly ordered with them. Likewise, if we are moving
                 * it after ref.
                 */
                nir_instr *pos = ref_inst;
                nir_instr *tmp = pos;
                do {
                        if (offset < ref_offset)
                                tmp = nir_instr_prev(tmp);
                        else
                                tmp = nir_instr_next(tmp);

                        if (!tmp || tmp == inst)
                                break;

                        /* Ignore non-unifa UBO loads */
                        if (tmp->type != nir_instr_type_intrinsic)
                                continue;

                        nir_intrinsic_instr *tmp_intr =
                                nir_instr_as_intrinsic(tmp);
                        if (tmp_intr->intrinsic != nir_intrinsic_load_ubo)
                                continue;

                        if (nir_src_is_divergent(tmp_intr->src[1]))
                                continue;

                        /* Stop if we find a unifa UBO load that breaks the
                         * sequence.
                         */
                        if (!nir_src_is_const(tmp_intr->src[1]))
                                break;

                        if (nir_src_as_uint(tmp_intr->src[0]) != index)
                                break;

                        uint32_t tmp_offset = nir_src_as_uint(tmp_intr->src[1]);
                        if (offset < ref_offset) {
                                if (tmp_offset < offset ||
                                    tmp_offset >= ref_offset) {
                                        break;
                                } else {
                                        pos = tmp;
                                }
                        } else {
                                if (tmp_offset > offset ||
                                    tmp_offset <= ref_offset) {
                                        break;
                                } else {
                                        pos = tmp;
                                }
                        }
                } while (true);

                /* We can't move the UBO load before the instruction that
                 * defines its constant offset. If that instruction is placed
                 * in between the new location (pos) and the current location
                 * of this load, we will have to move that instruction too.
                 *
                 * We don't care about the UBO index definition because that
                 * is optimized to be reused by all UBO loads for the same
                 * index and therefore is certain to be defined before the
                 * first UBO load that uses it.
                 */
                nir_instr *offset_inst = NULL;
                tmp = inst;
                while ((tmp = nir_instr_prev(tmp)) != NULL) {
                        if (pos == tmp) {
                                /* We reached the target location without
                                 * finding the instruction that defines the
                                 * offset, so that instruction must be before
                                 * the new position and we don't have to fix it.
                                 */
                                break;
                        }
                        if (intr->src[1].ssa->parent_instr == tmp) {
                                offset_inst = tmp;
                                break;
                        }
                }

                if (offset_inst) {
                        exec_node_remove(&offset_inst->node);
                        exec_node_insert_node_before(&pos->node,
                                                     &offset_inst->node);
                }

                /* Since we are moving the instruction before its current
                 * location, grab its successor before the move so that
                 * we can continue the next iteration of the main loop from
                 * that instruction.
                 */
                next_inst = nir_instr_next(inst);

                /* Move this load to the selected location */
                exec_node_remove(&inst->node);
                if (offset < ref_offset)
                        exec_node_insert_node_before(&pos->node, &inst->node);
                else
                        exec_node_insert_after(&pos->node, &inst->node);

                progress = true;
        }

        return progress;
}

static bool
v3d_nir_sort_constant_ubo_loads_block(struct v3d_compile *c,
                                      nir_block *block)
{
        bool progress = false;
        bool local_progress;
        do {
                local_progress = false;
                nir_foreach_instr_safe(inst, block) {
                        nir_intrinsic_instr *intr =
                                nir_instr_as_constant_ubo_load(inst);
                        if (intr) {
                                local_progress |=
                                        v3d_nir_sort_constant_ubo_load(block, intr);
                        }
                }
                progress |= local_progress;
        } while (local_progress);

        return progress;
}

/**
 * Sorts constant UBO loads in each block by offset to maximize chances of
 * skipping unifa writes when converting to VIR. This can increase register
 * pressure.
 */
static bool
v3d_nir_sort_constant_ubo_loads(nir_shader *s, struct v3d_compile *c)
{
        nir_foreach_function_impl(impl, s) {
                nir_foreach_block(block, impl) {
                        c->sorted_any_ubo_loads |=
                                v3d_nir_sort_constant_ubo_loads_block(c, block);
                }
                nir_metadata_preserve(impl,
                                      nir_metadata_block_index |
                                      nir_metadata_dominance);
        }
        return c->sorted_any_ubo_loads;
}

static void
lower_load_num_subgroups(struct v3d_compile *c,
                         nir_builder *b,
                         nir_intrinsic_instr *intr)
{
        assert(c->s->info.stage == MESA_SHADER_COMPUTE);
        assert(intr->intrinsic == nir_intrinsic_load_num_subgroups);

        b->cursor = nir_after_instr(&intr->instr);
        uint32_t num_subgroups =
                DIV_ROUND_UP(c->s->info.workgroup_size[0] *
                             c->s->info.workgroup_size[1] *
                             c->s->info.workgroup_size[2], V3D_CHANNELS);
        nir_def *result = nir_imm_int(b, num_subgroups);
        nir_def_rewrite_uses(&intr->def, result);
        nir_instr_remove(&intr->instr);
}

static bool
lower_subgroup_intrinsics(struct v3d_compile *c,
                          nir_block *block, nir_builder *b)
{
        bool progress = false;
        nir_foreach_instr_safe(inst, block) {
                if (inst->type != nir_instr_type_intrinsic)
                        continue;;

                nir_intrinsic_instr *intr =
                        nir_instr_as_intrinsic(inst);
                if (!intr)
                        continue;

                switch (intr->intrinsic) {
                case nir_intrinsic_load_num_subgroups:
                        lower_load_num_subgroups(c, b, intr);
                        progress = true;
                        FALLTHROUGH;
                case nir_intrinsic_load_subgroup_id:
                case nir_intrinsic_load_subgroup_size:
                case nir_intrinsic_load_subgroup_invocation:
                case nir_intrinsic_elect:
                case nir_intrinsic_ballot:
                case nir_intrinsic_inverse_ballot:
                case nir_intrinsic_ballot_bitfield_extract:
                case nir_intrinsic_ballot_bit_count_reduce:
                case nir_intrinsic_ballot_find_lsb:
                case nir_intrinsic_ballot_find_msb:
                case nir_intrinsic_ballot_bit_count_exclusive:
                case nir_intrinsic_ballot_bit_count_inclusive:
                case nir_intrinsic_reduce:
                case nir_intrinsic_inclusive_scan:
                case nir_intrinsic_exclusive_scan:
                case nir_intrinsic_read_invocation:
                case nir_intrinsic_read_first_invocation:
                case nir_intrinsic_load_subgroup_eq_mask:
                case nir_intrinsic_load_subgroup_ge_mask:
                case nir_intrinsic_load_subgroup_gt_mask:
                case nir_intrinsic_load_subgroup_le_mask:
                case nir_intrinsic_load_subgroup_lt_mask:
                case nir_intrinsic_shuffle:
                case nir_intrinsic_shuffle_xor:
                case nir_intrinsic_shuffle_up:
                case nir_intrinsic_shuffle_down:
                case nir_intrinsic_vote_all:
                case nir_intrinsic_vote_any:
                case nir_intrinsic_vote_feq:
                case nir_intrinsic_vote_ieq:
                case nir_intrinsic_quad_broadcast:
                case nir_intrinsic_quad_swap_horizontal:
                case nir_intrinsic_quad_swap_vertical:
                case nir_intrinsic_quad_swap_diagonal:
                        c->has_subgroups = true;
                        break;
                default:
                        break;
                }
        }

        return progress;
}

static bool
v3d_nir_lower_subgroup_intrinsics(nir_shader *s, struct v3d_compile *c)
{
        bool progress = false;
        nir_foreach_function_impl(impl, s) {
                nir_builder b = nir_builder_create(impl);

                nir_foreach_block(block, impl)
                        progress |= lower_subgroup_intrinsics(c, block, &b);

                nir_metadata_preserve(impl,
                                      nir_metadata_block_index |
                                      nir_metadata_dominance);
        }
        return progress;
}

static void
v3d_attempt_compile(struct v3d_compile *c)
{
        switch (c->s->info.stage) {
        case MESA_SHADER_VERTEX:
                c->vs_key = (struct v3d_vs_key *) c->key;
                break;
        case MESA_SHADER_GEOMETRY:
                c->gs_key = (struct v3d_gs_key *) c->key;
                break;
        case MESA_SHADER_FRAGMENT:
                c->fs_key = (struct v3d_fs_key *) c->key;
                break;
        case MESA_SHADER_COMPUTE:
                break;
        default:
                unreachable("unsupported shader stage");
        }

        switch (c->s->info.stage) {
        case MESA_SHADER_VERTEX:
                v3d_nir_lower_vs_early(c);
                break;
        case MESA_SHADER_GEOMETRY:
                v3d_nir_lower_gs_early(c);
                break;
        case MESA_SHADER_FRAGMENT:
                v3d_nir_lower_fs_early(c);
                break;
        default:
                break;
        }

        v3d_lower_nir(c);

        switch (c->s->info.stage) {
        case MESA_SHADER_VERTEX:
                v3d_nir_lower_vs_late(c);
                break;
        case MESA_SHADER_GEOMETRY:
                v3d_nir_lower_gs_late(c);
                break;
        case MESA_SHADER_FRAGMENT:
                v3d_nir_lower_fs_late(c);
                break;
        default:
                break;
        }

        NIR_PASS(_, c->s, v3d_nir_lower_io, c);
        NIR_PASS(_, c->s, v3d_nir_lower_txf_ms);
        NIR_PASS(_, c->s, v3d_nir_lower_image_load_store, c);

        NIR_PASS(_, c->s, nir_opt_idiv_const, 8);
        nir_lower_idiv_options idiv_options = {
                .allow_fp16 = true,
        };
        NIR_PASS(_, c->s, nir_lower_idiv, &idiv_options);
        NIR_PASS(_, c->s, nir_lower_alu);

        if (c->key->robust_uniform_access || c->key->robust_storage_access ||
            c->key->robust_image_access) {
                /* nir_lower_robust_access assumes constant buffer
                 * indices on ubo/ssbo intrinsics so run copy propagation and
                 * constant folding passes before we run the lowering to warrant
                 * this. We also want to run the lowering before v3d_optimize to
                 * clean-up redundant get_buffer_size calls produced in the pass.
                 */
                NIR_PASS(_, c->s, nir_copy_prop);
                NIR_PASS(_, c->s, nir_opt_constant_folding);

                nir_lower_robust_access_options opts = {
                   .lower_image = c->key->robust_image_access,
                   .lower_ssbo = c->key->robust_storage_access,
                   .lower_ubo = c->key->robust_uniform_access,
                };

                NIR_PASS(_, c->s, nir_lower_robust_access, &opts);
        }

        NIR_PASS(_, c->s, nir_lower_wrmasks, should_split_wrmask, c->s);

        NIR_PASS(_, c->s, v3d_nir_lower_load_store_bitsize);

        NIR_PASS(_, c->s, v3d_nir_lower_subgroup_intrinsics, c);

        const nir_lower_subgroups_options subgroup_opts = {
                .subgroup_size = V3D_CHANNELS,
                .ballot_components = 1,
                .ballot_bit_size = 32,
                .lower_to_scalar = true,
                .lower_inverse_ballot = true,
                .lower_subgroup_masks = true,
                .lower_relative_shuffle = true,
                .lower_quad = true,
        };
        NIR_PASS(_, c->s, nir_lower_subgroups, &subgroup_opts);

        v3d_optimize_nir(c, c->s);

        /* Do late algebraic optimization to turn add(a, neg(b)) back into
         * subs, then the mandatory cleanup after algebraic.  Note that it may
         * produce fnegs, and if so then we need to keep running to squash
         * fneg(fneg(a)).
         */
        bool more_late_algebraic = true;
        while (more_late_algebraic) {
                more_late_algebraic = false;
                NIR_PASS(more_late_algebraic, c->s, nir_opt_algebraic_late);
                NIR_PASS(_, c->s, nir_opt_constant_folding);
                NIR_PASS(_, c->s, nir_copy_prop);
                NIR_PASS(_, c->s, nir_opt_dce);
                NIR_PASS(_, c->s, nir_opt_cse);
        }

        NIR_PASS(_, c->s, nir_lower_bool_to_int32);
        NIR_PASS(_, c->s, nir_convert_to_lcssa, true, true);
        NIR_PASS_V(c->s, nir_divergence_analysis);
        NIR_PASS(_, c->s, nir_convert_from_ssa, true);

        struct nir_schedule_options schedule_options = {
                /* Schedule for about half our register space, to enable more
                 * shaders to hit 4 threads.
                 */
                .threshold = c->threads == 4 ? 24 : 48,

                /* Vertex shaders share the same memory for inputs and outputs,
                 * fragment and geometry shaders do not.
                 */
                .stages_with_shared_io_memory =
                (((1 << MESA_ALL_SHADER_STAGES) - 1) &
                 ~((1 << MESA_SHADER_FRAGMENT) |
                   (1 << MESA_SHADER_GEOMETRY))),

                .fallback = c->fallback_scheduler,

                .intrinsic_cb = v3d_intrinsic_dependency_cb,
                .intrinsic_cb_data = c,

                .instr_delay_cb = v3d_instr_delay_cb,
                .instr_delay_cb_data = c,
        };
        NIR_PASS_V(c->s, nir_schedule, &schedule_options);

        if (!c->disable_constant_ubo_load_sorting)
                NIR_PASS(_, c->s, v3d_nir_sort_constant_ubo_loads, c);

        const nir_move_options buffer_opts = c->move_buffer_loads ?
                (nir_move_load_ubo | nir_move_load_ssbo) : 0;
        NIR_PASS(_, c->s, nir_opt_move, nir_move_load_uniform |
                                        nir_move_const_undef |
                                        buffer_opts);

        NIR_PASS_V(c->s, nir_trivialize_registers);

        v3d_nir_to_vir(c);
}

uint32_t
v3d_prog_data_size(gl_shader_stage stage)
{
        static const int prog_data_size[] = {
                [MESA_SHADER_VERTEX] = sizeof(struct v3d_vs_prog_data),
                [MESA_SHADER_GEOMETRY] = sizeof(struct v3d_gs_prog_data),
                [MESA_SHADER_FRAGMENT] = sizeof(struct v3d_fs_prog_data),
                [MESA_SHADER_COMPUTE] = sizeof(struct v3d_compute_prog_data),
        };

        assert(stage >= 0 &&
               stage < ARRAY_SIZE(prog_data_size) &&
               prog_data_size[stage]);

        return prog_data_size[stage];
}

int v3d_shaderdb_dump(struct v3d_compile *c,
		      char **shaderdb_str)
{
        if (c == NULL || c->compilation_result != V3D_COMPILATION_SUCCEEDED)
                return -1;

        return asprintf(shaderdb_str,
                        "%s shader: %d inst, %d threads, %d loops, "
                        "%d uniforms, %d max-temps, %d:%d spills:fills, "
                        "%d sfu-stalls, %d inst-and-stalls, %d nops",
                        vir_get_stage_name(c),
                        c->qpu_inst_count,
                        c->threads,
                        c->loops,
                        c->num_uniforms,
                        vir_get_max_temps(c),
                        c->spills,
                        c->fills,
                        c->qpu_inst_stalled_count,
                        c->qpu_inst_count + c->qpu_inst_stalled_count,
                        c->nop_count);
}

/* This is a list of incremental changes to the compilation strategy
 * that will be used to try to compile the shader successfully. The
 * default strategy is to enable all optimizations which will have
 * the highest register pressure but is expected to produce most
 * optimal code. Following strategies incrementally disable specific
 * optimizations that are known to contribute to register pressure
 * in order to be able to compile the shader successfully while meeting
 * thread count requirements.
 *
 * V3D 4.1+ has a min thread count of 2, but we can use 1 here to also
 * cover previous hardware as well (meaning that we are not limiting
 * register allocation to any particular thread count). This is fine
 * because v3d_nir_to_vir will cap this to the actual minimum.
 */
static const struct v3d_compiler_strategy strategies[] = {
        /*0*/  { "default",                        4, 4, false, false, false, false, false, false,  0 },
        /*1*/  { "disable general TMU sched",      4, 4, true,  false, false, false, false, false,  0 },
        /*2*/  { "disable gcm",                    4, 4, true,  true,  false, false, false, false,  0 },
        /*3*/  { "disable loop unrolling",         4, 4, true,  true,  true,  false, false, false,  0 },
        /*4*/  { "disable UBO load sorting",       4, 4, true,  true,  true,  true,  false, false,  0 },
        /*5*/  { "disable TMU pipelining",         4, 4, true,  true,  true,  true,  false, true,   0 },
        /*6*/  { "lower thread count",             2, 1, false, false, false, false, false, false, -1 },
        /*7*/  { "disable general TMU sched (2t)", 2, 1, true,  false, false, false, false, false, -1 },
        /*8*/  { "disable gcm (2t)",               2, 1, true,  true,  false, false, false, false, -1 },
        /*9*/  { "disable loop unrolling (2t)",    2, 1, true,  true,  true,  false, false, false, -1 },
        /*10*/ { "Move buffer loads (2t)",         2, 1, true,  true,  true,  true,  true,  false, -1 },
        /*11*/ { "disable TMU pipelining (2t)",    2, 1, true,  true,  true,  true,  true,  true,  -1 },
        /*12*/ { "fallback scheduler",             2, 1, true,  true,  true,  true,  true,  true,  -1 }
};

/**
 * If a particular optimization didn't make any progress during a compile
 * attempt disabling it alone won't allow us to compile the shader successfully,
 * since we'll end up with the same code. Detect these scenarios so we can
 * avoid wasting time with useless compiles. We should also consider if the
 * gy changes other aspects of the compilation process though, like
 * spilling, and not skip it in that case.
 */
static bool
skip_compile_strategy(struct v3d_compile *c, uint32_t idx)
{
   /* We decide if we can skip a strategy based on the optimizations that
    * were active in the previous strategy, so we should only be calling this
    * for strategies after the first.
    */
   assert(idx > 0);

   /* Don't skip a strategy that changes spilling behavior */
   if (strategies[idx].max_tmu_spills !=
       strategies[idx - 1].max_tmu_spills) {
           return false;
   }

   switch (idx) {
   /* General TMU sched.: skip if we didn't emit any TMU loads */
   case 1:
   case 7:
           return !c->has_general_tmu_load;
   /* Global code motion: skip if nir_opt_gcm didn't make any progress */
   case 2:
   case 8:
           return !c->gcm_progress;
   /* Loop unrolling: skip if we didn't unroll any loops */
   case 3:
   case 9:
           return !c->unrolled_any_loops;
   /* UBO load sorting: skip if we didn't sort any loads */
   case 4:
           return !c->sorted_any_ubo_loads;
   /* Move buffer loads: we assume any shader with difficult RA
    * most likely has UBO / SSBO loads so we never try to skip.
    * For now, we only try this for 2-thread compiles since it
    * is expected to impact instruction counts and latency.
    */
   case 10:
          assert(c->threads < 4);
          return false;
   /* TMU pipelining: skip if we didn't pipeline any TMU ops */
   case 5:
   case 11:
           return !c->pipelined_any_tmu;
   /* Lower thread count: skip if we already tried less that 4 threads */
   case 6:
          return c->threads < 4;
   default:
           return false;
   };
}

static inline void
set_best_compile(struct v3d_compile **best, struct v3d_compile *c)
{
   if (*best)
      vir_compile_destroy(*best);
   *best = c;
}

uint64_t *v3d_compile(const struct v3d_compiler *compiler,
                      struct v3d_key *key,
                      struct v3d_prog_data **out_prog_data,
                      nir_shader *s,
                      void (*debug_output)(const char *msg,
                                           void *debug_output_data),
                      void *debug_output_data,
                      int program_id, int variant_id,
                      uint32_t *final_assembly_size)
{
        struct v3d_compile *c = NULL;

        uint32_t best_spill_fill_count = UINT32_MAX;
        struct v3d_compile *best_c = NULL;
        for (int32_t strat = 0; strat < ARRAY_SIZE(strategies); strat++) {
                /* Fallback strategy */
                if (strat > 0) {
                        assert(c);
                        if (skip_compile_strategy(c, strat))
                                continue;

                        char *debug_msg;
                        int ret = asprintf(&debug_msg,
                                           "Falling back to strategy '%s' "
                                           "for %s prog %d/%d",
                                           strategies[strat].name,
                                           vir_get_stage_name(c),
                                           c->program_id, c->variant_id);

                        if (ret >= 0) {
                                if (V3D_DBG(PERF))
                                        fprintf(stderr, "%s\n", debug_msg);

                                c->debug_output(debug_msg, c->debug_output_data);
                                free(debug_msg);
                        }

                        if (c != best_c)
                                vir_compile_destroy(c);
                }

                c = vir_compile_init(compiler, key, s,
                                     debug_output, debug_output_data,
                                     program_id, variant_id,
                                     strat, &strategies[strat],
                                     strat == ARRAY_SIZE(strategies) - 1);

                v3d_attempt_compile(c);

                /* Broken shader or driver bug */
                if (c->compilation_result == V3D_COMPILATION_FAILED)
                        break;

                /* If we compiled without spills, choose this.
                 * Otherwise if this is a 4-thread compile, choose this (these
                 * have a very low cap on the allowed TMU spills so we assume
                 * it will be better than a 2-thread compile without spills).
                 * Otherwise, keep going while tracking the strategy with the
                 * lowest spill count.
                 */
                if (c->compilation_result == V3D_COMPILATION_SUCCEEDED) {
                        if (c->spills == 0 ||
                            strategies[strat].min_threads == 4 ||
                            V3D_DBG(OPT_COMPILE_TIME)) {
                                set_best_compile(&best_c, c);
                                break;
                        } else if (c->spills + c->fills <
                                   best_spill_fill_count) {
                                set_best_compile(&best_c, c);
                                best_spill_fill_count = c->spills + c->fills;
                        }

                        if (V3D_DBG(PERF)) {
                                char *debug_msg;
                                int ret = asprintf(&debug_msg,
                                                   "Compiled %s prog %d/%d with %d "
                                                   "spills and %d fills. Will try "
                                                   "more strategies.",
                                                   vir_get_stage_name(c),
                                                   c->program_id, c->variant_id,
                                                   c->spills, c->fills);
                                if (ret >= 0) {
                                        fprintf(stderr, "%s\n", debug_msg);
                                        c->debug_output(debug_msg, c->debug_output_data);
                                        free(debug_msg);
                                }
                        }
                }

                /* Only try next streategy if we failed to register allocate
                 * or we had to spill.
                 */
                assert(c->compilation_result ==
                       V3D_COMPILATION_FAILED_REGISTER_ALLOCATION ||
                       c->spills > 0);
        }

        /* If the best strategy was not the last, choose that */
        if (best_c && c != best_c)
                set_best_compile(&c, best_c);

        if (V3D_DBG(PERF) &&
            c->compilation_result !=
            V3D_COMPILATION_FAILED_REGISTER_ALLOCATION &&
            c->spills > 0) {
                char *debug_msg;
                int ret = asprintf(&debug_msg,
                                   "Compiled %s prog %d/%d with %d "
                                   "spills and %d fills",
                                   vir_get_stage_name(c),
                                   c->program_id, c->variant_id,
                                   c->spills, c->fills);
                fprintf(stderr, "%s\n", debug_msg);

                if (ret >= 0) {
                        c->debug_output(debug_msg, c->debug_output_data);
                        free(debug_msg);
                }
        }

        if (c->compilation_result != V3D_COMPILATION_SUCCEEDED) {
                fprintf(stderr, "Failed to compile %s prog %d/%d "
                        "with any strategy.\n",
                        vir_get_stage_name(c), c->program_id, c->variant_id);

                vir_compile_destroy(c);
                return NULL;
        }

        struct v3d_prog_data *prog_data;

        prog_data = rzalloc_size(NULL, v3d_prog_data_size(c->s->info.stage));

        v3d_set_prog_data(c, prog_data);

        *out_prog_data = prog_data;

        char *shaderdb;
        int ret = v3d_shaderdb_dump(c, &shaderdb);
        if (ret >= 0) {
                if (V3D_DBG(SHADERDB))
                        fprintf(stderr, "SHADER-DB-%s - %s\n", s->info.name, shaderdb);

                c->debug_output(shaderdb, c->debug_output_data);
                free(shaderdb);
        }

       return v3d_return_qpu_insts(c, final_assembly_size);
}

void
vir_remove_instruction(struct v3d_compile *c, struct qinst *qinst)
{
        if (qinst->dst.file == QFILE_TEMP)
                c->defs[qinst->dst.index] = NULL;

        assert(&qinst->link != c->cursor.link);

        list_del(&qinst->link);
        free(qinst);

        c->live_intervals_valid = false;
}

struct qreg
vir_follow_movs(struct v3d_compile *c, struct qreg reg)
{
        /* XXX
        int pack = reg.pack;

        while (reg.file == QFILE_TEMP &&
               c->defs[reg.index] &&
               (c->defs[reg.index]->op == QOP_MOV ||
                c->defs[reg.index]->op == QOP_FMOV) &&
               !c->defs[reg.index]->dst.pack &&
               !c->defs[reg.index]->src[0].pack) {
                reg = c->defs[reg.index]->src[0];
        }

        reg.pack = pack;
        */
        return reg;
}

void
vir_compile_destroy(struct v3d_compile *c)
{
        /* Defuse the assert that we aren't removing the cursor's instruction.
         */
        c->cursor.link = NULL;

        vir_for_each_block(block, c) {
                while (!list_is_empty(&block->instructions)) {
                        struct qinst *qinst =
                                list_first_entry(&block->instructions,
                                                 struct qinst, link);
                        vir_remove_instruction(c, qinst);
                }
        }

        ralloc_free(c);
}

uint32_t
vir_get_uniform_index(struct v3d_compile *c,
                      enum quniform_contents contents,
                      uint32_t data)
{
        for (int i = 0; i < c->num_uniforms; i++) {
                if (c->uniform_contents[i] == contents &&
                    c->uniform_data[i] == data) {
                        return i;
                }
        }

        uint32_t uniform = c->num_uniforms++;

        if (uniform >= c->uniform_array_size) {
                c->uniform_array_size = MAX2(MAX2(16, uniform + 1),
                                             c->uniform_array_size * 2);

                c->uniform_data = reralloc(c, c->uniform_data,
                                           uint32_t,
                                           c->uniform_array_size);
                c->uniform_contents = reralloc(c, c->uniform_contents,
                                               enum quniform_contents,
                                               c->uniform_array_size);
        }

        c->uniform_contents[uniform] = contents;
        c->uniform_data[uniform] = data;

        return uniform;
}

/* Looks back into the current block to find the ldunif that wrote the uniform
 * at the requested index. If it finds it, it returns true and writes the
 * destination register of the ldunif instruction to 'unif'.
 *
 * This can impact register pressure and end up leading to worse code, so we
 * limit the number of instructions we are willing to look back through to
 * strike a good balance.
 */
static bool
try_opt_ldunif(struct v3d_compile *c, uint32_t index, struct qreg *unif)
{
        uint32_t count = 20;
        struct qinst *prev_inst = NULL;
        assert(c->cur_block);

#ifdef DEBUG
        /* We can only reuse a uniform if it was emitted in the same block,
         * so callers must make sure the current instruction is being emitted
         * in the current block.
         */
        bool found = false;
        vir_for_each_inst(inst, c->cur_block) {
                if (&inst->link == c->cursor.link) {
                        found = true;
                        break;
                }
        }

        assert(found || &c->cur_block->instructions == c->cursor.link);
#endif

        list_for_each_entry_from_rev(struct qinst, inst, c->cursor.link->prev,
                                     &c->cur_block->instructions, link) {
                if ((inst->qpu.sig.ldunif || inst->qpu.sig.ldunifrf) &&
                    inst->uniform == index) {
                        prev_inst = inst;
                        break;
                }

                if (--count == 0)
                        break;
        }

        if (!prev_inst)
                return false;

        /* Only reuse the ldunif result if it was written to a temp register,
         * otherwise there may be special restrictions (for example, ldunif
         * may write directly to unifa, which is a write-only register).
         */
        if (prev_inst->dst.file != QFILE_TEMP)
                return false;

        list_for_each_entry_from(struct qinst, inst, prev_inst->link.next,
                                 &c->cur_block->instructions, link) {
                if (inst->dst.file == prev_inst->dst.file &&
                    inst->dst.index == prev_inst->dst.index) {
                        return false;
                }
        }

        *unif = prev_inst->dst;
        return true;
}

struct qreg
vir_uniform(struct v3d_compile *c,
            enum quniform_contents contents,
            uint32_t data)
{
        const int num_uniforms = c->num_uniforms;
        const int index = vir_get_uniform_index(c, contents, data);

        /* If this is not the first time we see this uniform try to reuse the
         * result of the last ldunif that loaded it.
         */
        const bool is_new_uniform = num_uniforms != c->num_uniforms;
        if (!is_new_uniform && !c->disable_ldunif_opt) {
                struct qreg ldunif_dst;
                if (try_opt_ldunif(c, index, &ldunif_dst))
                        return ldunif_dst;
        }

        struct qinst *inst = vir_NOP(c);
        inst->qpu.sig.ldunif = true;
        inst->uniform = index;
        inst->dst = vir_get_temp(c);
        c->defs[inst->dst.index] = inst;
        return inst->dst;
}

#define OPTPASS(func)                                                   \
        do {                                                            \
                bool stage_progress = func(c);                          \
                if (stage_progress) {                                   \
                        progress = true;                                \
                        if (print_opt_debug) {                          \
                                fprintf(stderr,                         \
                                        "VIR opt pass %2d: %s progress\n", \
                                        pass, #func);                   \
                        }                                               \
                        /*XXX vir_validate(c);*/                        \
                }                                                       \
        } while (0)

void
vir_optimize(struct v3d_compile *c)
{
        bool print_opt_debug = false;
        int pass = 1;

        while (true) {
                bool progress = false;

                OPTPASS(vir_opt_copy_propagate);
                OPTPASS(vir_opt_redundant_flags);
                OPTPASS(vir_opt_dead_code);
                OPTPASS(vir_opt_small_immediates);
                OPTPASS(vir_opt_constant_alu);

                if (!progress)
                        break;

                pass++;
        }
}

const char *
vir_get_stage_name(struct v3d_compile *c)
{
        if (c->vs_key && c->vs_key->is_coord)
                return "MESA_SHADER_VERTEX_BIN";
        else if (c->gs_key && c->gs_key->is_coord)
                return "MESA_SHADER_GEOMETRY_BIN";
        else
                return gl_shader_stage_name(c->s->info.stage);
}

static inline uint32_t
compute_vpm_size_in_sectors(const struct v3d_device_info *devinfo)
{
   assert(devinfo->vpm_size > 0);
   const uint32_t sector_size = V3D_CHANNELS * sizeof(uint32_t) * 8;
   return devinfo->vpm_size / sector_size;
}

/* Computes various parameters affecting VPM memory configuration for programs
 * involving geometry shaders to ensure the program fits in memory and honors
 * requirements described in section "VPM usage" of the programming manual.
 */
static bool
compute_vpm_config_gs(struct v3d_device_info *devinfo,
                      struct v3d_vs_prog_data *vs,
                      struct v3d_gs_prog_data *gs,
                      struct vpm_config *vpm_cfg_out)
{
   const uint32_t A = vs->separate_segments ? 1 : 0;
   const uint32_t Ad = vs->vpm_input_size;
   const uint32_t Vd = vs->vpm_output_size;

   const uint32_t vpm_size = compute_vpm_size_in_sectors(devinfo);

   /* Try to fit program into our VPM memory budget by adjusting
    * configurable parameters iteratively. We do this in two phases:
    * the first phase tries to fit the program into the total available
    * VPM memory. If we succeed at that, then the second phase attempts
    * to fit the program into half of that budget so we can run bin and
    * render programs in parallel.
    */
   struct vpm_config vpm_cfg[2];
   struct vpm_config *final_vpm_cfg = NULL;
   uint32_t phase = 0;

   vpm_cfg[phase].As = 1;
   vpm_cfg[phase].Gs = 1;
   vpm_cfg[phase].Gd = gs->vpm_output_size;
   vpm_cfg[phase].gs_width = gs->simd_width;

   /* While there is a requirement that Vc >= [Vn / 16], this is
    * always the case when tessellation is not present because in that
    * case Vn can only be 6 at most (when input primitive is triangles
    * with adjacency).
    *
    * We always choose Vc=2. We can't go lower than this due to GFXH-1744,
    * and Broadcom has not found it worth it to increase it beyond this
    * in general. Increasing Vc also increases VPM memory pressure which
    * can turn up being detrimental for performance in some scenarios.
    */
   vpm_cfg[phase].Vc = 2;

   /* Gv is a constraint on the hardware to not exceed the
    * specified number of vertex segments per GS batch. If adding a
    * new primitive to a GS batch would result in a range of more
    * than Gv vertex segments being referenced by the batch, then
    * the hardware will flush the batch and start a new one. This
    * means that we can choose any value we want, we just need to
    * be aware that larger values improve GS batch utilization
    * at the expense of more VPM memory pressure (which can affect
    * other performance aspects, such as GS dispatch width).
    * We start with the largest value, and will reduce it if we
    * find that total memory pressure is too high.
    */
   vpm_cfg[phase].Gv = 3;
   do {
      /* When GS is present in absence of TES, then we need to satisfy
       * that Ve >= Gv. We go with the smallest value of Ve to avoid
       * increasing memory pressure.
       */
      vpm_cfg[phase].Ve = vpm_cfg[phase].Gv;

      uint32_t vpm_sectors =
         A * vpm_cfg[phase].As * Ad +
         (vpm_cfg[phase].Vc + vpm_cfg[phase].Ve) * Vd +
         vpm_cfg[phase].Gs * vpm_cfg[phase].Gd;

      /* Ideally we want to use no more than half of the available
       * memory so we can execute a bin and render program in parallel
       * without stalls. If we achieved that then we are done.
       */
      if (vpm_sectors <= vpm_size / 2) {
         final_vpm_cfg = &vpm_cfg[phase];
         break;
      }

      /* At the very least, we should not allocate more than the
       * total available VPM memory. If we have a configuration that
       * succeeds at this we save it and continue to see if we can
       * meet the half-memory-use criteria too.
       */
      if (phase == 0 && vpm_sectors <= vpm_size) {
         vpm_cfg[1] = vpm_cfg[0];
         phase = 1;
      }

      /* Try lowering Gv */
      if (vpm_cfg[phase].Gv > 0) {
         vpm_cfg[phase].Gv--;
         continue;
      }

      /* Try lowering GS dispatch width */
      if (vpm_cfg[phase].gs_width > 1) {
         do {
            vpm_cfg[phase].gs_width >>= 1;
            vpm_cfg[phase].Gd = align(vpm_cfg[phase].Gd, 2) / 2;
         } while (vpm_cfg[phase].gs_width == 2);

         /* Reset Gv to max after dropping dispatch width */
         vpm_cfg[phase].Gv = 3;
         continue;
      }

      /* We ran out of options to reduce memory pressure. If we
       * are at phase 1 we have at least a valid configuration, so we
       * we use that.
       */
      if (phase == 1)
         final_vpm_cfg = &vpm_cfg[0];
      break;
   } while (true);

   if (!final_vpm_cfg)
      return false;

   assert(final_vpm_cfg);
   assert(final_vpm_cfg->Gd <= 16);
   assert(final_vpm_cfg->Gv < 4);
   assert(final_vpm_cfg->Ve < 4);
   assert(final_vpm_cfg->Vc >= 2 && final_vpm_cfg->Vc <= 4);
   assert(final_vpm_cfg->gs_width == 1 ||
          final_vpm_cfg->gs_width == 4 ||
          final_vpm_cfg->gs_width == 8 ||
          final_vpm_cfg->gs_width == 16);

   *vpm_cfg_out = *final_vpm_cfg;
   return true;
}

bool
v3d_compute_vpm_config(struct v3d_device_info *devinfo,
                       struct v3d_vs_prog_data *vs_bin,
                       struct v3d_vs_prog_data *vs,
                       struct v3d_gs_prog_data *gs_bin,
                       struct v3d_gs_prog_data *gs,
                       struct vpm_config *vpm_cfg_bin,
                       struct vpm_config *vpm_cfg)
{
   assert(vs && vs_bin);
   assert((gs != NULL) == (gs_bin != NULL));

   if (!gs) {
      vpm_cfg_bin->As = 1;
      vpm_cfg_bin->Ve = 0;
      vpm_cfg_bin->Vc = vs_bin->vcm_cache_size;

      vpm_cfg->As = 1;
      vpm_cfg->Ve = 0;
      vpm_cfg->Vc = vs->vcm_cache_size;
   } else {
      if (!compute_vpm_config_gs(devinfo, vs_bin, gs_bin, vpm_cfg_bin))
         return false;

      if (!compute_vpm_config_gs(devinfo, vs, gs, vpm_cfg))
         return false;
   }

   return true;
}<|MERGE_RESOLUTION|>--- conflicted
+++ resolved
@@ -764,8 +764,6 @@
                 prog_data->vpm_input_size += c->vattr_sizes[i];
         }
 
-<<<<<<< HEAD
-=======
         memset(prog_data->driver_location_map, -1,
                sizeof(prog_data->driver_location_map));
 
@@ -774,7 +772,6 @@
                         var->data.driver_location;
         }
 
->>>>>>> be466399
         prog_data->uses_vid = BITSET_TEST(c->s->info.system_values_read,
                                           SYSTEM_VALUE_VERTEX_ID) ||
                               BITSET_TEST(c->s->info.system_values_read,
