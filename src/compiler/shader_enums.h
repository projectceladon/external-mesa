--- conflicted
+++ resolved
@@ -537,8 +537,6 @@
 /*@}*/
 
 /**
-<<<<<<< HEAD
-=======
  * Writemask values, 1 bit per component.
  */
 /*@{*/
@@ -560,7 +558,6 @@
 /*@}*/
 
 /**
->>>>>>> be466399
  * If the gl_register_file is PROGRAM_SYSTEM_VALUE, the register index will be
  * one of these values.  If a NIR variable's mode is nir_var_system_value, it
  * will be one of these values.
