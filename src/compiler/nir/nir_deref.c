--- conflicted
+++ resolved
@@ -272,8 +272,6 @@
    }
 }
 
-<<<<<<< HEAD
-=======
 nir_deref_compare_result
 nir_compare_deref_paths(nir_deref_path *a_path,
                         nir_deref_path *b_path)
@@ -381,7 +379,6 @@
    return result;
 }
 
->>>>>>> cbac9f27
 struct rematerialize_deref_state {
    bool progress;
    nir_builder builder;
