#
# Copyright (C) 2014 Intel Corporation
#
# Permission is hereby granted, free of charge, to any person obtaining a
# copy of this software and associated documentation files (the "Software"),
# to deal in the Software without restriction, including without limitation
# the rights to use, copy, modify, merge, publish, distribute, sublicense,
# and/or sell copies of the Software, and to permit persons to whom the
# Software is furnished to do so, subject to the following conditions:
#
# The above copyright notice and this permission notice (including the next
# paragraph) shall be included in all copies or substantial portions of the
# Software.
#
# THE SOFTWARE IS PROVIDED "AS IS", WITHOUT WARRANTY OF ANY KIND, EXPRESS OR
# IMPLIED, INCLUDING BUT NOT LIMITED TO THE WARRANTIES OF MERCHANTABILITY,
# FITNESS FOR A PARTICULAR PURPOSE AND NONINFRINGEMENT.  IN NO EVENT SHALL
# THE AUTHORS OR COPYRIGHT HOLDERS BE LIABLE FOR ANY CLAIM, DAMAGES OR OTHER
# LIABILITY, WHETHER IN AN ACTION OF CONTRACT, TORT OR OTHERWISE, ARISING
# FROM, OUT OF OR IN CONNECTION WITH THE SOFTWARE OR THE USE OR OTHER DEALINGS
# IN THE SOFTWARE.
#
# Authors:
#    Jason Ekstrand (jason@jlekstrand.net)

from __future__ import print_function

from collections import OrderedDict
import nir_algebraic
import itertools

# Convenience variables
a = 'a'
b = 'b'
c = 'c'
d = 'd'

# Written in the form (<search>, <replace>) where <search> is an expression
# and <replace> is either an expression or a value.  An expression is
# defined as a tuple of the form ([~]<op>, <src0>, <src1>, <src2>, <src3>)
# where each source is either an expression or a value.  A value can be
# either a numeric constant or a string representing a variable name.
#
# If the opcode in a search expression is prefixed by a '~' character, this
# indicates that the operation is inexact.  Such operations will only get
# applied to SSA values that do not have the exact bit set.  This should be
# used by by any optimizations that are not bit-for-bit exact.  It should not,
# however, be used for backend-requested lowering operations as those need to
# happen regardless of precision.
#
# Variable names are specified as "[#]name[@type][(cond)]" where "#" inicates
# that the given variable will only match constants and the type indicates that
# the given variable will only match values from ALU instructions with the
# given output type, and (cond) specifies an additional condition function
# (see nir_search_helpers.h).
#
# For constants, you have to be careful to make sure that it is the right
# type because python is unaware of the source and destination types of the
# opcodes.
#
# All expression types can have a bit-size specified.  For opcodes, this
# looks like "op@32", for variables it is "a@32" or "a@uint32" to specify a
# type and size, and for literals, you can write "2.0@32".  In the search half
# of the expression this indicates that it should only match that particular
# bit-size.  In the replace half of the expression this indicates that the
# constructed value should have that bit-size.

optimizations = [

   (('imul', a, '#b@32(is_pos_power_of_two)'), ('ishl', a, ('find_lsb', b))),
   (('imul', a, '#b@32(is_neg_power_of_two)'), ('ineg', ('ishl', a, ('find_lsb', ('iabs', b))))),
   (('udiv', a, 1), a),
   (('idiv', a, 1), a),
   (('umod', a, 1), 0),
   (('imod', a, 1), 0),
   (('udiv', a, '#b@32(is_pos_power_of_two)'), ('ushr', a, ('find_lsb', b))),
   (('idiv', a, '#b@32(is_pos_power_of_two)'), ('imul', ('isign', a), ('ushr', ('iabs', a), ('find_lsb', b))), 'options->lower_idiv'),
   (('idiv', a, '#b@32(is_neg_power_of_two)'), ('ineg', ('imul', ('isign', a), ('ushr', ('iabs', a), ('find_lsb', ('iabs', b))))), 'options->lower_idiv'),
   (('umod', a, '#b(is_pos_power_of_two)'),    ('iand', a, ('isub', b, 1))),

   (('fneg', ('fneg', a)), a),
   (('ineg', ('ineg', a)), a),
   (('fabs', ('fabs', a)), ('fabs', a)),
   (('fabs', ('fneg', a)), ('fabs', a)),
   (('fabs', ('u2f32', a)), ('u2f32', a)),
   (('iabs', ('iabs', a)), ('iabs', a)),
   (('iabs', ('ineg', a)), ('iabs', a)),
   (('~fadd', a, 0.0), a),
   (('iadd', a, 0), a),
   (('usadd_4x8', a, 0), a),
   (('usadd_4x8', a, ~0), ~0),
   (('~fadd', ('fmul', a, b), ('fmul', a, c)), ('fmul', a, ('fadd', b, c))),
   (('iadd', ('imul', a, b), ('imul', a, c)), ('imul', a, ('iadd', b, c))),
   (('~fadd', ('fneg', a), a), 0.0),
   (('iadd', ('ineg', a), a), 0),
   (('iadd', ('ineg', a), ('iadd', a, b)), b),
   (('iadd', a, ('iadd', ('ineg', a), b)), b),
   (('~fadd', ('fneg', a), ('fadd', a, b)), b),
   (('~fadd', a, ('fadd', ('fneg', a), b)), b),
   (('~fmul', a, 0.0), 0.0),
   (('imul', a, 0), 0),
   (('umul_unorm_4x8', a, 0), 0),
   (('umul_unorm_4x8', a, ~0), a),
   (('fmul', a, 1.0), a),
   (('imul', a, 1), a),
   (('fmul', a, -1.0), ('fneg', a)),
   (('imul', a, -1), ('ineg', a)),
   # If a < 0: fsign(a)*a*a => -1*a*a => -a*a => abs(a)*a
   # If a > 0: fsign(a)*a*a => 1*a*a => a*a => abs(a)*a
   # If a == 0: fsign(a)*a*a => 0*0*0 => abs(0)*0
   (('fmul', ('fsign', a), ('fmul', a, a)), ('fmul', ('fabs', a), a)),
   (('fmul', ('fmul', ('fsign', a), a), a), ('fmul', ('fabs', a), a)),
   (('~ffma', 0.0, a, b), b),
   (('~ffma', a, 0.0, b), b),
   (('~ffma', a, b, 0.0), ('fmul', a, b)),
   (('ffma', a, 1.0, b), ('fadd', a, b)),
   (('ffma', 1.0, a, b), ('fadd', a, b)),
   (('~flrp', a, b, 0.0), a),
   (('~flrp', a, b, 1.0), b),
   (('~flrp', a, a, b), a),
   (('~flrp', 0.0, a, b), ('fmul', a, b)),
   (('~flrp', a, b, ('b2f', c)), ('bcsel', c, b, a), 'options->lower_flrp32'),
   (('~flrp', a, 0.0, c), ('fadd', ('fmul', ('fneg', a), c), a)),
   (('flrp@32', a, b, c), ('fadd', ('fmul', c, ('fsub', b, a)), a), 'options->lower_flrp32'),
   (('flrp@64', a, b, c), ('fadd', ('fmul', c, ('fsub', b, a)), a), 'options->lower_flrp64'),
   (('ffract', a), ('fsub', a, ('ffloor', a)), 'options->lower_ffract'),
   (('~fadd', ('fmul', a, ('fadd', 1.0, ('fneg', ('b2f', c)))), ('fmul', b, ('b2f', c))), ('bcsel', c, b, a), 'options->lower_flrp32'),
   (('~fadd@32', ('fmul', a, ('fadd', 1.0, ('fneg',         c ))), ('fmul', b,         c )), ('flrp', a, b, c), '!options->lower_flrp32'),
   (('~fadd@64', ('fmul', a, ('fadd', 1.0, ('fneg',         c ))), ('fmul', b,         c )), ('flrp', a, b, c), '!options->lower_flrp64'),
   (('~fadd', a, ('fmul', ('b2f', c), ('fadd', b, ('fneg', a)))), ('bcsel', c, b, a), 'options->lower_flrp32'),
   (('~fadd@32', a, ('fmul',         c , ('fadd', b, ('fneg', a)))), ('flrp', a, b, c), '!options->lower_flrp32'),
   (('~fadd@64', a, ('fmul',         c , ('fadd', b, ('fneg', a)))), ('flrp', a, b, c), '!options->lower_flrp64'),
   (('ffma', a, b, c), ('fadd', ('fmul', a, b), c), 'options->lower_ffma'),
   (('~fadd', ('fmul', a, b), c), ('ffma', a, b, c), 'options->fuse_ffma'),

   (('fdot4', ('vec4', a, b,   c,   1.0), d), ('fdph',  ('vec3', a, b, c), d)),
   (('fdot4', ('vec4', a, 0.0, 0.0, 0.0), b), ('fmul', a, b)),
   (('fdot4', ('vec4', a, b,   0.0, 0.0), c), ('fdot2', ('vec2', a, b), c)),
   (('fdot4', ('vec4', a, b,   c,   0.0), d), ('fdot3', ('vec3', a, b, c), d)),

   (('fdot3', ('vec3', a, 0.0, 0.0), b), ('fmul', a, b)),
   (('fdot3', ('vec3', a, b,   0.0), c), ('fdot2', ('vec2', a, b), c)),

   # (a * #b + #c) << #d
   # ((a * #b) << #d) + (#c << #d)
   # (a * (#b << #d)) + (#c << #d)
   (('ishl', ('iadd', ('imul', a, '#b'), '#c'), '#d'),
    ('iadd', ('imul', a, ('ishl', b, d)), ('ishl', c, d))),

   # (a * #b) << #c
   # a * (#b << #c)
   (('ishl', ('imul', a, '#b'), '#c'), ('imul', a, ('ishl', b, c))),

   # Comparison simplifications
   (('~inot', ('flt', a, b)), ('fge', a, b)),
   (('~inot', ('fge', a, b)), ('flt', a, b)),
   (('~inot', ('feq', a, b)), ('fne', a, b)),
   (('~inot', ('fne', a, b)), ('feq', a, b)),
   (('inot', ('ilt', a, b)), ('ige', a, b)),
   (('inot', ('ult', a, b)), ('uge', a, b)),
   (('inot', ('ige', a, b)), ('ilt', a, b)),
   (('inot', ('uge', a, b)), ('ult', a, b)),
   (('inot', ('ieq', a, b)), ('ine', a, b)),
   (('inot', ('ine', a, b)), ('ieq', a, b)),

   # 0.0 >= b2f(a)
   # b2f(a) <= 0.0
   # b2f(a) == 0.0 because b2f(a) can only be 0 or 1
   # inot(a)
   (('fge', 0.0, ('b2f', a)), ('inot', a)),

   (('fge', ('fneg', ('b2f', a)), 0.0), ('inot', a)),

   (('fne', ('fadd', ('b2f', a), ('b2f', b)), 0.0), ('ior', a, b)),
   (('fne', ('fmax', ('b2f', a), ('b2f', b)), 0.0), ('ior', a, b)),
   (('fne', ('bcsel', a, 1.0, ('b2f', b))   , 0.0), ('ior', a, b)),
   (('fne', ('b2f', a), ('fneg', ('b2f', b))),      ('ior', a, b)),
   (('fne', ('fmul', ('b2f', a), ('b2f', b)), 0.0), ('iand', a, b)),
   (('fne', ('fmin', ('b2f', a), ('b2f', b)), 0.0), ('iand', a, b)),
   (('fne', ('bcsel', a, ('b2f', b), 0.0)   , 0.0), ('iand', a, b)),
   (('fne', ('fadd', ('b2f', a), ('fneg', ('b2f', b))), 0.0), ('ixor', a, b)),
   (('fne',          ('b2f', a) ,          ('b2f', b) ),      ('ixor', a, b)),
   (('fne', ('fneg', ('b2f', a)), ('fneg', ('b2f', b))),      ('ixor', a, b)),
   (('feq', ('fadd', ('b2f', a), ('b2f', b)), 0.0), ('inot', ('ior', a, b))),
   (('feq', ('fmax', ('b2f', a), ('b2f', b)), 0.0), ('inot', ('ior', a, b))),
   (('feq', ('bcsel', a, 1.0, ('b2f', b))   , 0.0), ('inot', ('ior', a, b))),
   (('feq', ('b2f', a), ('fneg', ('b2f', b))),      ('inot', ('ior', a, b))),
   (('feq', ('fmul', ('b2f', a), ('b2f', b)), 0.0), ('inot', ('iand', a, b))),
   (('feq', ('fmin', ('b2f', a), ('b2f', b)), 0.0), ('inot', ('iand', a, b))),
   (('feq', ('bcsel', a, ('b2f', b), 0.0)   , 0.0), ('inot', ('iand', a, b))),
   (('feq', ('fadd', ('b2f', a), ('fneg', ('b2f', b))), 0.0), ('ieq', a, b)),
   (('feq',          ('b2f', a) ,          ('b2f', b) ),      ('ieq', a, b)),
   (('feq', ('fneg', ('b2f', a)), ('fneg', ('b2f', b))),      ('ieq', a, b)),

   # -(b2f(a) + b2f(b)) < 0
   # 0 < b2f(a) + b2f(b)
   # 0 != b2f(a) + b2f(b)       b2f must be 0 or 1, so the sum is non-negative
   # a || b
   (('flt', ('fneg', ('fadd', ('b2f', a), ('b2f', b))), 0.0), ('ior', a, b)),
   (('flt', 0.0, ('fadd', ('b2f', a), ('b2f', b))), ('ior', a, b)),

   # -(b2f(a) + b2f(b)) >= 0
   # 0 >= b2f(a) + b2f(b)
   # 0 == b2f(a) + b2f(b)       b2f must be 0 or 1, so the sum is non-negative
   # !(a || b)
   (('fge', ('fneg', ('fadd', ('b2f', a), ('b2f', b))), 0.0), ('inot', ('ior', a, b))),
   (('fge', 0.0, ('fadd', ('b2f', a), ('b2f', b))), ('inot', ('ior', a, b))),

   # Some optimizations (below) convert things like (a < b || c < b) into
   # (min(a, c) < b).  However, this interfers with the previous optimizations
   # that try to remove comparisons with negated sums of b2f.  This just
   # breaks that apart.
   (('flt', ('fmin', c, ('fneg', ('fadd', ('b2f', a), ('b2f', b)))), 0.0),
    ('ior', ('flt', c, 0.0), ('ior', a, b))),

   (('~flt', ('fadd', a, b), a), ('flt', b, 0.0)),
   (('~fge', ('fadd', a, b), a), ('fge', b, 0.0)),
   (('~feq', ('fadd', a, b), a), ('feq', b, 0.0)),
   (('~fne', ('fadd', a, b), a), ('fne', b, 0.0)),

   # Cannot remove the addition from ilt or ige due to overflow.
   (('ieq', ('iadd', a, b), a), ('ieq', b, 0)),
   (('ine', ('iadd', a, b), a), ('ine', b, 0)),

   # fmin(-b2f(a), b) >= 0.0
   # -b2f(a) >= 0.0 && b >= 0.0
   # -b2f(a) == 0.0 && b >= 0.0    -b2f can only be 0 or -1, never >0
   # b2f(a) == 0.0 && b >= 0.0
   # a == False && b >= 0.0
   # !a && b >= 0.0
   #
   # The fge in the second replacement is not a typo.  I leave the proof that
   # "fmin(-b2f(a), b) >= 0 <=> fmin(-b2f(a), b) == 0" as an exercise for the
   # reader.
   (('fge', ('fmin', ('fneg', ('b2f', a)), b), 0.0), ('iand', ('inot', a), ('fge', b, 0.0))),
   (('feq', ('fmin', ('fneg', ('b2f', a)), b), 0.0), ('iand', ('inot', a), ('fge', b, 0.0))),

   (('feq', ('b2f', a), 0.0), ('inot', a)),
   (('fne', ('b2f', a), 0.0), a),
   (('ieq', ('b2i', a), 0),   ('inot', a)),
   (('ine', ('b2i', a), 0),   a),

   (('fne', ('u2f32', a), 0.0), ('ine', a, 0)),
   (('feq', ('u2f32', a), 0.0), ('ieq', a, 0)),
   (('fge', ('u2f32', a), 0.0), True),
   (('fge', 0.0, ('u2f32', a)), ('uge', 0, a)),    # ieq instead?
   (('flt', ('u2f32', a), 0.0), False),
   (('flt', 0.0, ('u2f32', a)), ('ult', 0, a)),    # ine instead?
   (('fne', ('i2f32', a), 0.0), ('ine', a, 0)),
   (('feq', ('i2f32', a), 0.0), ('ieq', a, 0)),
   (('fge', ('i2f32', a), 0.0), ('ige', a, 0)),
   (('fge', 0.0, ('i2f32', a)), ('ige', 0, a)),
   (('flt', ('i2f32', a), 0.0), ('ilt', a, 0)),
   (('flt', 0.0, ('i2f32', a)), ('ilt', 0, a)),

   # 0.0 < fabs(a)
   # fabs(a) > 0.0
   # fabs(a) != 0.0 because fabs(a) must be >= 0
   # a != 0.0
   (('~flt', 0.0, ('fabs', a)), ('fne', a, 0.0)),

   # -fabs(a) < 0.0
   # fabs(a) > 0.0
   (('~flt', ('fneg', ('fabs', a)), 0.0), ('fne', a, 0.0)),

   # 0.0 >= fabs(a)
   # 0.0 == fabs(a)   because fabs(a) must be >= 0
   # 0.0 == a
   (('fge', 0.0, ('fabs', a)), ('feq', a, 0.0)),

   # -fabs(a) >= 0.0
   # 0.0 >= fabs(a)
   (('fge', ('fneg', ('fabs', a)), 0.0), ('feq', a, 0.0)),

   (('fmax',                        ('b2f(is_used_once)', a),           ('b2f', b)),           ('b2f', ('ior', a, b))),
   (('fmax', ('fneg(is_used_once)', ('b2f(is_used_once)', a)), ('fneg', ('b2f', b))), ('fneg', ('b2f', ('ior', a, b)))),
   (('fmin',                        ('b2f(is_used_once)', a),           ('b2f', b)),           ('b2f', ('iand', a, b))),
   (('fmin', ('fneg(is_used_once)', ('b2f(is_used_once)', a)), ('fneg', ('b2f', b))), ('fneg', ('b2f', ('iand', a, b)))),

   # fmin(b2f(a), b)
   # bcsel(a, fmin(b2f(a), b), fmin(b2f(a), b))
   # bcsel(a, fmin(b2f(True), b), fmin(b2f(False), b))
   # bcsel(a, fmin(1.0, b), fmin(0.0, b))
   #
   # Since b is a constant, constant folding will eliminate the fmin and the
   # fmax.  If b is > 1.0, the bcsel will be replaced with a b2f.
   (('fmin', ('b2f', a), '#b'), ('bcsel', a, ('fmin', b, 1.0), ('fmin', b, 0.0))),

   (('flt', ('fadd(is_used_once)', a, ('fneg', b)), 0.0), ('flt', a, b)),

   (('fge', ('fneg', ('fabs', a)), 0.0), ('feq', a, 0.0)),
   (('~bcsel', ('flt', b, a), b, a), ('fmin', a, b)),
   (('~bcsel', ('flt', a, b), b, a), ('fmax', a, b)),
   (('~bcsel', ('fge', a, b), b, a), ('fmin', a, b)),
   (('~bcsel', ('fge', b, a), b, a), ('fmax', a, b)),
   (('bcsel', ('inot', a), b, c), ('bcsel', a, c, b)),
   (('bcsel', a, ('bcsel', a, b, c), d), ('bcsel', a, b, d)),
   (('bcsel', a, b, ('bcsel', a, c, d)), ('bcsel', a, b, d)),
   (('bcsel', a, ('bcsel', b, c, d), ('bcsel(is_used_once)', b, c, 'e')), ('bcsel', b, c, ('bcsel', a, d, 'e'))),
   (('bcsel', a, ('bcsel(is_used_once)', b, c, d), ('bcsel', b, c, 'e')), ('bcsel', b, c, ('bcsel', a, d, 'e'))),
   (('bcsel', a, ('bcsel', b, c, d), ('bcsel(is_used_once)', b, 'e', d)), ('bcsel', b, ('bcsel', a, c, 'e'), d)),
   (('bcsel', a, ('bcsel(is_used_once)', b, c, d), ('bcsel', b, 'e', d)), ('bcsel', b, ('bcsel', a, c, 'e'), d)),
   (('bcsel', a, True, 'b@bool'), ('ior', a, b)),
   (('fmin', a, a), a),
   (('fmax', a, a), a),
   (('imin', a, a), a),
   (('imax', a, a), a),
   (('umin', a, a), a),
   (('umax', a, a), a),
   (('fmax', ('fmax', a, b), b), ('fmax', a, b)),
   (('umax', ('umax', a, b), b), ('umax', a, b)),
   (('imax', ('imax', a, b), b), ('imax', a, b)),
   (('fmin', ('fmin', a, b), b), ('fmin', a, b)),
   (('umin', ('umin', a, b), b), ('umin', a, b)),
   (('imin', ('imin', a, b), b), ('imin', a, b)),
   (('fmax', a, ('fneg', a)), ('fabs', a)),
   (('imax', a, ('ineg', a)), ('iabs', a)),
   (('fmin', a, ('fneg', a)), ('fneg', ('fabs', a))),
   (('imin', a, ('ineg', a)), ('ineg', ('iabs', a))),
   (('fmin', a, ('fneg', ('fabs', a))), ('fneg', ('fabs', a))),
   (('imin', a, ('ineg', ('iabs', a))), ('ineg', ('iabs', a))),
   (('fmin', a, ('fabs', a)), a),
   (('imin', a, ('iabs', a)), a),
   (('fmax', a, ('fneg', ('fabs', a))), a),
   (('imax', a, ('ineg', ('iabs', a))), a),
   (('fmax', a, ('fabs', a)), ('fabs', a)),
   (('imax', a, ('iabs', a)), ('iabs', a)),
   (('fmax', a, ('fneg', a)), ('fabs', a)),
   (('imax', a, ('ineg', a)), ('iabs', a)),
   (('~fmin', ('fmax', a, 0.0), 1.0), ('fsat', a), '!options->lower_fsat'),
   (('~fmax', ('fmin', a, 1.0), 0.0), ('fsat', a), '!options->lower_fsat'),
   (('fsat', ('fsign', a)), ('b2f', ('flt', 0.0, a))),
   (('fsat', a), ('fmin', ('fmax', a, 0.0), 1.0), 'options->lower_fsat'),
   (('fsat', ('fsat', a)), ('fsat', a)),
   (('fmin', ('fmax', ('fmin', ('fmax', a, b), c), b), c), ('fmin', ('fmax', a, b), c)),
   (('imin', ('imax', ('imin', ('imax', a, b), c), b), c), ('imin', ('imax', a, b), c)),
   (('umin', ('umax', ('umin', ('umax', a, b), c), b), c), ('umin', ('umax', a, b), c)),
   (('fmax', ('fsat', a), '#b@32(is_zero_to_one)'), ('fsat', ('fmax', a, b))),
   (('fmin', ('fsat', a), '#b@32(is_zero_to_one)'), ('fsat', ('fmin', a, b))),
   (('extract_u8', ('imin', ('imax', a, 0), 0xff), 0), ('imin', ('imax', a, 0), 0xff)),
   (('~ior', ('flt(is_used_once)', a, b), ('flt', a, c)), ('flt', a, ('fmax', b, c))),
   (('~ior', ('flt(is_used_once)', a, c), ('flt', b, c)), ('flt', ('fmin', a, b), c)),
   (('~ior', ('fge(is_used_once)', a, b), ('fge', a, c)), ('fge', a, ('fmin', b, c))),
   (('~ior', ('fge(is_used_once)', a, c), ('fge', b, c)), ('fge', ('fmax', a, b), c)),
   (('~ior', ('flt', a, '#b'), ('flt', a, '#c')), ('flt', a, ('fmax', b, c))),
   (('~ior', ('flt', '#a', c), ('flt', '#b', c)), ('flt', ('fmin', a, b), c)),
   (('~ior', ('fge', a, '#b'), ('fge', a, '#c')), ('fge', a, ('fmin', b, c))),
   (('~ior', ('fge', '#a', c), ('fge', '#b', c)), ('fge', ('fmax', a, b), c)),
   (('~iand', ('flt(is_used_once)', a, b), ('flt', a, c)), ('flt', a, ('fmin', b, c))),
   (('~iand', ('flt(is_used_once)', a, c), ('flt', b, c)), ('flt', ('fmax', a, b), c)),
   (('~iand', ('fge(is_used_once)', a, b), ('fge', a, c)), ('fge', a, ('fmax', b, c))),
   (('~iand', ('fge(is_used_once)', a, c), ('fge', b, c)), ('fge', ('fmin', a, b), c)),
   (('~iand', ('flt', a, '#b'), ('flt', a, '#c')), ('flt', a, ('fmin', b, c))),
   (('~iand', ('flt', '#a', c), ('flt', '#b', c)), ('flt', ('fmax', a, b), c)),
   (('~iand', ('fge', a, '#b'), ('fge', a, '#c')), ('fge', a, ('fmax', b, c))),
   (('~iand', ('fge', '#a', c), ('fge', '#b', c)), ('fge', ('fmin', a, b), c)),

   (('ior', ('ilt(is_used_once)', a, b), ('ilt', a, c)), ('ilt', a, ('imax', b, c))),
   (('ior', ('ilt(is_used_once)', a, c), ('ilt', b, c)), ('ilt', ('imin', a, b), c)),
   (('ior', ('ige(is_used_once)', a, b), ('ige', a, c)), ('ige', a, ('imin', b, c))),
   (('ior', ('ige(is_used_once)', a, c), ('ige', b, c)), ('ige', ('imax', a, b), c)),
   (('ior', ('ult(is_used_once)', a, b), ('ult', a, c)), ('ult', a, ('umax', b, c))),
   (('ior', ('ult(is_used_once)', a, c), ('ult', b, c)), ('ult', ('umin', a, b), c)),
   (('ior', ('uge(is_used_once)', a, b), ('uge', a, c)), ('uge', a, ('umin', b, c))),
   (('ior', ('uge(is_used_once)', a, c), ('uge', b, c)), ('uge', ('umax', a, b), c)),
   (('iand', ('ilt(is_used_once)', a, b), ('ilt', a, c)), ('ilt', a, ('imin', b, c))),
   (('iand', ('ilt(is_used_once)', a, c), ('ilt', b, c)), ('ilt', ('imax', a, b), c)),
   (('iand', ('ige(is_used_once)', a, b), ('ige', a, c)), ('ige', a, ('imax', b, c))),
   (('iand', ('ige(is_used_once)', a, c), ('ige', b, c)), ('ige', ('imin', a, b), c)),
   (('iand', ('ult(is_used_once)', a, b), ('ult', a, c)), ('ult', a, ('umin', b, c))),
   (('iand', ('ult(is_used_once)', a, c), ('ult', b, c)), ('ult', ('umax', a, b), c)),
   (('iand', ('uge(is_used_once)', a, b), ('uge', a, c)), ('uge', a, ('umax', b, c))),
   (('iand', ('uge(is_used_once)', a, c), ('uge', b, c)), ('uge', ('umin', a, b), c)),

   (('ior', 'a@bool', ('ieq', a, False)), True),
   (('ior', a, ('inot', a)), -1),

   (('iand', ('ieq', 'a@32', 0), ('ieq', 'b@32', 0)), ('ieq', ('ior', 'a@32', 'b@32'), 0)),

   # These patterns can result when (a < b || a < c) => (a < min(b, c))
   # transformations occur before constant propagation and loop-unrolling.
   (('~flt', a, ('fmax', b, a)), ('flt', a, b)),
   (('~flt', ('fmin', a, b), a), ('flt', b, a)),
   (('~fge', a, ('fmin', b, a)), True),
   (('~fge', ('fmax', a, b), a), True),
   (('~flt', a, ('fmin', b, a)), False),
   (('~flt', ('fmax', a, b), a), False),
   (('~fge', a, ('fmax', b, a)), ('fge', a, b)),
   (('~fge', ('fmin', a, b), a), ('fge', b, a)),

   (('ilt', a, ('imax', b, a)), ('ilt', a, b)),
   (('ilt', ('imin', a, b), a), ('ilt', b, a)),
   (('ige', a, ('imin', b, a)), True),
   (('ige', ('imax', a, b), a), True),
   (('ult', a, ('umax', b, a)), ('ult', a, b)),
   (('ult', ('umin', a, b), a), ('ult', b, a)),
   (('uge', a, ('umin', b, a)), True),
   (('uge', ('umax', a, b), a), True),
   (('ilt', a, ('imin', b, a)), False),
   (('ilt', ('imax', a, b), a), False),
   (('ige', a, ('imax', b, a)), ('ige', a, b)),
   (('ige', ('imin', a, b), a), ('ige', b, a)),
   (('ult', a, ('umin', b, a)), False),
   (('ult', ('umax', a, b), a), False),
   (('uge', a, ('umax', b, a)), ('uge', a, b)),
   (('uge', ('umin', a, b), a), ('uge', b, a)),

   (('ilt', '#a', ('imax', '#b', c)), ('ior', ('ilt', a, b), ('ilt', a, c))),
   (('ilt', ('imin', '#a', b), '#c'), ('ior', ('ilt', a, c), ('ilt', b, c))),
   (('ige', '#a', ('imin', '#b', c)), ('ior', ('ige', a, b), ('ige', a, c))),
   (('ige', ('imax', '#a', b), '#c'), ('ior', ('ige', a, c), ('ige', b, c))),
   (('ult', '#a', ('umax', '#b', c)), ('ior', ('ult', a, b), ('ult', a, c))),
   (('ult', ('umin', '#a', b), '#c'), ('ior', ('ult', a, c), ('ult', b, c))),
   (('uge', '#a', ('umin', '#b', c)), ('ior', ('uge', a, b), ('uge', a, c))),
   (('uge', ('umax', '#a', b), '#c'), ('ior', ('uge', a, c), ('uge', b, c))),
   (('ilt', '#a', ('imin', '#b', c)), ('iand', ('ilt', a, b), ('ilt', a, c))),
   (('ilt', ('imax', '#a', b), '#c'), ('iand', ('ilt', a, c), ('ilt', b, c))),
   (('ige', '#a', ('imax', '#b', c)), ('iand', ('ige', a, b), ('ige', a, c))),
   (('ige', ('imin', '#a', b), '#c'), ('iand', ('ige', a, c), ('ige', b, c))),
   (('ult', '#a', ('umin', '#b', c)), ('iand', ('ult', a, b), ('ult', a, c))),
   (('ult', ('umax', '#a', b), '#c'), ('iand', ('ult', a, c), ('ult', b, c))),
   (('uge', '#a', ('umax', '#b', c)), ('iand', ('uge', a, b), ('uge', a, c))),
   (('uge', ('umin', '#a', b), '#c'), ('iand', ('uge', a, c), ('uge', b, c))),

   (('fabs', ('slt', a, b)), ('slt', a, b)),
   (('fabs', ('sge', a, b)), ('sge', a, b)),
   (('fabs', ('seq', a, b)), ('seq', a, b)),
   (('fabs', ('sne', a, b)), ('sne', a, b)),
   (('slt', a, b), ('b2f', ('flt', a, b)), 'options->lower_scmp'),
   (('sge', a, b), ('b2f', ('fge', a, b)), 'options->lower_scmp'),
   (('seq', a, b), ('b2f', ('feq', a, b)), 'options->lower_scmp'),
   (('sne', a, b), ('b2f', ('fne', a, b)), 'options->lower_scmp'),
   (('fne', ('fneg', a), a), ('fne', a, 0.0)),
   (('feq', ('fneg', a), a), ('feq', a, 0.0)),
   # Emulating booleans
   (('imul', ('b2i', a), ('b2i', b)), ('b2i', ('iand', a, b))),
   (('fmul', ('b2f', a), ('b2f', b)), ('b2f', ('iand', a, b))),
   (('fsat', ('fadd', ('b2f', a), ('b2f', b))), ('b2f', ('ior', a, b))),
   (('iand', 'a@bool', 1.0), ('b2f', a), '!options->lower_b2f'),
   # True/False are ~0 and 0 in NIR.  b2i of True is 1, and -1 is ~0 (True).
   (('ineg', ('b2i@32', a)), a),
   (('flt', ('fneg', ('b2f', a)), 0), a), # Generated by TGSI KILL_IF.
   (('flt', ('fsub', 0.0, ('b2f', a)), 0), a), # Generated by TGSI KILL_IF.
   # Comparison with the same args.  Note that these are not done for
   # the float versions because NaN always returns false on float
   # inequalities.
   (('ilt', a, a), False),
   (('ige', a, a), True),
   (('ieq', a, a), True),
   (('ine', a, a), False),
   (('ult', a, a), False),
   (('uge', a, a), True),
   # Logical and bit operations
   (('fand', a, 0.0), 0.0),
   (('iand', a, a), a),
   (('iand', a, ~0), a),
   (('iand', a, 0), 0),
   (('ior', a, a), a),
   (('ior', a, 0), a),
   (('ior', a, True), True),
   (('fxor', a, a), 0.0),
   (('ixor', a, a), 0),
   (('ixor', a, 0), a),
   (('inot', ('inot', a)), a),
   (('ior', ('iand', a, b), b), b),
   (('ior', ('ior', a, b), b), ('ior', a, b)),
   (('iand', ('ior', a, b), b), b),
   (('iand', ('iand', a, b), b), ('iand', a, b)),
   # DeMorgan's Laws
   (('iand', ('inot', a), ('inot', b)), ('inot', ('ior',  a, b))),
   (('ior',  ('inot', a), ('inot', b)), ('inot', ('iand', a, b))),
   # Shift optimizations
   (('ishl', 0, a), 0),
   (('ishl', a, 0), a),
   (('ishr', 0, a), 0),
   (('ishr', a, 0), a),
   (('ushr', 0, a), 0),
   (('ushr', a, 0), a),
   (('iand', 0xff, ('ushr@32', a, 24)), ('ushr', a, 24)),
   (('iand', 0xffff, ('ushr@32', a, 16)), ('ushr', a, 16)),
   # Exponential/logarithmic identities
   (('~fexp2', ('flog2', a)), a), # 2^lg2(a) = a
   (('~flog2', ('fexp2', a)), a), # lg2(2^a) = a
   (('fpow', a, b), ('fexp2', ('fmul', ('flog2', a), b)), 'options->lower_fpow'), # a^b = 2^(lg2(a)*b)
   (('~fexp2', ('fmul', ('flog2', a), b)), ('fpow', a, b), '!options->lower_fpow'), # 2^(lg2(a)*b) = a^b
   (('~fexp2', ('fadd', ('fmul', ('flog2', a), b), ('fmul', ('flog2', c), d))),
    ('~fmul', ('fpow', a, b), ('fpow', c, d)), '!options->lower_fpow'), # 2^(lg2(a) * b + lg2(c) + d) = a^b * c^d
   (('~fexp2', ('fmul', ('flog2', a), 2.0)), ('fmul', a, a)),
   (('~fexp2', ('fmul', ('flog2', a), 4.0)), ('fmul', ('fmul', a, a), ('fmul', a, a))),
   (('~fpow', a, 1.0), a),
   (('~fpow', a, 2.0), ('fmul', a, a)),
   (('~fpow', a, 4.0), ('fmul', ('fmul', a, a), ('fmul', a, a))),
   (('~fpow', 2.0, a), ('fexp2', a)),
   (('~fpow', ('fpow', a, 2.2), 0.454545), a),
   (('~fpow', ('fabs', ('fpow', a, 2.2)), 0.454545), ('fabs', a)),
   (('~fsqrt', ('fexp2', a)), ('fexp2', ('fmul', 0.5, a))),
   (('~frcp', ('fexp2', a)), ('fexp2', ('fneg', a))),
   (('~frsq', ('fexp2', a)), ('fexp2', ('fmul', -0.5, a))),
   (('~flog2', ('fsqrt', a)), ('fmul', 0.5, ('flog2', a))),
   (('~flog2', ('frcp', a)), ('fneg', ('flog2', a))),
   (('~flog2', ('frsq', a)), ('fmul', -0.5, ('flog2', a))),
   (('~flog2', ('fpow', a, b)), ('fmul', b, ('flog2', a))),
   (('~fmul', ('fexp2(is_used_once)', a), ('fexp2(is_used_once)', b)), ('fexp2', ('fadd', a, b))),
   # Division and reciprocal
   (('~fdiv', 1.0, a), ('frcp', a)),
   (('fdiv', a, b), ('fmul', a, ('frcp', b)), 'options->lower_fdiv'),
   (('~frcp', ('frcp', a)), a),
   (('~frcp', ('fsqrt', a)), ('frsq', a)),
   (('fsqrt', a), ('frcp', ('frsq', a)), 'options->lower_fsqrt'),
   (('~frcp', ('frsq', a)), ('fsqrt', a), '!options->lower_fsqrt'),
   # Boolean simplifications
   (('ieq', 'a@bool', True), a),
   (('ine(is_not_used_by_if)', 'a@bool', True), ('inot', a)),
   (('ine', 'a@bool', False), a),
   (('ieq(is_not_used_by_if)', 'a@bool', False), ('inot', 'a')),
   (('bcsel', a, True, False), a),
   (('bcsel', a, False, True), ('inot', a)),
   (('bcsel@32', a, 1.0, 0.0), ('b2f', a)),
   (('bcsel@32', a, 0.0, 1.0), ('b2f', ('inot', a))),
   (('bcsel@32', a, -1.0, -0.0), ('fneg', ('b2f', a))),
   (('bcsel@32', a, -0.0, -1.0), ('fneg', ('b2f', ('inot', a)))),
   (('bcsel', True, b, c), b),
   (('bcsel', False, b, c), c),
   (('bcsel', a, ('b2f(is_used_once)', b), ('b2f', c)), ('b2f', ('bcsel', a, b, c))),
   # The result of this should be hit by constant propagation and, in the
   # next round of opt_algebraic, get picked up by one of the above two.
   (('bcsel', '#a', b, c), ('bcsel', ('ine', 'a', 0), b, c)),

   (('bcsel', a, b, b), b),
   (('fcsel', a, b, b), b),

   # Conversions
   (('i2b', ('b2i', a)), a),
   (('i2b', 'a@bool'), a),
   (('f2i32', ('ftrunc', a)), ('f2i32', a)),
   (('f2u32', ('ftrunc', a)), ('f2u32', a)),
   (('i2b', ('ineg', a)), ('i2b', a)),
   (('i2b', ('iabs', a)), ('i2b', a)),
   (('fabs', ('b2f', a)), ('b2f', a)),
   (('iabs', ('b2i', a)), ('b2i', a)),
   (('inot', ('f2b', a)), ('feq', a, 0.0)),

   # Ironically, mark these as imprecise because removing the conversions may
   # preserve more precision than doing the conversions (e.g.,
   # uint(float(0x81818181u)) == 0x81818200).
   (('~f2i32', ('i2f32', 'a@32')), a),
   (('~f2i32', ('u2f32', 'a@32')), a),
   (('~f2u32', ('i2f32', 'a@32')), a),
   (('~f2u32', ('u2f32', 'a@32')), a),

   # Packing and then unpacking does nothing
   (('unpack_64_2x32_split_x', ('pack_64_2x32_split', a, b)), a),
   (('unpack_64_2x32_split_y', ('pack_64_2x32_split', a, b)), b),
   (('pack_64_2x32_split', ('unpack_64_2x32_split_x', a),
                           ('unpack_64_2x32_split_y', a)), a),

   # Byte extraction
<<<<<<< HEAD
   (('ushr', 'a@32', 24), ('extract_u8', a, 3), '!options->lower_extract_byte'),
=======
   (('ushr', ('ishl', 'a@32', 24), 24), ('extract_u8', a, 0), '!options->lower_extract_byte'),
   (('ushr', ('ishl', 'a@32', 16), 24), ('extract_u8', a, 1), '!options->lower_extract_byte'),
   (('ushr', ('ishl', 'a@32', 8), 24), ('extract_u8', a, 2), '!options->lower_extract_byte'),
   (('ushr', 'a@32', 24), ('extract_u8', a, 3), '!options->lower_extract_byte'),
   (('ishr', ('ishl', 'a@32', 24), 24), ('extract_i8', a, 0), '!options->lower_extract_byte'),
   (('ishr', ('ishl', 'a@32', 16), 24), ('extract_i8', a, 1), '!options->lower_extract_byte'),
   (('ishr', ('ishl', 'a@32', 8), 24), ('extract_i8', a, 2), '!options->lower_extract_byte'),
   (('ishr', 'a@32', 24), ('extract_i8', a, 3), '!options->lower_extract_byte'),
>>>>>>> cbac9f27
   (('iand', 0xff, ('ushr', a, 16)), ('extract_u8', a, 2), '!options->lower_extract_byte'),
   (('iand', 0xff, ('ushr', a,  8)), ('extract_u8', a, 1), '!options->lower_extract_byte'),
   (('iand', 0xff, a), ('extract_u8', a, 0), '!options->lower_extract_byte'),

    # Word extraction
<<<<<<< HEAD
   (('ushr', 'a@32', 16), ('extract_u16', a, 1), '!options->lower_extract_word'),
=======
   (('ushr', ('ishl', 'a@32', 16), 16), ('extract_u16', a, 0), '!options->lower_extract_word'),
   (('ushr', 'a@32', 16), ('extract_u16', a, 1), '!options->lower_extract_word'),
   (('ishr', ('ishl', 'a@32', 16), 16), ('extract_i16', a, 0), '!options->lower_extract_word'),
   (('ishr', 'a@32', 16), ('extract_i16', a, 1), '!options->lower_extract_word'),
>>>>>>> cbac9f27
   (('iand', 0xffff, a), ('extract_u16', a, 0), '!options->lower_extract_word'),

   # Subtracts
   (('~fsub', a, ('fsub', 0.0, b)), ('fadd', a, b)),
   (('isub', a, ('isub', 0, b)), ('iadd', a, b)),
   (('ussub_4x8', a, 0), a),
   (('ussub_4x8', a, ~0), 0),
   (('fsub', a, b), ('fadd', a, ('fneg', b)), 'options->lower_sub'),
   (('isub', a, b), ('iadd', a, ('ineg', b)), 'options->lower_sub'),
   (('fneg', a), ('fsub', 0.0, a), 'options->lower_negate'),
   (('ineg', a), ('isub', 0, a), 'options->lower_negate'),
   (('~fadd', a, ('fsub', 0.0, b)), ('fsub', a, b)),
   (('iadd', a, ('isub', 0, b)), ('isub', a, b)),
   (('fabs', ('fsub', 0.0, a)), ('fabs', a)),
   (('iabs', ('isub', 0, a)), ('iabs', a)),

   # Propagate negation up multiplication chains
   (('fmul', ('fneg', a), b), ('fneg', ('fmul', a, b))),
   (('imul', ('ineg', a), b), ('ineg', ('imul', a, b))),

   # Propagate constants up multiplication chains
   (('~fmul(is_used_once)', ('fmul(is_used_once)', 'a(is_not_const)', 'b(is_not_const)'), '#c'), ('fmul', ('fmul', a, c), b)),
   (('imul(is_used_once)', ('imul(is_used_once)', 'a(is_not_const)', 'b(is_not_const)'), '#c'), ('imul', ('imul', a, c), b)),
   (('~fadd(is_used_once)', ('fadd(is_used_once)', 'a(is_not_const)', 'b(is_not_const)'), '#c'), ('fadd', ('fadd', a, c), b)),
   (('iadd(is_used_once)', ('iadd(is_used_once)', 'a(is_not_const)', 'b(is_not_const)'), '#c'), ('iadd', ('iadd', a, c), b)),

   # Reassociate constants in add/mul chains so they can be folded together.
   # For now, we mostly only handle cases where the constants are separated by
   # a single non-constant.  We could do better eventually.
   (('~fmul', '#a', ('fmul', b, '#c')), ('fmul', ('fmul', a, c), b)),
   (('imul', '#a', ('imul', b, '#c')), ('imul', ('imul', a, c), b)),
   (('~fadd', '#a',          ('fadd', b, '#c')),  ('fadd', ('fadd', a,          c),           b)),
   (('~fadd', '#a', ('fneg', ('fadd', b, '#c'))), ('fadd', ('fadd', a, ('fneg', c)), ('fneg', b))),
   (('iadd', '#a', ('iadd', b, '#c')), ('iadd', ('iadd', a, c), b)),

   # By definition...
   (('bcsel', ('ige', ('find_lsb', a), 0), ('find_lsb', a), -1), ('find_lsb', a)),
   (('bcsel', ('ige', ('ifind_msb', a), 0), ('ifind_msb', a), -1), ('ifind_msb', a)),
   (('bcsel', ('ige', ('ufind_msb', a), 0), ('ufind_msb', a), -1), ('ufind_msb', a)),

   (('bcsel', ('ine', a, 0), ('find_lsb', a), -1), ('find_lsb', a)),
   (('bcsel', ('ine', a, 0), ('ifind_msb', a), -1), ('ifind_msb', a)),
   (('bcsel', ('ine', a, 0), ('ufind_msb', a), -1), ('ufind_msb', a)),

   (('bcsel', ('ine', a, -1), ('ifind_msb', a), -1), ('ifind_msb', a)),

   # Misc. lowering
   (('fmod@32', a, b), ('fsub', a, ('fmul', b, ('ffloor', ('fdiv', a, b)))), 'options->lower_fmod32'),
   (('fmod@64', a, b), ('fsub', a, ('fmul', b, ('ffloor', ('fdiv', a, b)))), 'options->lower_fmod64'),
   (('frem', a, b), ('fsub', a, ('fmul', b, ('ftrunc', ('fdiv', a, b)))), 'options->lower_fmod32'),
   (('uadd_carry@32', a, b), ('b2i', ('ult', ('iadd', a, b), a)), 'options->lower_uadd_carry'),
   (('usub_borrow@32', a, b), ('b2i', ('ult', a, b)), 'options->lower_usub_borrow'),

   (('bitfield_insert', 'base', 'insert', 'offset', 'bits'),
    ('bcsel', ('ilt', 31, 'bits'), 'insert',
              ('bfi', ('bfm', 'bits', 'offset'), 'insert', 'base')),
    'options->lower_bitfield_insert'),

   # Alternative lowering that doesn't rely on bfi.
   (('bitfield_insert', 'base', 'insert', 'offset', 'bits'),
    ('bcsel', ('ilt', 31, 'bits'),
     'insert',
     ('ior',
      ('iand', 'base', ('inot', ('bfm', 'bits', 'offset'))),
      ('iand', ('ishl', 'insert', 'offset'), ('bfm', 'bits', 'offset')))),
    'options->lower_bitfield_insert_to_shifts'),

   # bfm lowering -- note that the NIR opcode is undefined if either arg is 32.
   (('bfm', 'bits', 'offset'),
    ('ishl', ('isub', ('ishl', 1, 'bits'), 1), 'offset'),
    'options->lower_bfm'),

   (('ibitfield_extract', 'value', 'offset', 'bits'),
    ('bcsel', ('ilt', 31, 'bits'), 'value',
              ('ibfe', 'value', 'offset', 'bits')),
    'options->lower_bitfield_extract'),

   (('ubitfield_extract', 'value', 'offset', 'bits'),
    ('bcsel', ('ult', 31, 'bits'), 'value',
              ('ubfe', 'value', 'offset', 'bits')),
    'options->lower_bitfield_extract'),

   (('ibitfield_extract', 'value', 'offset', 'bits'),
    ('bcsel', ('ieq', 0, 'bits'),
     0,
     ('ishr',
       ('ishl', 'value', ('isub', ('isub', 32, 'bits'), 'offset')),
       ('isub', 32, 'bits'))),
    'options->lower_bitfield_extract_to_shifts'),

   (('ubitfield_extract', 'value', 'offset', 'bits'),
    ('iand',
     ('ushr', 'value', 'offset'),
     ('bcsel', ('ieq', 'bits', 32),
      0xffffffff,
      ('bfm', 'bits', 0))),
    'options->lower_bitfield_extract_to_shifts'),

   (('ifind_msb', 'value'),
    ('ufind_msb', ('bcsel', ('ilt', 'value', 0), ('inot', 'value'), 'value')),
    'options->lower_ifind_msb'),

   (('find_lsb', 'value'),
    ('ufind_msb', ('iand', 'value', ('ineg', 'value'))),
    'options->lower_find_lsb'),

   (('extract_i8', a, 'b@32'),
    ('ishr', ('ishl', a, ('imul', ('isub', 3, b), 8)), 24),
    'options->lower_extract_byte'),

   (('extract_u8', a, 'b@32'),
    ('iand', ('ushr', a, ('imul', b, 8)), 0xff),
    'options->lower_extract_byte'),

   (('extract_i16', a, 'b@32'),
    ('ishr', ('ishl', a, ('imul', ('isub', 1, b), 16)), 16),
    'options->lower_extract_word'),

   (('extract_u16', a, 'b@32'),
    ('iand', ('ushr', a, ('imul', b, 16)), 0xffff),
    'options->lower_extract_word'),

    (('pack_unorm_2x16', 'v'),
     ('pack_uvec2_to_uint',
        ('f2u32', ('fround_even', ('fmul', ('fsat', 'v'), 65535.0)))),
     'options->lower_pack_unorm_2x16'),

    (('pack_unorm_4x8', 'v'),
     ('pack_uvec4_to_uint',
        ('f2u32', ('fround_even', ('fmul', ('fsat', 'v'), 255.0)))),
     'options->lower_pack_unorm_4x8'),

    (('pack_snorm_2x16', 'v'),
     ('pack_uvec2_to_uint',
        ('f2i32', ('fround_even', ('fmul', ('fmin', 1.0, ('fmax', -1.0, 'v')), 32767.0)))),
     'options->lower_pack_snorm_2x16'),

    (('pack_snorm_4x8', 'v'),
     ('pack_uvec4_to_uint',
        ('f2i32', ('fround_even', ('fmul', ('fmin', 1.0, ('fmax', -1.0, 'v')), 127.0)))),
     'options->lower_pack_snorm_4x8'),

    (('unpack_unorm_2x16', 'v'),
     ('fdiv', ('u2f32', ('vec2', ('extract_u16', 'v', 0),
                                 ('extract_u16', 'v', 1))),
              65535.0),
     'options->lower_unpack_unorm_2x16'),

    (('unpack_unorm_4x8', 'v'),
     ('fdiv', ('u2f32', ('vec4', ('extract_u8', 'v', 0),
                                 ('extract_u8', 'v', 1),
                                 ('extract_u8', 'v', 2),
                                 ('extract_u8', 'v', 3))),
              255.0),
     'options->lower_unpack_unorm_4x8'),

    (('unpack_snorm_2x16', 'v'),
     ('fmin', 1.0, ('fmax', -1.0, ('fdiv', ('i2f32', ('vec2', ('extract_i16', 'v', 0),
                                                              ('extract_i16', 'v', 1))),
                                           32767.0))),
     'options->lower_unpack_snorm_2x16'),

    (('unpack_snorm_4x8', 'v'),
     ('fmin', 1.0, ('fmax', -1.0, ('fdiv', ('i2f32', ('vec4', ('extract_i8', 'v', 0),
                                                              ('extract_i8', 'v', 1),
                                                              ('extract_i8', 'v', 2),
                                                              ('extract_i8', 'v', 3))),
                                           127.0))),
     'options->lower_unpack_snorm_4x8'),
]

invert = OrderedDict([('feq', 'fne'), ('fne', 'feq'), ('fge', 'flt'), ('flt', 'fge')])

for left, right in itertools.combinations_with_replacement(invert.keys(), 2):
   optimizations.append((('inot', ('ior(is_used_once)', (left, a, b), (right, c, d))),
                         ('iand', (invert[left], a, b), (invert[right], c, d))))
   optimizations.append((('inot', ('iand(is_used_once)', (left, a, b), (right, c, d))),
                         ('ior', (invert[left], a, b), (invert[right], c, d))))

# Optimize x2yN(b2x(x)) -> b2y
optimizations.append((('f2b', ('b2f', a)), a))
optimizations.append((('i2b', ('b2i', a)), a))
for x, y in itertools.product(['f', 'u', 'i'], ['f', 'u', 'i']):
   if x != 'f' and y != 'f' and x != y:
      continue

   b2x = 'b2f' if x == 'f' else 'b2i'
   b2y = 'b2f' if y == 'f' else 'b2i'

   for N in [8, 16, 32, 64]:
      if y == 'f' and N == 8:
         continue

      x2yN = '{}2{}{}'.format(x, y, N)
      optimizations.append(((x2yN, (b2x, a)), (b2y, a)))

def fexp2i(exp, bits):
   # We assume that exp is already in the right range.
   if bits == 32:
      return ('ishl', ('iadd', exp, 127), 23)
   elif bits == 64:
      return ('pack_64_2x32_split', 0, ('ishl', ('iadd', exp, 1023), 20))
   else:
      assert False

def ldexp(f, exp, bits):
   # First, we clamp exp to a reasonable range.  The maximum possible range
   # for a normal exponent is [-126, 127] and, throwing in denormals, you get
   # a maximum range of [-149, 127].  This means that we can potentially have
   # a swing of +-276.  If you start with FLT_MAX, you actually have to do
   # ldexp(FLT_MAX, -278) to get it to flush all the way to zero.  The GLSL
   # spec, on the other hand, only requires that we handle an exponent value
   # in the range [-126, 128].  This implementation is *mostly* correct; it
   # handles a range on exp of [-252, 254] which allows you to create any
   # value (including denorms if the hardware supports it) and to adjust the
   # exponent of any normal value to anything you want.
   if bits == 32:
      exp = ('imin', ('imax', exp, -252), 254)
   elif bits == 64:
      exp = ('imin', ('imax', exp, -2044), 2046)
   else:
      assert False

   # Now we compute two powers of 2, one for exp/2 and one for exp-exp/2.
   # (We use ishr which isn't the same for -1, but the -1 case still works
   # since we use exp-exp/2 as the second exponent.)  While the spec
   # technically defines ldexp as f * 2.0^exp, simply multiplying once doesn't
   # work with denormals and doesn't allow for the full swing in exponents
   # that you can get with normalized values.  Instead, we create two powers
   # of two and multiply by them each in turn.  That way the effective range
   # of our exponent is doubled.
   pow2_1 = fexp2i(('ishr', exp, 1), bits)
   pow2_2 = fexp2i(('isub', exp, ('ishr', exp, 1)), bits)
   return ('fmul', ('fmul', f, pow2_1), pow2_2)

optimizations += [
   (('ldexp@32', 'x', 'exp'), ldexp('x', 'exp', 32), 'options->lower_ldexp'),
   (('ldexp@64', 'x', 'exp'), ldexp('x', 'exp', 64), 'options->lower_ldexp'),
]

# Unreal Engine 4 demo applications open-codes bitfieldReverse()
def bitfield_reverse(u):
    step1 = ('ior', ('ishl', u, 16), ('ushr', u, 16))
    step2 = ('ior', ('ishl', ('iand', step1, 0x00ff00ff), 8), ('ushr', ('iand', step1, 0xff00ff00), 8))
    step3 = ('ior', ('ishl', ('iand', step2, 0x0f0f0f0f), 4), ('ushr', ('iand', step2, 0xf0f0f0f0), 4))
    step4 = ('ior', ('ishl', ('iand', step3, 0x33333333), 2), ('ushr', ('iand', step3, 0xcccccccc), 2))
    step5 = ('ior', ('ishl', ('iand', step4, 0x55555555), 1), ('ushr', ('iand', step4, 0xaaaaaaaa), 1))

    return step5

optimizations += [(bitfield_reverse('x@32'), ('bitfield_reverse', 'x'))]

# For any float comparison operation, "cmp", if you have "a == a && a cmp b"
# then the "a == a" is redundant because it's equivalent to "a is not NaN"
# and, if a is a NaN then the second comparison will fail anyway.
for op in ['flt', 'fge', 'feq']:
   optimizations += [
      (('iand', ('feq', a, a), (op, a, b)), (op, a, b)),
      (('iand', ('feq', a, a), (op, b, a)), (op, b, a)),
   ]

# Add optimizations to handle the case where the result of a ternary is
# compared to a constant.  This way we can take things like
#
# (a ? 0 : 1) > 0
#
# and turn it into
#
# a ? (0 > 0) : (1 > 0)
#
# which constant folding will eat for lunch.  The resulting ternary will
# further get cleaned up by the boolean reductions above and we will be
# left with just the original variable "a".
for op in ['flt', 'fge', 'feq', 'fne',
           'ilt', 'ige', 'ieq', 'ine', 'ult', 'uge']:
   optimizations += [
      ((op, ('bcsel', 'a', '#b', '#c'), '#d'),
       ('bcsel', 'a', (op, 'b', 'd'), (op, 'c', 'd'))),
      ((op, '#d', ('bcsel', a, '#b', '#c')),
       ('bcsel', 'a', (op, 'd', 'b'), (op, 'd', 'c'))),
   ]


# For example, this converts things like
#
#    1 + mix(0, a - 1, condition)
#
# into
#
#    mix(1, (a-1)+1, condition)
#
# Other optimizations will rearrange the constants.
for op in ['fadd', 'fmul', 'iadd', 'imul']:
   optimizations += [
      ((op, ('bcsel(is_used_once)', a, '#b', c), '#d'), ('bcsel', a, (op, b, d), (op, c, d)))
   ]

# This section contains "late" optimizations that should be run before
# creating ffmas and calling regular optimizations for the final time.
# Optimizations should go here if they help code generation and conflict
# with the regular optimizations.
before_ffma_optimizations = [
   # Propagate constants down multiplication chains
   (('~fmul(is_used_once)', ('fmul(is_used_once)', 'a(is_not_const)', '#b'), 'c(is_not_const)'), ('fmul', ('fmul', a, c), b)),
   (('imul(is_used_once)', ('imul(is_used_once)', 'a(is_not_const)', '#b'), 'c(is_not_const)'), ('imul', ('imul', a, c), b)),
   (('~fadd(is_used_once)', ('fadd(is_used_once)', 'a(is_not_const)', '#b'), 'c(is_not_const)'), ('fadd', ('fadd', a, c), b)),
   (('iadd(is_used_once)', ('iadd(is_used_once)', 'a(is_not_const)', '#b'), 'c(is_not_const)'), ('iadd', ('iadd', a, c), b)),

   (('~fadd', ('fmul', a, b), ('fmul', a, c)), ('fmul', a, ('fadd', b, c))),
   (('iadd', ('imul', a, b), ('imul', a, c)), ('imul', a, ('iadd', b, c))),
   (('~fadd', ('fneg', a), a), 0.0),
   (('iadd', ('ineg', a), a), 0),
   (('iadd', ('ineg', a), ('iadd', a, b)), b),
   (('iadd', a, ('iadd', ('ineg', a), b)), b),
   (('~fadd', ('fneg', a), ('fadd', a, b)), b),
   (('~fadd', a, ('fadd', ('fneg', a), b)), b),
]

# This section contains "late" optimizations that should be run after the
# regular optimizations have finished.  Optimizations should go here if
# they help code generation but do not necessarily produce code that is
# more easily optimizable.
late_optimizations = [
   # Most of these optimizations aren't quite safe when you get infinity or
   # Nan involved but the first one should be fine.
   (('flt',          ('fadd', a, b),  0.0), ('flt',          a, ('fneg', b))),
   (('flt', ('fneg', ('fadd', a, b)), 0.0), ('flt', ('fneg', a),         b)),
   (('~fge',          ('fadd', a, b),  0.0), ('fge',          a, ('fneg', b))),
   (('~fge', ('fneg', ('fadd', a, b)), 0.0), ('fge', ('fneg', a),         b)),
   (('~feq', ('fadd', a, b), 0.0), ('feq', a, ('fneg', b))),
   (('~fne', ('fadd', a, b), 0.0), ('fne', a, ('fneg', b))),

   (('~fge', ('fmin(is_used_once)', ('fadd(is_used_once)', a, b), ('fadd', c, d)), 0.0), ('iand', ('fge', a, ('fneg', b)), ('fge', c, ('fneg', d)))),

   (('fdot2', a, b), ('fdot_replicated2', a, b), 'options->fdot_replicates'),
   (('fdot3', a, b), ('fdot_replicated3', a, b), 'options->fdot_replicates'),
   (('fdot4', a, b), ('fdot_replicated4', a, b), 'options->fdot_replicates'),
   (('fdph', a, b), ('fdph_replicated', a, b), 'options->fdot_replicates'),

   (('b2f(is_used_more_than_once)', ('inot', a)), ('bcsel', a, 0.0, 1.0)),
   (('fneg(is_used_more_than_once)', ('b2f', ('inot', a))), ('bcsel', a, -0.0, -1.0)),

   # we do these late so that we don't get in the way of creating ffmas
   (('fmin', ('fadd(is_used_once)', '#c', a), ('fadd(is_used_once)', '#c', b)), ('fadd', c, ('fmin', a, b))),
   (('fmax', ('fadd(is_used_once)', '#c', a), ('fadd(is_used_once)', '#c', b)), ('fadd', c, ('fmax', a, b))),

   # Lowered for backends without a dedicated b2f instruction
   (('b2f@32', a), ('iand', a, 1.0), 'options->lower_b2f'),
]

print(nir_algebraic.AlgebraicPass("nir_opt_algebraic", optimizations).render())
print(nir_algebraic.AlgebraicPass("nir_opt_algebraic_before_ffma",
                                  before_ffma_optimizations).render())
print(nir_algebraic.AlgebraicPass("nir_opt_algebraic_late",
                                  late_optimizations).render())<|MERGE_RESOLUTION|>--- conflicted
+++ resolved
@@ -555,9 +555,6 @@
                            ('unpack_64_2x32_split_y', a)), a),
 
    # Byte extraction
-<<<<<<< HEAD
-   (('ushr', 'a@32', 24), ('extract_u8', a, 3), '!options->lower_extract_byte'),
-=======
    (('ushr', ('ishl', 'a@32', 24), 24), ('extract_u8', a, 0), '!options->lower_extract_byte'),
    (('ushr', ('ishl', 'a@32', 16), 24), ('extract_u8', a, 1), '!options->lower_extract_byte'),
    (('ushr', ('ishl', 'a@32', 8), 24), ('extract_u8', a, 2), '!options->lower_extract_byte'),
@@ -566,20 +563,15 @@
    (('ishr', ('ishl', 'a@32', 16), 24), ('extract_i8', a, 1), '!options->lower_extract_byte'),
    (('ishr', ('ishl', 'a@32', 8), 24), ('extract_i8', a, 2), '!options->lower_extract_byte'),
    (('ishr', 'a@32', 24), ('extract_i8', a, 3), '!options->lower_extract_byte'),
->>>>>>> cbac9f27
    (('iand', 0xff, ('ushr', a, 16)), ('extract_u8', a, 2), '!options->lower_extract_byte'),
    (('iand', 0xff, ('ushr', a,  8)), ('extract_u8', a, 1), '!options->lower_extract_byte'),
    (('iand', 0xff, a), ('extract_u8', a, 0), '!options->lower_extract_byte'),
 
     # Word extraction
-<<<<<<< HEAD
-   (('ushr', 'a@32', 16), ('extract_u16', a, 1), '!options->lower_extract_word'),
-=======
    (('ushr', ('ishl', 'a@32', 16), 16), ('extract_u16', a, 0), '!options->lower_extract_word'),
    (('ushr', 'a@32', 16), ('extract_u16', a, 1), '!options->lower_extract_word'),
    (('ishr', ('ishl', 'a@32', 16), 16), ('extract_i16', a, 0), '!options->lower_extract_word'),
    (('ishr', 'a@32', 16), ('extract_i16', a, 1), '!options->lower_extract_word'),
->>>>>>> cbac9f27
    (('iand', 0xffff, a), ('extract_u16', a, 0), '!options->lower_extract_word'),
 
    # Subtracts
