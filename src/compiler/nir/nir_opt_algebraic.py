# -*- coding: utf-8 -*-
#
# Copyright (C) 2014 Intel Corporation
#
# Permission is hereby granted, free of charge, to any person obtaining a
# copy of this software and associated documentation files (the "Software"),
# to deal in the Software without restriction, including without limitation
# the rights to use, copy, modify, merge, publish, distribute, sublicense,
# and/or sell copies of the Software, and to permit persons to whom the
# Software is furnished to do so, subject to the following conditions:
#
# The above copyright notice and this permission notice (including the next
# paragraph) shall be included in all copies or substantial portions of the
# Software.
#
# THE SOFTWARE IS PROVIDED "AS IS", WITHOUT WARRANTY OF ANY KIND, EXPRESS OR
# IMPLIED, INCLUDING BUT NOT LIMITED TO THE WARRANTIES OF MERCHANTABILITY,
# FITNESS FOR A PARTICULAR PURPOSE AND NONINFRINGEMENT.  IN NO EVENT SHALL
# THE AUTHORS OR COPYRIGHT HOLDERS BE LIABLE FOR ANY CLAIM, DAMAGES OR OTHER
# LIABILITY, WHETHER IN AN ACTION OF CONTRACT, TORT OR OTHERWISE, ARISING
# FROM, OUT OF OR IN CONNECTION WITH THE SOFTWARE OR THE USE OR OTHER DEALINGS
# IN THE SOFTWARE.

from collections import OrderedDict
import nir_algebraic
from nir_opcodes import type_sizes
import itertools
import struct
from math import pi
import math

# Convenience variables
a = 'a'
b = 'b'
c = 'c'
d = 'd'
e = 'e'
NAN = math.nan

signed_zero_preserve_16 = 'nir_is_float_control_signed_zero_preserve(info->float_controls_execution_mode, 16)'
signed_zero_preserve_32 = 'nir_is_float_control_signed_zero_preserve(info->float_controls_execution_mode, 32)'
signed_zero_nan_preserve_16 = ('(nir_is_float_control_signed_zero_preserve(info->float_controls_execution_mode, 16) ||'
                               ' nir_is_float_control_nan_preserve(info->float_controls_execution_mode, 16))')
signed_zero_nan_preserve_32 = ('(nir_is_float_control_signed_zero_preserve(info->float_controls_execution_mode, 32) ||'
                               ' nir_is_float_control_nan_preserve(info->float_controls_execution_mode, 32))')
signed_zero_inf_nan_preserve_16 = 'nir_is_float_control_signed_zero_inf_nan_preserve(info->float_controls_execution_mode, 16)'
signed_zero_inf_nan_preserve_32 = 'nir_is_float_control_signed_zero_inf_nan_preserve(info->float_controls_execution_mode, 32)'

has_fmulz = '(options->has_fmulz || \
              (options->has_fmulz_no_denorms && \
               !nir_is_denorm_preserve(info->float_controls_execution_mode, 32)))'

ignore_exact = nir_algebraic.ignore_exact

# Written in the form (<search>, <replace>) where <search> is an expression
# and <replace> is either an expression or a value.  An expression is
# defined as a tuple of the form ([~]<op>, <src0>, <src1>, <src2>, <src3>)
# where each source is either an expression or a value.  A value can be
# either a numeric constant or a string representing a variable name.
#
# If the opcode in a search expression is prefixed by a '~' character, this
# indicates that the operation is inexact.  Such operations will only get
# applied to SSA values that do not have the exact bit set.  This should be
# used by by any optimizations that are not bit-for-bit exact.  It should not,
# however, be used for backend-requested lowering operations as those need to
# happen regardless of precision.
#
# Variable names are specified as "[#]name[@type][(cond)][.swiz]" where:
# "#" indicates that the given variable will only match constants,
# type indicates that the given variable will only match values from ALU
#    instructions with the given output type,
# (cond) specifies an additional condition function (see nir_search_helpers.h),
# swiz is a swizzle applied to the variable (only in the <replace> expression)
#
# For constants, you have to be careful to make sure that it is the right
# type because python is unaware of the source and destination types of the
# opcodes.
#
# All expression types can have a bit-size specified.  For opcodes, this
# looks like "op@32", for variables it is "a@32" or "a@uint32" to specify a
# type and size.  In the search half of the expression this indicates that it
# should only match that particular bit-size.  In the replace half of the
# expression this indicates that the constructed value should have that
# bit-size.
#
# If the opcode in a replacement expression is prefixed by a '!' character,
# this indicated that the new expression will be marked exact.
#
# A special condition "many-comm-expr" can be used with expressions to note
# that the expression and its subexpressions have more commutative expressions
# than nir_replace_instr can handle.  If this special condition is needed with
# another condition, the two can be separated by a comma (e.g.,
# "(many-comm-expr,is_used_once)").

# based on https://web.archive.org/web/20180105155939/http://forum.devmaster.net/t/fast-and-accurate-sine-cosine/9648
def lowered_sincos(c):
    x = ('fsub', ('fmul', 2.0, ('ffract', ('fadd', ('fmul', 0.5 / pi, a), c))), 1.0)
    x = ('fmul', ('fsub', x, ('fmul', x, ('fabs', x))), 4.0)
    return ('ffma', ('ffma', x, ('fabs', x), ('fneg', x)), 0.225, x)

def intBitsToFloat(i):
    return struct.unpack('!f', struct.pack('!I', i))[0]

optimizations = [

   (('imul', a, '#b(is_pos_power_of_two)'), ('ishl', a, ('find_lsb', b)), '!options->lower_bitops'),
   (('imul', 'a@8', 0x80), ('ishl', a, 7), '!options->lower_bitops'),
   (('imul', 'a@16', 0x8000), ('ishl', a, 15), '!options->lower_bitops'),
   (('imul', 'a@32', 0x80000000), ('ishl', a, 31), '!options->lower_bitops'),
   (('imul', 'a@64', 0x8000000000000000), ('ishl', a, 63), '!options->lower_bitops'),
   (('imul', a, '#b(is_neg_power_of_two)'), ('ineg', ('ishl', a, ('find_lsb', ('iabs', b)))), '!options->lower_bitops'),
   (('ishl', a, '#b'), ('imul', a, ('ishl', 1, b)), 'options->lower_bitops'),

   (('imul@64', a, '#b(is_bitcount2)'), ('iadd', ('ishl', a, ('ufind_msb', b)), ('ishl', a, ('find_lsb', b))),
    '!options->lower_bitops && (options->lower_int64_options & (nir_lower_imul64 | nir_lower_shift64)) == nir_lower_imul64'),

   (('unpack_64_2x32_split_x', ('imul_2x32_64(is_used_once)', a, b)), ('imul', a, b)),
   (('unpack_64_2x32_split_x', ('umul_2x32_64(is_used_once)', a, b)), ('imul', a, b)),
   (('imul_2x32_64', a, b), ('pack_64_2x32_split', ('imul', a, b), ('imul_high', a, b)), 'options->lower_mul_2x32_64'),
   (('umul_2x32_64', a, b), ('pack_64_2x32_split', ('imul', a, b), ('umul_high', a, b)), 'options->lower_mul_2x32_64'),
   (('udiv', a, 1), a),
   (('idiv', a, 1), a),
   (('umod', a, 1), 0),
   (('imod', a, 1), 0),
   (('imod', a, -1), 0),
   (('irem', a, 1), 0),
   (('irem', a, -1), 0),
   (('udiv', a, '#b(is_pos_power_of_two)'), ('ushr', a, ('find_lsb', b)), '!options->lower_bitops'),
   (('idiv', a, '#b(is_pos_power_of_two)'), ('imul', ('isign', a), ('ushr', ('iabs', a), ('find_lsb', b))), '!options->lower_bitops'),
   (('idiv', a, '#b(is_neg_power_of_two)'), ('ineg', ('imul', ('isign', a), ('ushr', ('iabs', a), ('find_lsb', ('iabs', b))))), '!options->lower_bitops'),
   (('umod', a, '#b(is_pos_power_of_two)'), ('iand', a, ('isub', b, 1)), '!options->lower_bitops'),
   (('imod', a, '#b(is_pos_power_of_two)'), ('iand', a, ('isub', b, 1)), '!options->lower_bitops'),
   (('imod', a, '#b(is_neg_power_of_two)'), ('bcsel', ('ieq', ('ior', a, b), b), 0, ('ior', a, b)), '!options->lower_bitops'),
   # 'irem(a, b)' -> 'a - ((a < 0 ? (a + b - 1) : a) & -b)'
   (('irem', a, '#b(is_pos_power_of_two)'),
    ('isub', a, ('iand', ('bcsel', ('ilt', a, 0), ('iadd', a, ('isub', b, 1)), a), ('ineg', b))),
    '!options->lower_bitops'),
   (('irem', a, '#b(is_neg_power_of_two)'), ('irem', a, ('iabs', b)), '!options->lower_bitops'),

   (('~fmul', ('fsign', a), ('ffloor', ('fadd', ('fabs', a), 0.5))), ('ftrunc', ('fadd', a, ('fmul', ('fsign', a), 0.5))), '!options->lower_ftrunc || options->lower_ffloor'),

   (('~fneg', ('fneg', a)), a),
   (('ineg', ('ineg', a)), a),
   (('fabs', ('fneg', a)), ('fabs', a)),
   (('fabs', ('u2f', a)), ('u2f', a)),
   (('iabs', ('iabs', a)), ('iabs', a)),
   (('iabs', ('ineg', a)), ('iabs', a)),
   (('~fadd', a, 0.0), a),
   # a+0.0 is 'a' unless 'a' is denormal or -0.0. If it's only used by a
   # floating point instruction, they should flush any input denormals and we
   # can replace -0.0 with 0.0 if the float execution mode allows it.
   (('fadd(is_only_used_as_float)', 'a@16', 0.0), a, '!'+signed_zero_preserve_16),
   (('fadd(is_only_used_as_float)', 'a@32', 0.0), a, '!'+signed_zero_preserve_32),
   (('iadd', a, 0), a),
   (('iadd_sat', a, 0), a),
   (('isub_sat', a, 0), a),
   (('uadd_sat', a, 0), a),
   (('usub_sat', a, 0), a),
   (('usadd_4x8_vc4', a, 0), a),
   (('usadd_4x8_vc4', a, ~0), ~0),
   (('~fadd', ('fmul', a, b), ('fmul', a, c)), ('fmul', a, ('fadd', b, c))),
   (('~fadd', ('fmulz', a, b), ('fmulz', a, c)), ('fmulz', a, ('fadd', b, c))),
   (('~ffma', a, b, ('ffma(is_used_once)', a, c, d)), ('ffma', a, ('fadd', b, c), d)),
   (('~ffma', a, b, ('fmul(is_used_once)', a, c)), ('fmul', a, ('fadd', b, c))),
   (('~fadd', ('fmul(is_used_once)', a, b), ('ffma(is_used_once)', a, c, d)), ('ffma', a, ('fadd', b, c), d)),
   (('~ffma', a, ('fmul(is_used_once)', b, c), ('fmul(is_used_once)', b, d)), ('fmul', b, ('ffma', a, c, d))),
   (('~ffmaz', a, b, ('ffmaz(is_used_once)', a, c, d)), ('ffmaz', a, ('fadd', b, c), d)),
   (('~ffmaz', a, b, ('fmulz(is_used_once)', a, c)), ('fmulz', a, ('fadd', b, c))),
   (('~fadd', ('fmulz(is_used_once)', a, b), ('ffmaz(is_used_once)', a, c, d)), ('ffmaz', a, ('fadd', b, c), d)),
   (('~ffmaz', a, ('fmulz(is_used_once)', b, c), ('fmulz(is_used_once)', b, d)), ('fmulz', b, ('ffmaz', a, c, d))),
   (('iadd', ('imul', a, b), ('imul', a, c)), ('imul', a, ('iadd', b, c))),
   (('iadd', ('ishl', b, a), ('ishl', c, a)), ('ishl', ('iadd', b, c), a)),
   (('iand', ('ior', a, b), ('ior', a, c)), ('ior', a, ('iand', b, c))),
   (('ior', ('iand', a, b), ('iand', a, c)), ('iand', a, ('ior', b, c))),
   (('ieq', ('iand', a, '#b(is_pos_power_of_two)'), b), ('ine', ('iand', a, b), 0)),
   (('ine', ('iand', a, '#b(is_pos_power_of_two)'), b), ('ieq', ('iand', a, b), 0)),
   (('ieq', ('ushr(is_used_once)', a, '#b'), 0), ('ult', a, ('ishl', 1, b))),
   (('ine', ('ushr(is_used_once)', a, '#b'), 0), ('uge', a, ('ishl', 1, b))),
   (('~fadd', ('fneg', a), a), 0.0),
   (('iadd', ('ineg', a), a), 0),
   (('iadd', ('ineg', a), ('iadd', a, b)), b),
   (('iadd', a, ('iadd', ('ineg', a), b)), b),
   (('~fadd', ('fneg', a), ('fadd', a, b)), b),
   (('~fadd', a, ('fadd', ('fneg', a), b)), b),
   (('fadd', ('fsat', a), ('fsat', ('fneg', a))), ('fsat', ('fabs', a))),
   (('~fmul', a, 0.0), 0.0),
   # The only effect a*0.0 should have is when 'a' is infinity, -0.0 or NaN
   (('fmul', 'a@16', 0.0), 0.0, '!'+signed_zero_nan_preserve_16),
   (('fmul', 'a@32', 0.0), 0.0, '!'+signed_zero_nan_preserve_32),
   (('fmulz', a, 0.0), 0.0),
   (('fmulz', a, 'b(is_finite_not_zero)'), ('fmul', a, b), '!'+signed_zero_preserve_32),
   (('fmulz', 'a(is_finite)', 'b(is_finite)'), ('fmul', a, b)),
   (('fmulz', a, a), ('fmul', a, a)),
   (('ffmaz', a, 'b(is_finite_not_zero)', c), ('ffma', a, b, c), '!'+signed_zero_preserve_32),
   (('ffmaz', 'a(is_finite)', 'b(is_finite)', c), ('ffma', a, b, c)),
   (('ffmaz', a, a, b), ('ffma', a, a, b)),
   (('imul', a, 0), 0),
   (('umul_unorm_4x8_vc4', a, 0), 0),
   (('umul_unorm_4x8_vc4', a, ~0), a),
   (('~fmul', a, 1.0), a),
   (('~fmulz', a, 1.0), a),
   # The only effect a*1.0 can have is flushing denormals. If it's only used by
   # a floating point instruction, they should flush any input denormals and
   # this multiplication isn't needed.
   (('fmul(is_only_used_as_float)', a, 1.0), a),
   (('imul', a, 1), a),
   (('fmul', a, -1.0), ('fneg', a)),
   (('imul', a, -1), ('ineg', a)),
   # If a < 0: fsign(a)*a*a => -1*a*a => -a*a => abs(a)*a
   # If a > 0: fsign(a)*a*a => 1*a*a => a*a => abs(a)*a
   # If a == 0: fsign(a)*a*a => 0*0*0 => abs(0)*0
   # If a != a: fsign(a)*a*a => 0*NaN*NaN => abs(NaN)*NaN
   (('fmul', ('fsign', a), ('fmul', a, a)), ('fmul', ('fabs', a), a)),
   (('fmul', ('fmul', ('fsign', a), a), a), ('fmul', ('fabs', a), a)),
   (('~ffma', 0.0, a, b), b),
   (('ffma@16(is_only_used_as_float)', 0.0, a, b), b, '!'+signed_zero_inf_nan_preserve_16),
   (('ffma@32(is_only_used_as_float)', 0.0, a, b), b, '!'+signed_zero_inf_nan_preserve_32),
   (('ffmaz', 0.0, a, b), ('fadd', 0.0, b)),
   (('~ffma', a, b, 0.0), ('fmul', a, b)),
   (('ffma@16', a, b, 0.0), ('fmul', a, b), '!'+signed_zero_preserve_16),
   (('ffma@32', a, b, 0.0), ('fmul', a, b), '!'+signed_zero_preserve_32),
   (('ffmaz', a, b, 0.0), ('fmulz', a, b), '!'+signed_zero_preserve_32),
   (('ffma', 1.0, a, b), ('fadd', a, b)),
   (('ffmaz', 1.0, a, b), ('fadd', a, b), '!'+signed_zero_preserve_32),
   (('ffma', -1.0, a, b), ('fadd', ('fneg', a), b)),
   (('ffmaz', -1.0, a, b), ('fadd', ('fneg', a), b), '!'+signed_zero_preserve_32),
   (('~ffma', '#a', '#b', c), ('fadd', ('fmul', a, b), c)),
   (('~ffmaz', '#a', '#b', c), ('fadd', ('fmulz', a, b), c)),
   (('~flrp', a, b, 0.0), a),
   (('~flrp', a, b, 1.0), b),
   (('~flrp', a, a, b), a),
   (('~flrp', 0.0, a, b), ('fmul', a, b)),

   # flrp(a, a + b, c) => a + flrp(0, b, c) => a + (b * c)
   (('~flrp', a, ('fadd(is_used_once)', a, b), c), ('fadd', ('fmul', b, c), a)),

   (('sdot_4x8_iadd', a, 0, b), b),
   (('udot_4x8_uadd', a, 0, b), b),
   (('sdot_4x8_iadd_sat', a, 0, b), b),
   (('udot_4x8_uadd_sat', a, 0, b), b),
   (('sdot_2x16_iadd', a, 0, b), b),
   (('udot_2x16_uadd', a, 0, b), b),
   (('sdot_2x16_iadd_sat', a, 0, b), b),
   (('udot_2x16_uadd_sat', a, 0, b), b),

   # sudot_4x8_iadd is not commutative at all, so the patterns must be
   # duplicated with zeros on each of the first positions.
   (('sudot_4x8_iadd', a, 0, b), b),
   (('sudot_4x8_iadd', 0, a, b), b),
   (('sudot_4x8_iadd_sat', a, 0, b), b),
   (('sudot_4x8_iadd_sat', 0, a, b), b),

   (('iadd', ('sdot_4x8_iadd(is_used_once)', a, b, '#c'), '#d'), ('sdot_4x8_iadd', a, b, ('iadd', c, d))),
   (('iadd', ('udot_4x8_uadd(is_used_once)', a, b, '#c'), '#d'), ('udot_4x8_uadd', a, b, ('iadd', c, d))),
   (('iadd', ('sudot_4x8_iadd(is_used_once)', a, b, '#c'), '#d'), ('sudot_4x8_iadd', a, b, ('iadd', c, d))),
   (('iadd', ('sdot_2x16_iadd(is_used_once)', a, b, '#c'), '#d'), ('sdot_2x16_iadd', a, b, ('iadd', c, d))),
   (('iadd', ('udot_2x16_uadd(is_used_once)', a, b, '#c'), '#d'), ('udot_2x16_uadd', a, b, ('iadd', c, d))),

   # Try to let constant folding eliminate the dot-product part.  These are
   # safe because the dot product cannot overflow 32 bits.
   (('iadd', ('sdot_4x8_iadd', 'a(is_not_const)', b, 0), c), ('sdot_4x8_iadd', a, b, c)),
   (('iadd', ('udot_4x8_uadd', 'a(is_not_const)', b, 0), c), ('udot_4x8_uadd', a, b, c)),
   (('iadd', ('sudot_4x8_iadd', 'a(is_not_const)', b, 0), c), ('sudot_4x8_iadd', a, b, c)),
   (('iadd', ('sudot_4x8_iadd', a, 'b(is_not_const)', 0), c), ('sudot_4x8_iadd', a, b, c)),
   (('iadd', ('sdot_2x16_iadd', 'a(is_not_const)', b, 0), c), ('sdot_2x16_iadd', a, b, c)),
   (('iadd', ('udot_2x16_uadd', 'a(is_not_const)', b, 0), c), ('udot_2x16_uadd', a, b, c)),
   (('sdot_4x8_iadd', '#a', '#b', 'c(is_not_const)'), ('iadd', ('sdot_4x8_iadd', a, b, 0), c)),
   (('udot_4x8_uadd', '#a', '#b', 'c(is_not_const)'), ('iadd', ('udot_4x8_uadd', a, b, 0), c)),
   (('sudot_4x8_iadd', '#a', '#b', 'c(is_not_const)'), ('iadd', ('sudot_4x8_iadd', a, b, 0), c)),
   (('sdot_2x16_iadd', '#a', '#b', 'c(is_not_const)'), ('iadd', ('sdot_2x16_iadd', a, b, 0), c)),
   (('udot_2x16_uadd', '#a', '#b', 'c(is_not_const)'), ('iadd', ('udot_2x16_uadd', a, b, 0), c)),
   (('sdot_4x8_iadd_sat', '#a', '#b', 'c(is_not_const)'), ('iadd_sat', ('sdot_4x8_iadd', a, b, 0), c), '!options->lower_iadd_sat'),
   (('udot_4x8_uadd_sat', '#a', '#b', 'c(is_not_const)'), ('uadd_sat', ('udot_4x8_uadd', a, b, 0), c), '!options->lower_uadd_sat'),
   (('sudot_4x8_iadd_sat', '#a', '#b', 'c(is_not_const)'), ('iadd_sat', ('sudot_4x8_iadd', a, b, 0), c), '!options->lower_iadd_sat'),
   (('sdot_2x16_iadd_sat', '#a', '#b', 'c(is_not_const)'), ('iadd_sat', ('sdot_2x16_iadd', a, b, 0), c), '!options->lower_iadd_sat'),
   (('udot_2x16_uadd_sat', '#a', '#b', 'c(is_not_const)'), ('uadd_sat', ('udot_2x16_uadd', a, b, 0), c), '!options->lower_uadd_sat'),

   # Optimize open-coded fmulz.
   # (b==0.0 ? 0.0 : a) * (a==0.0 ? 0.0 : b) -> fmulz(a, b)
   (('fmul@32', ('bcsel', ignore_exact('feq', b, 0.0), 0.0, a), ('bcsel', ignore_exact('feq', a, 0.0), 0.0, b)),
    ('fmulz', a, b), has_fmulz+' && !'+signed_zero_preserve_32),
   (('fmul@32', a, ('bcsel', ignore_exact('feq', a, 0.0), 0.0, '#b(is_not_const_zero)')),
    ('fmulz', a, b), has_fmulz+' && !'+signed_zero_preserve_32),

   # ffma(b==0.0 ? 0.0 : a, a==0.0 ? 0.0 : b, c) -> ffmaz(a, b, c)
   (('ffma@32', ('bcsel', ignore_exact('feq', b, 0.0), 0.0, a), ('bcsel', ignore_exact('feq', a, 0.0), 0.0, b), c),
    ('ffmaz', a, b, c), has_fmulz+' && !'+signed_zero_preserve_32),
   (('ffma@32', a, ('bcsel', ignore_exact('feq', a, 0.0), 0.0, '#b(is_not_const_zero)'), c),
    ('ffmaz', a, b, c), has_fmulz+' && !'+signed_zero_preserve_32),

   # b == 0.0 ? 1.0 : fexp2(fmul(a, b)) -> fexp2(fmulz(a, b))
   (('bcsel', ignore_exact('feq', b, 0.0), 1.0, ('fexp2', ('fmul@32', a, b))),
    ('fexp2', ('fmulz', a, b)),
    has_fmulz+' && !'+signed_zero_inf_nan_preserve_32),
]

# Shorthand for the expansion of just the dot product part of the [iu]dp4a
# instructions.
sdot_4x8_a_b = ('iadd', ('iadd', ('imul', ('extract_i8', a, 0), ('extract_i8', b, 0)),
                                 ('imul', ('extract_i8', a, 1), ('extract_i8', b, 1))),
                        ('iadd', ('imul', ('extract_i8', a, 2), ('extract_i8', b, 2)),
                                 ('imul', ('extract_i8', a, 3), ('extract_i8', b, 3))))
udot_4x8_a_b = ('iadd', ('iadd', ('imul', ('extract_u8', a, 0), ('extract_u8', b, 0)),
                                 ('imul', ('extract_u8', a, 1), ('extract_u8', b, 1))),
                        ('iadd', ('imul', ('extract_u8', a, 2), ('extract_u8', b, 2)),
                                 ('imul', ('extract_u8', a, 3), ('extract_u8', b, 3))))
sudot_4x8_a_b = ('iadd', ('iadd', ('imul', ('extract_i8', a, 0), ('extract_u8', b, 0)),
                                  ('imul', ('extract_i8', a, 1), ('extract_u8', b, 1))),
                         ('iadd', ('imul', ('extract_i8', a, 2), ('extract_u8', b, 2)),
                                  ('imul', ('extract_i8', a, 3), ('extract_u8', b, 3))))
sdot_2x16_a_b = ('iadd', ('imul', ('extract_i16', a, 0), ('extract_i16', b, 0)),
                         ('imul', ('extract_i16', a, 1), ('extract_i16', b, 1)))
udot_2x16_a_b = ('iadd', ('imul', ('extract_u16', a, 0), ('extract_u16', b, 0)),
                         ('imul', ('extract_u16', a, 1), ('extract_u16', b, 1)))

optimizations.extend([
   (('sdot_4x8_iadd', a, b, c), ('iadd', sdot_4x8_a_b, c), '!options->has_sdot_4x8'),
   (('udot_4x8_uadd', a, b, c), ('iadd', udot_4x8_a_b, c), '!options->has_udot_4x8'),
   (('sudot_4x8_iadd', a, b, c), ('iadd', sudot_4x8_a_b, c), '!options->has_sudot_4x8'),
   (('sdot_2x16_iadd', a, b, c), ('iadd', sdot_2x16_a_b, c), '!options->has_dot_2x16'),
   (('udot_2x16_uadd', a, b, c), ('iadd', udot_2x16_a_b, c), '!options->has_dot_2x16'),

   # For the unsigned dot-product, the largest possible value 4*(255*255) =
   # 0x3f804, so we don't have to worry about that intermediate result
   # overflowing.  0x100000000 - 0x3f804 = 0xfffc07fc.  If c is a constant
   # that is less than 0xfffc07fc, then the result cannot overflow ever.
   (('udot_4x8_uadd_sat', a, b, '#c(is_ult_0xfffc07fc)'), ('udot_4x8_uadd', a, b, c)),
   (('udot_4x8_uadd_sat', a, b, c), ('uadd_sat', ('udot_4x8_uadd', a, b, 0), c), '!options->has_udot_4x8_sat'),

   # For the signed dot-product, the largest positive value is 4*(-128*-128) =
   # 0x10000, and the largest negative value is 4*(-128*127) = -0xfe00.  We
   # don't have to worry about that intermediate result overflowing or
   # underflowing.
   (('sdot_4x8_iadd_sat', a, b, c), ('iadd_sat', ('sdot_4x8_iadd', a, b, 0), c), '!options->has_sdot_4x8_sat'),

   (('sudot_4x8_iadd_sat', a, b, c), ('iadd_sat', ('sudot_4x8_iadd', a, b, 0), c), '!options->has_sudot_4x8_sat'),

   (('udot_2x16_uadd_sat', a, b, c), ('uadd_sat', udot_2x16_a_b, c), '!options->has_dot_2x16'),
   (('sdot_2x16_iadd_sat', a, b, c), ('iadd_sat', sdot_2x16_a_b, c), '!options->has_dot_2x16'),
])

# Float sizes
for s in [16, 32, 64]:
    optimizations.extend([
       (('~flrp@{}'.format(s), a, b, ('b2f', 'c@1')), ('bcsel', c, b, a), 'options->lower_flrp{}'.format(s)),

       (('~flrp@{}'.format(s), a, ('fadd', a, b), c), ('fadd', ('fmul', b, c), a), 'options->lower_flrp{}'.format(s)),
       (('~flrp@{}'.format(s), ('fadd(is_used_once)', a, b), ('fadd(is_used_once)', a, c), d), ('fadd', ('flrp', b, c, d), a), 'options->lower_flrp{}'.format(s)),
       (('~flrp@{}'.format(s), a, ('fmul(is_used_once)', a, b), c), ('fmul', ('flrp', 1.0, b, c), a), 'options->lower_flrp{}'.format(s)),

       (('~fadd@{}'.format(s), ('fmul', a, ('fadd', 1.0, ('fneg', c))), ('fmul', b, c)), ('flrp', a, b, c), '!options->lower_flrp{}'.format(s)),
       # These are the same as the previous three rules, but it depends on
       # 1-fsat(x) <=> fsat(1-x).  See below.
       (('~fadd@{}'.format(s), ('fmul', a, ('fsat', ('fadd', 1.0, ('fneg', c)))), ('fmul', b, ('fsat', c))), ('flrp', a, b, ('fsat', c)), '!options->lower_flrp{}'.format(s)),
       (('~fadd@{}'.format(s), a, ('fmul', c, ('fadd', b, ('fneg', a)))), ('flrp', a, b, c), '!options->lower_flrp{}'.format(s)),

       (('~fadd@{}'.format(s),    ('fmul', a, ('fadd', 1.0, ('fneg', ('b2f', 'c@1')))), ('fmul', b, ('b2f',  c))), ('bcsel', c, b, a), 'options->lower_flrp{}'.format(s)),
       (('~fadd@{}'.format(s), a, ('fmul', ('b2f', 'c@1'), ('fadd', b, ('fneg', a)))), ('bcsel', c, b, a), 'options->lower_flrp{}'.format(s)),

       (('~ffma@{}'.format(s), a, ('fadd', 1.0, ('fneg', ('b2f', 'c@1'))), ('fmul', b, ('b2f', 'c@1'))), ('bcsel', c, b, a)),
       (('~ffma@{}'.format(s), b, ('b2f', 'c@1'), ('ffma', ('fneg', a), ('b2f', 'c@1'), a)), ('bcsel', c, b, a)),

       # These two aren't flrp lowerings, but do appear in some shaders.
       (('~ffma@{}'.format(s), ('b2f', 'c@1'), ('fadd', b, ('fneg', a)), a), ('bcsel', c, b, a)),
       (('~ffma@{}'.format(s), ('b2f', 'c@1'), ('ffma', ('fneg', a), b, d), ('fmul', a, b)), ('bcsel', c, d, ('fmul', a, b))),

       # 1 - ((1 - a) * (1 - b))
       # 1 - (1 - a - b + a*b)
       # 1 - 1 + a + b - a*b
       # a + b - a*b
       # a + b*(1 - a)
       # b*(1 - a) + 1*a
       # flrp(b, 1, a)
       (('~fadd@{}'.format(s), 1.0, ('fneg', ('fmul', ('fadd', 1.0, ('fneg', a)), ('fadd', 1.0, ('fneg', b))))), ('flrp', b, 1.0, a), '!options->lower_flrp{}'.format(s)),
    ])

optimizations.extend([
   (('~flrp', ('fmul(is_used_once)', a, b), ('fmul(is_used_once)', a, c), d), ('fmul', ('flrp', b, c, d), a)),

   (('~flrp', a, 0.0, c), ('fadd', ('fmul', ('fneg', a), c), a)),

   (('ftrunc@16', a), ('bcsel', ('flt', a, 0.0), ('fneg', ('ffloor', ('fabs', a))), ('ffloor', ('fabs', a))), 'options->lower_ftrunc'),
   (('ftrunc@32', a), ('bcsel', ('flt', a, 0.0), ('fneg', ('ffloor', ('fabs', a))), ('ffloor', ('fabs', a))), 'options->lower_ftrunc'),
   (('ftrunc@64', a), ('bcsel', ('flt', a, 0.0), ('fneg', ('ffloor', ('fabs', a))), ('ffloor', ('fabs', a))), 'options->lower_ftrunc || (options->lower_doubles_options & nir_lower_dtrunc)'),

   (('ffloor@16', a), ('fsub', a, ('ffract', a)), 'options->lower_ffloor'),
   (('ffloor@32', a), ('fsub', a, ('ffract', a)), 'options->lower_ffloor'),
   (('ffloor@64', a), ('fsub', a, ('ffract', a)), '(options->lower_ffloor || (options->lower_doubles_options & nir_lower_dfloor)) && !(options->lower_doubles_options & nir_lower_dfract)'),
   (('fadd@16', a, ('fadd@16', b, ('fneg', ('ffract', a)))), ('fadd@16', b, ('ffloor', a)), '!options->lower_ffloor'),
   (('fadd@32', a, ('fadd@32', b, ('fneg', ('ffract', a)))), ('fadd@32', b, ('ffloor', a)), '!options->lower_ffloor'),
   (('fadd@64', a, ('fadd@64', b, ('fneg', ('ffract', a)))), ('fadd@64', b, ('ffloor', a)), '!options->lower_ffloor && !(options->lower_doubles_options & nir_lower_dfloor)'),
   (('fadd@16', a, ('fneg', ('ffract', a))), ('ffloor', a), '!options->lower_ffloor'),
   (('fadd@32', a, ('fneg', ('ffract', a))), ('ffloor', a), '!options->lower_ffloor'),
   (('fadd@64', a, ('fneg', ('ffract', a))), ('ffloor', a), '!options->lower_ffloor && !(options->lower_doubles_options & nir_lower_dfloor)'),
   (('ffract@16', a), ('fsub', a, ('ffloor', a)), 'options->lower_ffract'),
   (('ffract@32', a), ('fsub', a, ('ffloor', a)), 'options->lower_ffract'),
   (('ffract@64', a), ('fsub', a, ('ffloor', a)), 'options->lower_ffract || (options->lower_doubles_options & nir_lower_dfract)'),
   (('fceil', a), ('fneg', ('ffloor', ('fneg', a))), 'options->lower_fceil'),
   (('ffma@16', a, b, c), ('fadd', ('fmul', a, b), c), 'options->lower_ffma16'),
   (('ffma@32', a, b, c), ('fadd', ('fmul', a, b), c), 'options->lower_ffma32'),
   (('ffma@64', a, b, c), ('fadd', ('fmul', a, b), c), 'options->lower_ffma64'),
   (('ffmaz', a, b, c), ('fadd', ('fmulz', a, b), c), 'options->lower_ffma32'),
   # Always lower inexact ffma, because it will be fused back by late optimizations (nir_opt_algebraic_late).
   (('~ffma@16', a, b, c), ('fadd', ('fmul', a, b), c), 'options->fuse_ffma16'),
   (('~ffma@32', a, b, c), ('fadd', ('fmul', a, b), c), 'options->fuse_ffma32'),
   (('~ffma@64', a, b, c), ('fadd', ('fmul', a, b), c), 'options->fuse_ffma64'),
   (('~ffmaz', a, b, c), ('fadd', ('fmulz', a, b), c), 'options->fuse_ffma32'),

   (('~fmul', ('fadd', ('iand', ('ineg', ('b2i', 'a@bool')), ('fmul', b, c)), '#d'), '#e'),
    ('bcsel', a, ('fmul', ('fadd', ('fmul', b, c), d), e), ('fmul', d, e))),

   (('fdph', a, b), ('fdot4', ('vec4', 'a.x', 'a.y', 'a.z', 1.0), b), 'options->lower_fdph'),

   (('fdot4', a, 0.0), 0.0),
   (('fdot3', a, 0.0), 0.0),
   (('fdot2', a, 0.0), 0.0),

   (('fdot4', ('vec4', a, b,   c,   1.0), d), ('fdph',  ('vec3', a, b, c), d), '!options->lower_fdph'),
   (('fdot4', ('vec4', a, 0.0, 0.0, 0.0), b), ('fmul', a, b)),
   (('fdot4', ('vec4', a, b,   0.0, 0.0), c), ('fdot2', ('vec2', a, b), c)),
   (('fdot4', ('vec4', a, b,   c,   0.0), d), ('fdot3', ('vec3', a, b, c), d)),

   (('fdot3', ('vec3', a, 0.0, 0.0), b), ('fmul', a, b)),
   (('fdot3', ('vec3', a, b,   0.0), c), ('fdot2', ('vec2', a, b), c)),

   (('fdot2', ('vec2', a, 0.0), b), ('fmul', a, b)),
   (('fdot2', a, 1.0), ('fadd', 'a.x', 'a.y')),

   # Lower fdot to fsum when it is available
   (('fdot2', a, b), ('fsum2', ('fmul', a, b)), 'options->lower_fdot'),
   (('fdot3', a, b), ('fsum3', ('fmul', a, b)), 'options->lower_fdot'),
   (('fdot4', a, b), ('fsum4', ('fmul', a, b)), 'options->lower_fdot'),
   (('fsum2', a), ('fadd', 'a.x', 'a.y'), 'options->lower_fdot'),

   # If x >= 0 and x <= 1: fsat(1 - x) == 1 - fsat(x) trivially
   # If x < 0: 1 - fsat(x) => 1 - 0 => 1 and fsat(1 - x) => fsat(> 1) => 1
   # If x > 1: 1 - fsat(x) => 1 - 1 => 0 and fsat(1 - x) => fsat(< 0) => 0
   (('~fadd', ('fneg(is_used_once)', ('fsat(is_used_once)', 'a(is_not_fmul)')), 1.0), ('fsat', ('fadd', 1.0, ('fneg', a)))),

   # (a * #b + #c) << #d
   # ((a * #b) << #d) + (#c << #d)
   # (a * (#b << #d)) + (#c << #d)
   (('ishl', ('iadd', ('imul', a, '#b'), '#c'), '#d'),
    ('iadd', ('imul', a, ('ishl', b, d)), ('ishl', c, d))),

   # (a * #b) << #c
   # a * (#b << #c)
   (('ishl', ('imul', a, '#b'), '#c'), ('imul', a, ('ishl', b, c))),
])

# Care must be taken here.  Shifts in NIR uses only the lower log2(bitsize)
# bits of the second source.  These replacements must correctly handle the
# case where (b % bitsize) + (c % bitsize) >= bitsize.
for s in [8, 16, 32, 64]:
   mask = s - 1

   ishl = "ishl@{}".format(s)
   ishr = "ishr@{}".format(s)
   ushr = "ushr@{}".format(s)

   in_bounds = ('ult', ('iadd', ('iand', b, mask), ('iand', c, mask)), s)

   optimizations.extend([
       ((ishl, (ishl, a, '#b'), '#c'), ('bcsel', in_bounds, (ishl, a, ('iadd', b, c)), 0)),
       ((ushr, (ushr, a, '#b'), '#c'), ('bcsel', in_bounds, (ushr, a, ('iadd', b, c)), 0)),

       # To get get -1 for large shifts of negative values, ishr must instead
       # clamp the shift count to the maximum value.
       ((ishr, (ishr, a, '#b'), '#c'),
        (ishr, a, ('imin', ('iadd', ('iand', b, mask), ('iand', c, mask)), s - 1))),
   ])

# Optimize a pattern of address calculation created by DXVK where the offset is
# divided by 4 and then multipled by 4. This can be turned into an iand and the
# additions before can be reassociated to CSE the iand instruction.

for size, mask in ((8, 0xff), (16, 0xffff), (32, 0xffffffff), (64, 0xffffffffffffffff)):
    a_sz = 'a@{}'.format(size)

    optimizations.extend([
       # 'a >> #b << #b' -> 'a & ~((1 << #b) - 1)'
       (('ishl', ('ushr', a_sz, '#b'), b), ('iand', a, ('ishl', mask, b))),
       (('ishl', ('ishr', a_sz, '#b'), b), ('iand', a, ('ishl', mask, b))),

       # This does not trivially work with ishr.
       (('ushr', ('ishl', a_sz, '#b'), b), ('iand', a, ('ushr', mask, b))),
    ])

optimizations.extend([
    (('iand', ('ishl', 'a@32', '#b(is_first_5_bits_uge_2)'), -4), ('ishl', a, b)),
    (('iand', ('imul', a, '#b(is_unsigned_multiple_of_4)'), -4), ('imul', a, b)),
])

for log2 in range(1, 7): # powers of two from 2 to 64
   v = 1 << log2
   mask = 0xffffffff & ~(v - 1)
   b_is_multiple = '#b(is_unsigned_multiple_of_{})'.format(v)

   optimizations.extend([
       # Reassociate for improved CSE
       (('iand@32', ('iadd@32', a, b_is_multiple), mask), ('iadd', ('iand', a, mask), b)),
   ])

# To save space in the state tables, reduce to the set that is known to help.
# Previously, this was range(1, 32).  In addition, a couple rules inside the
# loop are commented out.  Revisit someday, probably after mesa/#2635 has some
# resolution.
for i in [1, 2, 16, 24]:
    lo_mask = 0xffffffff >> i
    hi_mask = (0xffffffff << i) & 0xffffffff

    optimizations.extend([
        # This pattern seems to only help in the soft-fp64 code.
        (('ishl@32', ('iand', 'a@32', lo_mask), i), ('ishl', a, i)),
#        (('ushr@32', ('iand', 'a@32', hi_mask), i), ('ushr', a, i)),
#        (('ishr@32', ('iand', 'a@32', hi_mask), i), ('ishr', a, i)),

        (('iand', ('ishl', 'a@32', i), hi_mask), ('ishl', a, i)),
        (('iand', ('ushr', 'a@32', i), lo_mask), ('ushr', a, i)),
#        (('iand', ('ishr', 'a@32', i), lo_mask), ('ushr', a, i)), # Yes, ushr is correct
    ])

optimizations.extend([
   # This is common for address calculations.  Reassociating may enable the
   # 'a<<c' to be CSE'd.  It also helps architectures that have an ISHLADD
   # instruction or a constant offset field for in load / store instructions.
   (('ishl', ('iadd', a, '#b'), '#c'), ('iadd', ('ishl', a, c), ('ishl', b, c))),

   # (a + #b) * #c => (a * #c) + (#b * #c)
   (('imul', ('iadd(is_used_once)', a, '#b'), '#c'), ('iadd', ('imul', a, c), ('imul', b, c))),

   # ((a + #b) + c) * #d => ((a + c) * #d) + (#b * #d)
   (('imul', ('iadd(is_used_once)', ('iadd(is_used_once)', a, '#b'), c), '#d'),
    ('iadd', ('imul', ('iadd', a, c), d), ('imul', b, d))),
   (('ishl', ('iadd(is_used_once)', ('iadd(is_used_once)', a, '#b'), c), '#d'),
    ('iadd', ('ishl', ('iadd', a, c), d), ('ishl', b, d))),

   # Comparison simplifications
   (('inot', ('flt(is_used_once)', 'a(is_a_number)', 'b(is_a_number)')), ('fge', a, b)),
   (('inot', ('fge(is_used_once)', 'a(is_a_number)', 'b(is_a_number)')), ('flt', a, b)),
   (('inot', ('feq(is_used_once)', a, b)), ('fneu', a, b)),
   (('inot', ('fneu(is_used_once)', a, b)), ('feq', a, b)),
   (('inot', ('ilt(is_used_once)', a, b)), ('ige', a, b)),
   (('inot', ('ult(is_used_once)', a, b)), ('uge', a, b)),
   (('inot', ('ige(is_used_once)', a, b)), ('ilt', a, b)),
   (('inot', ('uge(is_used_once)', a, b)), ('ult', a, b)),
   (('inot', ('ieq(is_used_once)', a, b)), ('ine', a, b)),
   (('inot', ('ine(is_used_once)', a, b)), ('ieq', a, b)),

   (('iand', ('feq', a, b), ('fneu', a, b)), False),
   (('iand', ('flt', a, b), ('flt', b, a)), False),
   (('iand', ('ieq', a, b), ('ine', a, b)), False),
   (('iand', ('ilt', a, b), ('ilt', b, a)), False),
   (('iand', ('ult', a, b), ('ult', b, a)), False),

   # This helps some shaders because, after some optimizations, they end up
   # with patterns like (-a < -b) || (b < a).  In an ideal world, this sort of
   # matching would be handled by CSE.
   (('flt', ('fneg', a), ('fneg', b)), ('flt', b, a)),
   (('fge', ('fneg', a), ('fneg', b)), ('fge', b, a)),
   (('feq', ('fneg', a), ('fneg', b)), ('feq', b, a)),
   (('fneu', ('fneg', a), ('fneg', b)), ('fneu', b, a)),
   (('flt', ('fneg', a), -1.0), ('flt', 1.0, a)),
   (('flt', -1.0, ('fneg', a)), ('flt', a, 1.0)),
   (('fge', ('fneg', a), -1.0), ('fge', 1.0, a)),
   (('fge', -1.0, ('fneg', a)), ('fge', a, 1.0)),
   (('fneu', ('fneg', a), -1.0), ('fneu', 1.0, a)),
   (('feq', -1.0, ('fneg', a)), ('feq', a, 1.0)),

   (('ieq', ('ineg', a), 0),  ('ieq', a, 0)),
   (('ine', ('ineg', a), 0),  ('ine', a, 0)),
   (('ieq', ('iabs', a), 0),  ('ieq', a, 0)),
   (('ine', ('iabs', a), 0),  ('ine', a, 0)),

   # b < fsat(NaN) -> b < 0 -> false, and b < Nan -> false.
   (('flt', '#b(is_gt_0_and_lt_1)', ('fsat(is_used_once)', a)), ('flt', b, a)),

   # fsat(NaN) >= b -> 0 >= b -> false, and NaN >= b -> false.
   (('fge', ('fsat(is_used_once)', a), '#b(is_gt_0_and_lt_1)'), ('fge', a, b)),

   # b == fsat(NaN) -> b == 0 -> false, and b == NaN -> false.
   (('feq', ('fsat(is_used_once)', a), '#b(is_gt_0_and_lt_1)'), ('feq', a, b)),

   # b != fsat(NaN) -> b != 0 -> true, and b != NaN -> true.
   (('fneu', ('fsat(is_used_once)', a), '#b(is_gt_0_and_lt_1)'), ('fneu', a, b)),

   # fsat(NaN) >= 1 -> 0 >= 1 -> false, and NaN >= 1 -> false.
   (('fge', ('fsat(is_used_once)', a), 1.0), ('fge', a, 1.0)),

   # 0 < fsat(NaN) -> 0 < 0 -> false, and 0 < NaN -> false.
   (('flt', 0.0, ('fsat(is_used_once)', a)), ('flt', 0.0, a)),

   # 0.0 >= b2f(a)
   # b2f(a) <= 0.0
   # b2f(a) == 0.0 because b2f(a) can only be 0 or 1
   # inot(a)
   (('fge', 0.0, ('b2f', 'a@1')), ('inot', a)),

   (('fge', ('fneg', ('b2f', 'a@1')), 0.0), ('inot', a)),

   (('fneu', ('fadd', ('b2f', 'a@1'), ('b2f', 'b@1')), 0.0), ('ior', a, b)),
   (('fneu', ('bcsel', a, 1.0, ('b2f', 'b@1'))   , 0.0), ('ior', a, b)),
   (('fneu', ('b2f', 'a@1'), ('fneg', ('b2f', 'b@1'))),      ('ior', a, b)),
   (('fneu', ('fmul', ('b2f', 'a@1'), ('b2f', 'b@1')), 0.0), ('iand', a, b)),
   (('fneu', ('bcsel', a, ('b2f', 'b@1'), 0.0)   , 0.0), ('iand', a, b)),
   (('fneu', ('fadd', ('b2f', 'a@1'), ('fneg', ('b2f', 'b@1'))), 0.0), ('ixor', a, b)),
   (('fneu',          ('b2f', 'a@1') ,          ('b2f', 'b@1') ),      ('ixor', a, b)),
   (('fneu', ('fneg', ('b2f', 'a@1')), ('fneg', ('b2f', 'b@1'))),      ('ixor', a, b)),
   (('feq', ('fadd', ('b2f', 'a@1'), ('b2f', 'b@1')), 0.0), ('inot', ('ior', a, b))),
   (('feq', ('bcsel', a, 1.0, ('b2f', 'b@1'))   , 0.0), ('inot', ('ior', a, b))),
   (('feq', ('b2f', 'a@1'), ('fneg', ('b2f', 'b@1'))),      ('inot', ('ior', a, b))),
   (('feq', ('fmul', ('b2f', 'a@1'), ('b2f', 'b@1')), 0.0), ('inot', ('iand', a, b))),
   (('feq', ('bcsel', a, ('b2f', 'b@1'), 0.0)   , 0.0), ('inot', ('iand', a, b))),
   (('feq', ('fadd', ('b2f', 'a@1'), ('fneg', ('b2f', 'b@1'))), 0.0), ('ieq', a, b)),
   (('feq',          ('b2f', 'a@1') ,          ('b2f', 'b@1') ),      ('ieq', a, b)),
   (('feq', ('fneg', ('b2f', 'a@1')), ('fneg', ('b2f', 'b@1'))),      ('ieq', a, b)),

   # -(b2f(a) + b2f(b)) < 0
   # 0 < b2f(a) + b2f(b)
   # 0 != b2f(a) + b2f(b)       b2f must be 0 or 1, so the sum is non-negative
   # a || b
   (('flt', ('fneg', ('fadd', ('b2f', 'a@1'), ('b2f', 'b@1'))), 0.0), ('ior', a, b)),
   (('flt', 0.0, ('fadd', ('b2f', 'a@1'), ('b2f', 'b@1'))), ('ior', a, b)),

   # -(b2f(a) + b2f(b)) >= 0
   # 0 >= b2f(a) + b2f(b)
   # 0 == b2f(a) + b2f(b)       b2f must be 0 or 1, so the sum is non-negative
   # !(a || b)
   (('fge', ('fneg', ('fadd', ('b2f', 'a@1'), ('b2f', 'b@1'))), 0.0), ('inot', ('ior', a, b))),
   (('fge', 0.0, ('fadd', ('b2f', 'a@1'), ('b2f', 'b@1'))), ('inot', ('ior', a, b))),

   (('flt', a, ('fneg', a)), ('flt', a, 0.0)),
   (('fge', a, ('fneg', a)), ('fge', a, 0.0)),

   # Some optimizations (below) convert things like (a < b || c < b) into
   # (min(a, c) < b).  However, this interfers with the previous optimizations
   # that try to remove comparisons with negated sums of b2f.  This just
   # breaks that apart.
   (('flt', ('fmin', c, ('fneg', ('fadd', ('b2f', 'a@1'), ('b2f', 'b@1')))), 0.0),
    ('ior', ('flt', c, 0.0), ('ior', a, b))),

   (('~flt', ('fadd', a, b), a), ('flt', b, 0.0)),
   (('~fge', ('fadd', a, b), a), ('fge', b, 0.0)),
   (('~feq', ('fadd', a, b), a), ('feq', b, 0.0)),
   (('~fneu', ('fadd', a, b), a), ('fneu', b, 0.0)),
   (('~flt',                        ('fadd(is_used_once)', a, '#b'),  '#c'), ('flt', a, ('fadd', c, ('fneg', b)))),
   (('~flt', ('fneg(is_used_once)', ('fadd(is_used_once)', a, '#b')), '#c'), ('flt', ('fneg', ('fadd', c, b)), a)),
   (('~fge',                        ('fadd(is_used_once)', a, '#b'),  '#c'), ('fge', a, ('fadd', c, ('fneg', b)))),
   (('~fge', ('fneg(is_used_once)', ('fadd(is_used_once)', a, '#b')), '#c'), ('fge', ('fneg', ('fadd', c, b)), a)),
   (('~feq',                        ('fadd(is_used_once)', a, '#b'),  '#c'), ('feq', a, ('fadd', c, ('fneg', b)))),
   (('~feq', ('fneg(is_used_once)', ('fadd(is_used_once)', a, '#b')), '#c'), ('feq', ('fneg', ('fadd', c, b)), a)),
   (('~fneu',                        ('fadd(is_used_once)', a, '#b'),  '#c'), ('fneu', a, ('fadd', c, ('fneg', b)))),
   (('~fneu', ('fneg(is_used_once)', ('fadd(is_used_once)', a, '#b')), '#c'), ('fneu', ('fneg', ('fadd', c, b)), a)),

   # Cannot remove the addition from ilt or ige due to overflow.
   (('ieq', ('iadd', a, b), a), ('ieq', b, 0)),
   (('ine', ('iadd', a, b), a), ('ine', b, 0)),

   (('feq', ('b2f', 'a@1'), 0.0), ('inot', a)),
   (('fneu', ('b2f', 'a@1'), 0.0), a),
   (('ieq', ('b2i', 'a@1'), 0),   ('inot', a)),
   (('ine', ('b2i', 'a@1'), 0),   a),
   (('ieq', 'a@1', False), ('inot', a)),
   (('ieq', 'a@1', True), a),
   (('ine', 'a@1', False), a),
   (('ine', 'a@1', True), ('inot', a)),

   (('fneu', ('u2f', a), 0.0), ('ine', a, 0)),
   (('feq', ('u2f', a), 0.0), ('ieq', a, 0)),
   (('fge', ('u2f', a), 0.0), True),
   (('fge', 0.0, ('u2f', a)), ('uge', 0, a)),    # ieq instead?
   (('flt', ('u2f', a), 0.0), False),
   (('flt', 0.0, ('u2f', a)), ('ult', 0, a)),    # ine instead?
   (('fneu', ('i2f', a), 0.0), ('ine', a, 0)),
   (('feq', ('i2f', a), 0.0), ('ieq', a, 0)),
   (('fge', ('i2f', a), 0.0), ('ige', a, 0)),
   (('fge', 0.0, ('i2f', a)), ('ige', 0, a)),
   (('flt', ('i2f', a), 0.0), ('ilt', a, 0)),
   (('flt', 0.0, ('i2f', a)), ('ilt', 0, a)),

   # 0.0 < fabs(a)
   # fabs(a) > 0.0
   # fabs(a) != 0.0 because fabs(a) must be >= 0
   # a != 0.0
   (('~flt', 0.0, ('fabs', a)), ('fneu', a, 0.0)),

   # -fabs(a) < 0.0
   # fabs(a) > 0.0
   (('~flt', ('fneg', ('fabs', a)), 0.0), ('fneu', a, 0.0)),

   # 0.0 >= fabs(a)
   # 0.0 == fabs(a)   because fabs(a) must be >= 0
   # 0.0 == a
   (('fge', 0.0, ('fabs', a)), ('feq', a, 0.0)),

   # -fabs(a) >= 0.0
   # 0.0 >= fabs(a)
   (('fge', ('fneg', ('fabs', a)), 0.0), ('feq', a, 0.0)),

   # (a >= 0.0) && (a <= 1.0) -> fsat(a) == a
   #
   # This should be NaN safe.
   #
   # NaN >= 0 && 1 >= NaN -> false && false -> false
   #
   # vs.
   #
   # NaN == fsat(NaN) -> NaN == 0 -> false
   (('iand', ('fge', a, 0.0), ('fge', 1.0, a)), ('feq', a, ('fsat', a)), '!options->lower_fsat'),

   # Note: fmin(-a, -b) == -fmax(a, b)
   (('fmax',                        ('b2f(is_used_once)', 'a@1'),           ('b2f', 'b@1')),           ('b2f', ('ior', a, b))),
   (('fmax', ('fneg(is_used_once)', ('b2f(is_used_once)', 'a@1')), ('fneg', ('b2f', 'b@1'))), ('fneg', ('b2f', ('iand', a, b)))),
   (('fmin',                        ('b2f(is_used_once)', 'a@1'),           ('b2f', 'b@1')),           ('b2f', ('iand', a, b))),
   (('fmin', ('fneg(is_used_once)', ('b2f(is_used_once)', 'a@1')), ('fneg', ('b2f', 'b@1'))), ('fneg', ('b2f', ('ior', a, b)))),

   # fmin(b2f(a), b)
   # bcsel(a, fmin(b2f(a), b), fmin(b2f(a), b))
   # bcsel(a, fmin(b2f(True), b), fmin(b2f(False), b))
   # bcsel(a, fmin(1.0, b), fmin(0.0, b))
   #
   # Since b is a constant, constant folding will eliminate the fmin and the
   # fmax.  If b is > 1.0, the bcsel will be replaced with a b2f.
   (('fmin', ('b2f', 'a@1'), '#b'), ('bcsel', a, ('fmin', b, 1.0), ('fmin', b, 0.0))),

   (('flt', ('fadd(is_used_once)', a, ('fneg', b)), 0.0), ('flt', a, b)),

   (('fge', ('fneg', ('fabs', a)), 0.0), ('feq', a, 0.0)),
   (('~bcsel', ('flt', b, a), b, a), ('fmin', a, b)),
   (('~bcsel', ('flt', a, b), b, a), ('fmax', a, b)),
   (('~bcsel', ('fge', a, b), b, a), ('fmin', a, b)),
   (('~bcsel', ('fge', b, a), b, a), ('fmax', a, b)),
   (('bcsel', ('ult', b, a), b, a), ('umin', a, b)),
   (('bcsel', ('ult', a, b), b, a), ('umax', a, b)),
   (('bcsel', ('uge', a, b), b, a), ('umin', a, b)),
   (('bcsel', ('uge', b, a), b, a), ('umax', a, b)),
   (('bcsel', ('ilt', b, a), b, a), ('imin', a, b)),
   (('bcsel', ('ilt', a, b), b, a), ('imax', a, b)),
   (('bcsel', ('ige', a, b), b, a), ('imin', a, b)),
   (('bcsel', ('ige', b, a), b, a), ('imax', a, b)),
   (('bcsel', ('inot', a), b, c), ('bcsel', a, c, b)),
   (('bcsel', a, ('bcsel', a, b, c), d), ('bcsel', a, b, d)),
   (('bcsel', a, b, ('bcsel', a, c, d)), ('bcsel', a, b, d)),
   (('bcsel', a, ('bcsel', b, c, d), ('bcsel(is_used_once)', b, c, 'e')), ('bcsel', b, c, ('bcsel', a, d, 'e'))),
   (('bcsel', a, ('bcsel(is_used_once)', b, c, d), ('bcsel', b, c, 'e')), ('bcsel', b, c, ('bcsel', a, d, 'e'))),
   (('bcsel', a, ('bcsel', b, c, d), ('bcsel(is_used_once)', b, 'e', d)), ('bcsel', b, ('bcsel', a, c, 'e'), d)),
   (('bcsel', a, ('bcsel(is_used_once)', b, c, d), ('bcsel', b, 'e', d)), ('bcsel', b, ('bcsel', a, c, 'e'), d)),
   (('bcsel', a, True, b), ('ior', a, b)),
   (('bcsel', a, a, b), ('ior', a, b)),
   (('bcsel', a, b, False), ('iand', a, b)),
   (('bcsel', a, b, a), ('iand', a, b)),
   (('~fmin', a, a), a),
   (('~fmax', a, a), a),
   (('imin', a, a), a),
   (('imax', a, a), a),
   (('umin', a, a), a),
   (('umin', a, 0), 0),
   (('umin', a, -1), a),
   (('umax', a, a), a),
   (('umax', a, 0), a),
   (('umax', a, -1), -1),
   (('fmax', ('fmax', a, b), b), ('fmax', a, b)),
   (('umax', ('umax', a, b), b), ('umax', a, b)),
   (('imax', ('imax', a, b), b), ('imax', a, b)),
   (('fmin', ('fmin', a, b), b), ('fmin', a, b)),
   (('umin', ('umin', a, b), b), ('umin', a, b)),
   (('imin', ('imin', a, b), b), ('imin', a, b)),
   (('fmax', ('fmax', ('fmax', a, b), c), a), ('fmax', ('fmax', a, b), c)),
   (('umax', ('umax', ('umax', a, b), c), a), ('umax', ('umax', a, b), c)),
   (('imax', ('imax', ('imax', a, b), c), a), ('imax', ('imax', a, b), c)),
   (('fmin', ('fmin', ('fmin', a, b), c), a), ('fmin', ('fmin', a, b), c)),
   (('umin', ('umin', ('umin', a, b), c), a), ('umin', ('umin', a, b), c)),
   (('imin', ('imin', ('imin', a, b), c), a), ('imin', ('imin', a, b), c)),
])

for N in [8, 16, 32, 64]:
    b2iN = 'b2i{0}'.format(N)
    optimizations.extend([
        (('ieq', (b2iN, 'a@1'), (b2iN, 'b@1')), ('ieq', a, b)),
        (('ine', (b2iN, 'a@1'), (b2iN, 'b@1')), ('ine', a, b)),
    ])

for N in [16, 32, 64]:
    b2fN = 'b2f{0}'.format(N)
    optimizations.extend([
        (('feq', (b2fN, 'a@1'), (b2fN, 'b@1')), ('ieq', a, b)),
        (('fneu', (b2fN, 'a@1'), (b2fN, 'b@1')), ('ine', a, b)),
    ])

# Integer sizes
for s in [8, 16, 32, 64]:
    optimizations.extend([
       (('iand@{}'.format(s), a, ('inot', ('ishr', a, s - 1))), ('imax', a, 0)),

       # Simplify logic to detect sign of an integer.
       (('ieq', ('iand', 'a@{}'.format(s), 1 << (s - 1)), 0),            ('ige', a, 0)),
       (('ine', ('iand', 'a@{}'.format(s), 1 << (s - 1)), 1 << (s - 1)), ('ige', a, 0)),
       (('ine', ('iand', 'a@{}'.format(s), 1 << (s - 1)), 0),            ('ilt', a, 0)),
       (('ieq', ('iand', 'a@{}'.format(s), 1 << (s - 1)), 1 << (s - 1)), ('ilt', a, 0)),
       (('ine', ('ushr', 'a@{}'.format(s), s - 1), 0), ('ilt', a, 0)),
       (('ieq', ('ushr', 'a@{}'.format(s), s - 1), 0), ('ige', a, 0)),
       (('ieq', ('ushr', 'a@{}'.format(s), s - 1), 1), ('ilt', a, 0)),
       (('ine', ('ushr', 'a@{}'.format(s), s - 1), 1), ('ige', a, 0)),
       (('ine', ('ishr', 'a@{}'.format(s), s - 1), 0), ('ilt', a, 0)),
       (('ieq', ('ishr', 'a@{}'.format(s), s - 1), 0), ('ige', a, 0)),
       (('ieq', ('ishr', 'a@{}'.format(s), s - 1), -1), ('ilt', a, 0)),
       (('ine', ('ishr', 'a@{}'.format(s), s - 1), -1), ('ige', a, 0)),
    ])

optimizations.extend([
   (('fmin', a, ('fneg', a)), ('fneg', ('fabs', a))),
   (('imin', a, ('ineg', a)), ('ineg', ('iabs', a))),
   (('fmin', a, ('fneg', ('fabs', a))), ('fneg', ('fabs', a))),
   (('imin', a, ('ineg', ('iabs', a))), ('ineg', ('iabs', a))),
   (('~fmin', a, ('fabs', a)), a),
   (('imin', a, ('iabs', a)), a),
   (('~fmax', a, ('fneg', ('fabs', a))), a),
   (('imax', a, ('ineg', ('iabs', a))), a),
   (('fmax', a, ('fabs', a)), ('fabs', a)),
   (('imax', a, ('iabs', a)), ('iabs', a)),
   (('fmax', a, ('fneg', a)), ('fabs', a)),
   (('imax', a, ('ineg', a)), ('iabs', a), '!options->lower_iabs'),
   (('~fmax', ('fabs', a), 0.0), ('fabs', a)),
   (('fmin', ('fmax', a, 0.0), 1.0), ('fsat', a), '!options->lower_fsat'),
   # fmax(fmin(a, 1.0), 0.0) is inexact because it returns 1.0 on NaN, while
   # fsat(a) returns 0.0.
   (('~fmax', ('fmin', a, 1.0), 0.0), ('fsat', a), '!options->lower_fsat'),
   # fmin(fmax(a, -1.0), 0.0) is inexact because it returns -1.0 on NaN, while
   # fneg(fsat(fneg(a))) returns -0.0 on NaN.
   (('~fmin', ('fmax', a, -1.0),  0.0), ('fneg', ('fsat', ('fneg', a))), '!options->lower_fsat'),
   # fmax(fmin(a, 0.0), -1.0) is inexact because it returns 0.0 on NaN, while
   # fneg(fsat(fneg(a))) returns -0.0 on NaN. This only matters if
   # SignedZeroInfNanPreserve is set, but we don't currently have any way of
   # representing this in the optimizations other than the usual ~.
   (('~fmax', ('fmin', a,  0.0), -1.0), ('fneg', ('fsat', ('fneg', a))), '!options->lower_fsat'),
   # fsat(fsign(NaN)) = fsat(0) = 0, and b2f(0 < NaN) = b2f(False) = 0. Mark
   # the new comparison precise to prevent it being changed to 'a != 0'.
   (('fsat', ('fsign', a)), ('b2f', ('!flt', 0.0, a))),
   (('fsat', ('b2f', a)), ('b2f', a)),
   (('fsat', a), ('fmin', ('fmax', a, 0.0), 1.0), 'options->lower_fsat'),
   (('fsat', ('fsat', a)), ('fsat', a)),
   (('fsat', ('fneg(is_used_once)', ('fadd(is_used_once)', a, b))), ('fsat', ('fadd', ('fneg', a), ('fneg', b))), '!options->lower_fsat'),
   (('fsat', ('fneg(is_used_once)', ('fmul(is_used_once)', a, b))), ('fsat', ('fmul', ('fneg', a), b)), '!options->lower_fsat'),
   (('fsat', ('fneg(is_used_once)', ('fmulz(is_used_once)', a, b))), ('fsat', ('fmulz', ('fneg', a), b)), '!options->lower_fsat && !'+signed_zero_preserve_32),
   (('fsat', ('fabs(is_used_once)', ('fmul(is_used_once)', a, b))), ('fsat', ('fmul', ('fabs', a), ('fabs', b))), '!options->lower_fsat'),
   (('fmin', ('fmax', ('fmin', ('fmax', a, b), c), b), c), ('fmin', ('fmax', a, b), c)),
   (('imin', ('imax', ('imin', ('imax', a, b), c), b), c), ('imin', ('imax', a, b), c)),
   (('umin', ('umax', ('umin', ('umax', a, b), c), b), c), ('umin', ('umax', a, b), c)),
   # Both the left and right patterns are "b" when isnan(a), so this is exact.
   (('fmax', ('fsat', a), '#b(is_zero_to_one)'), ('fsat', ('fmax', a, b))),
   (('fmax', ('fsat(is_used_once)', a), ('fsat(is_used_once)', b)), ('fsat', ('fmax', a, b))),
   # The left pattern is 0.0 when isnan(a) (because fmin(fsat(NaN), b) ->
   # fmin(0.0, b)) while the right one is "b", so this optimization is inexact.
   (('~fmin', ('fsat', a), '#b(is_zero_to_one)'), ('fsat', ('fmin', a, b))),

   # max(-min(b, a), b) -> max(abs(b), -a)
   # min(-max(b, a), b) -> min(-abs(b), -a)
   (('fmax', ('fneg', ('fmin', b, a)), b), ('fmax', ('fabs', b), ('fneg', a))),
   (('fmin', ('fneg', ('fmax', b, a)), b), ('fmin', ('fneg', ('fabs', b)), ('fneg', a))),

   # If a in [0,b] then b-a is also in [0,b].  Since b in [0,1], max(b-a, 0) =
   # fsat(b-a).
   #
   # If a > b, then b-a < 0 and max(b-a, 0) = fsat(b-a) = 0
   #
   # This should be NaN safe since max(NaN, 0) = fsat(NaN) = 0.
   (('fmax', ('fadd(is_used_once)', ('fneg', 'a(is_not_negative)'), '#b(is_zero_to_one)'), 0.0),
    ('fsat', ('fadd', ('fneg',  a), b)), '!options->lower_fsat'),

   (('extract_u8', ('imin', ('imax', a, 0), 0xff), 0), ('imin', ('imax', a, 0), 0xff)),

   # The ior versions are exact because fmin and fmax will always pick a
   # non-NaN value, if one exists.  Therefore (a < NaN) || (a < c) == a <
   # fmax(NaN, c) == a < c.  Mark the fmin or fmax in the replacement as exact
   # to prevent other optimizations from ruining the "NaN clensing" property
   # of the fmin or fmax.
   (('ior', ('flt(is_used_once)', a, b), ('flt', a, c)), ('flt', a, ('!fmax', b, c))),
   (('ior', ('flt(is_used_once)', a, c), ('flt', b, c)), ('flt', ('!fmin', a, b), c)),
   (('ior', ('fge(is_used_once)', a, b), ('fge', a, c)), ('fge', a, ('!fmin', b, c))),
   (('ior', ('fge(is_used_once)', a, c), ('fge', b, c)), ('fge', ('!fmax', a, b), c)),
   (('ior', ('flt', a, '#b'), ('flt', a, '#c')), ('flt', a, ('!fmax', b, c))),
   (('ior', ('flt', '#a', c), ('flt', '#b', c)), ('flt', ('!fmin', a, b), c)),
   (('ior', ('fge', a, '#b'), ('fge', a, '#c')), ('fge', a, ('!fmin', b, c))),
   (('ior', ('fge', '#a', c), ('fge', '#b', c)), ('fge', ('!fmax', a, b), c)),
   (('~iand', ('flt(is_used_once)', a, b), ('flt', a, c)), ('flt', a, ('fmin', b, c))),
   (('~iand', ('flt(is_used_once)', a, c), ('flt', b, c)), ('flt', ('fmax', a, b), c)),
   (('~iand', ('fge(is_used_once)', a, b), ('fge', a, c)), ('fge', a, ('fmax', b, c))),
   (('~iand', ('fge(is_used_once)', a, c), ('fge', b, c)), ('fge', ('fmin', a, b), c)),
   (('iand', ('flt', a, '#b(is_a_number)'), ('flt', a, '#c(is_a_number)')), ('flt', a, ('fmin', b, c))),
   (('iand', ('flt', '#a(is_a_number)', c), ('flt', '#b(is_a_number)', c)), ('flt', ('fmax', a, b), c)),
   (('iand', ('fge', a, '#b(is_a_number)'), ('fge', a, '#c(is_a_number)')), ('fge', a, ('fmax', b, c))),
   (('iand', ('fge', '#a(is_a_number)', c), ('fge', '#b(is_a_number)', c)), ('fge', ('fmin', a, b), c)),

   (('ior', ('ilt(is_used_once)', a, b), ('ilt', a, c)), ('ilt', a, ('imax', b, c))),
   (('ior', ('ilt(is_used_once)', a, c), ('ilt', b, c)), ('ilt', ('imin', a, b), c)),
   (('ior', ('ige(is_used_once)', a, b), ('ige', a, c)), ('ige', a, ('imin', b, c))),
   (('ior', ('ige(is_used_once)', a, c), ('ige', b, c)), ('ige', ('imax', a, b), c)),
   (('ior', ('ult(is_used_once)', a, b), ('ult', a, c)), ('ult', a, ('umax', b, c))),
   (('ior', ('ult(is_used_once)', a, c), ('ult', b, c)), ('ult', ('umin', a, b), c)),
   (('ior', ('uge(is_used_once)', a, b), ('uge', a, c)), ('uge', a, ('umin', b, c))),
   (('ior', ('uge(is_used_once)', a, c), ('uge', b, c)), ('uge', ('umax', a, b), c)),
   (('iand', ('ilt(is_used_once)', a, b), ('ilt', a, c)), ('ilt', a, ('imin', b, c))),
   (('iand', ('ilt(is_used_once)', a, c), ('ilt', b, c)), ('ilt', ('imax', a, b), c)),
   (('iand', ('ige(is_used_once)', a, b), ('ige', a, c)), ('ige', a, ('imax', b, c))),
   (('iand', ('ige(is_used_once)', a, c), ('ige', b, c)), ('ige', ('imin', a, b), c)),
   (('iand', ('ult(is_used_once)', a, b), ('ult', a, c)), ('ult', a, ('umin', b, c))),
   (('iand', ('ult(is_used_once)', a, c), ('ult', b, c)), ('ult', ('umax', a, b), c)),
   (('iand', ('uge(is_used_once)', a, b), ('uge', a, c)), ('uge', a, ('umax', b, c))),
   (('iand', ('uge(is_used_once)', a, c), ('uge', b, c)), ('uge', ('umin', a, b), c)),

   # A number of shaders contain a pattern like a.x < 0.0 || a.x > 1.0 || a.y
   # < 0.0, || a.y > 1.0 || ...  These patterns rearrange and replace in a
   # single step.  Doing just the replacement can lead to an infinite loop as
   # the pattern is repeatedly applied to the result of the previous
   # application of the pattern.
   (('ior', ('ior(is_used_once)', ('flt(is_used_once)', a, c), d), ('flt', b, c)), ('ior', ('flt', ('!fmin', a, b), c), d)),
   (('ior', ('ior(is_used_once)', ('flt', a, c), d), ('flt(is_used_once)', b, c)), ('ior', ('flt', ('!fmin', a, b), c), d)),
   (('ior', ('ior(is_used_once)', ('flt(is_used_once)', a, b), d), ('flt', a, c)), ('ior', ('flt', a, ('!fmax', b, c)), d)),
   (('ior', ('ior(is_used_once)', ('flt', a, b), d), ('flt(is_used_once)', a, c)), ('ior', ('flt', a, ('!fmax', b, c)), d)),

   # This is how SpvOpFOrdNotEqual might be implemented.  If both values are
   # numbers, then it can be replaced with fneu.
   (('ior', ('flt', 'a(is_a_number)', 'b(is_a_number)'), ('flt', b, a)), ('fneu', a, b)),

   # Other patterns may optimize the resulting iand tree further.
   (('umin', ('iand', a, '#b(is_pos_power_of_two)'), ('iand', c, b)),
    ('iand', ('iand', a, b), ('iand', c, b))),
])

# Float sizes
for s in [16, 32, 64]:
<<<<<<< HEAD
=======
    if s == 64:
        match_fsign_cond = "!options->lower_fsign & !(options->lower_doubles_options & nir_lower_dsign)"
    else:
        match_fsign_cond = "!options->lower_fsign"
>>>>>>> be466399
    optimizations.extend([
       # These derive from the previous patterns with the application of b < 0 <=>
       # 0 < -b.  The transformation should be applied if either comparison is
       # used once as this ensures that the number of comparisons will not
       # increase.  The sources to the ior and iand are not symmetric, so the
       # rules have to be duplicated to get this behavior.
       (('ior', ('flt(is_used_once)', 0.0, 'a@{}'.format(s)), ('flt', 'b@{}'.format(s), 0.0)), ('flt', 0.0, ('fmax', a, ('fneg', b)))),
       (('ior', ('flt', 0.0, 'a@{}'.format(s)), ('flt(is_used_once)', 'b@{}'.format(s), 0.0)), ('flt', 0.0, ('fmax', a, ('fneg', b)))),
       (('ior', ('fge(is_used_once)', 0.0, 'a@{}'.format(s)), ('fge', 'b@{}'.format(s), 0.0)), ('fge', 0.0, ('fmin', a, ('fneg', b)))),
       (('ior', ('fge', 0.0, 'a@{}'.format(s)), ('fge(is_used_once)', 'b@{}'.format(s), 0.0)), ('fge', 0.0, ('fmin', a, ('fneg', b)))),
       (('~iand', ('flt(is_used_once)', 0.0, 'a@{}'.format(s)), ('flt', 'b@{}'.format(s), 0.0)), ('flt', 0.0, ('fmin', a, ('fneg', b)))),
       (('~iand', ('flt', 0.0, 'a@{}'.format(s)), ('flt(is_used_once)', 'b@{}'.format(s), 0.0)), ('flt', 0.0, ('fmin', a, ('fneg', b)))),
       (('~iand', ('fge(is_used_once)', 0.0, 'a@{}'.format(s)), ('fge', 'b@{}'.format(s), 0.0)), ('fge', 0.0, ('fmax', a, ('fneg', b)))),
       (('~iand', ('fge', 0.0, 'a@{}'.format(s)), ('fge(is_used_once)', 'b@{}'.format(s), 0.0)), ('fge', 0.0, ('fmax', a, ('fneg', b)))),

<<<<<<< HEAD
=======
       (('ior', ('feq(is_used_once)', 'a@{}'.format(s), 0.0), ('feq', 'b@{}'.format(s), 0.0)), ('feq', ('fmin', ('fabs', a), ('fabs', b)), 0.0)),
       (('ior', ('fneu(is_used_once)', 'a@{}'.format(s), 0.0), ('fneu', 'b@{}'.format(s), 0.0)), ('fneu', ('fadd', ('fabs', a), ('fabs', b)), 0.0)),
       (('iand', ('feq(is_used_once)', 'a@{}'.format(s), 0.0), ('feq', 'b@{}'.format(s), 0.0)), ('feq', ('fadd', ('fabs', a), ('fabs', b)), 0.0)),
       (('iand', ('fneu(is_used_once)', 'a@{}'.format(s), 0.0), ('fneu', 'b@{}'.format(s), 0.0)), ('fneu', ('fmin', ('fabs', a), ('fabs', b)), 0.0)),

>>>>>>> be466399
       # The (i2f32, ...) part is an open-coded fsign.  When that is combined
       # with the bcsel, it's basically copysign(1.0, a).  There are some
       # behavior differences between this pattern and copysign w.r.t. ±0 and
       # NaN.  copysign(x, y) blindly takes the sign bit from y and applies it
       # to x, regardless of whether either or both values are NaN.
       #
       # If a != a: bcsel(False, 1.0, i2f(b2i(False) - b2i(False))) = 0,
       #            int(NaN >= 0.0) - int(NaN < 0.0) = 0 - 0 = 0
       # If a == ±0: bcsel(True, 1.0, ...) = 1.0,
       #            int(±0.0 >= 0.0) - int(±0.0 < 0.0) = 1 - 0 = 1
       #
       # For all other values of 'a', the original and replacement behave as
       # copysign.
       #
       # Marking the replacement comparisons as precise prevents any future
       # optimizations from replacing either of the comparisons with the
       # logical-not of the other.
       #
       # Note: Use b2i32 in the replacement because some platforms that
       # support fp16 don't support int16.
       (('bcsel@{}'.format(s), ('feq', a, 0.0), 1.0, ('i2f{}'.format(s), ('iadd', ('b2i{}'.format(s), ('flt', 0.0, 'a@{}'.format(s))), ('ineg', ('b2i{}'.format(s), ('flt', 'a@{}'.format(s), 0.0)))))),
        ('i2f{}'.format(s), ('iadd', ('b2i32', ('!fge', a, 0.0)), ('ineg', ('b2i32', ('!flt', a, 0.0)))))),

       (('bcsel', a, ('b2f(is_used_once)', 'b@{}'.format(s)), ('b2f', 'c@{}'.format(s))), ('b2f', ('bcsel', a, b, c))),

       # The C spec says, "If the value of the integral part cannot be represented
       # by the integer type, the behavior is undefined."  "Undefined" can mean
       # "the conversion doesn't happen at all."
       (('~i2f{}'.format(s), ('f2i', 'a@{}'.format(s))), ('ftrunc', a)),

       # Ironically, mark these as imprecise because removing the conversions may
       # preserve more precision than doing the conversions (e.g.,
       # uint(float(0x81818181u)) == 0x81818200).
       (('~f2i{}'.format(s), ('i2f', 'a@{}'.format(s))), a),
       (('~f2i{}'.format(s), ('u2f', 'a@{}'.format(s))), a),
       (('~f2u{}'.format(s), ('i2f', 'a@{}'.format(s))), a),
       (('~f2u{}'.format(s), ('u2f', 'a@{}'.format(s))), a),

       (('fadd', ('b2f{}'.format(s), ('flt', 0.0, 'a@{}'.format(s))), ('fneg', ('b2f{}'.format(s), ('flt', 'a@{}'.format(s), 0.0)))), ('fsign', a), match_fsign_cond),
       (('iadd', ('b2i{}'.format(s), ('flt', 0, 'a@{}'.format(s))), ('ineg', ('b2i{}'.format(s), ('flt', 'a@{}'.format(s), 0)))), ('f2i{}'.format(s), ('fsign', a)), match_fsign_cond),

       # float? -> float? -> floatS ==> float? -> floatS
       (('~f2f{}'.format(s), ('f2f', a)), ('f2f{}'.format(s), a)),

       # int? -> float? -> floatS ==> int? -> floatS
       (('~f2f{}'.format(s), ('u2f', a)), ('u2f{}'.format(s), a)),
       (('~f2f{}'.format(s), ('i2f', a)), ('i2f{}'.format(s), a)),

       # float? -> float? -> intS ==> float? -> intS
       (('~f2u{}'.format(s), ('f2f', a)), ('f2u{}'.format(s), a)),
       (('~f2i{}'.format(s), ('f2f', a)), ('f2i{}'.format(s), a)),

       # HLSL's sign function returns an integer
       (('i2f{}'.format(s), ('f2i', ('fsign', 'a@{}'.format(s)))), ('fsign', a)),
    ])

    for B in [32, 64]:
        if s < B:
            optimizations.extend([
               # S = smaller, B = bigger
               # floatS -> floatB -> floatS ==> identity
               (('~f2f{}'.format(s), ('f2f{}'.format(B), 'a@{}'.format(s))), a),

               # floatS -> floatB -> intB ==> floatS -> intB
               (('f2u{}'.format(B), ('f2f{}'.format(B), 'a@{}'.format(s))), ('f2u{}'.format(B), a)),
               (('f2i{}'.format(B), ('f2f{}'.format(B), 'a@{}'.format(s))), ('f2i{}'.format(B), a)),

               # int? -> floatB -> floatS ==> int? -> floatS
               (('f2f{}'.format(s), ('u2f{}'.format(B), a)), ('u2f{}'.format(s), a)),
               (('f2f{}'.format(s), ('i2f{}'.format(B), a)), ('i2f{}'.format(s), a)),
            ])

for S in [1, 8, 16, 32]:
    for B in [8, 16, 32, 64]:
        if B <= S:
            continue
        optimizations.extend([
            # intS -> intB -> intS ==> identity
            (('i2i{}'.format(S), ('i2i{}'.format(B), 'a@{}'.format(S))), a),
            (('u2u{}'.format(S), ('u2u{}'.format(B), 'a@{}'.format(S))), a),
        ])

        if B < 16:
            continue
        for C in [8, 16, 32, 64]:
            if C <= S:
                continue
            optimizations.extend([
                # intS -> intC -> floatB ==> intS -> floatB
                (('u2f{}'.format(B), ('u2u{}'.format(C), 'a@{}'.format(S))), ('u2f{}'.format(B), a)),
                (('i2f{}'.format(B), ('i2i{}'.format(C), 'a@{}'.format(S))), ('i2f{}'.format(B), a)),
            ])

# mediump variants of the above
optimizations.extend([
    # int32 -> float32 -> float16 ==> int32 -> float16
    (('f2fmp', ('u2f32', 'a@32')), ('u2fmp', a)),
    (('f2fmp', ('i2f32', 'a@32')), ('i2fmp', a)),

    # float32 -> float16 -> int16 ==> float32 -> int16
    (('f2u16', ('f2fmp', 'a@32')), ('f2u16', a)),
    (('f2i16', ('f2fmp', 'a@32')), ('f2i16', a)),

    # float32 -> int32 -> int16 ==> float32 -> int16
    (('i2imp', ('f2u32', 'a@32')), ('f2ump', a)),
    (('i2imp', ('f2i32', 'a@32')), ('f2imp', a)),

    # int32 -> int16 -> float16 ==> int32 -> float16
    (('u2f16', ('i2imp', 'a@32')), ('u2f16', a)),
    (('i2f16', ('i2imp', 'a@32')), ('i2f16', a)),
])

# Clean up junk left from 8-bit integer to 16-bit integer lowering.
optimizations.extend([
    # The u2u16(u2u8(X)) just masks off the upper 8-bits of X.  This can be
    # accomplished by mask the upper 8-bit of the immediate operand to the
    # iand instruction.  Often times, both patterns will end up being applied
    # to the same original expression tree.
    (('iand', ('u2u16', ('u2u8', 'a@16')), '#b'),               ('iand', a, ('iand', b, 0xff))),
    (('u2u16', ('u2u8(is_used_once)', ('iand', 'a@16', '#b'))), ('iand', a, ('iand', b, 0xff))),
])

for op in ['iand', 'ior', 'ixor']:
    optimizations.extend([
        (('u2u8', (op, ('u2u16', ('u2u8', 'a@16')), ('u2u16', ('u2u8', 'b@16')))), ('u2u8', (op, a, b))),
        (('u2u8', (op, ('u2u16', ('u2u8', 'a@32')), ('u2u16', ('u2u8', 'b@32')))), ('u2u8', (op, a, b))),

        # Undistribute extract from a logic op
        ((op, ('extract_i8', a, '#b'), ('extract_i8', c, b)), ('extract_i8', (op, a, c), b)),
        ((op, ('extract_u8', a, '#b'), ('extract_u8', c, b)), ('extract_u8', (op, a, c), b)),
        ((op, ('extract_i16', a, '#b'), ('extract_i16', c, b)), ('extract_i16', (op, a, c), b)),
        ((op, ('extract_u16', a, '#b'), ('extract_u16', c, b)), ('extract_u16', (op, a, c), b)),

        # Undistribute shifts from a logic op
        ((op, ('ushr(is_used_once)', a, '#b'), ('ushr', c, b)), ('ushr', (op, a, c), b)),
        ((op, ('ishr(is_used_once)', a, '#b'), ('ishr', c, b)), ('ishr', (op, a, c), b)),
        ((op, ('ishl(is_used_once)', a, '#b'), ('ishl', c, b)), ('ishl', (op, a, c), b)),
    ])

# Integer sizes
for s in [8, 16, 32, 64]:
    last_shift_bit = int(math.log2(s)) - 1

    optimizations.extend([
       (('iand', ('ieq', 'a@{}'.format(s), 0), ('ieq', 'b@{}'.format(s), 0)), ('ieq', ('ior', a, b), 0), 'options->lower_umax'),
       (('ior',  ('ine', 'a@{}'.format(s), 0), ('ine', 'b@{}'.format(s), 0)), ('ine', ('ior', a, b), 0), 'options->lower_umin'),
       (('iand', ('ieq', 'a@{}'.format(s), 0), ('ieq', 'b@{}'.format(s), 0)), ('ieq', ('umax', a, b), 0), '!options->lower_umax'),
       (('ior',  ('ieq', 'a@{}'.format(s), 0), ('ieq', 'b@{}'.format(s), 0)), ('ieq', ('umin', a, b), 0), '!options->lower_umin'),
       (('iand', ('ine', 'a@{}'.format(s), 0), ('ine', 'b@{}'.format(s), 0)), ('ine', ('umin', a, b), 0), '!options->lower_umin'),
       (('ior',  ('ine', 'a@{}'.format(s), 0), ('ine', 'b@{}'.format(s), 0)), ('ine', ('umax', a, b), 0), '!options->lower_umax'),

       # True/False are ~0 and 0 in NIR.  b2i of True is 1, and -1 is ~0 (True).
       (('ineg', ('b2i{}'.format(s), 'a@{}'.format(s))), a),

       # SM5 32-bit shifts are defined to use the 5 least significant bits (or 4 bits for 16 bits)
       (('ishl', 'a@{}'.format(s), ('iand', s - 1, b)), ('ishl', a, b)),
       (('ishr', 'a@{}'.format(s), ('iand', s - 1, b)), ('ishr', a, b)),
       (('ushr', 'a@{}'.format(s), ('iand', s - 1, b)), ('ushr', a, b)),
       (('ushr', 'a@{}'.format(s), ('ishl(is_used_once)', ('iand', b, 1), last_shift_bit)), ('ushr', a, ('ishl', b, last_shift_bit))),
    ])

optimizations.extend([
   # Common pattern like 'if (i == 0 || i == 1 || ...)'
   (('ior', ('ieq', a, 0), ('ieq', a, 1)), ('uge', 1, a)),
   (('ior', ('uge', 1, a), ('ieq', a, 2)), ('uge', 2, a)),
   (('ior', ('uge', 2, a), ('ieq', a, 3)), ('uge', 3, a)),
   (('ior', a, ('ieq', a, False)), True),

   (('ine', ('ineg', ('b2i', 'a@1')), ('ineg', ('b2i', 'b@1'))), ('ine', a, b)),
   (('b2i', ('ine', 'a@1', 'b@1')), ('b2i', ('ixor', a, b))),

   (('ishl', ('b2i32', ('ine', ('iand', 'a@32', '#b(is_pos_power_of_two)'), 0)), '#c'),
    ('bcsel', ('ige', ('iand', c, 31), ('find_lsb', b)),
              ('ishl', ('iand', a, b), ('iadd', ('iand', c, 31), ('ineg', ('find_lsb', b)))),
              ('ushr', ('iand', a, b), ('iadd', ('ineg', ('iand', c, 31)), ('find_lsb', b)))
    )
   ),

   (('b2i32', ('ine', ('iand', 'a@32', '#b(is_pos_power_of_two)'), 0)),
    ('ushr', ('iand', a, b), ('find_lsb', b)), '!options->lower_bitops'),

   (('ior',  ('b2i', a), ('iand', b, 1)), ('iand', ('ior', ('b2i', a), b), 1)),
   (('iand', ('b2i', a), ('iand', b, 1)), ('iand', ('b2i', a), b)),

   # This pattern occurs coutresy of __flt64_nonnan in the soft-fp64 code.
   # The first part of the iand comes from the !__feq64_nonnan.
   #
   # The second pattern is a reformulation of the first based on the relation
   # (a == 0 || y == 0) <=> umin(a, y) == 0, where b in the first equation
   # happens to be y == 0.
   (('iand', ('inot', ('iand', ('ior', ('ieq', a, 0),  b), c)), ('ilt', a, 0)),
    ('iand', ('inot', ('iand',                         b , c)), ('ilt', a, 0))),
   (('iand', ('inot', ('iand', ('ieq', ('umin', a, b), 0), c)), ('ilt', a, 0)),
    ('iand', ('inot', ('iand', ('ieq',             b , 0), c)), ('ilt', a, 0))),

   # These patterns can result when (a < b || a < c) => (a < min(b, c))
   # transformations occur before constant propagation and loop-unrolling.
   #
   # The flt versions are exact.  If isnan(a), the original pattern is
   # trivially false, and the replacements are false too.  If isnan(b):
   #
   #    a < fmax(NaN, a) => a < a => false vs a < NaN => false
   (('flt', a, ('fmax', b, a)), ('flt', a, b)),
   (('flt', ('fmin', a, b), a), ('flt', b, a)),
   (('~fge', a, ('fmin', b, a)), True),
   (('~fge', ('fmax', a, b), a), True),
   (('flt', a, ('fmin', b, a)), False),
   (('flt', ('fmax', a, b), a), False),
   (('~fge', a, ('fmax', b, a)), ('fge', a, b)),
   (('~fge', ('fmin', a, b), a), ('fge', b, a)),

   (('ilt', a, ('imax', b, a)), ('ilt', a, b)),
   (('ilt', ('imin', a, b), a), ('ilt', b, a)),
   (('ige', a, ('imin', b, a)), True),
   (('ige', ('imax', a, b), a), True),
   (('ult', a, ('umax', b, a)), ('ult', a, b)),
   (('ult', ('umin', a, b), a), ('ult', b, a)),
   (('uge', a, ('umin', b, a)), True),
   (('uge', ('umax', a, b), a), True),
   (('ilt', a, ('imin', b, a)), False),
   (('ilt', ('imax', a, b), a), False),
   (('ige', a, ('imax', b, a)), ('ige', a, b)),
   (('ige', ('imin', a, b), a), ('ige', b, a)),
   (('ult', a, ('umin', b, a)), False),
   (('ult', ('umax', a, b), a), False),
   (('uge', a, ('umax', b, a)), ('uge', a, b)),
   (('uge', ('umin', a, b), a), ('uge', b, a)),
   (('ult', a, ('iand', b, a)), False),
   (('ult', ('ior', a, b), a), False),
   (('uge', a, ('iand', b, a)), True),
   (('uge', ('ior', a, b), a), True),

   (('ilt', '#a', ('imax', '#b', c)), ('ior', ('ilt', a, b), ('ilt', a, c))),
   (('ilt', ('imin', '#a', b), '#c'), ('ior', ('ilt', a, c), ('ilt', b, c))),
   (('ige', '#a', ('imin', '#b', c)), ('ior', ('ige', a, b), ('ige', a, c))),
   (('ige', ('imax', '#a', b), '#c'), ('ior', ('ige', a, c), ('ige', b, c))),
   (('ult', '#a', ('umax', '#b', c)), ('ior', ('ult', a, b), ('ult', a, c))),
   (('ult', ('umin', '#a', b), '#c'), ('ior', ('ult', a, c), ('ult', b, c))),
   (('uge', '#a', ('umin', '#b', c)), ('ior', ('uge', a, b), ('uge', a, c))),
   (('uge', ('umax', '#a', b), '#c'), ('ior', ('uge', a, c), ('uge', b, c))),
   (('ilt', '#a', ('imin', '#b', c)), ('iand', ('ilt', a, b), ('ilt', a, c))),
   (('ilt', ('imax', '#a', b), '#c'), ('iand', ('ilt', a, c), ('ilt', b, c))),
   (('ige', '#a', ('imax', '#b', c)), ('iand', ('ige', a, b), ('ige', a, c))),
   (('ige', ('imin', '#a', b), '#c'), ('iand', ('ige', a, c), ('ige', b, c))),
   (('ult', '#a', ('umin', '#b', c)), ('iand', ('ult', a, b), ('ult', a, c))),
   (('ult', ('umax', '#a', b), '#c'), ('iand', ('ult', a, c), ('ult', b, c))),
   (('uge', '#a', ('umax', '#b', c)), ('iand', ('uge', a, b), ('uge', a, c))),
   (('uge', ('umin', '#a', b), '#c'), ('iand', ('uge', a, c), ('uge', b, c))),

   # Thanks to sign extension, the ishr(a, b) is negative if and only if a is
   # negative.
   (('bcsel', ('ilt', a, 0), ('ineg', ('ishr', a, b)), ('ishr', a, b)),
    ('iabs', ('ishr', a, b))),
   (('iabs', ('ishr', ('iabs', a), b)), ('ishr', ('iabs', a), b)),

   (('fabs', ('slt', a, b)), ('slt', a, b)),
   (('fabs', ('sge', a, b)), ('sge', a, b)),
   (('fabs', ('seq', a, b)), ('seq', a, b)),
   (('fabs', ('sne', a, b)), ('sne', a, b)),
   (('slt', a, b), ('b2f', ('flt', a, b)), 'options->lower_scmp'),
   (('sge', a, b), ('b2f', ('fge', a, b)), 'options->lower_scmp'),
   (('seq', a, b), ('b2f', ('feq', a, b)), 'options->lower_scmp'),
   (('sne', a, b), ('b2f', ('fneu', a, b)), 'options->lower_scmp'),
   (('seq', ('seq', a, b), 1.0), ('seq', a, b)),
   (('seq', ('sne', a, b), 1.0), ('sne', a, b)),
   (('seq', ('slt', a, b), 1.0), ('slt', a, b)),
   (('seq', ('sge', a, b), 1.0), ('sge', a, b)),
   (('sne', ('seq', a, b), 0.0), ('seq', a, b)),
   (('sne', ('sne', a, b), 0.0), ('sne', a, b)),
   (('sne', ('slt', a, b), 0.0), ('slt', a, b)),
   (('sne', ('sge', a, b), 0.0), ('sge', a, b)),
   (('seq', ('seq', a, b), 0.0), ('sne', a, b)),
   (('seq', ('sne', a, b), 0.0), ('seq', a, b)),
   (('seq', ('slt', a, b), 0.0), ('sge', a, b)),
   (('seq', ('sge', a, b), 0.0), ('slt', a, b)),
   (('sne', ('seq', a, b), 1.0), ('sne', a, b)),
   (('sne', ('sne', a, b), 1.0), ('seq', a, b)),
   (('sne', ('slt', a, b), 1.0), ('sge', a, b)),
   (('sne', ('sge', a, b), 1.0), ('slt', a, b)),
   (('fall_equal2', a, b), ('fmin', ('seq', 'a.x', 'b.x'), ('seq', 'a.y', 'b.y')), 'options->lower_vector_cmp'),
   (('fall_equal3', a, b), ('seq', ('fany_nequal3', a, b), 0.0), 'options->lower_vector_cmp'),
   (('fall_equal4', a, b), ('seq', ('fany_nequal4', a, b), 0.0), 'options->lower_vector_cmp'),
   (('fall_equal8', a, b), ('seq', ('fany_nequal8', a, b), 0.0), 'options->lower_vector_cmp'),
   (('fall_equal16', a, b), ('seq', ('fany_nequal16', a, b), 0.0), 'options->lower_vector_cmp'),
   (('fany_nequal2', a, b), ('fmax', ('sne', 'a.x', 'b.x'), ('sne', 'a.y', 'b.y')), 'options->lower_vector_cmp'),
   (('fany_nequal3', a, b), ('fsat', ('fdot3', ('sne', a, b), ('sne', a, b))), 'options->lower_vector_cmp'),
   (('fany_nequal4', a, b), ('fsat', ('fdot4', ('sne', a, b), ('sne', a, b))), 'options->lower_vector_cmp'),
   (('fany_nequal8', a, b), ('fsat', ('fdot8', ('sne', a, b), ('sne', a, b))), 'options->lower_vector_cmp'),
   (('fany_nequal16', a, b), ('fsat', ('fdot16', ('sne', a, b), ('sne', a, b))), 'options->lower_vector_cmp'),
])

def vector_cmp(reduce_op, cmp_op, comps):
   if len(comps) == 1:
      return (cmp_op, 'a.' + comps[0], 'b.' + comps[0])
   else:
      mid = len(comps) // 2
      return (reduce_op, vector_cmp(reduce_op, cmp_op, comps[:mid]),
                         vector_cmp(reduce_op, cmp_op, comps[mid:]))

for op in [
   ('ball_iequal', 'ieq', 'iand'),
   ('ball_fequal', 'feq', 'iand'),
   ('bany_inequal', 'ine', 'ior'),
   ('bany_fnequal', 'fneu', 'ior'),
]:
   optimizations.extend([
      ((op[0] + '2', a, b), vector_cmp(op[2], op[1], 'xy'), 'options->lower_vector_cmp'),
      ((op[0] + '3', a, b), vector_cmp(op[2], op[1], 'xyz'), 'options->lower_vector_cmp'),
      ((op[0] + '4', a, b), vector_cmp(op[2], op[1], 'xyzw'), 'options->lower_vector_cmp'),
      ((op[0] + '8', a, b), vector_cmp(op[2], op[1], 'abcdefgh'), 'options->lower_vector_cmp'),
      ((op[0] + '16', a, b), vector_cmp(op[2], op[1], 'abcdefghijklmnop'), 'options->lower_vector_cmp'),
   ])

optimizations.extend([
   (('feq', ('seq', a, b), 1.0), ('feq', a, b)),
   (('feq', ('sne', a, b), 1.0), ('fneu', a, b)),
   (('feq', ('slt', a, b), 1.0), ('flt', a, b)),
   (('feq', ('sge', a, b), 1.0), ('fge', a, b)),
   (('fneu', ('seq', a, b), 0.0), ('feq', a, b)),
   (('fneu', ('sne', a, b), 0.0), ('fneu', a, b)),
   (('fneu', ('slt', a, b), 0.0), ('flt', a, b)),
   (('fneu', ('sge', a, b), 0.0), ('fge', a, b)),
   (('feq', ('seq', a, b), 0.0), ('fneu', a, b)),
   (('feq', ('sne', a, b), 0.0), ('feq', a, b)),
   (('feq', ('slt', a, b), 0.0), ('fge', a, b)),
   (('feq', ('sge', a, b), 0.0), ('flt', a, b)),
   (('fneu', ('seq', a, b), 1.0), ('fneu', a, b)),
   (('fneu', ('sne', a, b), 1.0), ('feq', a, b)),
   (('fneu', ('slt', a, b), 1.0), ('fge', a, b)),
   (('fneu', ('sge', a, b), 1.0), ('flt', a, b)),

   (('fneu', ('fneg', a), a), ('fneu', a, 0.0)),
   (('feq', ('fneg', a), a), ('feq', a, 0.0)),
   # Emulating booleans
   (('imul', ('b2i', 'a@1'), ('b2i', 'b@1')), ('b2i', ('iand', a, b))),
   (('iand', ('b2i', 'a@1'), ('b2i', 'b@1')), ('b2i', ('iand', a, b))),
   (('ior', ('b2i', 'a@1'), ('b2i', 'b@1')), ('b2i', ('ior', a, b))),
   (('fmul', ('b2f', 'a@1'), ('b2f', 'b@1')), ('b2f', ('iand', a, b))),
   (('fsat', ('fadd', ('b2f', 'a@1'), ('b2f', 'b@1'))), ('b2f', ('ior', a, b))),
   (('iand', 'a@bool16', 1.0), ('b2f', a)),
   (('iand', 'a@bool32', 1.0), ('b2f', a)),
   (('flt', ('fneg', ('b2f', 'a@1')), 0), a), # Generated by TGSI KILL_IF.
   # Comparison with the same args.  Note that these are only done for the
   # float versions when the source must be a number.  Generally, NaN cmp NaN
   # produces the opposite result of X cmp X.  flt is the outlier.  NaN < NaN
   # is false, and, for any number X, X < X is also false.
   (('ilt', a, a), False),
   (('ige', a, a), True),
   (('ieq', a, a), True),
   (('ine', a, a), False),
   (('ult', a, a), False),
   (('uge', a, a), True),
   (('flt', a, a), False),
   (('fge', 'a(is_a_number)', a), True),
   (('feq', 'a(is_a_number)', a), True),
   (('fneu', 'a(is_a_number)', a), False),
   # Logical and bit operations
   (('iand', a, a), a),
   (('iand', a, 0), 0),
   (('iand', a, -1), a),
   (('iand', a, ('inot', a)), 0),
   (('ior', a, a), a),
   (('ior', a, 0), a),
   (('ior', a, -1), -1),
   (('ior', a, ('inot', a)), -1),
   (('ixor', a, a), 0),
   (('ixor', a, 0), a),
   (('ixor', a, ('ixor', a, b)), b),
   (('ixor', a, -1), ('inot', a)),
   (('inot', ('inot', a)), a),
   (('ior', ('iand', a, b), b), b),
   (('ior', ('ior', a, b), b), ('ior', a, b)),
   (('iand', ('ior', a, b), b), b),
   (('iand', ('iand', a, b), b), ('iand', a, b)),

   # It is common for sequences of (x & 1) to occur in large trees.  Replacing
   # an expression like ((a & 1) & (b & 1)) with ((a & b) & 1) allows the "&
   # 1" to eventually bubble up to the top of the tree.
   (('iand', ('iand(is_used_once)', a, b), ('iand(is_used_once)', a, c)),
    ('iand', a, ('iand', b, c))),

   (('iand@64', a, '#b(is_lower_half_zero)'),
    ('pack_64_2x32_split', 0,
                           ('iand', ('unpack_64_2x32_split_y', a), ('unpack_64_2x32_split_y', b))),
     '!options->lower_pack_64_2x32_split'),
   (('iand@64', a, '#b(is_upper_half_zero)'),
    ('pack_64_2x32_split', ('iand', ('unpack_64_2x32_split_x', a), ('unpack_64_2x32_split_x', b)),
                           0),
     '!options->lower_pack_64_2x32_split'),
   (('iand@64', a, '#b(is_lower_half_negative_one)'),
    ('pack_64_2x32_split', ('unpack_64_2x32_split_x', a),
                           ('iand', ('unpack_64_2x32_split_y', a), ('unpack_64_2x32_split_y', b))),
     '!options->lower_pack_64_2x32_split'),
   (('iand@64', a, '#b(is_upper_half_negative_one)'),
    ('pack_64_2x32_split', ('iand', ('unpack_64_2x32_split_x', a), ('unpack_64_2x32_split_x', b)),
                           ('unpack_64_2x32_split_y', a)),
     '!options->lower_pack_64_2x32_split'),

   (('ior@64', a, '#b(is_lower_half_zero)'),
    ('pack_64_2x32_split', ('unpack_64_2x32_split_x', a),
                           ('ior', ('unpack_64_2x32_split_y', a), ('unpack_64_2x32_split_y', b))),
     '!options->lower_pack_64_2x32_split'),
   (('ior@64', a, '#b(is_upper_half_zero)'),
    ('pack_64_2x32_split', ('ior', ('unpack_64_2x32_split_x', a), ('unpack_64_2x32_split_x', b)),
                           ('unpack_64_2x32_split_y', a)),
     '!options->lower_pack_64_2x32_split'),
   (('ior@64', a, '#b(is_lower_half_negative_one)'),
    ('pack_64_2x32_split', -1,
                           ('ior', ('unpack_64_2x32_split_y', a), ('unpack_64_2x32_split_y', b))),
     '!options->lower_pack_64_2x32_split'),
   (('ior@64', a, '#b(is_upper_half_negative_one)'),
    ('pack_64_2x32_split', ('ior', ('unpack_64_2x32_split_x', a), ('unpack_64_2x32_split_x', b)),
                           -1),
     '!options->lower_pack_64_2x32_split'),

   (('ixor@64', a, '#b(is_lower_half_zero)'),
    ('pack_64_2x32_split', ('unpack_64_2x32_split_x', a),
                           ('ixor', ('unpack_64_2x32_split_y', a), ('unpack_64_2x32_split_y', b))),
     '!options->lower_pack_64_2x32_split'),
   (('ixor@64', a, '#b(is_upper_half_zero)'),
    ('pack_64_2x32_split', ('ixor', ('unpack_64_2x32_split_x', a), ('unpack_64_2x32_split_x', b)),
                           ('unpack_64_2x32_split_y', a)),
     '!options->lower_pack_64_2x32_split'),

   # DeMorgan's Laws
   (('iand', ('inot', a), ('inot', b)), ('inot', ('ior',  a, b))),
   (('ior',  ('inot', a), ('inot', b)), ('inot', ('iand', a, b))),
   # Shift optimizations
   (('ishl', 0, a), 0),
   (('ishl', a, 0), a),
   (('ishr', 0, a), 0),
   (('ishr', -1, a), -1),
   (('ishr', a, 0), a),
   (('ushr', 0, a), 0),
   (('ushr', a, 0), a),
   (('ior', ('ishl@16', a, b), ('ushr@16', a, ('iadd', 16, ('ineg', b)))), ('urol', a, b), 'options->has_rotate16'),
   (('ior', ('ishl@16', a, b), ('ushr@16', a, ('isub', 16, b))), ('urol', a, b), 'options->has_rotate16'),
   (('ior', ('ishl@32', a, b), ('ushr@32', a, ('iadd', 32, ('ineg', b)))), ('urol', a, b), 'options->has_rotate32'),
   (('ior', ('ishl@32', a, b), ('ushr@32', a, ('isub', 32, b))), ('urol', a, b), 'options->has_rotate32'),
   (('ior', ('ushr@16', a, b), ('ishl@16', a, ('iadd', 16, ('ineg', b)))), ('uror', a, b), 'options->has_rotate16'),
   (('ior', ('ushr@16', a, b), ('ishl@16', a, ('isub', 16, b))), ('uror', a, b), 'options->has_rotate16'),
   (('ior', ('ushr@32', a, b), ('ishl@32', a, ('iadd', 32, ('ineg', b)))), ('uror', a, b), 'options->has_rotate32'),
   (('ior', ('ushr@32', a, b), ('ishl@32', a, ('isub', 32, b))), ('uror', a, b), 'options->has_rotate32'),
   (('urol@8',  a, b), ('ior', ('ishl', a, b), ('ushr', a, ('isub',  8, b))), '!options->has_rotate8'),
   (('urol@16', a, b), ('ior', ('ishl', a, b), ('ushr', a, ('isub', 16, b))), '!options->has_rotate16'),
   (('urol@32', a, b), ('ior', ('ishl', a, b), ('ushr', a, ('isub', 32, b))), '!options->has_rotate32'),
   (('urol@64', a, b), ('ior', ('ishl', a, b), ('ushr', a, ('isub', 64, b)))),
   (('uror@8',  a, b), ('ior', ('ushr', a, b), ('ishl', a, ('isub',  8, b))), '!options->has_rotate8'),
   (('uror@16', a, b), ('ior', ('ushr', a, b), ('ishl', a, ('isub', 16, b))), '!options->has_rotate16'),
   (('uror@32', a, b), ('ior', ('ushr', a, b), ('ishl', a, ('isub', 32, b))), '!options->has_rotate32'),
   (('uror@64', a, b), ('ior', ('ushr', a, b), ('ishl', a, ('isub', 64, b)))),

   # bfi(X, a, b) = (b & ~X) | (a & X)
   # If X = ~0: (b & 0) | (a & 0xffffffff) = a
   # If X = 0:  (b & 0xffffffff) | (a & 0) = b
   (('bfi', 0xffffffff, a, b), a),
   (('bfi', 0x00000000, a, b), b),

   # The result of -int(some_bool) is 0 or 0xffffffff, so the result of the
   # bfi is either b or c.
   (('bfi', ('ineg', ('b2i', 'a@1')), b, c), ('bcsel', a, b, c)),

   # bfi(a, a, b) = ((a << find_lsb(a)) & a) | (b & ~a)
   #              = (a & a) | (b & ~a)    If a is odd, find_lsb(a) == 0
   #              = a | (b & ~a)
   #              = a | b
   (('bfi', '#a(is_odd)', a, b), ('ior', a, b)),

   # bfi(a, b, 0) = ((b << find_lsb(a)) & a) | (0 & ~a)
   #              = ((b << find_lsb(a)) & a)
   #              = (b & a)               If a is odd, find_lsb(a) == 0
   (('bfi', '#a(is_odd)', b, 0), ('iand', a, b)),

   # Because 'a' is a positive power of two, the result of the bfi is either 0
   # or 'a' depending on whether or not 'b' is odd.  Use 'b&1' for the zero
   # value to help platforms that can't have two constants in a bcsel.
   (('u2f32', ('bfi', '#a(is_pos_power_of_two)', b, 0)),
    ('bcsel', ('ieq', ('iand', b, 1), 0), ('iand', b, 1), ('u2f', a))),
   (('u2f', ('bfi', '#a(is_pos_power_of_two)', b, 0)),
    ('bcsel', ('ieq', ('iand', b, 1), 0), 0, ('u2f', a))),

   # Exponential/logarithmic identities
   (('~fexp2', ('flog2', a)), a), # 2^lg2(a) = a
   (('~flog2', ('fexp2', a)), a), # lg2(2^a) = a
   (('fpow', a, b), ('fexp2', ('fmul', ('flog2', a), b)), 'options->lower_fpow'), # a^b = 2^(lg2(a)*b)
   (('~fexp2', ('fmul', ('flog2', a), b)), ('fpow', a, b), '!options->lower_fpow'), # 2^(lg2(a)*b) = a^b
   (('~fexp2', ('fadd', ('fmul', ('flog2', a), b), ('fmul', ('flog2', c), d))),
    ('~fmul', ('fpow', a, b), ('fpow', c, d)), '!options->lower_fpow'), # 2^(lg2(a) * b + lg2(c) + d) = a^b * c^d
   (('~fexp2', ('fmul', ('flog2', a), 0.5)), ('fsqrt', a)),
   (('~fexp2', ('fmul', ('flog2', a), 2.0)), ('fmul', a, a)),
   (('~fexp2', ('fmul', ('flog2', a), 3.0)), ('fmul', ('fmul', a, a), a)),
   (('~fexp2', ('fmul', ('flog2', a), 4.0)), ('fmul', ('fmul', a, a), ('fmul', a, a))),
   (('~fexp2', ('fmul', ('flog2', a), 5.0)), ('fmul', ('fmul', ('fmul', a, a), ('fmul', a, a)), a)),
   (('~fexp2', ('fmul', ('flog2', a), 6.0)), ('fmul', ('fmul', ('fmul', a, a), ('fmul', a, a)), ('fmul', a, a))),
   (('~fexp2', ('fmul', ('flog2', a), 8.0)), ('fmul', ('fmul', ('fmul', a, a), ('fmul', a, a)), ('fmul', ('fmul', a, a), ('fmul', a, a)))),
   (('~fpow', a, 1.0), a),
   (('~fpow', a, 2.0), ('fmul', a, a)),
   (('~fpow', a, 3.0), ('fmul', ('fmul', a, a), a)),
   (('~fpow', a, 4.0), ('fmul', ('fmul', a, a), ('fmul', a, a))),
   (('~fpow', 2.0, a), ('fexp2', a)),
   (('~fpow', ('fpow', a, 2.2), 0.454545), a),
   (('~fpow', ('fabs', ('fpow', a, 2.2)), 0.454545), ('fabs', a)),
   (('~fsqrt', ('fexp2', a)), ('fexp2', ('fmul', 0.5, a))),
   (('~frcp', ('fexp2', a)), ('fexp2', ('fneg', a))),
   (('~frsq', ('fexp2', a)), ('fexp2', ('fmul', -0.5, a))),
   (('~flog2', ('fsqrt', a)), ('fmul', 0.5, ('flog2', a))),
   (('~flog2', ('frcp', a)), ('fneg', ('flog2', a))),
   (('~flog2', ('frsq', a)), ('fmul', -0.5, ('flog2', a))),
   (('~flog2', ('fpow', a, b)), ('fmul', b, ('flog2', a))),
   (('~fmul', ('fexp2(is_used_once)', a), ('fexp2(is_used_once)', b)), ('fexp2', ('fadd', a, b))),
   (('bcsel', ('flt', a, 0.0), 0.0, ('fsqrt', a)), ('fsqrt', ('fmax', a, 0.0))),
   (('~fmul', ('fsqrt', a), ('fsqrt', a)), ('fabs',a)),
   (('~fmulz', ('fsqrt', a), ('fsqrt', a)), ('fabs', a)),
   # Division and reciprocal
   (('~fdiv', 1.0, a), ('frcp', a)),
   (('fdiv', a, b), ('fmul', a, ('frcp', b)), 'options->lower_fdiv'),
   (('~frcp', ('frcp', a)), a),
   (('~frcp', ('fsqrt', a)), ('frsq', a)),
   (('fsqrt', a), ('frcp', ('frsq', a)), 'options->lower_fsqrt'),
   (('~frcp', ('frsq', a)), ('fsqrt', a), '!options->lower_fsqrt'),
   # Trig
   (('fsin', a), lowered_sincos(0.5), 'options->lower_sincos'),
   (('fcos', a), lowered_sincos(0.75), 'options->lower_sincos'),
   # Boolean simplifications
   (('ieq', a, True), a),
   (('ine(is_not_used_by_if)', a, True), ('inot', a)),
   (('ine', a, False), a),
   (('ieq(is_not_used_by_if)', a, False), ('inot', 'a')),
   (('bcsel', a, True, False), a),
   (('bcsel', a, False, True), ('inot', a)),
   (('bcsel', True, b, c), b),
   (('bcsel', False, b, c), c),

   (('bcsel@16', a, 1.0, 0.0), ('b2f', a)),
   (('bcsel@16', a, 0.0, 1.0), ('b2f', ('inot', a))),
   (('bcsel@16', a, -1.0, -0.0), ('fneg', ('b2f', a))),
   (('bcsel@16', a, -0.0, -1.0), ('fneg', ('b2f', ('inot', a)))),
   (('bcsel@32', a, 1.0, 0.0), ('b2f', a)),
   (('bcsel@32', a, 0.0, 1.0), ('b2f', ('inot', a))),
   (('bcsel@32', a, -1.0, -0.0), ('fneg', ('b2f', a))),
   (('bcsel@32', a, -0.0, -1.0), ('fneg', ('b2f', ('inot', a)))),
   (('bcsel@64', a, 1.0, 0.0), ('b2f', a), '!(options->lower_doubles_options & nir_lower_fp64_full_software)'),
   (('bcsel@64', a, 0.0, 1.0), ('b2f', ('inot', a)), '!(options->lower_doubles_options & nir_lower_fp64_full_software)'),
   (('bcsel@64', a, -1.0, -0.0), ('fneg', ('b2f', a)), '!(options->lower_doubles_options & nir_lower_fp64_full_software)'),
   (('bcsel@64', a, -0.0, -1.0), ('fneg', ('b2f', ('inot', a))), '!(options->lower_doubles_options & nir_lower_fp64_full_software)'),

   (('bcsel', a, b, b), b),
   (('~fcsel', a, b, b), b),

   # D3D Boolean emulation
   (('bcsel', a, -1, 0), ('ineg', ('b2i', 'a@1'))),
   (('bcsel', a, 0, -1), ('ineg', ('b2i', ('inot', a)))),
   (('bcsel', a, 1, 0), ('b2i', 'a@1')),
   (('bcsel', a, 0, 1), ('b2i', ('inot', a))),
   (('iand', ('ineg', ('b2i', 'a@1')), ('ineg', ('b2i', 'b@1'))),
    ('ineg', ('b2i', ('iand', a, b)))),
   (('ior', ('ineg', ('b2i','a@1')), ('ineg', ('b2i', 'b@1'))),
    ('ineg', ('b2i', ('ior', a, b)))),
   (('ieq', ('ineg', ('b2i', 'a@1')), -1), a),
   (('ine', ('ineg', ('b2i', 'a@1')), -1), ('inot', a)),
   (('ige', ('ineg', ('b2i', 'a@1')), 0), ('inot', a)),
   (('ilt', ('ineg', ('b2i', 'a@1')), 0), a),
   (('ult', 0, ('ineg', ('b2i', 'a@1'))), a),
   (('iand', ('ineg', ('b2i', a)), 1.0), ('b2f', a)),
   (('iand', ('ineg', ('b2i', a)), 1),   ('b2i', a)),

   # With D3D booleans, imax is AND and umax is OR
   (('imax', ('ineg', ('b2i', 'a@1')), ('ineg', ('b2i', 'b@1'))),
    ('ineg', ('b2i', ('iand', a, b)))),
   (('imin', ('ineg', ('b2i', 'a@1')), ('ineg', ('b2i', 'b@1'))),
    ('ineg', ('b2i', ('ior', a, b)))),
   (('umax', ('ineg', ('b2i', 'a@1')), ('ineg', ('b2i', 'b@1'))),
    ('ineg', ('b2i', ('ior', a, b)))),
   (('umin', ('ineg', ('b2i', 'a@1')), ('ineg', ('b2i', 'b@1'))),
    ('ineg', ('b2i', ('iand', a, b)))),
   (('umax', ('b2i', 'a@1'), ('b2i', 'b@1')), ('b2i', ('ior',  a, b))),
   (('umin', ('b2i', 'a@1'), ('b2i', 'b@1')), ('b2i', ('iand', a, b))),

   # Clean up LLVM booleans. b2i output is 0/1 so iand is a no-op.
   (('iand', ('b2i', a), 1), ('b2i', a)),

   (('ine', ('umin', ('ineg', ('b2i', 'a@1')), b), 0), ('iand', a, ('ine', b, 0))),
   (('ine', ('umax', ('ineg', ('b2i', 'a@1')), b), 0), ('ior' , a, ('ine', b, 0))),

   # Conversions
   (('f2i', ('ftrunc', a)), ('f2i', a)),
   (('f2u', ('ftrunc', a)), ('f2u', a)),

   # Conversions from 16 bits to 32 bits and back can always be removed
   (('f2fmp', ('f2f32', 'a@16')), a),
   (('i2imp', ('i2i32', 'a@16')), a),
   (('i2imp', ('u2u32', 'a@16')), a),

   (('f2imp', ('f2f32', 'a@16')), ('f2i16', a)),
   (('f2ump', ('f2f32', 'a@16')), ('f2u16', a)),
   (('i2fmp', ('i2i32', 'a@16')), ('i2f16', a)),
   (('u2fmp', ('u2u32', 'a@16')), ('u2f16', a)),

   (('f2fmp', ('b2f32', 'a@1')), ('b2f16', a)),
   (('i2imp', ('b2i32', 'a@1')), ('b2i16', a)),
   (('i2imp', ('b2i32', 'a@1')), ('b2i16', a)),

   (('f2imp', ('b2f32', 'a@1')), ('b2i16', a)),
   (('f2ump', ('b2f32', 'a@1')), ('b2i16', a)),
   (('i2fmp', ('b2i32', 'a@1')), ('b2f16', a)),
   (('u2fmp', ('b2i32', 'a@1')), ('b2f16', a)),

   # Conversions to 16 bits would be lossy so they should only be removed if
   # the instruction was generated by the precision lowering pass.
   (('f2f32', ('f2fmp', 'a@32')), a),
   (('i2i32', ('i2imp', 'a@32')), a),
   (('u2u32', ('i2imp', 'a@32')), a),

   # typeA@32 -> typeB@16 -> typeB@32 ==> typeA@32 -> typeB@32
   (('i2i32', ('f2imp', 'a@32')), ('f2i32', a)),
   (('u2u32', ('f2ump', 'a@32')), ('f2u32', a)),
   (('f2f32', ('i2fmp', 'a@32')), ('i2f32', a)),
   (('f2f32', ('u2fmp', 'a@32')), ('u2f32', a)),

   # typeA@32 -> typeA@16 -> typeB@32 ==> typeA@32 -> typeB@32
   (('f2i32', ('f2fmp', 'a@32')), ('f2i32', a)),
   (('f2u32', ('f2fmp', 'a@32')), ('f2u32', a)),
   (('i2f32', ('i2imp', 'a@32')), ('i2f32', a)),

   (('ffloor', 'a(is_integral)'), a),
   (('fceil', 'a(is_integral)'), a),
   (('ftrunc', 'a(is_integral)'), a),
   (('fround_even', 'a(is_integral)'), a),

   # fract(x) = x - floor(x), so fract(NaN) = NaN
   (('~ffract', 'a(is_integral)'), 0.0),
   (('fabs', 'a(is_not_negative)'), a),
   (('iabs', 'a(is_not_negative)'), a),
   (('fsat', 'a(is_not_positive)'), 0.0),

   (('~fmin', 'a(is_not_negative)', 1.0), ('fsat', a), '!options->lower_fsat'),

   # The result of the multiply must be in [-1, 0], so the result of the ffma
   # must be in [0, 1].
   (('flt', ('fadd', ('fmul', ('fsat', a), ('fneg', ('fsat', a))), 1.0), 0.0), False),
   (('flt', ('fadd', ('fneg', ('fmul', ('fsat', a), ('fsat', a))), 1.0), 0.0), False),
   (('fmax', ('fadd', ('fmul', ('fsat', a), ('fneg', ('fsat', a))), 1.0), 0.0), ('fadd', ('fmul', ('fsat', a), ('fneg', ('fsat', a))), 1.0)),
   (('fmax', ('fadd', ('fneg', ('fmul', ('fsat', a), ('fsat', a))), 1.0), 0.0), ('fadd', ('fneg', ('fmul', ('fsat', a), ('fsat', a))), 1.0)),

   (('fneu', 'a(is_not_zero)', 0.0), True),
   (('feq', 'a(is_not_zero)', 0.0), False),

   # In this chart, + means value > 0 and - means value < 0.
   #
   # + >= + -> unknown  0 >= + -> false    - >= + -> false
   # + >= 0 -> true     0 >= 0 -> true     - >= 0 -> false
   # + >= - -> true     0 >= - -> true     - >= - -> unknown
   #
   # Using grouping conceptually similar to a Karnaugh map...
   #
   # (+ >= 0, + >= -, 0 >= 0, 0 >= -) == (is_not_negative >= is_not_positive) -> true
   # (0 >= +, - >= +) == (is_not_positive >= gt_zero) -> false
   # (- >= +, - >= 0) == (lt_zero >= is_not_negative) -> false
   #
   # The flt / ilt cases just invert the expected result.
   #
   # The results expecting true, must be marked imprecise.  The results
   # expecting false are fine because NaN compared >= or < anything is false.

   (('fge', 'a(is_a_number_not_negative)', 'b(is_a_number_not_positive)'), True),
   (('fge', 'a(is_not_positive)',          'b(is_gt_zero)'),               False),
   (('fge', 'a(is_lt_zero)',               'b(is_not_negative)'),          False),

   (('flt', 'a(is_not_negative)',          'b(is_not_positive)'),          False),
   (('flt', 'a(is_a_number_not_positive)', 'b(is_a_number_gt_zero)'),      True),
   (('flt', 'a(is_a_number_lt_zero)',      'b(is_a_number_not_negative)'), True),

   (('ine', 'a(is_not_zero)', 0), True),
   (('ieq', 'a(is_not_zero)', 0), False),

   (('ige', 'a(is_not_negative)', 'b(is_not_positive)'), True),
   (('ige', 'a(is_not_positive)', 'b(is_gt_zero)'),      False),
   (('ige', 'a(is_lt_zero)',      'b(is_not_negative)'), False),

   (('ilt', 'a(is_not_negative)', 'b(is_not_positive)'), False),
   (('ilt', 'a(is_not_positive)', 'b(is_gt_zero)'),      True),
   (('ilt', 'a(is_lt_zero)',      'b(is_not_negative)'), True),

   (('ult', 0, 'a(is_gt_zero)'), True),
   (('ult', a, 0), False),

   # Packing and then unpacking does nothing
   (('unpack_64_2x32_split_x', ('pack_64_2x32_split', a, b)), a),
   (('unpack_64_2x32_split_y', ('pack_64_2x32_split', a, b)), b),
   (('unpack_64_2x32_split_x', ('pack_64_2x32', a)), 'a.x'),
   (('unpack_64_2x32_split_y', ('pack_64_2x32', a)), 'a.y'),
   (('unpack_64_2x32_split_x', ('u2u64', 'a@32')), a),
   (('unpack_64_2x32_split_y', ('u2u64', a)), 0),
   (('unpack_64_2x32_split_x', ('i2i64', 'a@32')), a),
   (('unpack_64_2x32_split_y', ('i2i64(is_used_once)', 'a@32')), ('ishr', a, 31)),
   (('unpack_64_2x32', ('pack_64_2x32_split', a, b)), ('vec2', a, b)),
   (('unpack_64_2x32', ('pack_64_2x32', a)), a),
   (('unpack_double_2x32_dxil', ('pack_double_2x32_dxil', a)), a),
   (('pack_64_2x32_split', ('unpack_64_2x32_split_x', a),
                           ('unpack_64_2x32_split_y', a)), a),
   (('pack_64_2x32', ('vec2', ('unpack_64_2x32_split_x', a),
                              ('unpack_64_2x32_split_y', a))), a),
   (('pack_64_2x32', ('unpack_64_2x32', a)), a),
   (('pack_double_2x32_dxil', ('unpack_double_2x32_dxil', a)), a),

   (('unpack_64_4x16', ('pack_64_4x16', a)), a),
   (('unpack_64_4x16', ('pack_64_2x32', ('vec2', ('pack_32_2x16_split', a, b), ('pack_32_2x16_split', c, d)))), ('vec4', a, b, c, d)),
   (('unpack_64_4x16', ('pack_64_2x32_split', ('pack_32_2x16_split', a, b), ('pack_32_2x16_split', c, d))), ('vec4', a, b, c, d)),

   # Comparing two halves of an unpack separately.  While this optimization
   # should be correct for non-constant values, it's less obvious that it's
   # useful in that case.  For constant values, the pack will fold and we're
   # guaranteed to reduce the whole tree to one instruction.
   (('iand', ('ieq', ('unpack_32_2x16_split_x', a), '#b'),
             ('ieq', ('unpack_32_2x16_split_y', a), '#c')),
    ('ieq', a, ('pack_32_2x16_split', b, c))),

   # Byte extraction
   (('ushr', 'a@16',  8), ('extract_u8', a, 1), '!options->lower_extract_byte'),
   (('ushr', 'a@32', 24), ('extract_u8', a, 3), '!options->lower_extract_byte'),
   (('ushr', 'a@64', 56), ('extract_u8', a, 7), '!options->lower_extract_byte'),
   (('ishr', 'a@16',  8), ('extract_i8', a, 1), '!options->lower_extract_byte'),
   (('ishr', 'a@32', 24), ('extract_i8', a, 3), '!options->lower_extract_byte'),
   (('ishr', 'a@64', 56), ('extract_i8', a, 7), '!options->lower_extract_byte'),
   (('iand', 0xff, a), ('extract_u8', a, 0), '!options->lower_extract_byte'),

   # Common pattern in many Vulkan CTS tests that read 8-bit integers from a
   # storage buffer.
   (('u2u8', ('extract_u16', a, 1)), ('u2u8', ('extract_u8', a, 2)), '!options->lower_extract_byte'),
   (('u2u8', ('ushr', a, 8)), ('u2u8', ('extract_u8', a, 1)), '!options->lower_extract_byte'),

   # Common pattern after lowering 8-bit integers to 16-bit.
   (('i2i16', ('u2u8', ('extract_u8', a, b))), ('i2i16', ('extract_i8', a, b))),
   (('u2u16', ('u2u8', ('extract_u8', a, b))), ('u2u16', ('extract_u8', a, b))),

   (('ubfe', a,  0, 8), ('extract_u8', a, 0), '!options->lower_extract_byte'),
   (('ubfe', a,  8, 8), ('extract_u8', a, 1), '!options->lower_extract_byte'),
   (('ubfe', a, 16, 8), ('extract_u8', a, 2), '!options->lower_extract_byte'),
   (('ubfe', a, 24, 8), ('extract_u8', a, 3), '!options->lower_extract_byte'),
   (('ibfe', a,  0, 8), ('extract_i8', a, 0), '!options->lower_extract_byte'),
   (('ibfe', a,  8, 8), ('extract_i8', a, 1), '!options->lower_extract_byte'),
   (('ibfe', a, 16, 8), ('extract_i8', a, 2), '!options->lower_extract_byte'),
   (('ibfe', a, 24, 8), ('extract_i8', a, 3), '!options->lower_extract_byte'),

   (('extract_u8', ('extract_i8', a, b), 0), ('extract_u8', a, b)),
   (('extract_u8', ('extract_u8', a, b), 0), ('extract_u8', a, b)),

    # Word extraction
   (('ushr', ('ishl', 'a@32', 16), 16), ('extract_u16', a, 0), '!options->lower_extract_word'),
   (('ushr', 'a@32', 16), ('extract_u16', a, 1), '!options->lower_extract_word'),
   (('ishr', ('ishl', 'a@32', 16), 16), ('extract_i16', a, 0), '!options->lower_extract_word'),
   (('ishr', 'a@32', 16), ('extract_i16', a, 1), '!options->lower_extract_word'),
   (('iand', 0xffff, a), ('extract_u16', a, 0), '!options->lower_extract_word'),

   (('ubfe', a,  0, 16), ('extract_u16', a, 0), '!options->lower_extract_word'),
   (('ubfe', a, 16, 16), ('extract_u16', a, 1), '!options->lower_extract_word'),
   (('ibfe', a,  0, 16), ('extract_i16', a, 0), '!options->lower_extract_word'),
   (('ibfe', a, 16, 16), ('extract_i16', a, 1), '!options->lower_extract_word'),

   # Packing a u8vec4 to write to an SSBO.
   (('ior', ('ishl', ('u2u32', 'a@8'), 24), ('ior', ('ishl', ('u2u32', 'b@8'), 16), ('ior', ('ishl', ('u2u32', 'c@8'), 8), ('u2u32', 'd@8')))),
    ('pack_32_4x8', ('vec4', d, c, b, a)), 'options->has_pack_32_4x8'),

   (('extract_u16', ('extract_i16', a, b), 0), ('extract_u16', a, b)),
   (('extract_u16', ('extract_u16', a, b), 0), ('extract_u16', a, b)),

   # Lower pack/unpack
   (('pack_64_2x32_split', a, b), ('ior', ('u2u64', a), ('ishl', ('u2u64', b), 32)), 'options->lower_pack_64_2x32_split'),
   (('pack_32_2x16_split', a, b), ('ior', ('u2u32', a), ('ishl', ('u2u32', b), 16)), 'options->lower_pack_32_2x16_split || options->lower_pack_split'),
   (('pack_half_2x16_split', a, b), ('pack_half_2x16_rtz_split', a, b), 'options->has_pack_half_2x16_rtz'),
   (('unpack_64_2x32_split_x', a), ('u2u32', a), 'options->lower_unpack_64_2x32_split'),
   (('unpack_64_2x32_split_y', a), ('u2u32', ('ushr', a, 32)), 'options->lower_unpack_64_2x32_split'),
   (('unpack_32_2x16_split_x', a), ('u2u16', a), 'options->lower_unpack_32_2x16_split || options->lower_pack_split'),
   (('unpack_32_2x16_split_y', a), ('u2u16', ('ushr', a, 16)), 'options->lower_unpack_32_2x16_split || options->lower_pack_split'),

   (('unpack_64_2x32_split_x', ('ushr', a, 32)), ('unpack_64_2x32_split_y', a), '!options->lower_unpack_64_2x32_split'),
   (('u2u32', ('ushr', 'a@64', 32)), ('unpack_64_2x32_split_y', a), '!options->lower_unpack_64_2x32_split'),

   # Useless masking before unpacking
   (('unpack_half_2x16_split_x', ('iand', a, 0xffff)), ('unpack_half_2x16_split_x', a)),
   (('unpack_32_2x16_split_x', ('iand', a, 0xffff)), ('unpack_32_2x16_split_x', a)),
   (('unpack_64_2x32_split_x', ('iand', a, 0xffffffff)), ('unpack_64_2x32_split_x', a)),
   (('unpack_half_2x16_split_y', ('iand', a, 0xffff0000)), ('unpack_half_2x16_split_y', a)),
   (('unpack_32_2x16_split_y', ('iand', a, 0xffff0000)), ('unpack_32_2x16_split_y', a)),
   (('unpack_64_2x32_split_y', ('iand', a, 0xffffffff00000000)), ('unpack_64_2x32_split_y', a)),

   (('unpack_half_2x16_split_x', ('extract_u16', a, 0)), ('unpack_half_2x16_split_x', a)),
   (('unpack_half_2x16_split_x', ('extract_u16', a, 1)), ('unpack_half_2x16_split_y', a)),
   (('unpack_half_2x16_split_x', ('ushr', a, 16)), ('unpack_half_2x16_split_y', a)),
   (('unpack_32_2x16_split_x', ('extract_u16', a, 0)), ('unpack_32_2x16_split_x', a)),
   (('unpack_32_2x16_split_x', ('extract_u16', a, 1)), ('unpack_32_2x16_split_y', a)),

   # Optimize half packing
   (('ishl', ('pack_half_2x16', ('vec2', a, 0)), 16), ('pack_half_2x16', ('vec2', 0, a))),
   (('ushr', ('pack_half_2x16', ('vec2', 0, a)), 16), ('pack_half_2x16', ('vec2', a, 0))),

   (('iadd', ('pack_half_2x16', ('vec2', a, 0)), ('pack_half_2x16', ('vec2', 0, b))),
    ('pack_half_2x16', ('vec2', a, b))),
   (('ior', ('pack_half_2x16', ('vec2', a, 0)), ('pack_half_2x16', ('vec2', 0, b))),
    ('pack_half_2x16', ('vec2', a, b))),

   (('ishl', ('pack_half_2x16_split', a, 0), 16), ('pack_half_2x16_split', 0, a)),
   (('ushr', ('pack_half_2x16_split', 0, a), 16), ('pack_half_2x16_split', a, 0)),
   (('extract_u16', ('pack_half_2x16_split', 0, a), 1), ('pack_half_2x16_split', a, 0)),

   (('ishl', ('pack_half_2x16_rtz_split', a, 0), 16), ('pack_half_2x16_rtz_split', 0, a)),
   (('ushr', ('pack_half_2x16_rtz_split', 0, a), 16), ('pack_half_2x16_rtz_split', a, 0)),
   (('extract_u16', ('pack_half_2x16_rtz_split', 0, a), 1), ('pack_half_2x16_rtz_split', a, 0)),

   (('iadd', ('pack_half_2x16_split', a, 0), ('pack_half_2x16_split', 0, b)), ('pack_half_2x16_split', a, b)),
   (('ior',  ('pack_half_2x16_split', a, 0), ('pack_half_2x16_split', 0, b)), ('pack_half_2x16_split', a, b)),

   (('iadd', ('pack_half_2x16_rtz_split', a, 0), ('pack_half_2x16_rtz_split', 0, b)), ('pack_half_2x16_rtz_split', a, b)),
   (('ior',  ('pack_half_2x16_rtz_split', a, 0), ('pack_half_2x16_rtz_split', 0, b)), ('pack_half_2x16_rtz_split', a, b)),

   (('extract_i8', ('pack_32_4x8_split', a, b, c, d), 0), ('i2i', a)),
   (('extract_i8', ('pack_32_4x8_split', a, b, c, d), 1), ('i2i', b)),
   (('extract_i8', ('pack_32_4x8_split', a, b, c, d), 2), ('i2i', c)),
   (('extract_i8', ('pack_32_4x8_split', a, b, c, d), 3), ('i2i', d)),
   (('extract_u8', ('pack_32_4x8_split', a, b, c, d), 0), ('u2u', a)),
   (('extract_u8', ('pack_32_4x8_split', a, b, c, d), 1), ('u2u', b)),
   (('extract_u8', ('pack_32_4x8_split', a, b, c, d), 2), ('u2u', c)),
   (('extract_u8', ('pack_32_4x8_split', a, b, c, d), 3), ('u2u', d)),

   # Reduce intermediate precision with int64.
   (('u2u32', ('iadd(is_used_once)', 'a@64', b)),
    ('iadd', ('u2u32', a), ('u2u32', b))),
])

# After the ('extract_u8', a, 0) pattern, above, triggers, there will be
# patterns like those below.
for op in ('ushr', 'ishr'):
   optimizations.extend([(('extract_u8', (op, 'a@16',  8),     0), ('extract_u8', a, 1))])
   optimizations.extend([(('extract_u8', (op, 'a@32',  8 * i), 0), ('extract_u8', a, i)) for i in range(1, 4)])
   optimizations.extend([(('extract_u8', (op, 'a@64',  8 * i), 0), ('extract_u8', a, i)) for i in range(1, 8)])

optimizations.extend([(('extract_u8', ('extract_u16', a, 1), 0), ('extract_u8', a, 2))])

# After the ('extract_[iu]8', a, 3) patterns, above, trigger, there will be
# patterns like those below.
for op in ('extract_u8', 'extract_i8'):
   optimizations.extend([((op, ('ishl', 'a@16',      8),     1), (op, a, 0))])
   optimizations.extend([((op, ('ishl', 'a@32', 24 - 8 * i), 3), (op, a, i)) for i in range(2, -1, -1)])
   optimizations.extend([((op, ('ishl', 'a@64', 56 - 8 * i), 7), (op, a, i)) for i in range(6, -1, -1)])

optimizations.extend([
   # Subtracts
   (('ussub_4x8_vc4', a, 0), a),
   (('ussub_4x8_vc4', a, ~0), 0),
   # Lower all Subtractions first - they can get recombined later
   (('fsub', a, b), ('fadd', a, ('fneg', b))),
   (('isub', a, b), ('iadd', a, ('ineg', b))),
   (('uabs_usub', a, b), ('bcsel', ('ult', a, b), ('ineg', ('isub', a, b)), ('isub', a, b))),
   # This is correct.  We don't need isub_sat because the result type is unsigned, so it cannot overflow.
   (('uabs_isub', a, b), ('bcsel', ('ilt', a, b), ('ineg', ('isub', a, b)), ('isub', a, b))),
   (('bitz', a, b), ('inot', ('bitnz', a, b))),

   # Propagate negation up multiplication chains
   (('fmul(is_used_by_non_fsat)', ('fneg', a), b), ('fneg', ('fmul', a, b))),
   (('fmulz(is_used_by_non_fsat)', ('fneg', a), b), ('fneg', ('fmulz', a, b)), '!'+signed_zero_preserve_32),
   (('ffma', ('fneg', a), ('fneg', b), c), ('ffma', a, b, c)),
   (('ffmaz', ('fneg', a), ('fneg', b), c), ('ffmaz', a, b, c)),
   (('imul', ('ineg', a), b), ('ineg', ('imul', a, b))),

   # Propagate constants up multiplication chains
   (('~fmul(is_used_once)', ('fmul(is_used_once)', 'a(is_not_const)', 'b(is_not_const)'), '#c'), ('fmul', ('fmul', a, c), b)),
   (('~fmulz(is_used_once)', ('fmulz(is_used_once)', 'a(is_not_const)', 'b(is_not_const)'), '#c'), ('fmulz', ('fmulz', a, c), b)),
   (('~fmul(is_used_once)', ('fmulz(is_used_once)', 'a(is_not_const)', 'b(is_not_const)'), '#c(is_finite_not_zero)'), ('fmulz', ('fmul', a, c), b)),
   (('imul(is_used_once)', ('imul(is_used_once)', 'a(is_not_const)', 'b(is_not_const)'), '#c'), ('imul', ('imul', a, c), b)),
   (('~ffma', ('fmul(is_used_once)', 'a(is_not_const)', 'b(is_not_const)'), '#c', d), ('ffma', ('fmul', a, c), b, d)),
   (('~ffmaz', ('fmulz(is_used_once)', 'a(is_not_const)', 'b(is_not_const)'), '#c', d), ('ffmaz', ('fmulz', a, c), b, d)),
   (('~ffma', ('fmulz(is_used_once)', 'a(is_not_const)', 'b(is_not_const)'), '#c(is_finite_not_zero)', d), ('ffmaz', ('fmul', a, c), b, d)),
   # Prefer moving out a multiplication for more MAD/FMA-friendly code
   (('~fadd(is_used_once)', ('fadd(is_used_once)', 'a(is_not_const)', 'b(is_fmul)'), '#c'), ('fadd', ('fadd', a, c), b)),
   (('~fadd(is_used_once)', ('fadd(is_used_once)', 'a(is_not_const)', 'b(is_not_const)'), '#c'), ('fadd', ('fadd', a, c), b)),
   (('~fadd(is_used_once)', ('ffma(is_used_once)', 'a(is_not_const)', b, 'c(is_not_const)'), '#d'), ('fadd', ('ffma', a, b, d), c)),
   (('~fadd(is_used_once)', ('ffmaz(is_used_once)', 'a(is_not_const)', b, 'c(is_not_const)'), '#d'), ('fadd', ('ffmaz', a, b, d), c)),
   (('iadd(is_used_once)', ('iadd(is_used_once)', 'a(is_not_const)', 'b(is_not_const)'), '#c'), ('iadd', ('iadd', a, c), b)),

   # Reassociate constants in add/mul chains so they can be folded together.
   # For now, we mostly only handle cases where the constants are separated by
   # a single non-constant.  We could do better eventually.
   (('~fmul', '#a', ('fmul', 'b(is_not_const)', '#c')), ('fmul', ('fmul', a, c), b)),
   (('~fmulz', '#a', ('fmulz', 'b(is_not_const)', '#c')), ('fmulz', ('fmulz', a, c), b)),
   (('~fmul', '#a(is_finite_not_zero)', ('fmulz', 'b(is_not_const)', '#c')), ('fmulz', ('fmul', a, c), b)),
   (('~ffma', '#a', ('fmul', 'b(is_not_const)', '#c'), d), ('ffma', ('fmul', a, c), b, d)),
   (('~ffmaz', '#a', ('fmulz', 'b(is_not_const)', '#c'), d), ('ffmaz', ('fmulz', a, c), b, d)),
   (('~ffmaz', '#a(is_finite_not_zero)', ('fmulz', 'b(is_not_const)', '#c'), d), ('ffmaz', ('fmul', a, c), b, d)),
   (('imul', '#a', ('imul', 'b(is_not_const)', '#c')), ('imul', ('imul', a, c), b)),
   (('~fadd', '#a',          ('fadd', 'b(is_not_const)', '#c')),  ('fadd', ('fadd', a,          c),           b)),
   (('~fadd', '#a', ('fneg', ('fadd', 'b(is_not_const)', '#c'))), ('fadd', ('fadd', a, ('fneg', c)), ('fneg', b))),
   (('~fadd', '#a',          ('ffma', 'b(is_not_const)', 'c(is_not_const)', '#d')),  ('ffma',          b,  c, ('fadd', a,          d))),
   (('~fadd', '#a', ('fneg', ('ffma', 'b(is_not_const)', 'c(is_not_const)', '#d'))), ('ffma', ('fneg', b), c, ('fadd', a, ('fneg', d)))),
   (('~fadd', '#a',          ('ffmaz', 'b(is_not_const)', 'c(is_not_const)', '#d')),  ('ffmaz',          b,  c, ('fadd', a,          d))),
   (('~fadd', '#a', ('fneg', ('ffmaz', 'b(is_not_const)', 'c(is_not_const)', '#d'))), ('ffmaz', ('fneg', b), c, ('fadd', a, ('fneg', d)))),
   (('iadd', '#a', ('iadd', 'b(is_not_const)', '#c')), ('iadd', ('iadd', a, c), b)),
   (('iand', '#a', ('iand', 'b(is_not_const)', '#c')), ('iand', ('iand', a, c), b)),
   (('ior',  '#a', ('ior',  'b(is_not_const)', '#c')), ('ior',  ('ior',  a, c), b)),
   (('ixor', '#a', ('ixor', 'b(is_not_const)', '#c')), ('ixor', ('ixor', a, c), b)),

   # Reassociate add chains for more MAD/FMA-friendly code
   (('~fadd', ('fadd(is_used_once)', 'a(is_fmul)', 'b(is_fmul)'), 'c(is_not_fmul)'), ('fadd', ('fadd', a, c), b)),

   # Drop mul-div by the same value when there's no wrapping.
   (('idiv', ('imul(no_signed_wrap)', a, b), b), a),

   # By definition...
   (('bcsel', ('ige', ('find_lsb', a), 0), ('find_lsb', a), -1), ('find_lsb', a)),
   (('bcsel', ('ige', ('ifind_msb', a), 0), ('ifind_msb', a), -1), ('ifind_msb', a)),
   (('bcsel', ('ige', ('ufind_msb', a), 0), ('ufind_msb', a), -1), ('ufind_msb', a)),
   (('bcsel', ('ige', ('ifind_msb_rev', a), 0), ('ifind_msb_rev', a), -1), ('ifind_msb_rev', a)),
   (('bcsel', ('ige', ('ufind_msb_rev', a), 0), ('ufind_msb_rev', a), -1), ('ufind_msb_rev', a)),

   (('bcsel', ('ine', a, 0), ('find_lsb', a), -1), ('find_lsb', a)),
   (('bcsel', ('ine', a, 0), ('ifind_msb', a), -1), ('ifind_msb', a)),
   (('bcsel', ('ine', a, 0), ('ufind_msb', a), -1), ('ufind_msb', a)),
   (('bcsel', ('ine', a, 0), ('ifind_msb_rev', a), -1), ('ifind_msb_rev', a)),
   (('bcsel', ('ine', a, 0), ('ufind_msb_rev', a), -1), ('ufind_msb_rev', a)),

   (('bcsel', ('ine', a, -1), ('ifind_msb', a), -1), ('ifind_msb', a)),
   (('bcsel', ('ine', a, -1), ('ifind_msb_rev', a), -1), ('ifind_msb_rev', a)),

   (('bcsel', ('ine', ('ifind_msb', 'a@32'), -1), ('iadd', 31, ('ineg', ('ifind_msb', a))), -1), ('ifind_msb_rev', a), 'options->has_find_msb_rev'),
   (('bcsel', ('ine', ('ufind_msb', 'a@32'), -1), ('iadd', 31, ('ineg', ('ufind_msb', a))), -1), ('ufind_msb_rev', a), 'options->has_find_msb_rev'),
   (('bcsel', ('ieq', ('ifind_msb', 'a@32'), -1), -1, ('iadd', 31, ('ineg', ('ifind_msb', a)))), ('ifind_msb_rev', a), 'options->has_find_msb_rev'),
   (('bcsel', ('ieq', ('ufind_msb', 'a@32'), -1), -1, ('iadd', 31, ('ineg', ('ufind_msb', a)))), ('ufind_msb_rev', a), 'options->has_find_msb_rev'),
   (('bcsel', ('ine', ('ifind_msb', 'a@32'), -1), ('iadd', 31, ('ineg', ('ifind_msb', a))), ('ifind_msb', a)), ('ifind_msb_rev', a), 'options->has_find_msb_rev'),
   (('bcsel', ('ine', ('ufind_msb', 'a@32'), -1), ('iadd', 31, ('ineg', ('ufind_msb', a))), ('ufind_msb', a)), ('ufind_msb_rev', a), 'options->has_find_msb_rev'),
   (('bcsel', ('ieq', ('ifind_msb', 'a@32'), -1), ('ifind_msb', a), ('iadd', 31, ('ineg', ('ifind_msb', a)))), ('ifind_msb_rev', a), 'options->has_find_msb_rev'),
   (('bcsel', ('ieq', ('ufind_msb', 'a@32'), -1), ('ufind_msb', a), ('iadd', 31, ('ineg', ('ufind_msb', a)))), ('ufind_msb_rev', a), 'options->has_find_msb_rev'),
   (('bcsel', ('ine', 'a@32', 0), ('iadd', 31, ('ineg', ('ufind_msb', a))), -1), ('ufind_msb_rev', a), 'options->has_find_msb_rev'),
   (('bcsel', ('ieq', 'a@32', 0), -1, ('iadd', 31, ('ineg', ('ufind_msb', a)))), ('ufind_msb_rev', a), 'options->has_find_msb_rev'),
   (('bcsel', ('ine', 'a@32', 0), ('iadd', 31, ('ineg', ('ufind_msb', a))), ('ufind_msb', a)), ('ufind_msb_rev', a), 'options->has_find_msb_rev'),
   (('bcsel', ('ieq', 'a@32', 0), ('ufind_msb', a), ('iadd', 31, ('ineg', ('ufind_msb', a)))), ('ufind_msb_rev', a), 'options->has_find_msb_rev'),

   (('bcsel', ('ine', ('ifind_msb_rev', 'a@32'), -1), ('iadd', 31, ('ineg', ('ifind_msb_rev', a))), -1), ('ifind_msb', a), '!options->lower_ifind_msb'),
   (('bcsel', ('ine', ('ufind_msb_rev', 'a@32'), -1), ('iadd', 31, ('ineg', ('ufind_msb_rev', a))), -1), ('ufind_msb', a), '!options->lower_ufind_msb'),
   (('bcsel', ('ieq', ('ifind_msb_rev', 'a@32'), -1), -1, ('iadd', 31, ('ineg', ('ifind_msb_rev', a)))), ('ifind_msb', a), '!options->lower_ifind_msb'),
   (('bcsel', ('ieq', ('ufind_msb_rev', 'a@32'), -1), -1, ('iadd', 31, ('ineg', ('ufind_msb_rev', a)))), ('ufind_msb', a), '!options->lower_ufind_msb'),
   (('bcsel', ('ine', ('ifind_msb_rev', 'a@32'), -1), ('iadd', 31, ('ineg', ('ifind_msb_rev', a))), ('ifind_msb_rev', a)), ('ifind_msb', a), '!options->lower_ifind_msb'),
   (('bcsel', ('ine', ('ufind_msb_rev', 'a@32'), -1), ('iadd', 31, ('ineg', ('ufind_msb_rev', a))), ('ufind_msb_rev', a)), ('ufind_msb', a), '!options->lower_ufind_msb'),
   (('bcsel', ('ieq', ('ifind_msb_rev', 'a@32'), -1), ('ifind_msb_rev', a), ('iadd', 31, ('ineg', ('ifind_msb_rev', a)))), ('ifind_msb', a), '!options->lower_ifind_msb'),
   (('bcsel', ('ieq', ('ufind_msb_rev', 'a@32'), -1), ('ufind_msb_rev', a), ('iadd', 31, ('ineg', ('ufind_msb_rev', a)))), ('ufind_msb', a), '!options->lower_ufind_msb'),
   (('bcsel', ('ine', 'a@32', 0), ('iadd', 31, ('ineg', ('ufind_msb_rev', a))), -1), ('ufind_msb', a), '!options->lower_ufind_msb'),
   (('bcsel', ('ieq', 'a@32', 0), -1, ('iadd', 31, ('ineg', ('ufind_msb_rev', a)))), ('ufind_msb', a), '!options->lower_ufind_msb'),
   (('bcsel', ('ine', 'a@32', 0), ('iadd', 31, ('ineg', ('ufind_msb_rev', a))), ('ufind_msb_rev', a)), ('ufind_msb', a), '!options->lower_ufind_msb'),
   (('bcsel', ('ieq', 'a@32', 0), ('ufind_msb_rev', a), ('iadd', 31, ('ineg', ('ufind_msb_rev', a)))), ('ufind_msb', a), '!options->lower_ufind_msb'),

   # This is safe. Both ufind_msb_rev and bitfield_reverse can only have
   # 32-bit sources, so the transformation can only generate correct NIR.
   (('find_lsb', ('bitfield_reverse', a)), ('ufind_msb_rev', a), 'options->has_find_msb_rev'),
   (('ufind_msb_rev', ('bitfield_reverse', a)), ('find_lsb', a), '!options->lower_find_lsb'),

   (('ifind_msb', ('f2i32(is_used_once)', a)), ('ufind_msb', ('f2i32', ('fabs', a)))),

   (('~fmul', ('bcsel(is_used_once)', c, -1.0, 1.0), b), ('bcsel', c, ('fneg', b), b)),
   (('~fmul', ('bcsel(is_used_once)', c, 1.0, -1.0), b), ('bcsel', c, b, ('fneg', b))),
   (('~fmulz', ('bcsel(is_used_once)', c, -1.0, 1.0), b), ('bcsel', c, ('fneg', b), b)),
   (('~fmulz', ('bcsel(is_used_once)', c, 1.0, -1.0), b), ('bcsel', c, b, ('fneg', b))),
   (('fabs', ('bcsel(is_used_once)', b, ('fneg', a), a)), ('fabs', a)),
   (('fabs', ('bcsel(is_used_once)', b, a, ('fneg', a))), ('fabs', a)),
   (('~bcsel', ('flt', a, 0.0), ('fneg', a), a), ('fabs', a)),

   (('bcsel', a, ('bcsel', b, c, d), d), ('bcsel', ('iand', a, b), c, d)),
   (('bcsel', a, b, ('bcsel', c, b, d)), ('bcsel', ('ior', a, c), b, d)),

   # Misc. lowering
   (('fmod', a, b), ('fsub', a, ('fmul', b, ('ffloor', ('fdiv', a, b)))), 'options->lower_fmod'),
   (('frem', a, b), ('fsub', a, ('fmul', b, ('ftrunc', ('fdiv', a, b)))), 'options->lower_fmod'),
   (('uadd_carry', a, b), ('b2i', ('ult', ('iadd', a, b), a)), 'options->lower_uadd_carry'),
   (('usub_borrow', a, b), ('b2i', ('ult', a, b)), 'options->lower_usub_borrow'),

   (('bitfield_insert', 'base', 'insert', 'offset', 'bits'),
    ('bcsel', ('ult', 31, 'bits'), 'insert',
              ('bfi', ('bfm', 'bits', 'offset'), 'insert', 'base')),
    'options->lower_bitfield_insert && options->has_bfm && options->has_bfi'),
   (('ihadd', a, b), ('iadd', ('iand', a, b), ('ishr', ('ixor', a, b), 1)), 'options->lower_hadd'),
   (('uhadd', a, b), ('iadd', ('iand', a, b), ('ushr', ('ixor', a, b), 1)), 'options->lower_hadd'),
   (('irhadd', a, b), ('isub', ('ior', a, b), ('ishr', ('ixor', a, b), 1)), 'options->lower_hadd'),
   (('urhadd', a, b), ('isub', ('ior', a, b), ('ushr', ('ixor', a, b), 1)), 'options->lower_hadd'),
   (('ihadd@64', a, b), ('iadd', ('iand', a, b), ('ishr', ('ixor', a, b), 1)), 'options->lower_hadd64 || (options->lower_int64_options & nir_lower_iadd64) != 0'),
   (('uhadd@64', a, b), ('iadd', ('iand', a, b), ('ushr', ('ixor', a, b), 1)), 'options->lower_hadd64 || (options->lower_int64_options & nir_lower_iadd64) != 0'),
   (('irhadd@64', a, b), ('isub', ('ior', a, b), ('ishr', ('ixor', a, b), 1)), 'options->lower_hadd64 || (options->lower_int64_options & nir_lower_iadd64) != 0'),
   (('urhadd@64', a, b), ('isub', ('ior', a, b), ('ushr', ('ixor', a, b), 1)), 'options->lower_hadd64 || (options->lower_int64_options & nir_lower_iadd64) != 0'),

   (('imul_32x16', a, b), ('imul', a, ('extract_i16', b, 0)), 'options->lower_mul_32x16'),
   (('umul_32x16', a, b), ('imul', a, ('extract_u16', b, 0)), 'options->lower_mul_32x16'),

   (('uadd_sat@64', a, b), ('bcsel', ('ult', ('iadd', a, b), a), -1, ('iadd', a, b)), 'options->lower_uadd_sat || (options->lower_int64_options & nir_lower_iadd64) != 0'),
   (('uadd_sat', a, b), ('bcsel', ('ult', ('iadd', a, b), a), -1, ('iadd', a, b)), 'options->lower_uadd_sat'),
   (('usub_sat', a, b), ('bcsel', ('ult', a, b), 0, ('isub', a, b)), 'options->lower_usub_sat'),
   (('usub_sat@64', a, b), ('bcsel', ('ult', a, b), 0, ('isub', a, b)), '(options->lower_int64_options & nir_lower_usub_sat64) != 0'),

   # int64_t sum = a + b;
   #
   # if (a < 0 && b < 0 && a < sum)
   #    sum = INT64_MIN;
   # } else if (a >= 0 && b >= 0 && sum < a)
   #    sum = INT64_MAX;
   # }
   #
   # A couple optimizations are applied.
   #
   # 1. a < sum => sum >= 0.  This replacement works because it is known that
   #    a < 0 and b < 0, so sum should also be < 0 unless there was
   #    underflow.
   #
   # 2. sum < a => sum < 0.  This replacement works because it is known that
   #    a >= 0 and b >= 0, so sum should also be >= 0 unless there was
   #    overflow.
   #
   # 3. Invert the second if-condition and swap the order of parameters for
   #    the bcsel. !(a >= 0 && b >= 0 && sum < 0) becomes !(a >= 0) || !(b >=
   #    0) || !(sum < 0), and that becomes (a < 0) || (b < 0) || (sum >= 0)
   #
   # On Intel Gen11, this saves ~11 instructions.
   (('iadd_sat@64', a, b), ('bcsel',
                            ('iand', ('iand', ('ilt', a, 0), ('ilt', b, 0)), ('ige', ('iadd', a, b), 0)),
                            0x8000000000000000,
                            ('bcsel',
                             ('ior', ('ior', ('ilt', a, 0), ('ilt', b, 0)), ('ige', ('iadd', a, b), 0)),
                             ('iadd', a, b),
                             0x7fffffffffffffff)),
    '(options->lower_int64_options & nir_lower_iadd_sat64) != 0'),

   # int64_t sum = a - b;
   #
   # if (a < 0 && b >= 0 && a < sum)
   #    sum = INT64_MIN;
   # } else if (a >= 0 && b < 0 && a >= sum)
   #    sum = INT64_MAX;
   # }
   #
   # Optimizations similar to the iadd_sat case are applied here.
   (('isub_sat@64', a, b), ('bcsel',
                            ('iand', ('iand', ('ilt', a, 0), ('ige', b, 0)), ('ige', ('isub', a, b), 0)),
                            0x8000000000000000,
                            ('bcsel',
                             ('ior', ('ior', ('ilt', a, 0), ('ige', b, 0)), ('ige', ('isub', a, b), 0)),
                             ('isub', a, b),
                             0x7fffffffffffffff)),
    '(options->lower_int64_options & nir_lower_iadd_sat64) != 0'),

   # These are done here instead of in the backend because the int64 lowering
   # pass will make a mess of the patterns.  The first patterns are
   # conditioned on nir_lower_minmax64 because it was not clear that it was
   # always an improvement on platforms that have real int64 support.  No
   # shaders in shader-db hit this, so it was hard to say one way or the
   # other.
   (('ilt', ('imax(is_used_once)', 'a@64', 'b@64'), 0), ('ilt', ('imax', ('unpack_64_2x32_split_y', a), ('unpack_64_2x32_split_y', b)), 0), '(options->lower_int64_options & nir_lower_minmax64) != 0'),
   (('ilt', ('imin(is_used_once)', 'a@64', 'b@64'), 0), ('ilt', ('imin', ('unpack_64_2x32_split_y', a), ('unpack_64_2x32_split_y', b)), 0), '(options->lower_int64_options & nir_lower_minmax64) != 0'),
   (('ige', ('imax(is_used_once)', 'a@64', 'b@64'), 0), ('ige', ('imax', ('unpack_64_2x32_split_y', a), ('unpack_64_2x32_split_y', b)), 0), '(options->lower_int64_options & nir_lower_minmax64) != 0'),
   (('ige', ('imin(is_used_once)', 'a@64', 'b@64'), 0), ('ige', ('imin', ('unpack_64_2x32_split_y', a), ('unpack_64_2x32_split_y', b)), 0), '(options->lower_int64_options & nir_lower_minmax64) != 0'),
   (('ilt', 'a@64', 0), ('ilt', ('unpack_64_2x32_split_y', a), 0), '(options->lower_int64_options & nir_lower_icmp64) != 0'),
   (('ige', 'a@64', 0), ('ige', ('unpack_64_2x32_split_y', a), 0), '(options->lower_int64_options & nir_lower_icmp64) != 0'),

   (('ine', 'a@64', 0), ('ine', ('ior', ('unpack_64_2x32_split_x', a), ('unpack_64_2x32_split_y', a)), 0), '(options->lower_int64_options & nir_lower_icmp64) != 0'),
   (('ieq', 'a@64', 0), ('ieq', ('ior', ('unpack_64_2x32_split_x', a), ('unpack_64_2x32_split_y', a)), 0), '(options->lower_int64_options & nir_lower_icmp64) != 0'),
   # 0u < uint(a) <=> uint(a) != 0u
   (('ult', 0, 'a@64'), ('ine', ('ior', ('unpack_64_2x32_split_x', a), ('unpack_64_2x32_split_y', a)), 0), '(options->lower_int64_options & nir_lower_icmp64) != 0'),

   # Alternative lowering that doesn't rely on bfi.
   (('bitfield_insert', 'base', 'insert', 'offset', 'bits'),
    ('bcsel', ('ult', 31, 'bits'),
     'insert',
    (('ior',
     ('iand', 'base', ('inot', ('ishl', ('isub', ('ishl', 1, 'bits'), 1), 'offset'))),
     ('iand', ('ishl', 'insert', 'offset'), ('ishl', ('isub', ('ishl', 1, 'bits'), 1), 'offset'))))),
    'options->lower_bitfield_insert && (!options->has_bfm || (!options->has_bfi && !options->has_bitfield_select))'),

   # Alternative lowering that uses bitfield_select.
   (('bitfield_insert', 'base', 'insert', 'offset', 'bits'),
    ('bcsel', ('ult', 31, 'bits'), 'insert',
              ('bitfield_select', ('bfm', 'bits', 'offset'), ('ishl', 'insert', 'offset'), 'base')),
    'options->lower_bitfield_insert && options->has_bfm && options->has_bitfield_select'),

   (('ibitfield_extract', 'value', 'offset', 'bits'),
    ('bcsel', ('ult', 31, 'bits'), 'value',
              ('ibfe', 'value', 'offset', 'bits')),
    'options->lower_bitfield_extract && options->has_bfe'),

   (('ubitfield_extract', 'value', 'offset', 'bits'),
    ('bcsel', ('ult', 31, 'bits'), 'value',
              ('ubfe', 'value', 'offset', 'bits')),
    'options->lower_bitfield_extract && options->has_bfe'),

   # (src0 & src1) | (~src0 & src2). Constant fold if src2 is 0.
   (('bitfield_select', a, b, 0), ('iand', a, b)),
   (('bitfield_select', a, ('iand', a, b), c), ('bitfield_select', a, b, c)),

   # Note that these opcodes are defined to only use the five least significant bits of 'offset' and 'bits'
   (('ubfe', 'value', 'offset', ('iand', 31, 'bits')), ('ubfe', 'value', 'offset', 'bits')),
   (('ubfe', 'value', ('iand', 31, 'offset'), 'bits'), ('ubfe', 'value', 'offset', 'bits')),
   (('ibfe', 'value', 'offset', ('iand', 31, 'bits')), ('ibfe', 'value', 'offset', 'bits')),
   (('ibfe', 'value', ('iand', 31, 'offset'), 'bits'), ('ibfe', 'value', 'offset', 'bits')),
   (('bfm', 'bits', ('iand', 31, 'offset')), ('bfm', 'bits', 'offset')),
   (('bfm', ('iand', 31, 'bits'), 'offset'), ('bfm', 'bits', 'offset')),

   # Optimizations for ubitfield_extract(value, offset, umin(bits, 32-(offset&0x1f))) and such
   (('ult', a, ('umin', ('iand', a, b), c)), False),
   (('ult', 31, ('umin', '#bits(is_ult_32)', a)), False),
   (('ubfe', 'value', 'offset', ('umin', 'width', ('iadd', 32, ('ineg', ('iand', 31, 'offset'))))),
    ('ubfe', 'value', 'offset', 'width')),
   (('ibfe', 'value', 'offset', ('umin', 'width', ('iadd', 32, ('ineg', ('iand', 31, 'offset'))))),
    ('ibfe', 'value', 'offset', 'width')),
   (('bfm', ('umin', 'width', ('iadd', 32, ('ineg', ('iand', 31, 'offset')))), 'offset'),
    ('bfm', 'width', 'offset')),

   # open-coded BFM
   (('iadd@32', ('ishl', 1, a), -1), ('bfm', a, 0), 'options->has_bfm'),
   (('ishl', ('bfm', a, 0), b), ('bfm', a, b)),

   # Section 8.8 (Integer Functions) of the GLSL 4.60 spec says:
   #
   #    If bits is zero, the result will be zero.
   #
   # These patterns prevent other patterns from generating invalid results
   # when count is zero.
   (('ubfe', a, b, 0), 0),
   (('ibfe', a, b, 0), 0),

   (('ubfe', a, 0, '#b'), ('iand', a, ('ushr', 0xffffffff, ('ineg', b)))),

   (('b2i32', ('ine', ('ubfe', a, b, 1), 0)), ('ubfe', a, b, 1)),
   (('b2i32', ('ine', ('ibfe', a, b, 1), 0)), ('ubfe', a, b, 1)), # ubfe in the replacement is correct
   (('ine', ('ibfe(is_used_once)', a, '#b', '#c'), 0), ('ine', ('iand', a, ('ishl', ('ushr', 0xffffffff, ('ineg', c)), b)), 0)),
   (('ieq', ('ibfe(is_used_once)', a, '#b', '#c'), 0), ('ieq', ('iand', a, ('ishl', ('ushr', 0xffffffff, ('ineg', c)), b)), 0)),
   (('ine', ('ubfe(is_used_once)', a, '#b', '#c'), 0), ('ine', ('iand', a, ('ishl', ('ushr', 0xffffffff, ('ineg', c)), b)), 0)),
   (('ieq', ('ubfe(is_used_once)', a, '#b', '#c'), 0), ('ieq', ('iand', a, ('ishl', ('ushr', 0xffffffff, ('ineg', c)), b)), 0)),

   (('ibitfield_extract', 'value', 'offset', 'bits'),
    ('bcsel', ('ieq', 0, 'bits'),
     0,
     ('ishr',
       ('ishl', 'value', ('isub', ('isub', 32, 'bits'), 'offset')),
       ('isub', 32, 'bits'))),
    'options->lower_bitfield_extract && !options->has_bfe'),

   (('ubitfield_extract', 'value', 'offset', 'bits'),
    ('iand',
     ('ushr', 'value', 'offset'),
     ('bcsel', ('ieq', 'bits', 32),
      0xffffffff,
      ('isub', ('ishl', 1, 'bits'), 1))),
    'options->lower_bitfield_extract && !options->has_bfe'),

   (('ifind_msb', 'value'),
    ('ufind_msb', ('bcsel', ('ilt', 'value', 0), ('inot', 'value'), 'value')),
    'options->lower_ifind_msb && !options->has_find_msb_rev && !options->has_uclz'),

   (('ifind_msb', 'value'),
    ('bcsel', ('ige', ('ifind_msb_rev', 'value'), 0),
     ('isub', 31, ('ifind_msb_rev', 'value')),
     ('ifind_msb_rev', 'value')),
    'options->lower_ifind_msb && options->has_find_msb_rev'),

   # uclz of an absolute value source almost always does the right thing.
   # There are a couple problem values:
   #
   # * 0x80000000.  Since abs(0x80000000) == 0x80000000, uclz returns 0.
   #   However, findMSB(int(0x80000000)) == 30.
   #
   # * 0xffffffff.  Since abs(0xffffffff) == 1, uclz returns 31.  Section 8.8
   #   (Integer Functions) of the GLSL 4.50 spec says:
   #
   #    For a value of zero or negative one, -1 will be returned.
   #
   # * Negative powers of two.  uclz(abs(-(1<<x))) returns x, but
   #   findMSB(-(1<<x)) should return x-1.
   #
   # For all negative number cases, including 0x80000000 and 0xffffffff, the
   # correct value is obtained from uclz if instead of negating the (already
   # negative) value the logical-not is used.  A conditional logical-not can
   # be achieved by (x ^ (x >> 31)).
   (('ifind_msb', 'value'),
    ('isub', 31, ('uclz', ('ixor', 'value', ('ishr', 'value', 31)))),
    'options->lower_ifind_msb && options->has_uclz'),

   (('ufind_msb', 'value@32'),
    ('bcsel', ('ige', ('ufind_msb_rev', 'value'), 0),
     ('isub', 31, ('ufind_msb_rev', 'value')),
     ('ufind_msb_rev', 'value')),
    'options->lower_ufind_msb && options->has_find_msb_rev'),

   (('ufind_msb', 'value@32'),
    ('isub', 31, ('uclz', 'value')),
    'options->lower_ufind_msb && options->has_uclz'),

   (('uclz', a), ('umin', 32, ('ufind_msb_rev', a)), '!options->has_uclz && options->has_find_msb_rev'),

   (('find_lsb', 'value@64'),
    ('ufind_msb', ('iand', 'value', ('ineg', 'value'))),
    'options->lower_find_lsb'),

   (('find_lsb', 'value'),
    ('ufind_msb', ('u2u32', ('iand', 'value', ('ineg', 'value')))),
    'options->lower_find_lsb'),

   (('extract_i8', a, 'b@32'),
    ('ishr', ('ishl', a, ('imul', ('isub', 3, b), 8)), 24),
    'options->lower_extract_byte'),

   (('extract_u8', a, 'b@32'),
    ('iand', ('ushr', a, ('imul', b, 8)), 0xff),
    'options->lower_extract_byte'),

   (('extract_i16', a, 'b@32'),
    ('ishr', ('ishl', a, ('imul', ('isub', 1, b), 16)), 16),
    'options->lower_extract_word'),

   (('extract_u16', a, 'b@32'),
    ('iand', ('ushr', a, ('imul', b, 16)), 0xffff),
    'options->lower_extract_word'),

    (('pack_unorm_2x16', 'v'),
     ('pack_uvec2_to_uint',
        ('f2u32', ('fround_even', ('fmul', ('fsat', 'v'), 65535.0)))),
     'options->lower_pack_unorm_2x16'),

    (('pack_unorm_4x8', 'v'),
     ('pack_uvec4_to_uint',
        ('f2u32', ('fround_even', ('fmul', ('fsat', 'v'), 255.0)))),
     'options->lower_pack_unorm_4x8'),

    (('pack_snorm_2x16', 'v'),
     ('pack_uvec2_to_uint',
        ('f2i32', ('fround_even', ('fmul', ('fmin', 1.0, ('fmax', -1.0, 'v')), 32767.0)))),
     'options->lower_pack_snorm_2x16'),

    (('pack_snorm_4x8', 'v'),
     ('pack_uvec4_to_uint',
        ('f2i32', ('fround_even', ('fmul', ('fmin', 1.0, ('fmax', -1.0, 'v')), 127.0)))),
     'options->lower_pack_snorm_4x8'),

    (('unpack_unorm_2x16', 'v'),
     ('fdiv', ('u2f32', ('vec2', ('extract_u16', 'v', 0),
                                  ('extract_u16', 'v', 1))),
              65535.0),
     'options->lower_unpack_unorm_2x16'),

    (('unpack_unorm_4x8', 'v'),
     ('fdiv', ('u2f32', ('vec4', ('extract_u8', 'v', 0),
                                  ('extract_u8', 'v', 1),
                                  ('extract_u8', 'v', 2),
                                  ('extract_u8', 'v', 3))),
              255.0),
     'options->lower_unpack_unorm_4x8'),

    (('unpack_snorm_2x16', 'v'),
     ('fmin', 1.0, ('fmax', -1.0, ('fdiv', ('i2f', ('vec2', ('extract_i16', 'v', 0),
                                                            ('extract_i16', 'v', 1))),
                                           32767.0))),
     'options->lower_unpack_snorm_2x16'),

    (('unpack_snorm_4x8', 'v'),
     ('fmin', 1.0, ('fmax', -1.0, ('fdiv', ('i2f', ('vec4', ('extract_i8', 'v', 0),
                                                            ('extract_i8', 'v', 1),
                                                            ('extract_i8', 'v', 2),
                                                            ('extract_i8', 'v', 3))),
                                           127.0))),
     'options->lower_unpack_snorm_4x8'),

   (('pack_half_2x16_split', 'a@32', 'b@32'),
    ('ior', ('ishl', ('u2u32', ('f2f16', b)), 16), ('u2u32', ('f2f16', a))),
    'options->lower_pack_split'),

   (('unpack_half_2x16_split_x', 'a@32'),
    ('f2f32', ('u2u16', a)),
    'options->lower_pack_split'),

   (('unpack_half_2x16_split_y', 'a@32'),
    ('f2f32', ('u2u16', ('ushr', a, 16))),
    'options->lower_pack_split'),

   (('isign', a), ('imin', ('imax', a, -1), 1), 'options->lower_isign'),
   (('imin', ('imax', a, -1), 1), ('isign', a), '!options->lower_isign'),
   (('imax', ('imin', a, 1), -1), ('isign', a), '!options->lower_isign'),
   # float(0 < NaN) - float(NaN < 0) = float(False) - float(False) = 0 - 0 = 0
   # Mark the new comparisons precise to prevent them being changed to 'a !=
   # 0' or 'a == 0'.
   (('fsign', a), ('fsub', ('b2f', ('!flt', 0.0, a)), ('b2f', ('!flt', a, 0.0))), 'options->lower_fsign'),
   (('fsign', 'a@64'), ('fsub', ('b2f', ('!flt', 0.0, a)), ('b2f', ('!flt', a, 0.0))), 'options->lower_doubles_options & nir_lower_dsign'),

   # Address/offset calculations:
   # Drivers supporting imul24 should use the nir_lower_amul() pass, this
   # rule converts everyone else to imul:
   (('amul', a, b), ('imul', a, b), '!options->has_imul24'),

   (('umul24', a, b),
    ('imul', ('iand', a, 0xffffff), ('iand', b, 0xffffff)),
    '!options->has_umul24'),
   (('umad24', a, b, c),
    ('iadd', ('imul', ('iand', a, 0xffffff), ('iand', b, 0xffffff)), c),
    '!options->has_umad24'),

   # Relaxed 24bit ops
   (('imul24_relaxed', a, b), ('imul24', a, b), 'options->has_imul24'),
   (('imul24_relaxed', a, b), ('imul', a, b), '!options->has_imul24'),
   (('umad24_relaxed', a, b, c), ('umad24', a, b, c), 'options->has_umad24'),
   (('umad24_relaxed', a, b, c), ('iadd', ('umul24_relaxed', a, b), c), '!options->has_umad24'),
   (('umul24_relaxed', a, b), ('umul24', a, b), 'options->has_umul24'),
   (('umul24_relaxed', a, b), ('imul', a, b), '!options->has_umul24'),

   (('imad24_ir3', a, b, 0), ('imul24', a, b)),
   (('imad24_ir3', a, 0, c), (c)),
   (('imad24_ir3', a, 1, c), ('iadd', a, c)),

   # if first two srcs are const, crack apart the imad so constant folding
   # can clean up the imul:
   # TODO ffma should probably get a similar rule:
   (('imad24_ir3', '#a', '#b', c), ('iadd', ('imul', a, b), c)),

   # These will turn 24b address/offset calc back into 32b shifts, but
   # it should be safe to get back some of the bits of precision that we
   # already decided were no necessary:
   (('imul24', a, '#b@32(is_pos_power_of_two)'), ('ishl', a, ('find_lsb', b)), '!options->lower_bitops'),
   (('imul24', a, '#b@32(is_neg_power_of_two)'), ('ineg', ('ishl', a, ('find_lsb', ('iabs', b)))), '!options->lower_bitops'),
   (('imul24', a, 0), (0)),
])

for bit_size in [8, 16, 32, 64]:
   cond = '!options->lower_uadd_sat'
   if bit_size == 64:
      cond += ' && !(options->lower_int64_options & nir_lower_iadd64)'
   add = 'iadd@' + str(bit_size)

   optimizations += [
      (('bcsel', ('ult', ('iadd', a, b), a), -1, (add, a, b)), ('uadd_sat', a, b), cond),
      (('bcsel', ('uge', ('iadd', a, b), a), (add, a, b), -1), ('uadd_sat', a, b), cond),
      (('bcsel', ('ieq', ('uadd_carry', a, b), 0), (add, a, b), -1), ('uadd_sat', a, b), cond),
      (('bcsel', ('ine', ('uadd_carry', a, b), 0), -1, (add, a, b)), ('uadd_sat', a, b), cond),
   ]

for bit_size in [8, 16, 32, 64]:
   cond = '!options->lower_usub_sat'
   if bit_size == 64:
      cond += ' && !(options->lower_int64_options & nir_lower_usub_sat64)'
   add = 'iadd@' + str(bit_size)

   optimizations += [
      (('bcsel', ('ult', a, b), 0, (add, a, ('ineg', b))), ('usub_sat', a, b), cond),
      (('bcsel', ('uge', a, b), (add, a, ('ineg', b)), 0), ('usub_sat', a, b), cond),
      (('bcsel', ('ieq', ('usub_borrow', a, b), 0), (add, a, ('ineg', b)), 0), ('usub_sat', a, b), cond),
      (('bcsel', ('ine', ('usub_borrow', a, b), 0), 0, (add, a, ('ineg', b))), ('usub_sat', a, b), cond),
   ]

# bit_size dependent lowerings
for bit_size in [8, 16, 32, 64]:
   # convenience constants
   intmax = (1 << (bit_size - 1)) - 1
   intmin = 1 << (bit_size - 1)

   optimizations += [
      (('iadd_sat@' + str(bit_size), a, b),
       ('bcsel', ('ige', b, 1), ('bcsel', ('ilt', ('iadd', a, b), a), intmax, ('iadd', a, b)),
                                ('bcsel', ('ilt', a, ('iadd', a, b)), intmin, ('iadd', a, b))), 'options->lower_iadd_sat'),
      (('isub_sat@' + str(bit_size), a, b),
       ('bcsel', ('ilt', b, 0), ('bcsel', ('ilt', ('isub', a, b), a), intmax, ('isub', a, b)),
                                ('bcsel', ('ilt', a, ('isub', a, b)), intmin, ('isub', a, b))), 'options->lower_iadd_sat'),
   ]

invert = OrderedDict([('feq', 'fneu'), ('fneu', 'feq')])

for left, right in itertools.combinations_with_replacement(invert.keys(), 2):
   optimizations.append((('inot', ('ior(is_used_once)', (left, a, b), (right, c, d))),
                         ('iand', (invert[left], a, b), (invert[right], c, d))))
   optimizations.append((('inot', ('iand(is_used_once)', (left, a, b), (right, c, d))),
                         ('ior', (invert[left], a, b), (invert[right], c, d))))

# Optimize x2yN(b2x(x)) -> b2y
for x, y in itertools.product(['f', 'u', 'i'], ['f', 'u', 'i']):
   if x != 'f' and y != 'f' and x != y:
      continue

   b2x = 'b2f' if x == 'f' else 'b2i'
   b2y = 'b2f' if y == 'f' else 'b2i'
   x2yN = '{}2{}'.format(x, y)
   optimizations.append(((x2yN, (b2x, a)), (b2y, a)))

# Optimize away x2xN(a@N)
for t in ['int', 'uint', 'float', 'bool']:
   for N in type_sizes(t):
      x2xN = '{0}2{0}{1}'.format(t[0], N)
      aN = 'a@{0}'.format(N)
      optimizations.append(((x2xN, aN), a))

# Optimize x2xN(y2yM(a@P)) -> y2yN(a) for integers
# In particular, we can optimize away everything except upcast of downcast and
# upcasts where the type differs from the other cast
for N, M in itertools.product(type_sizes('uint'), type_sizes('uint')):
   if N < M:
      # The outer cast is a down-cast.  It doesn't matter what the size of the
      # argument of the inner cast is because we'll never been in the upcast
      # of downcast case.  Regardless of types, we'll always end up with y2yN
      # in the end.
      for x, y in itertools.product(['i', 'u'], ['i', 'u']):
         x2xN = '{0}2{0}{1}'.format(x, N)
         y2yM = '{0}2{0}{1}'.format(y, M)
         y2yN = '{0}2{0}{1}'.format(y, N)
         optimizations.append(((x2xN, (y2yM, a)), (y2yN, a)))
   elif N > M:
      # If the outer cast is an up-cast, we have to be more careful about the
      # size of the argument of the inner cast and with types.  In this case,
      # the type is always the type of type up-cast which is given by the
      # outer cast.
      for P in type_sizes('uint'):
         # We can't optimize away up-cast of down-cast.
         if M < P:
            continue

         # Because we're doing down-cast of down-cast, the types always have
         # to match between the two casts
         for x in ['i', 'u']:
            x2xN = '{0}2{0}{1}'.format(x, N)
            x2xM = '{0}2{0}{1}'.format(x, M)
            aP = 'a@{0}'.format(P)
            optimizations.append(((x2xN, (x2xM, aP)), (x2xN, a)))
   else:
      # The N == M case is handled by other optimizations
      pass

# Downcast operations should be able to see through pack
for t in ['i', 'u']:
    for N in [8, 16, 32]:
        x2xN = '{0}2{0}{1}'.format(t, N)
        optimizations += [
            ((x2xN, ('pack_64_2x32_split', a, b)), (x2xN, a)),
            ((x2xN, ('pack_64_2x32_split', a, b)), (x2xN, a)),
        ]

# Optimize comparisons with up-casts
for t in ['int', 'uint', 'float']:
    for N, M in itertools.product(type_sizes(t), repeat=2):
        if N == 1 or N >= M:
            continue

        cond = 'true'
        if N == 8:
            cond = 'options->support_8bit_alu'
        elif N == 16:
            cond = 'options->support_16bit_alu'
        x2xM = '{0}2{0}{1}'.format(t[0], M)
        x2xN = '{0}2{0}{1}'.format(t[0], N)
        aN = 'a@' + str(N)
        bN = 'b@' + str(N)
        xeq = 'feq' if t == 'float' else 'ieq'
        xne = 'fneu' if t == 'float' else 'ine'
        xge = '{0}ge'.format(t[0])
        xlt = '{0}lt'.format(t[0])

        # Up-casts are lossless so for correctly signed comparisons of
        # up-casted values we can do the comparison at the largest of the two
        # original sizes and drop one or both of the casts.  (We have
        # optimizations to drop the no-op casts which this may generate.)
        for P in type_sizes(t):
            if P == 1 or P > N:
                continue

            bP = 'b@' + str(P)
            optimizations += [
                ((xeq, (x2xM, aN), (x2xM, bP)), (xeq, a, (x2xN, b)), cond),
                ((xne, (x2xM, aN), (x2xM, bP)), (xne, a, (x2xN, b)), cond),
                ((xge, (x2xM, aN), (x2xM, bP)), (xge, a, (x2xN, b)), cond),
                ((xlt, (x2xM, aN), (x2xM, bP)), (xlt, a, (x2xN, b)), cond),
                ((xge, (x2xM, bP), (x2xM, aN)), (xge, (x2xN, b), a), cond),
                ((xlt, (x2xM, bP), (x2xM, aN)), (xlt, (x2xN, b), a), cond),
            ]

        # The next bit doesn't work on floats because the range checks would
        # get way too complicated.
        if t in ['int', 'uint']:
            if t == 'int':
                xN_min = -(1 << (N - 1))
                xN_max = (1 << (N - 1)) - 1
            elif t == 'uint':
                xN_min = 0
                xN_max = (1 << N) - 1
            else:
                assert False

            # If we're up-casting and comparing to a constant, we can unfold
            # the comparison into a comparison with the shrunk down constant
            # and a check that the constant fits in the smaller bit size.
            optimizations += [
                ((xeq, (x2xM, aN), '#b'),
                 ('iand', (xeq, a, (x2xN, b)), (xeq, (x2xM, (x2xN, b)), b)), cond),
                ((xne, (x2xM, aN), '#b'),
                 ('ior', (xne, a, (x2xN, b)), (xne, (x2xM, (x2xN, b)), b)), cond),
                ((xlt, (x2xM, aN), '#b'),
                 ('iand', (xlt, xN_min, b),
                          ('ior', (xlt, xN_max, b), (xlt, a, (x2xN, b)))), cond),
                ((xlt, '#a', (x2xM, bN)),
                 ('iand', (xlt, a, xN_max),
                          ('ior', (xlt, a, xN_min), (xlt, (x2xN, a), b))), cond),
                ((xge, (x2xM, aN), '#b'),
                 ('iand', (xge, xN_max, b),
                          ('ior', (xge, xN_min, b), (xge, a, (x2xN, b)))), cond),
                ((xge, '#a', (x2xM, bN)),
                 ('iand', (xge, a, xN_min),
                          ('ior', (xge, a, xN_max), (xge, (x2xN, a), b))), cond),
            ]

# Convert masking followed by signed downcast to just unsigned downcast
optimizations += [
    (('i2i32', ('iand', 'a@64', 0xffffffff)), ('u2u32', a)),
    (('i2i16', ('iand', 'a@32', 0xffff)), ('u2u16', a)),
    (('i2i16', ('iand', 'a@64', 0xffff)), ('u2u16', a)),
    (('i2i8', ('iand', 'a@16', 0xff)), ('u2u8', a)),
    (('i2i8', ('iand', 'a@32', 0xff)), ('u2u8', a)),
    (('i2i8', ('iand', 'a@64', 0xff)), ('u2u8', a)),
]

# Some operations such as iadd have the property that the bottom N bits of the
# output only depends on the bottom N bits of each of the inputs so we can
# remove casts
for N in [16, 32]:
    for M in [8, 16]:
        if M >= N:
            continue

        aN = 'a@' + str(N)
        u2uM = 'u2u{0}'.format(M)
        i2iM = 'i2i{0}'.format(M)

        for x in ['u', 'i']:
            x2xN = '{0}2{0}{1}'.format(x, N)
            extract_xM = 'extract_{0}{1}'.format(x, M)

            x2xN_M_bits = '{0}(only_lower_{1}_bits_used)'.format(x2xN, M)
            extract_xM_M_bits = \
                '{0}(only_lower_{1}_bits_used)'.format(extract_xM, M)
            optimizations += [
                ((x2xN_M_bits, (u2uM, aN)), a),
                ((extract_xM_M_bits, aN, 0), a),
            ]

            bcsel_M_bits = 'bcsel(only_lower_{0}_bits_used)'.format(M)
            optimizations += [
                ((bcsel_M_bits, c, (x2xN, (u2uM, aN)), b), ('bcsel', c, a, b)),
                ((bcsel_M_bits, c, (x2xN, (i2iM, aN)), b), ('bcsel', c, a, b)),
                ((bcsel_M_bits, c, (extract_xM, aN, 0), b), ('bcsel', c, a, b)),
            ]

            for op in ['iadd', 'imul', 'iand', 'ior', 'ixor']:
                op_M_bits = '{0}(only_lower_{1}_bits_used)'.format(op, M)
                optimizations += [
                    ((op_M_bits, (x2xN, (u2uM, aN)), b), (op, a, b)),
                    ((op_M_bits, (x2xN, (i2iM, aN)), b), (op, a, b)),
                    ((op_M_bits, (extract_xM, aN, 0), b), (op, a, b)),
                ]

def fexp2i(exp, bits):
   # Generate an expression which constructs value 2.0^exp or 0.0.
   #
   # We assume that exp is already in a valid range:
   #
   #   * [-15, 15] for 16-bit float
   #   * [-127, 127] for 32-bit float
   #   * [-1023, 1023] for 16-bit float
   #
   # If exp is the lowest value in the valid range, a value of 0.0 is
   # constructed.  Otherwise, the value 2.0^exp is constructed.
   if bits == 16:
      return ('i2i16', ('ishl', ('iadd', exp, 15), 10))
   elif bits == 32:
      return ('ishl', ('iadd', exp, 127), 23)
   elif bits == 64:
      return ('pack_64_2x32_split', 0, ('ishl', ('iadd', exp, 1023), 20))
   else:
      assert False

def ldexp(f, exp, bits):
   # The maximum possible range for a normal exponent is [-126, 127] and,
   # throwing in denormals, you get a maximum range of [-149, 127].  This
   # means that we can potentially have a swing of +-276.  If you start with
   # FLT_MAX, you actually have to do ldexp(FLT_MAX, -278) to get it to flush
   # all the way to zero.  The GLSL spec only requires that we handle a subset
   # of this range.  From version 4.60 of the spec:
   #
   #    "If exp is greater than +128 (single-precision) or +1024
   #    (double-precision), the value returned is undefined. If exp is less
   #    than -126 (single-precision) or -1022 (double-precision), the value
   #    returned may be flushed to zero. Additionally, splitting the value
   #    into a significand and exponent using frexp() and then reconstructing
   #    a floating-point value using ldexp() should yield the original input
   #    for zero and all finite non-denormalized values."
   #
   # The SPIR-V spec has similar language.
   #
   # In order to handle the maximum value +128 using the fexp2i() helper
   # above, we have to split the exponent in half and do two multiply
   # operations.
   #
   # First, we clamp exp to a reasonable range.  Specifically, we clamp to
   # twice the full range that is valid for the fexp2i() function above.  If
   # exp/2 is the bottom value of that range, the fexp2i() expression will
   # yield 0.0f which, when multiplied by f, will flush it to zero which is
   # allowed by the GLSL and SPIR-V specs for low exponent values.  If the
   # value is clamped from above, then it must have been above the supported
   # range of the GLSL built-in and therefore any return value is acceptable.
   if bits == 16:
      exp = ('imin', ('imax', exp, -30), 30)
   elif bits == 32:
      exp = ('imin', ('imax', exp, -254), 254)
   elif bits == 64:
      exp = ('imin', ('imax', exp, -2046), 2046)
   else:
      assert False

   # Now we compute two powers of 2, one for exp/2 and one for exp-exp/2.
   # (We use ishr which isn't the same for -1, but the -1 case still works
   # since we use exp-exp/2 as the second exponent.)  While the spec
   # technically defines ldexp as f * 2.0^exp, simply multiplying once doesn't
   # work with denormals and doesn't allow for the full swing in exponents
   # that you can get with normalized values.  Instead, we create two powers
   # of two and multiply by them each in turn.  That way the effective range
   # of our exponent is doubled.
   pow2_1 = fexp2i(('ishr', exp, 1), bits)
   pow2_2 = fexp2i(('isub', exp, ('ishr', exp, 1)), bits)
   return ('fmul', ('fmul', f, pow2_1), pow2_2)

optimizations += [
   (('ldexp@16', 'x', 'exp'), ldexp('x', 'exp', 16), 'options->lower_ldexp'),
   (('ldexp@32', 'x', 'exp'), ldexp('x', 'exp', 32), 'options->lower_ldexp'),
   (('ldexp@64', 'x', 'exp'), ldexp('x', 'exp', 64), 'options->lower_ldexp'),
]

# Unreal Engine 4 demo applications open-codes bitfieldReverse()
def bitfield_reverse_ue4(u):
    step1 = ('ior', ('ishl', u, 16), ('ushr', u, 16))
    step2 = ('ior', ('ishl', ('iand', step1, 0x00ff00ff), 8), ('ushr', ('iand', step1, 0xff00ff00), 8))
    step3 = ('ior', ('ishl', ('iand', step2, 0x0f0f0f0f), 4), ('ushr', ('iand', step2, 0xf0f0f0f0), 4))
    step4 = ('ior', ('ishl', ('iand', step3, 0x33333333), 2), ('ushr', ('iand', step3, 0xcccccccc), 2))
    step5 = ('ior(many-comm-expr)', ('ishl', ('iand', step4, 0x55555555), 1), ('ushr', ('iand', step4, 0xaaaaaaaa), 1))

    return step5

# Cyberpunk 2077 open-codes bitfieldReverse()
def bitfield_reverse_cp2077(u):
    step1 = ('ior', ('ishl', u, 16), ('ushr', u, 16))
    step2 = ('ior', ('iand', ('ishl', step1, 1), 0xaaaaaaaa), ('iand', ('ushr', step1, 1), 0x55555555))
    step3 = ('ior', ('iand', ('ishl', step2, 2), 0xcccccccc), ('iand', ('ushr', step2, 2), 0x33333333))
    step4 = ('ior', ('iand', ('ishl', step3, 4), 0xf0f0f0f0), ('iand', ('ushr', step3, 4), 0x0f0f0f0f))
    step5 = ('ior(many-comm-expr)', ('iand', ('ishl', step4, 8), 0xff00ff00), ('iand', ('ushr', step4, 8), 0x00ff00ff))

    return step5

optimizations += [(bitfield_reverse_ue4('x@32'), ('bitfield_reverse', 'x'), '!options->lower_bitfield_reverse')]
optimizations += [(bitfield_reverse_cp2077('x@32'), ('bitfield_reverse', 'x'), '!options->lower_bitfield_reverse')]

# VKD3D-Proton DXBC f32 to f16 conversion implements a float conversion using PackHalf2x16.
# Because the spec does not specify a rounding mode or behaviour regarding infinity,
# it emits a sequence to ensure D3D-like behaviour for infinity.
# When we know the current backend already behaves like we need, we can eliminate the extra sequence.
#
# Input is f32, output is u32 that has the f16 packed into its low bits.
def vkd3d_proton_packed_f2f16_rtz_lo(a, abs_a):
    packed_half = ('pack_half_2x16_rtz_split', a, 0)
    packed_half_minus1 = ('iadd', packed_half, 0xffffffff)
    f32_was_not_inf = ('ine', abs_a, 0x7f800000)
    f16_is_now_inf = ('ieq', ('iand', packed_half, 0x7fff), 0x7c00)
    return ('bcsel', ('iand', f32_was_not_inf, f16_is_now_inf), packed_half_minus1, packed_half)

optimizations += [
   (vkd3d_proton_packed_f2f16_rtz_lo('x', ('fabs', 'x')), ('pack_half_2x16_rtz_split', 'x', 0)),
   (vkd3d_proton_packed_f2f16_rtz_lo('x(is_not_negative)', 'x'), ('pack_half_2x16_rtz_split', 'x', 0)),
   (vkd3d_proton_packed_f2f16_rtz_lo(('fneg', 'x'), ('fabs', 'x')), ('pack_half_2x16_rtz_split', ('fneg', 'x'), 0)),
]

def vkd3d_proton_msad():
   pattern = None
   for i in range(4):
      ref = ('extract_u8', 'a@32', i)
      src = ('extract_u8', 'b@32', i)
      sad = ('iabs', ('iadd', ref, ('ineg', src)))
      msad = ('bcsel', ('ieq', ref, 0), 0, sad)
      if pattern == None:
         pattern = msad
      else:
         pattern = ('iadd', pattern, msad)
   pattern = (pattern[0] + '(many-comm-expr)', *pattern[1:])
   return pattern

optimizations += [
   (vkd3d_proton_msad(), ('msad_4x8', a, b, 0), 'options->has_msad'),
   (('iadd', ('msad_4x8', a, b, 0), c), ('msad_4x8', a, b, c)),
]


# "all_equal(eq(a, b), vec(~0))" is the same as "all_equal(a, b)"
# "any_nequal(neq(a, b), vec(0))" is the same as "any_nequal(a, b)"
for ncomp in [2, 3, 4, 8, 16]:
   optimizations += [
      (('ball_iequal' + str(ncomp), ('ieq', a, b), ~0), ('ball_iequal' + str(ncomp), a, b)),
      (('ball_iequal' + str(ncomp), ('feq', a, b), ~0), ('ball_fequal' + str(ncomp), a, b)),
      (('bany_inequal' + str(ncomp), ('ine', a, b), 0), ('bany_inequal' + str(ncomp), a, b)),
      (('bany_inequal' + str(ncomp), ('fneu', a, b), 0), ('bany_fnequal' + str(ncomp), a, b)),
   ]

# For any float comparison operation, "cmp", if you have "a == a && a cmp b"
# then the "a == a" is redundant because it's equivalent to "a is not NaN"
# and, if a is a NaN then the second comparison will fail anyway.
for op in ['flt', 'fge', 'feq']:
   optimizations += [
      (('iand', ('feq', a, a), (op, a, b)), ('!' + op, a, b)),
      (('iand', ('feq', a, a), (op, b, a)), ('!' + op, b, a)),
   ]

# Add optimizations to handle the case where the result of a ternary is
# compared to a constant.  This way we can take things like
#
# (a ? 0 : 1) > 0
#
# and turn it into
#
# a ? (0 > 0) : (1 > 0)
#
# which constant folding will eat for lunch.  The resulting ternary will
# further get cleaned up by the boolean reductions above and we will be
# left with just the original variable "a".
for op in ['feq', 'fneu', 'ieq', 'ine']:
   optimizations += [
      ((op, ('bcsel', 'a', '#b', '#c'), '#d'),
       ('bcsel', 'a', (op, 'b', 'd'), (op, 'c', 'd'))),
   ]

for op in ['flt', 'fge', 'ilt', 'ige', 'ult', 'uge']:
   optimizations += [
      ((op, ('bcsel', 'a', '#b', '#c'), '#d'),
       ('bcsel', 'a', (op, 'b', 'd'), (op, 'c', 'd'))),
      ((op, '#d', ('bcsel', a, '#b', '#c')),
       ('bcsel', 'a', (op, 'd', 'b'), (op, 'd', 'c'))),
   ]


# For example, this converts things like
#
#    1 + mix(0, a - 1, condition)
#
# into
#
#    mix(1, (a-1)+1, condition)
#
# Other optimizations will rearrange the constants.
for op in ['fadd', 'fmul', 'fmulz', 'iadd', 'imul']:
   optimizations += [
      ((op, ('bcsel(is_used_once)', a, '#b', c), '#d'), ('bcsel', a, (op, b, d), (op, c, d)))
   ]

# For derivatives in compute shaders, GLSL_NV_compute_shader_derivatives
# states:
#
#     If neither layout qualifier is specified, derivatives in compute shaders
#     return zero, which is consistent with the handling of built-in texture
#     functions like texture() in GLSL 4.50 compute shaders.
for op in ['fddx', 'fddx_fine', 'fddx_coarse',
           'fddy', 'fddy_fine', 'fddy_coarse']:
   optimizations += [
      ((op, 'a'), 0.0, 'info->stage == MESA_SHADER_COMPUTE && info->cs.derivative_group == DERIVATIVE_GROUP_NONE')
]

# Some optimizations for ir3-specific instructions.
optimizations += [
   # 'al * bl': If either 'al' or 'bl' is zero, return zero.
   (('umul_low', '#a(is_lower_half_zero)', 'b'), (0)),
   # '(ah * bl) << 16 + c': If either 'ah' or 'bl' is zero, return 'c'.
   (('imadsh_mix16', '#a@32(is_lower_half_zero)', 'b@32', 'c@32'), ('c')),
   (('imadsh_mix16', 'a@32', '#b@32(is_upper_half_zero)', 'c@32'), ('c')),
]

# These kinds of sequences can occur after nir_opt_peephole_select.
#
# NOTE: fadd is not handled here because that gets in the way of ffma
# generation in the i965 driver.  Instead, fadd and ffma are handled in
# late_optimizations.

for op in ['flrp']:
    optimizations += [
        (('bcsel', a, (op + '(is_used_once)', b, c, d), (op, b, c, e)), (op, b, c, ('bcsel', a, d, e))),
        (('bcsel', a, (op, b, c, d), (op + '(is_used_once)', b, c, e)), (op, b, c, ('bcsel', a, d, e))),
        (('bcsel', a, (op + '(is_used_once)', b, c, d), (op, b, e, d)), (op, b, ('bcsel', a, c, e), d)),
        (('bcsel', a, (op, b, c, d), (op + '(is_used_once)', b, e, d)), (op, b, ('bcsel', a, c, e), d)),
        (('bcsel', a, (op + '(is_used_once)', b, c, d), (op, e, c, d)), (op, ('bcsel', a, b, e), c, d)),
        (('bcsel', a, (op, b, c, d), (op + '(is_used_once)', e, c, d)), (op, ('bcsel', a, b, e), c, d)),
    ]

for op in ['fmulz', 'fmul', 'iadd', 'imul', 'iand', 'ior', 'ixor', 'fmin', 'fmax', 'imin', 'imax', 'umin', 'umax']:
    optimizations += [
        (('bcsel', a, (op + '(is_used_once)', b, c), (op, b, 'd(is_not_const)')), (op, b, ('bcsel', a, c, d))),
        (('bcsel', a, (op + '(is_used_once)', b, 'c(is_not_const)'), (op, b, d)), (op, b, ('bcsel', a, c, d))),
        (('bcsel', a, (op, b, 'c(is_not_const)'), (op + '(is_used_once)', b, d)), (op, b, ('bcsel', a, c, d))),
        (('bcsel', a, (op, b, c), (op + '(is_used_once)', b, 'd(is_not_const)')), (op, b, ('bcsel', a, c, d))),
    ]

for op in ['fpow']:
    optimizations += [
        (('bcsel', a, (op + '(is_used_once)', b, c), (op, b, d)), (op, b, ('bcsel', a, c, d))),
        (('bcsel', a, (op, b, c), (op + '(is_used_once)', b, d)), (op, b, ('bcsel', a, c, d))),
        (('bcsel', a, (op + '(is_used_once)', b, c), (op, d, c)), (op, ('bcsel', a, b, d), c)),
        (('bcsel', a, (op, b, c), (op + '(is_used_once)', d, c)), (op, ('bcsel', a, b, d), c)),
    ]

for op in ['frcp', 'frsq', 'fsqrt', 'fexp2', 'flog2', 'fsign', 'fsin', 'fcos', 'fsin_amd', 'fcos_amd', 'fsin_mdg', 'fcos_mdg', 'fsin_agx', 'fneg', 'fabs', 'fsign']:
    optimizations += [
        (('bcsel', c, (op + '(is_used_once)', a), (op + '(is_used_once)', b)), (op, ('bcsel', c, a, b))),
    ]

for op in ['ineg', 'iabs', 'inot', 'isign']:
    optimizations += [
        ((op, ('bcsel', c, '#a', '#b')), ('bcsel', c, (op, a), (op, b))),
    ]

optimizations.extend([
    (('fisnormal', 'a@16'), ('ult', 0xfff, ('iadd', ('ishl', a, 1), 0x800)), 'options->lower_fisnormal'),
    (('fisnormal', 'a@32'), ('ult', 0x1ffffff, ('iadd', ('ishl', a, 1), 0x1000000)), 'options->lower_fisnormal'),
    (('fisnormal', 'a@64'), ('ult', 0x3fffffffffffff, ('iadd', ('ishl', a, 1), 0x20000000000000)), 'options->lower_fisnormal')
    ])


"""
  if (fabs(val) < SMALLEST_NORMALIZED_FLOAT16)
     return (val & SIGN_BIT) /* +0.0 or -0.0 as appropriate */;
  else
     return f2f32(f2f16(val));
"""
optimizations.extend([
    (('fquantize2f16', 'a@32'),
     ('bcsel', ('!flt', ('!fabs', a), math.ldexp(1.0, -14)),
               ('iand', a, 1 << 31),
               ('!f2f32', ('!f2f16_rtne', a))),
     'options->lower_fquantize2f16')
    ])

for s in range(0, 31):
    mask = 0xffffffff << s

    # bfi is ((mask & ...) | (~mask & ...)). Since the two sources of the ior
    # will never both have the same bits set, replacing the ior with an iadd
    # is safe (i.e., a carry out of a bit can never be generated). The iadd is
    # more likely to participate in other optimization patterns (e.g., iadd of
    # constant reassociation)
    optimizations.extend([
        (('bfi', mask, a, '#b'), ('iadd', ('ishl', a, s), ('iand', b, ~mask)),
         'options->avoid_ternary_with_two_constants'),
    ])

# NaN propagation: Binary opcodes. If any operand is NaN, replace it with NaN.
# (unary opcodes with NaN are evaluated by nir_opt_constant_folding, not here)
for op in ['fadd', 'fdiv', 'fmod', 'fmul', 'fpow', 'frem', 'fsub']:
    optimizations += [((op, '#a(is_nan)', b), NAN)]
    optimizations += [((op, a, '#b(is_nan)'), NAN)] # some opcodes are not commutative

# NaN propagation: Trinary opcodes. If any operand is NaN, replace it with NaN.
for op in ['ffma', 'flrp']:
    optimizations += [((op, '#a(is_nan)', b, c), NAN)]
    optimizations += [((op, a, '#b(is_nan)', c), NAN)] # some opcodes are not commutative
    optimizations += [((op, a, b, '#c(is_nan)'), NAN)]

# NaN propagation: FP min/max. Pick the non-NaN operand.
for op in ['fmin', 'fmax']:
    optimizations += [((op, '#a(is_nan)', b), b)] # commutative

# NaN propagation: ldexp is NaN if the first operand is NaN.
optimizations += [(('ldexp', '#a(is_nan)', b), NAN)]

# NaN propagation: Dot opcodes. If any component is NaN, replace it with NaN.
for op in ['fdot2', 'fdot3', 'fdot4', 'fdot5', 'fdot8', 'fdot16']:
    optimizations += [((op, '#a(is_any_comp_nan)', b), NAN)] # commutative

# NaN propagation: FP comparison opcodes except !=. Replace it with false.
for op in ['feq', 'fge', 'flt']:
    optimizations += [((op, '#a(is_nan)', b), False)]
    optimizations += [((op, a, '#b(is_nan)'), False)] # some opcodes are not commutative

# NaN propagation: FP comparison opcodes using !=. Replace it with true.
# Operator != is the only opcode where a comparison with NaN returns true.
for op in ['fneu']:
    optimizations += [((op, '#a(is_nan)', b), True)] # commutative

# NaN propagation: FP comparison opcodes except != returning FP 0 or 1.
for op in ['seq', 'sge', 'slt']:
    optimizations += [((op, '#a(is_nan)', b), 0.0)]
    optimizations += [((op, a, '#b(is_nan)'), 0.0)] # some opcodes are not commutative

# NaN propagation: FP comparison opcodes using != returning FP 0 or 1.
# Operator != is the only opcode where a comparison with NaN returns true.
optimizations += [(('sne', '#a(is_nan)', b), 1.0)] # commutative

# This section contains optimizations to propagate downsizing conversions of
# constructed vectors into vectors of downsized components. Whether this is
# useful depends on the SIMD semantics of the backend. On a true SIMD machine,
# this reduces the register pressure of the vector itself and often enables the
# conversions to be eliminated via other algebraic rules or constant folding.
# In the worst case on a SIMD architecture, the propagated conversions may be
# revectorized via nir_opt_vectorize so instruction count is minimally
# impacted.
#
# On a machine with SIMD-within-a-register only, this actually
# counterintuitively hurts instruction count. These machines are the same that
# require vectorize_vec2_16bit, so we predicate the optimizations on that flag
# not being set.
#
# Finally for scalar architectures, there should be no difference in generated
# code since it all ends up scalarized at the end, but it might minimally help
# compile-times.

for i in range(2, 4 + 1):
   for T in ('f', 'u', 'i'):
      vec_inst = ('vec' + str(i),)

      indices = ['a', 'b', 'c', 'd']
      suffix_in = tuple((indices[j] + '@32') for j in range(i))

      to_16 = '{}2{}16'.format(T, T)
      to_mp = '{}2{}mp'.format(T, T)

      out_16 = tuple((to_16, indices[j]) for j in range(i))
      out_mp = tuple((to_mp, indices[j]) for j in range(i))

      optimizations  += [
         ((to_16, vec_inst + suffix_in), vec_inst + out_16, '!options->vectorize_vec2_16bit'),
      ]
      # u2ump doesn't exist, because it's equal to i2imp
      if T in ['f', 'i']:
          optimizations  += [
             ((to_mp, vec_inst + suffix_in), vec_inst + out_mp, '!options->vectorize_vec2_16bit')
          ]

# This section contains "late" optimizations that should be run before
# creating ffmas and calling regular optimizations for the final time.
# Optimizations should go here if they help code generation and conflict
# with the regular optimizations.
before_ffma_optimizations = [
   # Propagate constants down multiplication chains
   (('~fmul(is_used_once)', ('fmul(is_used_once)', 'a(is_not_const)', '#b'), 'c(is_not_const)'), ('fmul', ('fmul', a, c), b)),
   (('imul(is_used_once)', ('imul(is_used_once)', 'a(is_not_const)', '#b'), 'c(is_not_const)'), ('imul', ('imul', a, c), b)),
   (('~fadd(is_used_once)', ('fadd(is_used_once)', 'a(is_not_const)', '#b'), 'c(is_not_const)'), ('fadd', ('fadd', a, c), b)),
   (('iadd(is_used_once)', ('iadd(is_used_once)', 'a(is_not_const)', '#b'), 'c(is_not_const)'), ('iadd', ('iadd', a, c), b)),

   (('~fadd', ('fmul', a, b), ('fmul', a, c)), ('fmul', a, ('fadd', b, c))),
   (('iadd', ('imul', a, b), ('imul', a, c)), ('imul', a, ('iadd', b, c))),
   (('~fadd', ('fneg', a), a), 0.0),
   (('iadd', ('ineg', a), a), 0),
   (('iadd', ('ineg', a), ('iadd', a, b)), b),
   (('iadd', a, ('iadd', ('ineg', a), b)), b),
   (('~fadd', ('fneg', a), ('fadd', a, b)), b),
   (('~fadd', a, ('fadd', ('fneg', a), b)), b),

   (('~flrp', ('fadd(is_used_once)', a, -1.0), ('fadd(is_used_once)', a,  1.0), d), ('fadd', ('flrp', -1.0,  1.0, d), a)),
   (('~flrp', ('fadd(is_used_once)', a,  1.0), ('fadd(is_used_once)', a, -1.0), d), ('fadd', ('flrp',  1.0, -1.0, d), a)),
   (('~flrp', ('fadd(is_used_once)', a, '#b'), ('fadd(is_used_once)', a, '#c'), d), ('fadd', ('fmul', d, ('fadd', c, ('fneg', b))), ('fadd', a, b))),
]

# This section contains "late" optimizations that should be run after the
# regular optimizations have finished.  Optimizations should go here if
# they help code generation but do not necessarily produce code that is
# more easily optimizable.
late_optimizations = [
   # The rearrangements are fine w.r.t. NaN.  However, they produce incorrect
   # results if one operand is +Inf and the other is -Inf.
   #
   # 1. Inf + -Inf = NaN
   # 2. ∀x: x + NaN = NaN and x - NaN = NaN
   # 3. ∀x: x != NaN = true
   # 4. ∀x, ∀ cmp ∈ {<, >, ≤, ≥, =}: x cmp NaN = false
   #
   #               a=Inf, b=-Inf   a=-Inf, b=Inf    a=NaN    b=NaN
   #  (a+b) < 0        false            false       false    false
   #      a < -b       false            false       false    false
   # -(a+b) < 0        false            false       false    false
   #     -a < b        false            false       false    false
   #  (a+b) >= 0       false            false       false    false
   #      a >= -b      true             true        false    false
   # -(a+b) >= 0       false            false       false    false
   #     -a >= b       true             true        false    false
   #  (a+b) == 0       false            false       false    false
   #      a == -b      true             true        false    false
   #  (a+b) != 0       true             true        true     true
   #      a != -b      false            false       true     true
   (('flt',                        ('fadd(is_used_once)', a, b),  0.0), ('flt',          a, ('fneg', b))),
   (('flt', ('fneg(is_used_once)', ('fadd(is_used_once)', a, b)), 0.0), ('flt', ('fneg', a),         b)),
   (('flt', 0.0,                        ('fadd(is_used_once)', a, b) ), ('flt', ('fneg', a),         b)),
   (('flt', 0.0, ('fneg(is_used_once)', ('fadd(is_used_once)', a, b))), ('flt',          a, ('fneg', b))),
   (('~fge',                        ('fadd(is_used_once)', a, b),  0.0), ('fge',          a, ('fneg', b))),
   (('~fge', ('fneg(is_used_once)', ('fadd(is_used_once)', a, b)), 0.0), ('fge', ('fneg', a),         b)),
   (('~fge', 0.0,                        ('fadd(is_used_once)', a, b) ), ('fge', ('fneg', a),         b)),
   (('~fge', 0.0, ('fneg(is_used_once)', ('fadd(is_used_once)', a, b))), ('fge',          a, ('fneg', b))),
   (('~feq', ('fadd(is_used_once)', a, b), 0.0), ('feq', a, ('fneg', b))),
   (('~fneu', ('fadd(is_used_once)', a, b), 0.0), ('fneu', a, ('fneg', b))),

   # If either source must be finite, then the original (a+b) cannot produce
   # NaN due to Inf-Inf.  The patterns and the replacements produce the same
   # result if b is NaN. Therefore, the replacements are exact.
   (('fge',                        ('fadd(is_used_once)', 'a(is_finite)', b),  0.0), ('fge',          a, ('fneg', b))),
   (('fge', ('fneg(is_used_once)', ('fadd(is_used_once)', 'a(is_finite)', b)), 0.0), ('fge', ('fneg', a),         b)),
   (('fge', 0.0,                        ('fadd(is_used_once)', 'a(is_finite)', b) ), ('fge', ('fneg', a),         b)),
   (('fge', 0.0, ('fneg(is_used_once)', ('fadd(is_used_once)', 'a(is_finite)', b))), ('fge',          a, ('fneg', b))),
   (('feq',  ('fadd(is_used_once)', 'a(is_finite)', b), 0.0), ('feq',  a, ('fneg', b))),
   (('fneu', ('fadd(is_used_once)', 'a(is_finite)', b), 0.0), ('fneu', a, ('fneg', b))),

   # This is how SpvOpFOrdNotEqual might be implemented.  Replace it with
   # SpvOpLessOrGreater.
   (('iand', ('fneu', a, b),   ('iand', ('feq', a, a), ('feq', b, b))), ('ior', ('!flt', a, b), ('!flt', b, a))),
   (('iand', ('fneu', a, 0.0),          ('feq', a, a)                ), ('!flt', 0.0, ('fabs', a))),

   # This is how SpvOpFUnordEqual might be implemented.  Replace it with
   # !SpvOpLessOrGreater.
   (('ior', ('feq', a, b),   ('ior', ('fneu', a, a), ('fneu', b, b))), ('inot', ('ior', ('!flt', a, b), ('!flt', b, a)))),
   (('ior', ('feq', a, 0.0),         ('fneu', a, a),                ), ('inot', ('!flt', 0.0, ('fabs', a)))),

   # nir_lower_to_source_mods will collapse this, but its existence during the
   # optimization loop can prevent other optimizations.
   (('fneg', ('fneg', a)), a)
]

# re-combine inexact mul+add to ffma. Do this before fsub so that a * b - c
# gets combined to fma(a, b, -c).
for sz, mulz in itertools.product([16, 32, 64], [False, True]):
    # fmulz/ffmaz only for fp32
    if mulz and sz != 32:
        continue

    # Fuse the correct fmul. Only consider fmuls where the only users are fadd
    # (or fneg/fabs which are assumed to be propagated away), as a heuristic to
    # avoid fusing in cases where it's harmful.
    fmul = ('fmulz' if mulz else 'fmul') + '(is_only_used_by_fadd)'
    ffma = 'ffmaz' if mulz else 'ffma'

    fadd = '~fadd@{}'.format(sz)
    option = 'options->fuse_ffma{}'.format(sz)

    late_optimizations.extend([
        ((fadd, (fmul, a, b), c), (ffma, a, b, c), option),

        ((fadd, ('fneg(is_only_used_by_fadd)', (fmul, a, b)), c),
         (ffma, ('fneg', a), b, c), option),

        ((fadd, ('fabs(is_only_used_by_fadd)', (fmul, a, b)), c),
         (ffma, ('fabs', a), ('fabs', b), c), option),

        ((fadd, ('fneg(is_only_used_by_fadd)', ('fabs', (fmul, a, b))), c),
         (ffma, ('fneg', ('fabs', a)), ('fabs', b), c), option),
    ])

late_optimizations.extend([
   # Subtractions get lowered during optimization, so we need to recombine them
   (('fadd@8', a, ('fneg', 'b')), ('fsub', 'a', 'b'), 'options->has_fsub'),
   (('fadd@16', a, ('fneg', 'b')), ('fsub', 'a', 'b'), 'options->has_fsub'),
   (('fadd@32', a, ('fneg', 'b')), ('fsub', 'a', 'b'), 'options->has_fsub'),
   (('fadd@64', a, ('fneg', 'b')), ('fsub', 'a', 'b'), 'options->has_fsub && !(options->lower_doubles_options & nir_lower_dsub)'),

   (('fneg', a), ('fmul', a, -1.0), 'options->lower_fneg'),
   (('iadd', a, ('ineg', 'b')), ('isub', 'a', 'b'), 'options->has_isub || options->lower_ineg'),
   (('ineg', a), ('isub', 0, a), 'options->lower_ineg'),
   (('iabs', a), ('imax', a, ('ineg', a)), 'options->lower_iabs'),
   # On Intel GPUs, the constant field for an ADD3 instruction must be either
   # int16_t or uint16_t.
   (('iadd', ('iadd(is_used_once)', 'a(is_not_const)', 'b(is_not_const)'), 'c(is_not_const)'), ('iadd3', a, b, c), 'options->has_iadd3'),
   (('iadd', ('iadd(is_used_once)', '#a(is_16_bits)',  'b(is_not_const)'), 'c(is_not_const)'), ('iadd3', a, b, c), 'options->has_iadd3'),
   (('iadd', ('iadd(is_used_once)', 'a(is_not_const)', 'b(is_not_const)'), '#c(is_16_bits)'),   ('iadd3', a, b, c), 'options->has_iadd3'),
   (('iadd', ('ineg', ('iadd(is_used_once)', 'a(is_not_const)', 'b(is_not_const)')), 'c(is_not_const)'), ('iadd3', ('ineg', a), ('ineg', b), c), 'options->has_iadd3'),
   (('iadd', ('ineg', ('iadd(is_used_once)', '#a(is_16_bits)',  'b(is_not_const)')), 'c(is_not_const)'), ('iadd3', ('ineg', a), ('ineg', b), c), 'options->has_iadd3'),
   (('iadd', ('ineg', ('iadd(is_used_once)', 'a(is_not_const)', 'b(is_not_const)')), '#c(is_16_bits)'),  ('iadd3', ('ineg', a), ('ineg', b), c), 'options->has_iadd3'),

    # fneg_lo / fneg_hi
   (('vec2(is_only_used_as_float)', ('fneg@16', a), b), ('fmul', ('vec2', a, b), ('vec2', -1.0, 1.0)), 'options->vectorize_vec2_16bit'),
   (('vec2(is_only_used_as_float)', a, ('fneg@16', b)), ('fmul', ('vec2', a, b), ('vec2', 1.0, -1.0)), 'options->vectorize_vec2_16bit'),

   # These are duplicated from the main optimizations table.  The late
   # patterns that rearrange expressions like x - .5 < 0 to x < .5 can create
   # new patterns like these.  The patterns that compare with zero are removed
   # because they are unlikely to be created in by anything in
   # late_optimizations.
   (('flt', '#b(is_gt_0_and_lt_1)', ('fsat(is_used_once)', a)), ('flt', b, a)),
   (('fge', ('fsat(is_used_once)', a), '#b(is_gt_0_and_lt_1)'), ('fge', a, b)),
   (('feq', ('fsat(is_used_once)', a), '#b(is_gt_0_and_lt_1)'), ('feq', a, b)),
   (('fneu', ('fsat(is_used_once)', a), '#b(is_gt_0_and_lt_1)'), ('fneu', a, b)),

   (('fge', ('fsat(is_used_once)', a), 1.0), ('fge', a, 1.0)),

   (('~fge', ('fmin(is_used_once)', ('fadd(is_used_once)', a, b), ('fadd', c, d)), 0.0), ('iand', ('fge', a, ('fneg', b)), ('fge', c, ('fneg', d)))),

   (('flt', ('fneg', a), ('fneg', b)), ('flt', b, a)),
   (('fge', ('fneg', a), ('fneg', b)), ('fge', b, a)),
   (('feq', ('fneg', a), ('fneg', b)), ('feq', b, a)),
   (('fneu', ('fneg', a), ('fneg', b)), ('fneu', b, a)),
   (('flt', ('fneg', a), -1.0), ('flt', 1.0, a)),
   (('flt', -1.0, ('fneg', a)), ('flt', a, 1.0)),
   (('fge', ('fneg', a), -1.0), ('fge', 1.0, a)),
   (('fge', -1.0, ('fneg', a)), ('fge', a, 1.0)),
   (('fneu', ('fneg', a), -1.0), ('fneu', 1.0, a)),
   (('feq', -1.0, ('fneg', a)), ('feq', a, 1.0)),

   (('ior', a, a), a),
   (('iand', a, a), a),

   (('~fadd', ('fneg(is_used_once)', ('fsat(is_used_once)', 'a(is_not_fmul)')), 1.0), ('fsat', ('fadd', 1.0, ('fneg', a)))),

   (('fdot2', a, b), ('fdot2_replicated', a, b), 'options->fdot_replicates'),
   (('fdot3', a, b), ('fdot3_replicated', a, b), 'options->fdot_replicates'),
   (('fdot4', a, b), ('fdot4_replicated', a, b), 'options->fdot_replicates'),
   (('fdph', a, b), ('fdph_replicated', a, b), 'options->fdot_replicates'),

   (('~flrp', ('fadd(is_used_once)', a, b), ('fadd(is_used_once)', a, c), d), ('fadd', ('flrp', b, c, d), a)),

   # Approximate handling of fround_even for DX9 addressing from gallium nine on
   # DX9-class hardware with no proper fround support.  This is in
   # late_optimizations so that the is_integral() opts in the main pass get a
   # chance to eliminate the fround_even first.
   (('fround_even', a), ('bcsel',
                         ('feq', ('ffract', a), 0.5),
                         ('fadd', ('ffloor', ('fadd', a, 0.5)), 1.0),
                         ('ffloor', ('fadd', a, 0.5))), 'options->lower_fround_even'),

   # A similar operation could apply to any ffma(#a, b, #(-a/2)), but this
   # particular operation is common for expanding values stored in a texture
   # from [0,1] to [-1,1].
   (('~ffma@32', a,  2.0, -1.0), ('flrp', -1.0,  1.0,          a ), '!options->lower_flrp32'),
   (('~ffma@32', a, -2.0, -1.0), ('flrp', -1.0,  1.0, ('fneg', a)), '!options->lower_flrp32'),
   (('~ffma@32', a, -2.0,  1.0), ('flrp',  1.0, -1.0,          a ), '!options->lower_flrp32'),
   (('~ffma@32', a,  2.0,  1.0), ('flrp',  1.0, -1.0, ('fneg', a)), '!options->lower_flrp32'),
   (('~fadd@32', ('fmul(is_used_once)',  2.0, a), -1.0), ('flrp', -1.0,  1.0,          a ), '!options->lower_flrp32'),
   (('~fadd@32', ('fmul(is_used_once)', -2.0, a), -1.0), ('flrp', -1.0,  1.0, ('fneg', a)), '!options->lower_flrp32'),
   (('~fadd@32', ('fmul(is_used_once)', -2.0, a),  1.0), ('flrp',  1.0, -1.0,          a ), '!options->lower_flrp32'),
   (('~fadd@32', ('fmul(is_used_once)',  2.0, a),  1.0), ('flrp',  1.0, -1.0, ('fneg', a)), '!options->lower_flrp32'),

    # flrp(a, b, a)
    # a*(1-a) + b*a
    # a + -a*a + a*b    (1)
    # a + a*(b - a)
    # Option 1: ffma(a, (b-a), a)
    #
    # Alternately, after (1):
    # a*(1+b) + -a*a
    # a*((1+b) + -a)
    #
    # Let b=1
    #
    # Option 2: ffma(a, 2, -(a*a))
    # Option 3: ffma(a, 2, (-a)*a)
    # Option 4: ffma(a, -a, (2*a)
    # Option 5: a * (2 - a)
    #
    # There are a lot of other possible combinations.
   (('~ffma@32', ('fadd', b, ('fneg', a)), a, a), ('flrp', a, b, a), '!options->lower_flrp32'),
   (('~ffma@32', a, 2.0, ('fneg', ('fmul', a, a))), ('flrp', a, 1.0, a), '!options->lower_flrp32'),
   (('~ffma@32', a, 2.0, ('fmul', ('fneg', a), a)), ('flrp', a, 1.0, a), '!options->lower_flrp32'),
   (('~ffma@32', a, ('fneg', a), ('fmul', 2.0, a)), ('flrp', a, 1.0, a), '!options->lower_flrp32'),
   (('~fmul@32', a, ('fadd', 2.0, ('fneg', a))),    ('flrp', a, 1.0, a), '!options->lower_flrp32'),

   # we do these late so that we don't get in the way of creating ffmas
   (('fmin', ('fadd(is_used_once)', '#c', a), ('fadd(is_used_once)', '#c', b)), ('fadd', c, ('fmin', a, b))),
   (('fmax', ('fadd(is_used_once)', '#c', a), ('fadd(is_used_once)', '#c', b)), ('fadd', c, ('fmax', a, b))),

   # Putting this in 'optimizations' interferes with the bcsel(a, op(b, c),
   # op(b, d)) => op(b, bcsel(a, c, d)) transformations.  I do not know why.
   (('bcsel', ('feq', ('fsqrt', 'a(is_not_negative)'), 0.0), intBitsToFloat(0x7f7fffff), ('frsq', a)),
    ('fmin', ('frsq', a), intBitsToFloat(0x7f7fffff))),

   # Things that look like DPH in the source shader may get expanded to
   # something that looks like dot(v1.xyz, v2.xyz) + v1.w by the time it gets
   # to NIR.  After FFMA is generated, this can look like:
   #
   #    fadd(ffma(v1.z, v2.z, ffma(v1.y, v2.y, fmul(v1.x, v2.x))), v1.w)
   #
   # Reassociate the last addition into the first multiplication.
   #
   # Some shaders do not use 'invariant' in vertex and (possibly) geometry
   # shader stages on some outputs that are intended to be invariant.  For
   # various reasons, this optimization may not be fully applied in all
   # shaders used for different rendering passes of the same geometry.  This
   # can result in Z-fighting artifacts (at best).  For now, disable this
   # optimization in these stages.  See bugzilla #111490.  In tessellation
   # stages applications seem to use 'precise' when necessary, so allow the
   # optimization in those stages.
   (('~fadd', ('ffma(is_used_once)', a, b, ('ffma', c, d, ('fmul(is_used_once)', 'e(is_not_const_and_not_fsign)', 'f(is_not_const_and_not_fsign)'))), 'g(is_not_const)'),
    ('ffma', a, b, ('ffma', c, d, ('ffma', e, 'f', 'g'))), '(info->stage != MESA_SHADER_VERTEX && info->stage != MESA_SHADER_GEOMETRY) && !options->intel_vec4'),
   (('~fadd', ('ffma(is_used_once)', a, b, ('fmul(is_used_once)', 'c(is_not_const_and_not_fsign)', 'd(is_not_const_and_not_fsign)') ), 'e(is_not_const)'),
    ('ffma', a, b, ('ffma', c, d, e)), '(info->stage != MESA_SHADER_VERTEX && info->stage != MESA_SHADER_GEOMETRY) && !options->intel_vec4'),
   (('~fadd', ('fneg', ('ffma(is_used_once)', a, b, ('ffma', c, d, ('fmul(is_used_once)', 'e(is_not_const_and_not_fsign)', 'f(is_not_const_and_not_fsign)')))), 'g(is_not_const)'),
    ('ffma', ('fneg', a), b, ('ffma', ('fneg', c), d, ('ffma', ('fneg', e), 'f', 'g'))), '(info->stage != MESA_SHADER_VERTEX && info->stage != MESA_SHADER_GEOMETRY) && !options->intel_vec4'),

   (('~fadd', ('ffmaz(is_used_once)', a, b, ('ffmaz', c, d, ('fmulz(is_used_once)', 'e(is_not_const_and_not_fsign)', 'f(is_not_const_and_not_fsign)'))), 'g(is_not_const)'),
    ('ffmaz', a, b, ('ffmaz', c, d, ('ffmaz', e, 'f', 'g'))), '(info->stage != MESA_SHADER_VERTEX && info->stage != MESA_SHADER_GEOMETRY) && !options->intel_vec4'),
   (('~fadd', ('ffmaz(is_used_once)', a, b, ('fmulz(is_used_once)', 'c(is_not_const_and_not_fsign)', 'd(is_not_const_and_not_fsign)') ), 'e(is_not_const)'),
    ('ffmaz', a, b, ('ffmaz', c, d, e)), '(info->stage != MESA_SHADER_VERTEX && info->stage != MESA_SHADER_GEOMETRY) && !options->intel_vec4'),
   (('~fadd', ('fneg', ('ffmaz(is_used_once)', a, b, ('ffmaz', c, d, ('fmulz(is_used_once)', 'e(is_not_const_and_not_fsign)', 'f(is_not_const_and_not_fsign)')))), 'g(is_not_const)'),
    ('ffmaz', ('fneg', a), b, ('ffmaz', ('fneg', c), d, ('ffmaz', ('fneg', e), 'f', 'g'))), '(info->stage != MESA_SHADER_VERTEX && info->stage != MESA_SHADER_GEOMETRY) && !options->intel_vec4'),

   # Section 8.8 (Integer Functions) of the GLSL 4.60 spec says:
   #
   #    If bits is zero, the result will be zero.
   #
   # These prevent the next two lowerings generating incorrect results when
   # count is zero.
   (('ubfe', a, b, 0), 0),
   (('ibfe', a, b, 0), 0),

   # On Intel GPUs, BFE is a 3-source instruction.  Like all 3-source
   # instructions on Intel GPUs, it cannot have an immediate values as
   # sources.  There are also limitations on source register strides.  As a
   # result, it is very easy for 3-source instruction combined with either
   # loads of immediate values or copies from weird register strides to be
   # more expensive than the primitive instructions it represents.
   (('ubfe', a, '#b', '#c'), ('iand', ('ushr', 0xffffffff, ('ineg', c)), ('ushr', a, b)), 'options->avoid_ternary_with_two_constants'),

   # b is the lowest order bit to be extracted and c is the number of bits to
   # extract.  The inner shift removes the bits above b + c by shifting left
   # 32 - (b + c).  ishl only sees the low 5 bits of the shift count, which is
   # -(b + c).  The outer shift moves the bit that was at b to bit zero.
   # After the first shift, that bit is now at b + (32 - (b + c)) or 32 - c.
   # This means that it must be shifted right by 32 - c or -c bits.
   (('ibfe', a, '#b', '#c'), ('ishr', ('ishl', a, ('ineg', ('iadd', b, c))), ('ineg', c)), 'options->avoid_ternary_with_two_constants'),

   # Clean up no-op shifts that may result from the bfe lowerings.
   (('ishl', a, 0), a),
   (('ishl', a, -32), a),
   (('ishr', a, 0), a),
   (('ishr', a, -32), a),
   (('ushr', a, 0), a),

   (('extract_i8', ('extract_i8', a, b), 0), ('extract_i8', a, b)),
   (('extract_i8', ('extract_u8', a, b), 0), ('extract_i8', a, b)),
   (('extract_u8', ('extract_i8', a, b), 0), ('extract_u8', a, b)),
   (('extract_u8', ('extract_u8', a, b), 0), ('extract_u8', a, b)),

   # open coded bit test
   (('ine', ('iand', a, '#b(is_pos_power_of_two)'), 0), ('bitnz', a, ('find_lsb', b)), 'options->has_bit_test'),
   (('ieq', ('iand', a, '#b(is_pos_power_of_two)'), 0), ('bitz', a, ('find_lsb', b)), 'options->has_bit_test'),
   (('ine', ('iand', a, '#b(is_pos_power_of_two)'), b), ('bitz', a, ('find_lsb', b)), 'options->has_bit_test'),
   (('ieq', ('iand', a, '#b(is_pos_power_of_two)'), b), ('bitnz', a, ('find_lsb', b)), 'options->has_bit_test'),
   (('ine', ('iand', a, ('ishl', 1, b)), 0), ('bitnz', a, b), 'options->has_bit_test'),
   (('ieq', ('iand', a, ('ishl', 1, b)), 0), ('bitz', a, b), 'options->has_bit_test'),
   (('ine', ('iand', a, ('ishl', 1, b)), ('ishl', 1, b)), ('bitz', a, b), 'options->has_bit_test'),
   (('ieq', ('iand', a, ('ishl', 1, b)), ('ishl', 1, b)), ('bitnz', a, b), 'options->has_bit_test'),
   (('bitz', ('ushr', a, b), 0), ('bitz', a, b)),
   (('bitz', ('ishr', a, b), 0), ('bitz', a, b)),
   (('bitnz', ('ushr', a, b), 0), ('bitnz', a, b)),
   (('bitnz', ('ishr', a, b), 0), ('bitnz', a, b)),
   (('ine', ('ubfe', a, b, 1), 0), ('bitnz', a, b), 'options->has_bit_test'),
   (('ieq', ('ubfe', a, b, 1), 0), ('bitz', a, b), 'options->has_bit_test'),
   (('ine', ('ubfe', a, b, 1), 1), ('bitz', a, b), 'options->has_bit_test'),
   (('ieq', ('ubfe', a, b, 1), 1), ('bitnz', a, b), 'options->has_bit_test'),
   (('ine', ('ibfe', a, b, 1), 0), ('bitnz', a, b), 'options->has_bit_test'),
   (('ieq', ('ibfe', a, b, 1), 0), ('bitz', a, b), 'options->has_bit_test'),
   (('ine', ('ibfe', a, b, 1), -1), ('bitz', a, b), 'options->has_bit_test'),
   (('ieq', ('ibfe', a, b, 1), -1), ('bitnz', a, b), 'options->has_bit_test'),
   (('inot', ('bitnz', a, b)), ('bitz', a, b)),
   (('inot', ('bitz', a, b)), ('bitnz', a, b)),
   (('bitnz', ('inot', a), b), ('bitz', a, b)),
   (('bitz', ('inot', a), b), ('bitnz', a, b)),
])

# A few more extract cases we'd rather leave late
for N in [16, 32]:
    aN = 'a@{0}'.format(N)
    u2uM = 'u2u{0}'.format(M)
    i2iM = 'i2i{0}'.format(M)

    for x in ['u', 'i']:
        x2xN = '{0}2{0}{1}'.format(x, N)
        extract_x8 = 'extract_{0}8'.format(x)
        extract_x16 = 'extract_{0}16'.format(x)

        late_optimizations.extend([
            ((x2xN, ('u2u8', aN)), (extract_x8, a, 0), '!options->lower_extract_byte'),
            ((x2xN, ('i2i8', aN)), (extract_x8, a, 0), '!options->lower_extract_byte'),
        ])

        if N > 16:
            late_optimizations.extend([
                ((x2xN, ('u2u16', aN)), (extract_x16, a, 0), '!options->lower_extract_word'),
                ((x2xN, ('i2i16', aN)), (extract_x16, a, 0), '!options->lower_extract_word'),
            ])

# Byte insertion
late_optimizations.extend([(('ishl', ('extract_u8', 'a@32', 0), 8 * i), ('insert_u8', a, i), '!options->lower_insert_byte') for i in range(1, 4)])
late_optimizations.extend([(('iand', ('ishl', 'a@32', 8 * i), 0xff << (8 * i)), ('insert_u8', a, i), '!options->lower_insert_byte') for i in range(1, 4)])
late_optimizations.append((('ishl', 'a@32', 24), ('insert_u8', a, 3), '!options->lower_insert_byte'))

late_optimizations += [
   # Word insertion
   (('ishl', 'a@32', 16), ('insert_u16', a, 1), '!options->lower_insert_word'),

   # Extract and then insert
   (('insert_u8', ('extract_u8', 'a', 0), b), ('insert_u8', a, b)),
   (('insert_u16', ('extract_u16', 'a', 0), b), ('insert_u16', a, b)),
]

# Integer sizes
for s in [8, 16, 32, 64]:
    late_optimizations.extend([
        (('iand', ('ine(is_used_once)', 'a@{}'.format(s), 0), ('ine', 'b@{}'.format(s), 0)), ('ine', ('umin', a, b), 0)),
        (('ior',  ('ieq(is_used_once)', 'a@{}'.format(s), 0), ('ieq', 'b@{}'.format(s), 0)), ('ieq', ('umin', a, b), 0)),
    ])

# Float sizes
for s in [16, 32, 64]:
    late_optimizations.extend([
       (('~fadd@{}'.format(s), 1.0, ('fmul(is_used_once)', c , ('fadd', b, -1.0 ))), ('fadd', ('fadd', 1.0, ('fneg', c)), ('fmul', b, c)), 'options->lower_flrp{}'.format(s)),
       (('bcsel', a, 0, ('b2f{}'.format(s), ('inot', 'b@bool'))), ('b2f{}'.format(s), ('inot', ('ior', a, b)))),
    ])

for op in ['fadd']:
    late_optimizations += [
        (('bcsel', a, (op + '(is_used_once)', b, c), (op, b, d)), (op, b, ('bcsel', a, c, d))),
        (('bcsel', a, (op, b, c), (op + '(is_used_once)', b, d)), (op, b, ('bcsel', a, c, d))),
    ]

for op in ['ffma', 'ffmaz']:
    late_optimizations += [
        (('bcsel', a, (op + '(is_used_once)', b, c, d), (op, b, c, e)), (op, b, c, ('bcsel', a, d, e))),
        (('bcsel', a, (op, b, c, d), (op + '(is_used_once)', b, c, e)), (op, b, c, ('bcsel', a, d, e))),

        (('bcsel', a, (op + '(is_used_once)', b, c, d), (op, b, e, d)), (op, b, ('bcsel', a, c, e), d)),
        (('bcsel', a, (op, b, c, d), (op + '(is_used_once)', b, e, d)), (op, b, ('bcsel', a, c, e), d)),
    ]

# mediump: If an opcode is surrounded by conversions, remove the conversions.
# The rationale is that type conversions + the low precision opcode are more
# expensive that the same arithmetic opcode at higher precision.
#
# This must be done in late optimizations, because we need normal optimizations to
# first eliminate temporary up-conversions such as in op1(f2fmp(f2f32(op2()))).
#
# Unary opcodes
for op in ['fabs', 'fceil', 'fcos', 'fexp2', 'ffloor', 'ffract', 'flog2', 'fneg',
           'frcp', 'fround_even', 'frsq', 'fsat', 'fsign', 'fsin', 'fsqrt']:
    late_optimizations += [(('~f2f32', (op, ('f2fmp', a))), (op, a))]

# Binary opcodes
for op in ['fadd', 'fdiv', 'fmax', 'fmin', 'fmod', 'fmul', 'fpow', 'frem']:
    late_optimizations += [(('~f2f32', (op, ('f2fmp', a), ('f2fmp', b))), (op, a, b))]

# Ternary opcodes
for op in ['ffma', 'flrp']:
    late_optimizations += [(('~f2f32', (op, ('f2fmp', a), ('f2fmp', b), ('f2fmp', c))), (op, a, b, c))]

# Comparison opcodes
for op in ['feq', 'fge', 'flt', 'fneu']:
    late_optimizations += [(('~' + op, ('f2fmp', a), ('f2fmp', b)), (op, a, b))]

# Do this last, so that the f2fmp patterns above have effect.
late_optimizations += [
  # Convert *2*mp instructions to concrete *2*16 instructions. At this point
  # any conversions that could have been removed will have been removed in
  # nir_opt_algebraic so any remaining ones are required.
  (('f2fmp', a), ('f2f16', a), "!options->preserve_mediump"),
  (('f2imp', a), ('f2i16', a), "!options->preserve_mediump"),
  (('f2ump', a), ('f2u16', a), "!options->preserve_mediump"),
  (('i2imp', a), ('i2i16', a), "!options->preserve_mediump"),
  (('i2fmp', a), ('i2f16', a), "!options->preserve_mediump"),
  (('i2imp', a), ('u2u16', a), "!options->preserve_mediump"),
  (('u2fmp', a), ('u2f16', a), "!options->preserve_mediump"),
  (('fisfinite', a), ('flt', ('fabs', a), float("inf"))),

  (('f2f16', a), ('f2f16_rtz', a), "options->force_f2f16_rtz && !nir_is_rounding_mode_rtne(info->float_controls_execution_mode, 16)"),

  (('fcsel', ('slt', 0, a), b, c), ('fcsel_gt', a, b, c), "options->has_fused_comp_and_csel"),
  (('fcsel', ('slt', a, 0), b, c), ('fcsel_gt', ('fneg', a), b, c), "options->has_fused_comp_and_csel"),
  (('fcsel', ('sge', a, 0), b, c), ('fcsel_ge', a, b, c), "options->has_fused_comp_and_csel"),
  (('fcsel', ('sge', 0, a), b, c), ('fcsel_ge', ('fneg', a), b, c), "options->has_fused_comp_and_csel"),

  (('bcsel', ('ilt', 0, 'a@32'), 'b@32', 'c@32'), ('i32csel_gt', a, b, c), "options->has_fused_comp_and_csel && !options->no_integers"),
  (('bcsel', ('ilt', 'a@32', 0), 'b@32', 'c@32'), ('i32csel_ge', a, c, b), "options->has_fused_comp_and_csel && !options->no_integers"),
  (('bcsel', ('ige', 'a@32', 0), 'b@32', 'c@32'), ('i32csel_ge', a, b, c), "options->has_fused_comp_and_csel && !options->no_integers"),
  (('bcsel', ('ige', 0, 'a@32'), 'b@32', 'c@32'), ('i32csel_gt', a, c, b), "options->has_fused_comp_and_csel && !options->no_integers"),

  (('bcsel', ('flt', 0, 'a@32'), 'b@32', 'c@32'), ('fcsel_gt', a, b, c), "options->has_fused_comp_and_csel"),
  (('bcsel', ('flt', 'a@32', 0), 'b@32', 'c@32'), ('fcsel_gt', ('fneg', a), b, c), "options->has_fused_comp_and_csel"),
  (('bcsel', ('fge', 'a@32', 0), 'b@32', 'c@32'), ('fcsel_ge', a, b, c), "options->has_fused_comp_and_csel"),
  (('bcsel', ('fge', 0, 'a@32'), 'b@32', 'c@32'), ('fcsel_ge', ('fneg', a), b, c), "options->has_fused_comp_and_csel"),
]

distribute_src_mods = [
   # Try to remove some spurious negations rather than pushing them down.
   (('fmul', ('fneg', a), ('fneg', b)), ('fmul', a, b)),
   (('ffma', ('fneg', a), ('fneg', b), c), ('ffma', a, b, c)),
   (('fdot2_replicated', ('fneg', a), ('fneg', b)), ('fdot2_replicated', a, b)),
   (('fdot3_replicated', ('fneg', a), ('fneg', b)), ('fdot3_replicated', a, b)),
   (('fdot4_replicated', ('fneg', a), ('fneg', b)), ('fdot4_replicated', a, b)),
   (('fneg', ('fneg', a)), a),

   (('fneg', ('fmul(is_used_once)', a, b)), ('fmul', ('fneg', a), b)),
   (('fabs', ('fmul(is_used_once)', a, b)), ('fmul', ('fabs', a), ('fabs', b))),

   (('fneg', ('ffma(is_used_once)', a, b, c)), ('ffma', ('fneg', a), b, ('fneg', c))),
   (('fneg', ('flrp(is_used_once)', a, b, c)), ('flrp', ('fneg', a), ('fneg', b), c)),
   (('fneg', ('~fadd(is_used_once)', a, b)), ('fadd', ('fneg', a), ('fneg', b))),

   # Note that fmin <-> fmax.  I don't think there is a way to distribute
   # fabs() into fmin or fmax.
   (('fneg', ('fmin(is_used_once)', a, b)), ('fmax', ('fneg', a), ('fneg', b))),
   (('fneg', ('fmax(is_used_once)', a, b)), ('fmin', ('fneg', a), ('fneg', b))),

   (('fneg', ('fdot2_replicated(is_used_once)', a, b)), ('fdot2_replicated', ('fneg', a), b)),
   (('fneg', ('fdot3_replicated(is_used_once)', a, b)), ('fdot3_replicated', ('fneg', a), b)),
   (('fneg', ('fdot4_replicated(is_used_once)', a, b)), ('fdot4_replicated', ('fneg', a), b)),

   # fdph works mostly like fdot, but to get the correct result, the negation
   # must be applied to the second source.
   (('fneg', ('fdph_replicated(is_used_once)', a, b)), ('fdph_replicated', a, ('fneg', b))),

   (('fneg', ('fsign(is_used_once)', a)), ('fsign', ('fneg', a))),
   (('fabs', ('fsign(is_used_once)', a)), ('fsign', ('fabs', a))),
]

print(nir_algebraic.AlgebraicPass("nir_opt_algebraic", optimizations).render())
print(nir_algebraic.AlgebraicPass("nir_opt_algebraic_before_ffma",
                                  before_ffma_optimizations).render())
print(nir_algebraic.AlgebraicPass("nir_opt_algebraic_late",
                                  late_optimizations).render())
print(nir_algebraic.AlgebraicPass("nir_opt_algebraic_distribute_src_mods",
                                  distribute_src_mods).render())<|MERGE_RESOLUTION|>--- conflicted
+++ resolved
@@ -929,13 +929,10 @@
 
 # Float sizes
 for s in [16, 32, 64]:
-<<<<<<< HEAD
-=======
     if s == 64:
         match_fsign_cond = "!options->lower_fsign & !(options->lower_doubles_options & nir_lower_dsign)"
     else:
         match_fsign_cond = "!options->lower_fsign"
->>>>>>> be466399
     optimizations.extend([
        # These derive from the previous patterns with the application of b < 0 <=>
        # 0 < -b.  The transformation should be applied if either comparison is
@@ -951,14 +948,11 @@
        (('~iand', ('fge(is_used_once)', 0.0, 'a@{}'.format(s)), ('fge', 'b@{}'.format(s), 0.0)), ('fge', 0.0, ('fmax', a, ('fneg', b)))),
        (('~iand', ('fge', 0.0, 'a@{}'.format(s)), ('fge(is_used_once)', 'b@{}'.format(s), 0.0)), ('fge', 0.0, ('fmax', a, ('fneg', b)))),
 
-<<<<<<< HEAD
-=======
        (('ior', ('feq(is_used_once)', 'a@{}'.format(s), 0.0), ('feq', 'b@{}'.format(s), 0.0)), ('feq', ('fmin', ('fabs', a), ('fabs', b)), 0.0)),
        (('ior', ('fneu(is_used_once)', 'a@{}'.format(s), 0.0), ('fneu', 'b@{}'.format(s), 0.0)), ('fneu', ('fadd', ('fabs', a), ('fabs', b)), 0.0)),
        (('iand', ('feq(is_used_once)', 'a@{}'.format(s), 0.0), ('feq', 'b@{}'.format(s), 0.0)), ('feq', ('fadd', ('fabs', a), ('fabs', b)), 0.0)),
        (('iand', ('fneu(is_used_once)', 'a@{}'.format(s), 0.0), ('fneu', 'b@{}'.format(s), 0.0)), ('fneu', ('fmin', ('fabs', a), ('fabs', b)), 0.0)),
 
->>>>>>> be466399
        # The (i2f32, ...) part is an open-coded fsign.  When that is combined
        # with the bcsel, it's basically copysign(1.0, a).  There are some
        # behavior differences between this pattern and copysign w.r.t. ±0 and
