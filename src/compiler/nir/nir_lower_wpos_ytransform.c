/*
 * Copyright © 2015 Red Hat
 *
 * Permission is hereby granted, free of charge, to any person obtaining a
 * copy of this software and associated documentation files (the "Software"),
 * to deal in the Software without restriction, including without limitation
 * the rights to use, copy, modify, merge, publish, distribute, sublicense,
 * and/or sell copies of the Software, and to permit persons to whom the
 * Software is furnished to do so, subject to the following conditions:
 *
 * The above copyright notice and this permission notice (including the next
 * paragraph) shall be included in all copies or substantial portions of the
 * Software.
 *
 * THE SOFTWARE IS PROVIDED "AS IS", WITHOUT WARRANTY OF ANY KIND, EXPRESS OR
 * IMPLIED, INCLUDING BUT NOT LIMITED TO THE WARRANTIES OF MERCHANTABILITY,
 * FITNESS FOR A PARTICULAR PURPOSE AND NONINFRINGEMENT.  IN NO EVENT SHALL
 * THE AUTHORS OR COPYRIGHT HOLDERS BE LIABLE FOR ANY CLAIM, DAMAGES OR OTHER
 * LIABILITY, WHETHER IN AN ACTION OF CONTRACT, TORT OR OTHERWISE, ARISING FROM,
 * OUT OF OR IN CONNECTION WITH THE SOFTWARE OR THE USE OR OTHER DEALINGS IN THE
 * SOFTWARE.
 */

#include "nir.h"
#include "nir_builder.h"

/* Lower gl_FragCoord (and fddy) to account for driver's requested coordinate-
 * origin and pixel-center vs. shader.  If transformation is required, a
 * gl_FbWposYTransform uniform is inserted (with the specified state-slots)
 * and additional instructions are inserted to transform gl_FragCoord (and
 * fddy src arg).
 *
 * This is based on the logic in emit_wpos()/emit_wpos_adjustment() in TGSI
 * compiler.
 */

typedef struct {
   const nir_lower_wpos_ytransform_options *options;
   nir_shader *shader;
   nir_builder b;
   nir_variable *transform;
} lower_wpos_ytransform_state;

static nir_def *
get_transform(lower_wpos_ytransform_state *state)
{
   if (state->transform == NULL) {
      /* NOTE: name must be prefixed w/ "gl_" to trigger slot based
       * special handling in uniform setup:
       */
      nir_variable *var = nir_state_variable_create(state->shader,
                                                    glsl_vec4_type(),
                                                    "gl_FbWposYTransform",
                                                    state->options->state_tokens);

      var->data.how_declared = nir_var_hidden;
      state->transform = var;
   }
   return nir_load_var(&state->b, state->transform);
}

/* NIR equiv of TGSI CMP instruction: */
static nir_def *
nir_cmp(nir_builder *b, nir_def *src0, nir_def *src1, nir_def *src2)
{
   return nir_bcsel(b, nir_flt_imm(b, src0, 0.0), src1, src2);
}

/* see emit_wpos_adjustment() in st_mesa_to_tgsi.c */
static void
emit_wpos_adjustment(lower_wpos_ytransform_state *state,
                     nir_intrinsic_instr *intr, bool invert,
                     float adjX, float adjY[2])
{
   nir_builder *b = &state->b;
   nir_def *wpostrans, *wpos_temp, *wpos_temp_y, *wpos_input;

   wpos_input = &intr->def;

   b->cursor = nir_after_instr(&intr->instr);

   wpostrans = get_transform(state);

   /* First, apply the coordinate shift: */
   if (adjX || adjY[0] || adjY[1]) {
      if (adjY[0] != adjY[1]) {
         /* Adjust the y coordinate by adjY[1] or adjY[0] respectively
          * depending on whether inversion is actually going to be applied
          * or not, which is determined by testing against the inversion
          * state variable used below, which will be either +1 or -1.
          */
         nir_def *adj_temp;

         adj_temp = nir_cmp(b,
                            nir_channel(b, wpostrans, invert ? 2 : 0),
                            nir_imm_vec4(b, adjX, adjY[0], 0.0f, 0.0f),
                            nir_imm_vec4(b, adjX, adjY[1], 0.0f, 0.0f));

         wpos_temp = nir_fadd(b, wpos_input, adj_temp);
      } else {
         wpos_temp = nir_fadd(b,
                              wpos_input,
                              nir_imm_vec4(b, adjX, adjY[0], 0.0f, 0.0f));
      }
      wpos_input = wpos_temp;
   } else {
      /* MOV wpos_temp, input[wpos]
       */
      wpos_temp = wpos_input;
   }

   /* Now the conditional y flip: STATE_FB_WPOS_Y_TRANSFORM.xy/zw will be
    * inversion/identity, or the other way around if we're drawing to an FBO.
    */
   if (invert) {
      /* wpos_temp.y = wpos_input * wpostrans.xxxx + wpostrans.yyyy */
      wpos_temp_y = nir_fadd(b, nir_fmul(b, nir_channel(b, wpos_temp, 1), nir_channel(b, wpostrans, 0)),
                             nir_channel(b, wpostrans, 1));
   } else {
      /* wpos_temp.y = wpos_input * wpostrans.zzzz + wpostrans.wwww */
      wpos_temp_y = nir_fadd(b, nir_fmul(b, nir_channel(b, wpos_temp, 1), nir_channel(b, wpostrans, 2)),
                             nir_channel(b, wpostrans, 3));
   }

   wpos_temp = nir_vec4(b,
                        nir_channel(b, wpos_temp, 0),
                        wpos_temp_y,
                        nir_channel(b, wpos_temp, 2),
                        nir_channel(b, wpos_temp, 3));

   nir_def_rewrite_uses_after(&intr->def,
                              wpos_temp,
                              wpos_temp->parent_instr);
}

static void
lower_fragcoord(lower_wpos_ytransform_state *state, nir_intrinsic_instr *intr)
{
   const nir_lower_wpos_ytransform_options *options = state->options;
   float adjX = 0.0f;
   float adjY[2] = { 0.0f, 0.0f };
   bool invert = false;

   /* Based on logic in emit_wpos():
    *
    * Query the pixel center conventions supported by the pipe driver and set
    * adjX, adjY to help out if it cannot handle the requested one internally.
    *
    * The bias of the y-coordinate depends on whether y-inversion takes place
    * (adjY[1]) or not (adjY[0]), which is in turn dependent on whether we are
    * drawing to an FBO (causes additional inversion), and whether the pipe
    * driver origin and the requested origin differ (the latter condition is
    * stored in the 'invert' variable).
    *
    * For height = 100 (i = integer, h = half-integer, l = lower, u = upper):
    *
    * center shift only:
    * i -> h: +0.5
    * h -> i: -0.5
    *
    * inversion only:
    * l,i -> u,i: ( 0.0 + 1.0) * -1 + 100 = 99
    * l,h -> u,h: ( 0.5 + 0.0) * -1 + 100 = 99.5
    * u,i -> l,i: (99.0 + 1.0) * -1 + 100 = 0
    * u,h -> l,h: (99.5 + 0.0) * -1 + 100 = 0.5
    *
    * inversion and center shift:
    * l,i -> u,h: ( 0.0 + 0.5) * -1 + 100 = 99.5
    * l,h -> u,i: ( 0.5 + 0.5) * -1 + 100 = 99
    * u,i -> l,h: (99.0 + 0.5) * -1 + 100 = 0.5
    * u,h -> l,i: (99.5 + 0.5) * -1 + 100 = 0
    */

   if (state->shader->info.fs.origin_upper_left) {
      /* Fragment shader wants origin in upper-left */
      if (options->fs_coord_origin_upper_left) {
         /* the driver supports upper-left origin */
      } else if (options->fs_coord_origin_lower_left) {
         /* the driver supports lower-left origin, need to invert Y */
         invert = true;
      } else {
         unreachable("invalid options");
      }
   } else {
      /* Fragment shader wants origin in lower-left */
      if (options->fs_coord_origin_lower_left) {
         /* the driver supports lower-left origin */
      } else if (options->fs_coord_origin_upper_left) {
         /* the driver supports upper-left origin, need to invert Y */
         invert = true;
      } else {
         unreachable("invalid options");
      }
   }

   if (state->shader->info.fs.pixel_center_integer) {
      /* Fragment shader wants pixel center integer */
      if (options->fs_coord_pixel_center_integer) {
         /* the driver supports pixel center integer */
         adjY[1] = 1.0f;
      } else if (options->fs_coord_pixel_center_half_integer) {
         /* the driver supports pixel center half integer, need to bias X,Y */
         adjX = -0.5f;
         adjY[0] = -0.5f;
         adjY[1] = 0.5f;
      } else {
         unreachable("invalid options");
      }
   } else {
      /* Fragment shader wants pixel center half integer */
      if (options->fs_coord_pixel_center_half_integer) {
         /* the driver supports pixel center half integer */
      } else if (options->fs_coord_pixel_center_integer) {
         /* the driver supports pixel center integer, need to bias X,Y */
         adjX = adjY[0] = adjY[1] = 0.5f;
      } else {
         unreachable("invalid options");
      }
   }

   emit_wpos_adjustment(state, intr, invert, adjX, adjY);
}

/* turns 'fddy(p)' into 'fddy(fmul(p, transform.x))' */
static void
lower_fddy(lower_wpos_ytransform_state *state, nir_alu_instr *fddy)
{
   nir_builder *b = &state->b;
   nir_def *p, *pt, *trans;

   b->cursor = nir_before_instr(&fddy->instr);

   p = nir_ssa_for_alu_src(b, fddy, 0);
   trans = nir_channel(b, get_transform(state), 0);
   if (p->bit_size == 16)
      trans = nir_f2f16(b, trans);

   pt = nir_fmul(b, p, trans);

   nir_src_rewrite(&fddy->src[0].src, pt);

   for (unsigned i = 0; i < 4; i++)
      fddy->src[0].swizzle[i] = MIN2(i, pt->num_components - 1);
}

/* Multiply interp_deref_at_offset's or load_barycentric_at_offset's offset
 * by transform.x to flip it.
 */
static void
lower_interp_deref_or_load_baryc_at_offset(lower_wpos_ytransform_state *state,
                                           nir_intrinsic_instr *intr,
                                           unsigned offset_src)
{
   nir_builder *b = &state->b;
   nir_def *offset;
   nir_def *flip_y;

   b->cursor = nir_before_instr(&intr->instr);

   offset = intr->src[offset_src].ssa;
   flip_y = nir_fmul(b, nir_channel(b, offset, 1),
                     nir_channel(b, get_transform(state), 0));
   nir_src_rewrite(&intr->src[offset_src],
                   nir_vec2(b, nir_channel(b, offset, 0), flip_y));
}

static void
lower_load_sample_pos(lower_wpos_ytransform_state *state,
                      nir_intrinsic_instr *intr)
{
   nir_builder *b = &state->b;
   b->cursor = nir_after_instr(&intr->instr);

   nir_def *pos = &intr->def;
   nir_def *scale = nir_channel(b, get_transform(state), 0);
   nir_def *neg_scale = nir_channel(b, get_transform(state), 2);
   /* Either y or 1-y for scale equal to 1 or -1 respectively. */
   nir_def *flipped_y =
      nir_fadd(b, nir_fmax(b, neg_scale, nir_imm_float(b, 0.0)),
               nir_fmul(b, nir_channel(b, pos, 1), scale));
   nir_def *flipped_pos = nir_vec2(b, nir_channel(b, pos, 0), flipped_y);

   nir_def_rewrite_uses_after(&intr->def, flipped_pos,
                              flipped_pos->parent_instr);
}

static bool
lower_wpos_ytransform_instr(nir_builder *b, nir_instr *instr,
                            void *data)
{
<<<<<<< HEAD
   nir_foreach_instr_safe(instr, block) {
      if (instr->type == nir_instr_type_intrinsic) {
         nir_intrinsic_instr *intr = nir_instr_as_intrinsic(instr);
         if (intr->intrinsic == nir_intrinsic_load_deref) {
            nir_deref_instr *deref = nir_src_as_deref(intr->src[0]);
            nir_variable *var = nir_deref_instr_get_variable(deref);

            if ((var->data.mode == nir_var_shader_in &&
                 var->data.location == VARYING_SLOT_POS) ||
                (var->data.mode == nir_var_system_value &&
                 var->data.location == SYSTEM_VALUE_FRAG_COORD)) {
               /* gl_FragCoord should not have array/struct derefs: */
               lower_fragcoord(state, intr);
            } else if (var->data.mode == nir_var_system_value &&
                       var->data.location == SYSTEM_VALUE_SAMPLE_POS) {
               lower_load_sample_pos(state, intr);
            }
         } else if (intr->intrinsic == nir_intrinsic_load_frag_coord) {
=======
   lower_wpos_ytransform_state *state = data;
   state->b = *b;

   if (instr->type == nir_instr_type_intrinsic) {
      nir_intrinsic_instr *intr = nir_instr_as_intrinsic(instr);
      if (intr->intrinsic == nir_intrinsic_load_deref) {
         nir_deref_instr *deref = nir_src_as_deref(intr->src[0]);
         nir_variable *var = nir_deref_instr_get_variable(deref);
         if ((var->data.mode == nir_var_shader_in &&
              var->data.location == VARYING_SLOT_POS) ||
             (var->data.mode == nir_var_system_value &&
              var->data.location == SYSTEM_VALUE_FRAG_COORD)) {
            /* gl_FragCoord should not have array/struct derefs: */
>>>>>>> be466399
            lower_fragcoord(state, intr);
         } else if (var->data.mode == nir_var_system_value &&
                    var->data.location == SYSTEM_VALUE_SAMPLE_POS) {
            lower_load_sample_pos(state, intr);
         }
      } else if (intr->intrinsic == nir_intrinsic_load_frag_coord) {
         lower_fragcoord(state, intr);
      } else if (intr->intrinsic == nir_intrinsic_load_sample_pos) {
         lower_load_sample_pos(state, intr);
      } else if (intr->intrinsic == nir_intrinsic_interp_deref_at_offset) {
         lower_interp_deref_or_load_baryc_at_offset(state, intr, 1);
      } else if (intr->intrinsic == nir_intrinsic_load_barycentric_at_offset) {
         lower_interp_deref_or_load_baryc_at_offset(state, intr, 0);
      }
   } else if (instr->type == nir_instr_type_alu) {
      nir_alu_instr *alu = nir_instr_as_alu(instr);
      if (alu->op == nir_op_fddy ||
          alu->op == nir_op_fddy_fine ||
          alu->op == nir_op_fddy_coarse)
         lower_fddy(state, alu);
   }

   return state->transform != NULL;
}

bool
nir_lower_wpos_ytransform(nir_shader *shader,
                          const nir_lower_wpos_ytransform_options *options)
{
   lower_wpos_ytransform_state state = {
      .options = options,
      .shader = shader,
   };

   assert(shader->info.stage == MESA_SHADER_FRAGMENT);

   return nir_shader_instructions_pass(shader,
                                       lower_wpos_ytransform_instr,
                                       nir_metadata_block_index |
                                          nir_metadata_dominance,
                                       &state);
}<|MERGE_RESOLUTION|>--- conflicted
+++ resolved
@@ -288,26 +288,6 @@
 lower_wpos_ytransform_instr(nir_builder *b, nir_instr *instr,
                             void *data)
 {
-<<<<<<< HEAD
-   nir_foreach_instr_safe(instr, block) {
-      if (instr->type == nir_instr_type_intrinsic) {
-         nir_intrinsic_instr *intr = nir_instr_as_intrinsic(instr);
-         if (intr->intrinsic == nir_intrinsic_load_deref) {
-            nir_deref_instr *deref = nir_src_as_deref(intr->src[0]);
-            nir_variable *var = nir_deref_instr_get_variable(deref);
-
-            if ((var->data.mode == nir_var_shader_in &&
-                 var->data.location == VARYING_SLOT_POS) ||
-                (var->data.mode == nir_var_system_value &&
-                 var->data.location == SYSTEM_VALUE_FRAG_COORD)) {
-               /* gl_FragCoord should not have array/struct derefs: */
-               lower_fragcoord(state, intr);
-            } else if (var->data.mode == nir_var_system_value &&
-                       var->data.location == SYSTEM_VALUE_SAMPLE_POS) {
-               lower_load_sample_pos(state, intr);
-            }
-         } else if (intr->intrinsic == nir_intrinsic_load_frag_coord) {
-=======
    lower_wpos_ytransform_state *state = data;
    state->b = *b;
 
@@ -321,7 +301,6 @@
              (var->data.mode == nir_var_system_value &&
               var->data.location == SYSTEM_VALUE_FRAG_COORD)) {
             /* gl_FragCoord should not have array/struct derefs: */
->>>>>>> be466399
             lower_fragcoord(state, intr);
          } else if (var->data.mode == nir_var_system_value &&
                     var->data.location == SYSTEM_VALUE_SAMPLE_POS) {
