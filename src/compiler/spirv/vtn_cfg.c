/*
 * Copyright © 2015 Intel Corporation
 *
 * Permission is hereby granted, free of charge, to any person obtaining a
 * copy of this software and associated documentation files (the "Software"),
 * to deal in the Software without restriction, including without limitation
 * the rights to use, copy, modify, merge, publish, distribute, sublicense,
 * and/or sell copies of the Software, and to permit persons to whom the
 * Software is furnished to do so, subject to the following conditions:
 *
 * The above copyright notice and this permission notice (including the next
 * paragraph) shall be included in all copies or substantial portions of the
 * Software.
 *
 * THE SOFTWARE IS PROVIDED "AS IS", WITHOUT WARRANTY OF ANY KIND, EXPRESS OR
 * IMPLIED, INCLUDING BUT NOT LIMITED TO THE WARRANTIES OF MERCHANTABILITY,
 * FITNESS FOR A PARTICULAR PURPOSE AND NONINFRINGEMENT.  IN NO EVENT SHALL
 * THE AUTHORS OR COPYRIGHT HOLDERS BE LIABLE FOR ANY CLAIM, DAMAGES OR OTHER
 * LIABILITY, WHETHER IN AN ACTION OF CONTRACT, TORT OR OTHERWISE, ARISING
 * FROM, OUT OF OR IN CONNECTION WITH THE SOFTWARE OR THE USE OR OTHER DEALINGS
 * IN THE SOFTWARE.
 */

#include "vtn_private.h"
#include "spirv_info.h"
#include "nir/nir_vla.h"
#include "util/u_debug.h"

static unsigned
glsl_type_count_function_params(const struct glsl_type *type)
{
   if (glsl_type_is_vector_or_scalar(type)) {
      return 1;
   } else if (glsl_type_is_array_or_matrix(type)) {
      return glsl_get_length(type) *
             glsl_type_count_function_params(glsl_get_array_element(type));
   } else {
      assert(glsl_type_is_struct_or_ifc(type));
      unsigned count = 0;
      unsigned elems = glsl_get_length(type);
      for (unsigned i = 0; i < elems; i++) {
         const struct glsl_type *elem_type = glsl_get_struct_field(type, i);
         count += glsl_type_count_function_params(elem_type);
      }
      return count;
   }
}

static void
glsl_type_add_to_function_params(const struct glsl_type *type,
                                 nir_function *func,
                                 unsigned *param_idx)
{
   if (glsl_type_is_vector_or_scalar(type)) {
      func->params[(*param_idx)++] = (nir_parameter) {
         .num_components = glsl_get_vector_elements(type),
         .bit_size = glsl_get_bit_size(type),
      };
   } else if (glsl_type_is_array_or_matrix(type)) {
      unsigned elems = glsl_get_length(type);
      const struct glsl_type *elem_type = glsl_get_array_element(type);
      for (unsigned i = 0; i < elems; i++)
         glsl_type_add_to_function_params(elem_type,func, param_idx);
   } else {
      assert(glsl_type_is_struct_or_ifc(type));
      unsigned elems = glsl_get_length(type);
      for (unsigned i = 0; i < elems; i++) {
         const struct glsl_type *elem_type = glsl_get_struct_field(type, i);
         glsl_type_add_to_function_params(elem_type, func, param_idx);
      }
   }
}

static void
vtn_ssa_value_add_to_call_params(struct vtn_builder *b,
                                 struct vtn_ssa_value *value,
                                 nir_call_instr *call,
                                 unsigned *param_idx)
{
   if (glsl_type_is_vector_or_scalar(value->type)) {
      call->params[(*param_idx)++] = nir_src_for_ssa(value->def);
   } else {
      unsigned elems = glsl_get_length(value->type);
      for (unsigned i = 0; i < elems; i++) {
         vtn_ssa_value_add_to_call_params(b, value->elems[i],
                                          call, param_idx);
      }
   }
}

static void
vtn_ssa_value_load_function_param(struct vtn_builder *b,
                                  struct vtn_ssa_value *value,
                                  unsigned *param_idx)
{
   if (glsl_type_is_vector_or_scalar(value->type)) {
      value->def = nir_load_param(&b->nb, (*param_idx)++);
   } else {
      unsigned elems = glsl_get_length(value->type);
      for (unsigned i = 0; i < elems; i++)
         vtn_ssa_value_load_function_param(b, value->elems[i], param_idx);
   }
}

void
vtn_handle_function_call(struct vtn_builder *b, SpvOp opcode,
                         const uint32_t *w, unsigned count)
{
   struct vtn_function *vtn_callee =
      vtn_value(b, w[3], vtn_value_type_function)->func;

   vtn_callee->referenced = true;

   nir_call_instr *call = nir_call_instr_create(b->nb.shader,
                                                vtn_callee->nir_func);

   unsigned param_idx = 0;

   nir_deref_instr *ret_deref = NULL;
   struct vtn_type *ret_type = vtn_callee->type->return_type;
   if (ret_type->base_type != vtn_base_type_void) {
      nir_variable *ret_tmp =
         nir_local_variable_create(b->nb.impl,
                                   glsl_get_bare_type(ret_type->type),
                                   "return_tmp");
      ret_deref = nir_build_deref_var(&b->nb, ret_tmp);
      call->params[param_idx++] = nir_src_for_ssa(&ret_deref->def);
   }

   for (unsigned i = 0; i < vtn_callee->type->length; i++) {
      vtn_ssa_value_add_to_call_params(b, vtn_ssa_value(b, w[4 + i]),
                                       call, &param_idx);
   }
   assert(param_idx == call->num_params);

   nir_builder_instr_insert(&b->nb, &call->instr);

   if (ret_type->base_type == vtn_base_type_void) {
      vtn_push_value(b, w[2], vtn_value_type_undef);
   } else {
      vtn_push_ssa_value(b, w[2], vtn_local_load(b, ret_deref, 0));
   }
}

static void
function_decoration_cb(struct vtn_builder *b, struct vtn_value *val, int member,
                       const struct vtn_decoration *dec, void *void_func)
{
   struct vtn_function *func = void_func;

   switch (dec->decoration) {
   case SpvDecorationLinkageAttributes: {
      unsigned name_words;
      const char *name =
         vtn_string_literal(b, dec->operands, dec->num_operands, &name_words);
      vtn_fail_if(name_words >= dec->num_operands,
                  "Malformed LinkageAttributes decoration");
      (void)name; /* TODO: What is this? */
      func->linkage = dec->operands[name_words];
      break;
   }

   default:
      break;
   }
}

bool
vtn_cfg_handle_prepass_instruction(struct vtn_builder *b, SpvOp opcode,
                                   const uint32_t *w, unsigned count)
{
   switch (opcode) {
   case SpvOpFunction: {
      vtn_assert(b->func == NULL);
      b->func = vtn_zalloc(b, struct vtn_function);

      list_inithead(&b->func->body);
      b->func->linkage = SpvLinkageTypeMax;
      b->func->control = w[3];
      list_inithead(&b->func->constructs);

      UNUSED const struct glsl_type *result_type = vtn_get_type(b, w[1])->type;
      struct vtn_value *val = vtn_push_value(b, w[2], vtn_value_type_function);
      val->func = b->func;

      vtn_foreach_decoration(b, val, function_decoration_cb, b->func);

      b->func->type = vtn_get_type(b, w[4]);
      const struct vtn_type *func_type = b->func->type;

      vtn_assert(func_type->return_type->type == result_type);

      nir_function *func =
         nir_function_create(b->shader, ralloc_strdup(b->shader, val->name));

      unsigned num_params = 0;
      for (unsigned i = 0; i < func_type->length; i++)
         num_params += glsl_type_count_function_params(func_type->params[i]->type);

      /* Add one parameter for the function return value */
      if (func_type->return_type->base_type != vtn_base_type_void)
         num_params++;

      func->should_inline = b->func->control & SpvFunctionControlInlineMask;
      func->dont_inline = b->func->control & SpvFunctionControlDontInlineMask;
      func->is_exported = b->func->linkage == SpvLinkageTypeExport;

      func->num_params = num_params;
      func->params = ralloc_array(b->shader, nir_parameter, num_params);

      unsigned idx = 0;
      if (func_type->return_type->base_type != vtn_base_type_void) {
         nir_address_format addr_format =
            vtn_mode_to_address_format(b, vtn_variable_mode_function);
         /* The return value is a regular pointer */
         func->params[idx++] = (nir_parameter) {
            .num_components = nir_address_format_num_components(addr_format),
            .bit_size = nir_address_format_bit_size(addr_format),
         };
      }

      for (unsigned i = 0; i < func_type->length; i++)
         glsl_type_add_to_function_params(func_type->params[i]->type, func, &idx);
      assert(idx == num_params);

      b->func->nir_func = func;

      /* Set up a nir_function_impl and the builder so we can load arguments
       * directly in our OpFunctionParameter handler.
       */
      nir_function_impl *impl = nir_function_impl_create(func);
      b->nb = nir_builder_at(nir_before_impl(impl));
      b->nb.exact = b->exact;

      b->func_param_idx = 0;

      /* The return value is the first parameter */
      if (func_type->return_type->base_type != vtn_base_type_void)
         b->func_param_idx++;
      break;
   }

   case SpvOpFunctionEnd:
      b->func->end = w;
      if (b->func->start_block == NULL) {
         vtn_fail_if(b->func->linkage != SpvLinkageTypeImport,
                     "A function declaration (an OpFunction with no basic "
                     "blocks), must have a Linkage Attributes Decoration "
                     "with the Import Linkage Type.");

         /* In this case, the function didn't have any actual blocks.  It's
          * just a prototype so delete the function_impl.
          */
         b->func->nir_func->impl = NULL;
      } else {
         vtn_fail_if(b->func->linkage == SpvLinkageTypeImport,
                     "A function definition (an OpFunction with basic blocks) "
                     "cannot be decorated with the Import Linkage Type.");
      }
      b->func = NULL;
      break;

   case SpvOpFunctionParameter: {
      vtn_assert(b->func_param_idx < b->func->nir_func->num_params);
      struct vtn_type *type = vtn_get_type(b, w[1]);
      struct vtn_ssa_value *value = vtn_create_ssa_value(b, type->type);
      vtn_ssa_value_load_function_param(b, value, &b->func_param_idx);
      vtn_push_ssa_value(b, w[2], value);
      break;
   }

   case SpvOpLabel: {
      vtn_assert(b->block == NULL);
      b->block = vtn_zalloc(b, struct vtn_block);
      b->block->label = w;
      vtn_push_value(b, w[1], vtn_value_type_block)->block = b->block;

      b->func->block_count++;

      if (b->func->start_block == NULL) {
         /* This is the first block encountered for this function.  In this
          * case, we set the start block and add it to the list of
          * implemented functions that we'll walk later.
          */
         b->func->start_block = b->block;
         list_addtail(&b->func->link, &b->functions);
      }
      break;
   }

   case SpvOpSelectionMerge:
   case SpvOpLoopMerge:
      vtn_assert(b->block && b->block->merge == NULL);
      b->block->merge = w;
      break;

   case SpvOpBranch:
   case SpvOpBranchConditional:
   case SpvOpSwitch:
   case SpvOpKill:
   case SpvOpTerminateInvocation:
   case SpvOpIgnoreIntersectionKHR:
   case SpvOpTerminateRayKHR:
   case SpvOpEmitMeshTasksEXT:
   case SpvOpReturn:
   case SpvOpReturnValue:
   case SpvOpUnreachable:
      if (b->wa_ignore_return_after_emit_mesh_tasks &&
          opcode == SpvOpReturn && !b->block) {
            /* At this point block was already reset by
             * SpvOpEmitMeshTasksEXT. */
            break;
      }
      vtn_assert(b->block && b->block->branch == NULL);
      b->block->branch = w;
      b->block = NULL;
      break;

   default:
      /* Continue on as per normal */
      return true;
   }

   return true;
}

/* returns the default block */
void
vtn_parse_switch(struct vtn_builder *b,
                 const uint32_t *branch,
                 struct list_head *case_list)
{
   const uint32_t *branch_end = branch + (branch[0] >> SpvWordCountShift);

   struct vtn_value *sel_val = vtn_untyped_value(b, branch[1]);
   vtn_fail_if(!sel_val->type ||
               sel_val->type->base_type != vtn_base_type_scalar,
               "Selector of OpSwitch must have a type of OpTypeInt");

   nir_alu_type sel_type =
      nir_get_nir_type_for_glsl_type(sel_val->type->type);
   vtn_fail_if(nir_alu_type_get_base_type(sel_type) != nir_type_int &&
               nir_alu_type_get_base_type(sel_type) != nir_type_uint,
               "Selector of OpSwitch must have a type of OpTypeInt");

   struct hash_table *block_to_case = _mesa_pointer_hash_table_create(b);

   bool is_default = true;
   const unsigned bitsize = nir_alu_type_get_type_size(sel_type);
   for (const uint32_t *w = branch + 2; w < branch_end;) {
      uint64_t literal = 0;
      if (!is_default) {
         if (bitsize <= 32) {
            literal = *(w++);
         } else {
            assert(bitsize == 64);
            literal = vtn_u64_literal(w);
            w += 2;
         }
      }
      struct vtn_block *case_block = vtn_block(b, *(w++));

      struct hash_entry *case_entry =
         _mesa_hash_table_search(block_to_case, case_block);

      struct vtn_case *cse;
      if (case_entry) {
         cse = case_entry->data;
      } else {
         cse = vtn_zalloc(b, struct vtn_case);
         cse->block = case_block;
         cse->block->switch_case = cse;
         util_dynarray_init(&cse->values, b);

         list_addtail(&cse->link, case_list);
         _mesa_hash_table_insert(block_to_case, case_block, cse);
      }

      if (is_default) {
         cse->is_default = true;
      } else {
         util_dynarray_append(&cse->values, uint64_t, literal);
      }

      is_default = false;
   }

   _mesa_hash_table_destroy(block_to_case, NULL);
}

<<<<<<< HEAD
/* Processes a block and returns the next block to process or NULL if we've
 * reached the end of the construct.
 */
static struct vtn_block *
vtn_process_block(struct vtn_builder *b,
                  struct list_head *work_list,
                  struct vtn_cf_node *cf_parent,
                  struct list_head *cf_list,
                  struct vtn_block *block)
{
   if (!list_is_empty(cf_list)) {
      /* vtn_process_block() acts like an iterator: it processes the given
       * block and then returns the next block to process.  For a given
       * control-flow construct, vtn_build_cfg() calls vtn_process_block()
       * repeatedly until it finally returns NULL.  Therefore, we know that
       * the only blocks on which vtn_process_block() can be called are either
       * the first block in a construct or a block that vtn_process_block()
       * returned for the current construct.  If cf_list is empty then we know
       * that we're processing the first block in the construct and we have to
       * add it to the list.
       *
       * If cf_list is not empty, then it must be the block returned by the
       * previous call to vtn_process_block().  We know a priori that
       * vtn_process_block only returns either normal branches
       * (vtn_branch_type_none) or merge target blocks.
       */
      switch (vtn_handle_branch(b, cf_parent, block)) {
      case vtn_branch_type_none:
         /* For normal branches, we want to process them and add them to the
          * current construct.  Merge target blocks also look like normal
          * branches from the perspective of this construct.  See also
          * vtn_handle_branch().
          */
         break;

      case vtn_branch_type_loop_continue:
      case vtn_branch_type_switch_fallthrough:
         /* The two cases where we can get early exits from a construct that
          * are not to that construct's merge target are loop continues and
          * switch fall-throughs.  In these cases, we need to break out of the
          * current construct by returning NULL.
          */
         return NULL;

      default:
         /* The only way we can get here is if something was used as two kinds
          * of merges at the same time and that's illegal.
          */
         vtn_fail("A block was used as a merge target from two or more "
                  "structured control-flow constructs");
      }
   }

   /* Once a block has been processed, it is placed into and the list link
    * will point to something non-null.  If we see a node we've already
    * processed here, it either exists in multiple functions or it's an
    * invalid back-edge.
    */
   if (block->node.parent != NULL) {
      vtn_fail_if(vtn_cf_node_find_function(&block->node) !=
                  vtn_cf_node_find_function(cf_parent),
                  "A block cannot exist in two functions at the "
                  "same time");

      vtn_fail("Invalid back or cross-edge in the CFG");
   }

   if (block->merge && (*block->merge & SpvOpCodeMask) == SpvOpLoopMerge &&
       block->loop == NULL) {
      vtn_fail_if((*block->branch & SpvOpCodeMask) != SpvOpBranch &&
                  (*block->branch & SpvOpCodeMask) != SpvOpBranchConditional,
                  "An OpLoopMerge instruction must immediately precede "
                  "either an OpBranch or OpBranchConditional instruction.");

      struct vtn_loop *loop = rzalloc(b, struct vtn_loop);

      loop->node.type = vtn_cf_node_type_loop;
      loop->node.parent = cf_parent;
      list_inithead(&loop->body);
      list_inithead(&loop->cont_body);
      loop->header_block = block;
      loop->break_block = vtn_block(b, block->merge[1]);
      loop->cont_block = vtn_block(b, block->merge[2]);
      loop->control = block->merge[3];

      list_addtail(&loop->node.link, cf_list);
      block->loop = loop;

      /* Note: The work item for the main loop body will start with the
       * current block as its start block.  If we weren't careful, we would
       * get here again and end up in an infinite loop.  This is why we set
       * block->loop above and check for it before creating one.  This way,
       * we only create the loop once and the second iteration that tries to
       * handle this loop goes to the cases below and gets handled as a
       * regular block.
       */
      vtn_add_cfg_work_item(b, work_list, &loop->node,
                            &loop->body, loop->header_block);

      /* For continue targets, SPIR-V guarantees the following:
       *
       *  - the Continue Target must dominate the back-edge block
       *  - the back-edge block must post dominate the Continue Target
       *
       * If the header block is the same as the continue target, this
       * condition is trivially satisfied and there is no real continue
       * section.
       */
      if (loop->cont_block != loop->header_block) {
         vtn_add_cfg_work_item(b, work_list, &loop->node,
                               &loop->cont_body, loop->cont_block);
      }

      vtn_block_set_merge_cf_node(b, loop->break_block, &loop->node);

      return loop->break_block;
   }

   /* Add the block to the CF list */
   block->node.parent = cf_parent;
   list_addtail(&block->node.link, cf_list);

   switch (*block->branch & SpvOpCodeMask) {
   case SpvOpBranch: {
      struct vtn_block *branch_block = vtn_block(b, block->branch[1]);

      block->branch_type = vtn_handle_branch(b, cf_parent, branch_block);

      if (block->branch_type == vtn_branch_type_none)
         return branch_block;
      else
         return NULL;
   }

   case SpvOpReturn:
   case SpvOpReturnValue:
      block->branch_type = vtn_branch_type_return;
      return NULL;

   case SpvOpKill:
      b->has_early_terminate = true;
      block->branch_type = vtn_branch_type_discard;
      return NULL;

   case SpvOpTerminateInvocation:
      b->has_early_terminate = true;
      block->branch_type = vtn_branch_type_terminate;
      return NULL;

   case SpvOpBranchConditional: {
      struct vtn_value *cond_val = vtn_untyped_value(b, block->branch[1]);
      vtn_fail_if(!cond_val->type ||
                  cond_val->type->base_type != vtn_base_type_scalar ||
                  cond_val->type->type != glsl_bool_type(),
                  "Condition must be a Boolean type scalar");

      struct vtn_block *then_block = vtn_block(b, block->branch[2]);
      struct vtn_block *else_block = vtn_block(b, block->branch[3]);

      if (then_block == else_block) {
         /* This is uncommon but it can happen.  We treat this the same way as
          * an unconditional branch.
          */
         block->branch_type = vtn_handle_branch(b, cf_parent, then_block);

         if (block->branch_type == vtn_branch_type_none)
            return then_block;
         else
            return NULL;
      }

      struct vtn_if *if_stmt = rzalloc(b, struct vtn_if);

      if_stmt->node.type = vtn_cf_node_type_if;
      if_stmt->node.parent = cf_parent;
      if_stmt->condition = block->branch[1];
      list_inithead(&if_stmt->then_body);
      list_inithead(&if_stmt->else_body);

      list_addtail(&if_stmt->node.link, cf_list);

      if (block->merge &&
          (*block->merge & SpvOpCodeMask) == SpvOpSelectionMerge) {
         /* We may not always have a merge block and that merge doesn't
          * technically have to be an OpSelectionMerge.  We could have a block
          * with an OpLoopMerge which ends in an OpBranchConditional.
          */
         if_stmt->merge_block = vtn_block(b, block->merge[1]);
         vtn_block_set_merge_cf_node(b, if_stmt->merge_block, &if_stmt->node);

         if_stmt->control = block->merge[2];
      }

      if_stmt->then_type = vtn_handle_branch(b, &if_stmt->node, then_block);
      if (if_stmt->then_type == vtn_branch_type_none) {
         vtn_add_cfg_work_item(b, work_list, &if_stmt->node,
                               &if_stmt->then_body, then_block);
      }

      if_stmt->else_type = vtn_handle_branch(b, &if_stmt->node, else_block);
      if (if_stmt->else_type == vtn_branch_type_none) {
         vtn_add_cfg_work_item(b, work_list, &if_stmt->node,
                               &if_stmt->else_body, else_block);
      }

      return if_stmt->merge_block;
   }

   case SpvOpSwitch: {
      struct vtn_switch *swtch = rzalloc(b, struct vtn_switch);

      swtch->node.type = vtn_cf_node_type_switch;
      swtch->node.parent = cf_parent;
      swtch->selector = block->branch[1];
      list_inithead(&swtch->cases);

      list_addtail(&swtch->node.link, cf_list);

      /* We may not always have a merge block */
      if (block->merge) {
         vtn_fail_if((*block->merge & SpvOpCodeMask) != SpvOpSelectionMerge,
                     "An OpLoopMerge instruction must immediately precede "
                     "either an OpBranch or OpBranchConditional "
                     "instruction.");
         swtch->break_block = vtn_block(b, block->merge[1]);
         vtn_block_set_merge_cf_node(b, swtch->break_block, &swtch->node);
      }

      /* First, we go through and record all of the cases. */
      vtn_parse_switch(b, swtch, block->branch, &swtch->cases);

      /* Gather the branch types for the switch */
      vtn_foreach_cf_node(case_node, &swtch->cases) {
         struct vtn_case *cse = vtn_cf_node_as_case(case_node);

         cse->type = vtn_handle_branch(b, &swtch->node, cse->block);
         switch (cse->type) {
         case vtn_branch_type_none:
            /* This is a "real" cases which has stuff in it */
            vtn_fail_if(cse->block->switch_case != NULL,
                        "OpSwitch has a case which is also in another "
                        "OpSwitch construct");
            cse->block->switch_case = cse;
            vtn_add_cfg_work_item(b, work_list, &cse->node,
                                  &cse->body, cse->block);
            break;

         case vtn_branch_type_switch_break:
         case vtn_branch_type_loop_break:
         case vtn_branch_type_loop_continue:
            /* Switch breaks as well as loop breaks and continues can be
             * used to break out of a switch construct or as direct targets
             * of the OpSwitch.
             */
            break;

         default:
            vtn_fail("Target of OpSwitch is not a valid structured exit "
                     "from the switch construct.");
         }
      }

      return swtch->break_block;
   }

   case SpvOpUnreachable:
      return NULL;

   default:
      vtn_fail("Block did not end with a valid branch instruction");
   }
}

=======
>>>>>>> be466399
void
vtn_build_cfg(struct vtn_builder *b, const uint32_t *words, const uint32_t *end)
{
   vtn_foreach_instruction(b, words, end,
                           vtn_cfg_handle_prepass_instruction);

   if (b->shader->info.stage == MESA_SHADER_KERNEL)
      return;

   vtn_build_structured_cfg(b, words, end);
}

bool
vtn_handle_phis_first_pass(struct vtn_builder *b, SpvOp opcode,
                           const uint32_t *w, unsigned count)
{
   if (opcode == SpvOpLabel)
      return true; /* Nothing to do */

   /* If this isn't a phi node, stop. */
   if (opcode != SpvOpPhi)
      return false;

   /* For handling phi nodes, we do a poor-man's out-of-ssa on the spot.
    * For each phi, we create a variable with the appropreate type and
    * do a load from that variable.  Then, in a second pass, we add
    * stores to that variable to each of the predecessor blocks.
    *
    * We could do something more intelligent here.  However, in order to
    * handle loops and things properly, we really need dominance
    * information.  It would end up basically being the into-SSA
    * algorithm all over again.  It's easier if we just let
    * lower_vars_to_ssa do that for us instead of repeating it here.
    */
   struct vtn_type *type = vtn_get_type(b, w[1]);
   nir_variable *phi_var =
      nir_local_variable_create(b->nb.impl, type->type, "phi");

   struct vtn_value *phi_val = vtn_untyped_value(b, w[2]);
   if (vtn_value_is_relaxed_precision(b, phi_val))
      phi_var->data.precision = GLSL_PRECISION_MEDIUM;

   _mesa_hash_table_insert(b->phi_table, w, phi_var);

   vtn_push_ssa_value(b, w[2],
      vtn_local_load(b, nir_build_deref_var(&b->nb, phi_var), 0));

   return true;
}

static bool
vtn_handle_phi_second_pass(struct vtn_builder *b, SpvOp opcode,
                           const uint32_t *w, unsigned count)
{
   if (opcode != SpvOpPhi)
      return true;

   struct hash_entry *phi_entry = _mesa_hash_table_search(b->phi_table, w);

   /* It's possible that this phi is in an unreachable block in which case it
    * may never have been emitted and therefore may not be in the hash table.
    * In this case, there's no var for it and it's safe to just bail.
    */
   if (phi_entry == NULL)
      return true;

   nir_variable *phi_var = phi_entry->data;

   for (unsigned i = 3; i < count; i += 2) {
      struct vtn_block *pred = vtn_block(b, w[i + 1]);

      /* If block does not have end_nop, that is because it is an unreacheable
       * block, and hence it is not worth to handle it */
      if (!pred->end_nop)
         continue;

      b->nb.cursor = nir_after_instr(&pred->end_nop->instr);

      struct vtn_ssa_value *src = vtn_ssa_value(b, w[i]);

      vtn_local_store(b, src, nir_build_deref_var(&b->nb, phi_var), 0);
   }

   return true;
}

void
vtn_emit_ret_store(struct vtn_builder *b, const struct vtn_block *block)
{
   if ((*block->branch & SpvOpCodeMask) != SpvOpReturnValue)
      return;

   vtn_fail_if(b->func->type->return_type->base_type == vtn_base_type_void,
               "Return with a value from a function returning void");
   struct vtn_ssa_value *src = vtn_ssa_value(b, block->branch[1]);
   const struct glsl_type *ret_type =
      glsl_get_bare_type(b->func->type->return_type->type);
   nir_deref_instr *ret_deref =
      nir_build_deref_cast(&b->nb, nir_load_param(&b->nb, 0),
                           nir_var_function_temp, ret_type, 0);
   vtn_local_store(b, src, ret_deref, 0);
}

static struct nir_block *
vtn_new_unstructured_block(struct vtn_builder *b, struct vtn_function *func)
{
   struct nir_block *n = nir_block_create(b->shader);
   exec_list_push_tail(&func->nir_func->impl->body, &n->cf_node.node);
   n->cf_node.parent = &func->nir_func->impl->cf_node;
   return n;
}

static void
vtn_add_unstructured_block(struct vtn_builder *b,
                           struct vtn_function *func,
                           struct list_head *work_list,
                           struct vtn_block *block)
{
   if (!block->block) {
      block->block = vtn_new_unstructured_block(b, func);
      list_addtail(&block->link, work_list);
   }
}

static void
vtn_emit_cf_func_unstructured(struct vtn_builder *b, struct vtn_function *func,
                              vtn_instruction_handler handler)
{
   struct list_head work_list;
   list_inithead(&work_list);

   func->start_block->block = nir_start_block(func->nir_func->impl);
   list_addtail(&func->start_block->link, &work_list);
   while (!list_is_empty(&work_list)) {
      struct vtn_block *block =
         list_first_entry(&work_list, struct vtn_block, link);
      list_del(&block->link);

      vtn_assert(block->block);

      const uint32_t *block_start = block->label;
      const uint32_t *block_end = block->branch;

      b->nb.cursor = nir_after_block(block->block);
      block_start = vtn_foreach_instruction(b, block_start, block_end,
                                            vtn_handle_phis_first_pass);
      vtn_foreach_instruction(b, block_start, block_end, handler);
      block->end_nop = nir_nop(&b->nb);

      SpvOp op = *block_end & SpvOpCodeMask;
      switch (op) {
      case SpvOpBranch: {
         struct vtn_block *branch_block = vtn_block(b, block->branch[1]);
         vtn_add_unstructured_block(b, func, &work_list, branch_block);
         nir_goto(&b->nb, branch_block->block);
         break;
      }

      case SpvOpBranchConditional: {
         nir_def *cond = vtn_ssa_value(b, block->branch[1])->def;
         struct vtn_block *then_block = vtn_block(b, block->branch[2]);
         struct vtn_block *else_block = vtn_block(b, block->branch[3]);

         vtn_add_unstructured_block(b, func, &work_list, then_block);
         if (then_block == else_block) {
            nir_goto(&b->nb, then_block->block);
         } else {
            vtn_add_unstructured_block(b, func, &work_list, else_block);
            nir_goto_if(&b->nb, then_block->block, nir_src_for_ssa(cond),
                                else_block->block);
         }

         break;
      }

      case SpvOpSwitch: {
         struct list_head cases;
         list_inithead(&cases);
         vtn_parse_switch(b, block->branch, &cases);

         nir_def *sel = vtn_get_nir_ssa(b, block->branch[1]);

         struct vtn_case *def = NULL;
         vtn_foreach_case(cse, &cases) {
            if (cse->is_default) {
               assert(def == NULL);
               def = cse;
               continue;
            }

            nir_def *cond = nir_imm_false(&b->nb);
            util_dynarray_foreach(&cse->values, uint64_t, val)
               cond = nir_ior(&b->nb, cond, nir_ieq_imm(&b->nb, sel, *val));

            /* block for the next check */
            nir_block *e = vtn_new_unstructured_block(b, func);
            vtn_add_unstructured_block(b, func, &work_list, cse->block);

            /* add branching */
            nir_goto_if(&b->nb, cse->block->block, nir_src_for_ssa(cond), e);
            b->nb.cursor = nir_after_block(e);
         }

         vtn_assert(def != NULL);
         vtn_add_unstructured_block(b, func, &work_list, def->block);

         /* now that all cases are handled, branch into the default block */
         nir_goto(&b->nb, def->block->block);
         break;
      }

      case SpvOpKill: {
         nir_discard(&b->nb);
         nir_goto(&b->nb, b->func->nir_func->impl->end_block);
         break;
      }

      case SpvOpUnreachable:
      case SpvOpReturn:
      case SpvOpReturnValue: {
         vtn_emit_ret_store(b, block);
         nir_goto(&b->nb, b->func->nir_func->impl->end_block);
         break;
      }

      default:
         vtn_fail("Unhandled opcode %s", spirv_op_to_string(op));
      }
   }
}

void
vtn_function_emit(struct vtn_builder *b, struct vtn_function *func,
                  vtn_instruction_handler instruction_handler)
{
   static int force_unstructured = -1;
   if (force_unstructured < 0) {
      force_unstructured =
         debug_get_bool_option("MESA_SPIRV_FORCE_UNSTRUCTURED", false);
   }

   nir_function_impl *impl = func->nir_func->impl;
   b->nb = nir_builder_at(nir_after_impl(impl));
   b->func = func;
   b->nb.exact = b->exact;
   b->phi_table = _mesa_pointer_hash_table_create(b);

   if (b->shader->info.stage == MESA_SHADER_KERNEL || force_unstructured) {
      impl->structured = false;
      vtn_emit_cf_func_unstructured(b, func, instruction_handler);
   } else {
      vtn_emit_cf_func_structured(b, func, instruction_handler);
   }

   vtn_foreach_instruction(b, func->start_block->label, func->end,
                           vtn_handle_phi_second_pass);

   if (func->nir_func->impl->structured)
      nir_copy_prop_impl(impl);
   nir_rematerialize_derefs_in_use_blocks_impl(impl);

   /*
    * There are some cases where we need to repair SSA to insert
    * the needed phi nodes:
    *
    * - Early termination instructions `OpKill` and `OpTerminateInvocation`,
    *   in NIR. They're represented by regular intrinsics with no control-flow
    *   semantics. This means that the SSA form from the SPIR-V may not
    *   100% match NIR.
    *
    * - Switches with only default case may also define SSA which may
    *   subsequently be used out of the switch.
    */
<<<<<<< HEAD
   if (b->func->impl->structured &&
       (b->has_loop_continue || b->has_early_terminate))
      nir_repair_ssa_impl(func->impl);
=======
   if (func->nir_func->impl->structured)
      nir_repair_ssa_impl(impl);
>>>>>>> be466399

   func->emitted = true;
}<|MERGE_RESOLUTION|>--- conflicted
+++ resolved
@@ -388,282 +388,6 @@
    _mesa_hash_table_destroy(block_to_case, NULL);
 }
 
-<<<<<<< HEAD
-/* Processes a block and returns the next block to process or NULL if we've
- * reached the end of the construct.
- */
-static struct vtn_block *
-vtn_process_block(struct vtn_builder *b,
-                  struct list_head *work_list,
-                  struct vtn_cf_node *cf_parent,
-                  struct list_head *cf_list,
-                  struct vtn_block *block)
-{
-   if (!list_is_empty(cf_list)) {
-      /* vtn_process_block() acts like an iterator: it processes the given
-       * block and then returns the next block to process.  For a given
-       * control-flow construct, vtn_build_cfg() calls vtn_process_block()
-       * repeatedly until it finally returns NULL.  Therefore, we know that
-       * the only blocks on which vtn_process_block() can be called are either
-       * the first block in a construct or a block that vtn_process_block()
-       * returned for the current construct.  If cf_list is empty then we know
-       * that we're processing the first block in the construct and we have to
-       * add it to the list.
-       *
-       * If cf_list is not empty, then it must be the block returned by the
-       * previous call to vtn_process_block().  We know a priori that
-       * vtn_process_block only returns either normal branches
-       * (vtn_branch_type_none) or merge target blocks.
-       */
-      switch (vtn_handle_branch(b, cf_parent, block)) {
-      case vtn_branch_type_none:
-         /* For normal branches, we want to process them and add them to the
-          * current construct.  Merge target blocks also look like normal
-          * branches from the perspective of this construct.  See also
-          * vtn_handle_branch().
-          */
-         break;
-
-      case vtn_branch_type_loop_continue:
-      case vtn_branch_type_switch_fallthrough:
-         /* The two cases where we can get early exits from a construct that
-          * are not to that construct's merge target are loop continues and
-          * switch fall-throughs.  In these cases, we need to break out of the
-          * current construct by returning NULL.
-          */
-         return NULL;
-
-      default:
-         /* The only way we can get here is if something was used as two kinds
-          * of merges at the same time and that's illegal.
-          */
-         vtn_fail("A block was used as a merge target from two or more "
-                  "structured control-flow constructs");
-      }
-   }
-
-   /* Once a block has been processed, it is placed into and the list link
-    * will point to something non-null.  If we see a node we've already
-    * processed here, it either exists in multiple functions or it's an
-    * invalid back-edge.
-    */
-   if (block->node.parent != NULL) {
-      vtn_fail_if(vtn_cf_node_find_function(&block->node) !=
-                  vtn_cf_node_find_function(cf_parent),
-                  "A block cannot exist in two functions at the "
-                  "same time");
-
-      vtn_fail("Invalid back or cross-edge in the CFG");
-   }
-
-   if (block->merge && (*block->merge & SpvOpCodeMask) == SpvOpLoopMerge &&
-       block->loop == NULL) {
-      vtn_fail_if((*block->branch & SpvOpCodeMask) != SpvOpBranch &&
-                  (*block->branch & SpvOpCodeMask) != SpvOpBranchConditional,
-                  "An OpLoopMerge instruction must immediately precede "
-                  "either an OpBranch or OpBranchConditional instruction.");
-
-      struct vtn_loop *loop = rzalloc(b, struct vtn_loop);
-
-      loop->node.type = vtn_cf_node_type_loop;
-      loop->node.parent = cf_parent;
-      list_inithead(&loop->body);
-      list_inithead(&loop->cont_body);
-      loop->header_block = block;
-      loop->break_block = vtn_block(b, block->merge[1]);
-      loop->cont_block = vtn_block(b, block->merge[2]);
-      loop->control = block->merge[3];
-
-      list_addtail(&loop->node.link, cf_list);
-      block->loop = loop;
-
-      /* Note: The work item for the main loop body will start with the
-       * current block as its start block.  If we weren't careful, we would
-       * get here again and end up in an infinite loop.  This is why we set
-       * block->loop above and check for it before creating one.  This way,
-       * we only create the loop once and the second iteration that tries to
-       * handle this loop goes to the cases below and gets handled as a
-       * regular block.
-       */
-      vtn_add_cfg_work_item(b, work_list, &loop->node,
-                            &loop->body, loop->header_block);
-
-      /* For continue targets, SPIR-V guarantees the following:
-       *
-       *  - the Continue Target must dominate the back-edge block
-       *  - the back-edge block must post dominate the Continue Target
-       *
-       * If the header block is the same as the continue target, this
-       * condition is trivially satisfied and there is no real continue
-       * section.
-       */
-      if (loop->cont_block != loop->header_block) {
-         vtn_add_cfg_work_item(b, work_list, &loop->node,
-                               &loop->cont_body, loop->cont_block);
-      }
-
-      vtn_block_set_merge_cf_node(b, loop->break_block, &loop->node);
-
-      return loop->break_block;
-   }
-
-   /* Add the block to the CF list */
-   block->node.parent = cf_parent;
-   list_addtail(&block->node.link, cf_list);
-
-   switch (*block->branch & SpvOpCodeMask) {
-   case SpvOpBranch: {
-      struct vtn_block *branch_block = vtn_block(b, block->branch[1]);
-
-      block->branch_type = vtn_handle_branch(b, cf_parent, branch_block);
-
-      if (block->branch_type == vtn_branch_type_none)
-         return branch_block;
-      else
-         return NULL;
-   }
-
-   case SpvOpReturn:
-   case SpvOpReturnValue:
-      block->branch_type = vtn_branch_type_return;
-      return NULL;
-
-   case SpvOpKill:
-      b->has_early_terminate = true;
-      block->branch_type = vtn_branch_type_discard;
-      return NULL;
-
-   case SpvOpTerminateInvocation:
-      b->has_early_terminate = true;
-      block->branch_type = vtn_branch_type_terminate;
-      return NULL;
-
-   case SpvOpBranchConditional: {
-      struct vtn_value *cond_val = vtn_untyped_value(b, block->branch[1]);
-      vtn_fail_if(!cond_val->type ||
-                  cond_val->type->base_type != vtn_base_type_scalar ||
-                  cond_val->type->type != glsl_bool_type(),
-                  "Condition must be a Boolean type scalar");
-
-      struct vtn_block *then_block = vtn_block(b, block->branch[2]);
-      struct vtn_block *else_block = vtn_block(b, block->branch[3]);
-
-      if (then_block == else_block) {
-         /* This is uncommon but it can happen.  We treat this the same way as
-          * an unconditional branch.
-          */
-         block->branch_type = vtn_handle_branch(b, cf_parent, then_block);
-
-         if (block->branch_type == vtn_branch_type_none)
-            return then_block;
-         else
-            return NULL;
-      }
-
-      struct vtn_if *if_stmt = rzalloc(b, struct vtn_if);
-
-      if_stmt->node.type = vtn_cf_node_type_if;
-      if_stmt->node.parent = cf_parent;
-      if_stmt->condition = block->branch[1];
-      list_inithead(&if_stmt->then_body);
-      list_inithead(&if_stmt->else_body);
-
-      list_addtail(&if_stmt->node.link, cf_list);
-
-      if (block->merge &&
-          (*block->merge & SpvOpCodeMask) == SpvOpSelectionMerge) {
-         /* We may not always have a merge block and that merge doesn't
-          * technically have to be an OpSelectionMerge.  We could have a block
-          * with an OpLoopMerge which ends in an OpBranchConditional.
-          */
-         if_stmt->merge_block = vtn_block(b, block->merge[1]);
-         vtn_block_set_merge_cf_node(b, if_stmt->merge_block, &if_stmt->node);
-
-         if_stmt->control = block->merge[2];
-      }
-
-      if_stmt->then_type = vtn_handle_branch(b, &if_stmt->node, then_block);
-      if (if_stmt->then_type == vtn_branch_type_none) {
-         vtn_add_cfg_work_item(b, work_list, &if_stmt->node,
-                               &if_stmt->then_body, then_block);
-      }
-
-      if_stmt->else_type = vtn_handle_branch(b, &if_stmt->node, else_block);
-      if (if_stmt->else_type == vtn_branch_type_none) {
-         vtn_add_cfg_work_item(b, work_list, &if_stmt->node,
-                               &if_stmt->else_body, else_block);
-      }
-
-      return if_stmt->merge_block;
-   }
-
-   case SpvOpSwitch: {
-      struct vtn_switch *swtch = rzalloc(b, struct vtn_switch);
-
-      swtch->node.type = vtn_cf_node_type_switch;
-      swtch->node.parent = cf_parent;
-      swtch->selector = block->branch[1];
-      list_inithead(&swtch->cases);
-
-      list_addtail(&swtch->node.link, cf_list);
-
-      /* We may not always have a merge block */
-      if (block->merge) {
-         vtn_fail_if((*block->merge & SpvOpCodeMask) != SpvOpSelectionMerge,
-                     "An OpLoopMerge instruction must immediately precede "
-                     "either an OpBranch or OpBranchConditional "
-                     "instruction.");
-         swtch->break_block = vtn_block(b, block->merge[1]);
-         vtn_block_set_merge_cf_node(b, swtch->break_block, &swtch->node);
-      }
-
-      /* First, we go through and record all of the cases. */
-      vtn_parse_switch(b, swtch, block->branch, &swtch->cases);
-
-      /* Gather the branch types for the switch */
-      vtn_foreach_cf_node(case_node, &swtch->cases) {
-         struct vtn_case *cse = vtn_cf_node_as_case(case_node);
-
-         cse->type = vtn_handle_branch(b, &swtch->node, cse->block);
-         switch (cse->type) {
-         case vtn_branch_type_none:
-            /* This is a "real" cases which has stuff in it */
-            vtn_fail_if(cse->block->switch_case != NULL,
-                        "OpSwitch has a case which is also in another "
-                        "OpSwitch construct");
-            cse->block->switch_case = cse;
-            vtn_add_cfg_work_item(b, work_list, &cse->node,
-                                  &cse->body, cse->block);
-            break;
-
-         case vtn_branch_type_switch_break:
-         case vtn_branch_type_loop_break:
-         case vtn_branch_type_loop_continue:
-            /* Switch breaks as well as loop breaks and continues can be
-             * used to break out of a switch construct or as direct targets
-             * of the OpSwitch.
-             */
-            break;
-
-         default:
-            vtn_fail("Target of OpSwitch is not a valid structured exit "
-                     "from the switch construct.");
-         }
-      }
-
-      return swtch->break_block;
-   }
-
-   case SpvOpUnreachable:
-      return NULL;
-
-   default:
-      vtn_fail("Block did not end with a valid branch instruction");
-   }
-}
-
-=======
->>>>>>> be466399
 void
 vtn_build_cfg(struct vtn_builder *b, const uint32_t *words, const uint32_t *end)
 {
@@ -937,14 +661,8 @@
     * - Switches with only default case may also define SSA which may
     *   subsequently be used out of the switch.
     */
-<<<<<<< HEAD
-   if (b->func->impl->structured &&
-       (b->has_loop_continue || b->has_early_terminate))
-      nir_repair_ssa_impl(func->impl);
-=======
    if (func->nir_func->impl->structured)
       nir_repair_ssa_impl(impl);
->>>>>>> be466399
 
    func->emitted = true;
 }