/*
 * Copyright © 2015 Intel Corporation
 *
 * Permission is hereby granted, free of charge, to any person obtaining a
 * copy of this software and associated documentation files (the "Software"),
 * to deal in the Software without restriction, including without limitation
 * the rights to use, copy, modify, merge, publish, distribute, sublicense,
 * and/or sell copies of the Software, and to permit persons to whom the
 * Software is furnished to do so, subject to the following conditions:
 *
 * The above copyright notice and this permission notice (including the next
 * paragraph) shall be included in all copies or substantial portions of the
 * Software.
 *
 * THE SOFTWARE IS PROVIDED "AS IS", WITHOUT WARRANTY OF ANY KIND, EXPRESS OR
 * IMPLIED, INCLUDING BUT NOT LIMITED TO THE WARRANTIES OF MERCHANTABILITY,
 * FITNESS FOR A PARTICULAR PURPOSE AND NONINFRINGEMENT.  IN NO EVENT SHALL
 * THE AUTHORS OR COPYRIGHT HOLDERS BE LIABLE FOR ANY CLAIM, DAMAGES OR OTHER
 * LIABILITY, WHETHER IN AN ACTION OF CONTRACT, TORT OR OTHERWISE, ARISING
 * FROM, OUT OF OR IN CONNECTION WITH THE SOFTWARE OR THE USE OR OTHER DEALINGS
 * IN THE SOFTWARE.
 *
 * Authors:
 *    Jason Ekstrand (jason@jlekstrand.net)
 *
 */

#include "vtn_private.h"
#include "nir/nir_vla.h"
#include "nir/nir_control_flow.h"
#include "nir/nir_constant_expressions.h"
#include "nir/nir_deref.h"
#include "spirv_info.h"

#include "util/format/u_format.h"
#include "util/u_math.h"

#include <stdio.h>

void
vtn_log(struct vtn_builder *b, enum nir_spirv_debug_level level,
        size_t spirv_offset, const char *message)
{
   if (b->options->debug.func) {
      b->options->debug.func(b->options->debug.private_data,
                             level, spirv_offset, message);
   }

#ifndef NDEBUG
   if (level >= NIR_SPIRV_DEBUG_LEVEL_WARNING)
      fprintf(stderr, "%s\n", message);
#endif
}

void
vtn_logf(struct vtn_builder *b, enum nir_spirv_debug_level level,
         size_t spirv_offset, const char *fmt, ...)
{
   va_list args;
   char *msg;

   va_start(args, fmt);
   msg = ralloc_vasprintf(NULL, fmt, args);
   va_end(args);

   vtn_log(b, level, spirv_offset, msg);

   ralloc_free(msg);
}

static void
vtn_log_err(struct vtn_builder *b,
            enum nir_spirv_debug_level level, const char *prefix,
            const char *file, unsigned line,
            const char *fmt, va_list args)
{
   char *msg;

   msg = ralloc_strdup(NULL, prefix);

#ifndef NDEBUG
   ralloc_asprintf_append(&msg, "    In file %s:%u\n", file, line);
#endif

   ralloc_asprintf_append(&msg, "    ");

   ralloc_vasprintf_append(&msg, fmt, args);

   ralloc_asprintf_append(&msg, "\n    %zu bytes into the SPIR-V binary",
                          b->spirv_offset);

   if (b->file) {
      ralloc_asprintf_append(&msg,
                             "\n    in SPIR-V source file %s, line %d, col %d",
                             b->file, b->line, b->col);
   }

   vtn_log(b, level, b->spirv_offset, msg);

   ralloc_free(msg);
}

static void
vtn_dump_shader(struct vtn_builder *b, const char *path, const char *prefix)
{
   static int idx = 0;

   char filename[1024];
   int len = snprintf(filename, sizeof(filename), "%s/%s-%d.spirv",
                      path, prefix, idx++);
   if (len < 0 || len >= sizeof(filename))
      return;

   FILE *f = fopen(filename, "w");
   if (f == NULL)
      return;

   fwrite(b->spirv, sizeof(*b->spirv), b->spirv_word_count, f);
   fclose(f);

   vtn_info("SPIR-V shader dumped to %s", filename);
}

void
_vtn_warn(struct vtn_builder *b, const char *file, unsigned line,
          const char *fmt, ...)
{
   va_list args;

   va_start(args, fmt);
   vtn_log_err(b, NIR_SPIRV_DEBUG_LEVEL_WARNING, "SPIR-V WARNING:\n",
               file, line, fmt, args);
   va_end(args);
}

void
_vtn_err(struct vtn_builder *b, const char *file, unsigned line,
          const char *fmt, ...)
{
   va_list args;

   va_start(args, fmt);
   vtn_log_err(b, NIR_SPIRV_DEBUG_LEVEL_ERROR, "SPIR-V ERROR:\n",
               file, line, fmt, args);
   va_end(args);
}

void
_vtn_fail(struct vtn_builder *b, const char *file, unsigned line,
          const char *fmt, ...)
{
   va_list args;

   va_start(args, fmt);
   vtn_log_err(b, NIR_SPIRV_DEBUG_LEVEL_ERROR, "SPIR-V parsing FAILED:\n",
               file, line, fmt, args);
   va_end(args);

   const char *dump_path = getenv("MESA_SPIRV_FAIL_DUMP_PATH");
   if (dump_path)
      vtn_dump_shader(b, dump_path, "fail");

   longjmp(b->fail_jump, 1);
}

static struct vtn_ssa_value *
vtn_undef_ssa_value(struct vtn_builder *b, const struct glsl_type *type)
{
   struct vtn_ssa_value *val = rzalloc(b, struct vtn_ssa_value);
   val->type = glsl_get_bare_type(type);

   if (glsl_type_is_vector_or_scalar(type)) {
      unsigned num_components = glsl_get_vector_elements(val->type);
      unsigned bit_size = glsl_get_bit_size(val->type);
      val->def = nir_ssa_undef(&b->nb, num_components, bit_size);
   } else {
      unsigned elems = glsl_get_length(val->type);
      val->elems = ralloc_array(b, struct vtn_ssa_value *, elems);
      if (glsl_type_is_array_or_matrix(type)) {
         const struct glsl_type *elem_type = glsl_get_array_element(type);
         for (unsigned i = 0; i < elems; i++)
            val->elems[i] = vtn_undef_ssa_value(b, elem_type);
      } else {
         vtn_assert(glsl_type_is_struct_or_ifc(type));
         for (unsigned i = 0; i < elems; i++) {
            const struct glsl_type *elem_type = glsl_get_struct_field(type, i);
            val->elems[i] = vtn_undef_ssa_value(b, elem_type);
         }
      }
   }

   return val;
}

static struct vtn_ssa_value *
vtn_const_ssa_value(struct vtn_builder *b, nir_constant *constant,
                    const struct glsl_type *type)
{
   struct hash_entry *entry = _mesa_hash_table_search(b->const_table, constant);

   if (entry)
      return entry->data;

   struct vtn_ssa_value *val = rzalloc(b, struct vtn_ssa_value);
   val->type = glsl_get_bare_type(type);

   if (glsl_type_is_vector_or_scalar(type)) {
      unsigned num_components = glsl_get_vector_elements(val->type);
      unsigned bit_size = glsl_get_bit_size(type);
      nir_load_const_instr *load =
         nir_load_const_instr_create(b->shader, num_components, bit_size);

      memcpy(load->value, constant->values,
             sizeof(nir_const_value) * num_components);

      nir_instr_insert_before_cf_list(&b->nb.impl->body, &load->instr);
      val->def = &load->def;
   } else {
      unsigned elems = glsl_get_length(val->type);
      val->elems = ralloc_array(b, struct vtn_ssa_value *, elems);
      if (glsl_type_is_array_or_matrix(type)) {
         const struct glsl_type *elem_type = glsl_get_array_element(type);
         for (unsigned i = 0; i < elems; i++) {
            val->elems[i] = vtn_const_ssa_value(b, constant->elements[i],
                                                elem_type);
         }
      } else {
         vtn_assert(glsl_type_is_struct_or_ifc(type));
         for (unsigned i = 0; i < elems; i++) {
            const struct glsl_type *elem_type = glsl_get_struct_field(type, i);
            val->elems[i] = vtn_const_ssa_value(b, constant->elements[i],
                                                elem_type);
         }
      }
   }

   return val;
}

struct vtn_ssa_value *
vtn_ssa_value(struct vtn_builder *b, uint32_t value_id)
{
   struct vtn_value *val = vtn_untyped_value(b, value_id);
   switch (val->value_type) {
   case vtn_value_type_undef:
      return vtn_undef_ssa_value(b, val->type->type);

   case vtn_value_type_constant:
      return vtn_const_ssa_value(b, val->constant, val->type->type);

   case vtn_value_type_ssa:
      return val->ssa;

   case vtn_value_type_pointer:
      vtn_assert(val->pointer->ptr_type && val->pointer->ptr_type->type);
      struct vtn_ssa_value *ssa =
         vtn_create_ssa_value(b, val->pointer->ptr_type->type);
      ssa->def = vtn_pointer_to_ssa(b, val->pointer);
      return ssa;

   default:
      vtn_fail("Invalid type for an SSA value");
   }
}

struct vtn_value *
vtn_push_ssa_value(struct vtn_builder *b, uint32_t value_id,
                   struct vtn_ssa_value *ssa)
{
   struct vtn_type *type = vtn_get_value_type(b, value_id);

   /* See vtn_create_ssa_value */
   vtn_fail_if(ssa->type != glsl_get_bare_type(type->type),
               "Type mismatch for SPIR-V SSA value");

   struct vtn_value *val;
   if (type->base_type == vtn_base_type_pointer) {
      val = vtn_push_pointer(b, value_id, vtn_pointer_from_ssa(b, ssa->def, type));
   } else {
      /* Don't trip the value_type_ssa check in vtn_push_value */
      val = vtn_push_value(b, value_id, vtn_value_type_invalid);
      val->value_type = vtn_value_type_ssa;
      val->ssa = ssa;
   }

   return val;
}

nir_ssa_def *
vtn_get_nir_ssa(struct vtn_builder *b, uint32_t value_id)
{
   struct vtn_ssa_value *ssa = vtn_ssa_value(b, value_id);
   vtn_fail_if(!glsl_type_is_vector_or_scalar(ssa->type),
               "Expected a vector or scalar type");
   return ssa->def;
}

struct vtn_value *
vtn_push_nir_ssa(struct vtn_builder *b, uint32_t value_id, nir_ssa_def *def)
{
   /* Types for all SPIR-V SSA values are set as part of a pre-pass so the
    * type will be valid by the time we get here.
    */
   struct vtn_type *type = vtn_get_value_type(b, value_id);
   vtn_fail_if(def->num_components != glsl_get_vector_elements(type->type) ||
               def->bit_size != glsl_get_bit_size(type->type),
               "Mismatch between NIR and SPIR-V type.");
   struct vtn_ssa_value *ssa = vtn_create_ssa_value(b, type->type);
   ssa->def = def;
   return vtn_push_ssa_value(b, value_id, ssa);
}

static enum gl_access_qualifier
spirv_to_gl_access_qualifier(struct vtn_builder *b,
                             SpvAccessQualifier access_qualifier)
{
   switch (access_qualifier) {
   case SpvAccessQualifierReadOnly:
      return ACCESS_NON_WRITEABLE;
   case SpvAccessQualifierWriteOnly:
      return ACCESS_NON_READABLE;
   case SpvAccessQualifierReadWrite:
      return 0;
   default:
      vtn_fail("Invalid image access qualifier");
   }
}

static nir_deref_instr *
vtn_get_image(struct vtn_builder *b, uint32_t value_id,
              enum gl_access_qualifier *access)
{
   struct vtn_type *type = vtn_get_value_type(b, value_id);
   vtn_assert(type->base_type == vtn_base_type_image);
   if (access)
      *access |= spirv_to_gl_access_qualifier(b, type->access_qualifier);
   return nir_build_deref_cast(&b->nb, vtn_get_nir_ssa(b, value_id),
                               nir_var_uniform, type->glsl_image, 0);
}

static void
vtn_push_image(struct vtn_builder *b, uint32_t value_id,
               nir_deref_instr *deref, bool propagate_non_uniform)
{
   struct vtn_type *type = vtn_get_value_type(b, value_id);
   vtn_assert(type->base_type == vtn_base_type_image);
   struct vtn_value *value = vtn_push_nir_ssa(b, value_id, &deref->dest.ssa);
   value->propagated_non_uniform = propagate_non_uniform;
}

static nir_deref_instr *
vtn_get_sampler(struct vtn_builder *b, uint32_t value_id)
{
   struct vtn_type *type = vtn_get_value_type(b, value_id);
   vtn_assert(type->base_type == vtn_base_type_sampler);
   return nir_build_deref_cast(&b->nb, vtn_get_nir_ssa(b, value_id),
                               nir_var_uniform, glsl_bare_sampler_type(), 0);
}

nir_ssa_def *
vtn_sampled_image_to_nir_ssa(struct vtn_builder *b,
                             struct vtn_sampled_image si)
{
   return nir_vec2(&b->nb, &si.image->dest.ssa, &si.sampler->dest.ssa);
}

static void
vtn_push_sampled_image(struct vtn_builder *b, uint32_t value_id,
                       struct vtn_sampled_image si, bool propagate_non_uniform)
{
   struct vtn_type *type = vtn_get_value_type(b, value_id);
   vtn_assert(type->base_type == vtn_base_type_sampled_image);
   struct vtn_value *value = vtn_push_nir_ssa(b, value_id,
                                              vtn_sampled_image_to_nir_ssa(b, si));
   value->propagated_non_uniform = propagate_non_uniform;
}

static struct vtn_sampled_image
vtn_get_sampled_image(struct vtn_builder *b, uint32_t value_id)
{
   struct vtn_type *type = vtn_get_value_type(b, value_id);
   vtn_assert(type->base_type == vtn_base_type_sampled_image);
   nir_ssa_def *si_vec2 = vtn_get_nir_ssa(b, value_id);

   struct vtn_sampled_image si = { NULL, };
   si.image = nir_build_deref_cast(&b->nb, nir_channel(&b->nb, si_vec2, 0),
                                   nir_var_uniform,
                                   type->image->glsl_image, 0);
   si.sampler = nir_build_deref_cast(&b->nb, nir_channel(&b->nb, si_vec2, 1),
                                     nir_var_uniform,
                                     glsl_bare_sampler_type(), 0);
   return si;
}

static const char *
vtn_string_literal(struct vtn_builder *b, const uint32_t *words,
                   unsigned word_count, unsigned *words_used)
{
   /* From the SPIR-V spec:
    *
    *    "A string is interpreted as a nul-terminated stream of characters.
    *    The character set is Unicode in the UTF-8 encoding scheme. The UTF-8
    *    octets (8-bit bytes) are packed four per word, following the
    *    little-endian convention (i.e., the first octet is in the
    *    lowest-order 8 bits of the word). The final word contains the
    *    string’s nul-termination character (0), and all contents past the
    *    end of the string in the final word are padded with 0."
    *
    * On big-endian, we need to byte-swap.
    */
#if UTIL_ARCH_BIG_ENDIAN
   {
      uint32_t *copy = ralloc_array(b, uint32_t, word_count);
      for (unsigned i = 0; i < word_count; i++)
         copy[i] = util_bswap32(words[i]);
      words = copy;
   }
#endif

   const char *str = (char *)words;
   const char *end = memchr(str, 0, word_count * 4);
   vtn_fail_if(end == NULL, "String is not null-terminated");

   if (words_used)
      *words_used = DIV_ROUND_UP(end - str + 1, sizeof(*words));

   return str;
}

const uint32_t *
vtn_foreach_instruction(struct vtn_builder *b, const uint32_t *start,
                        const uint32_t *end, vtn_instruction_handler handler)
{
   b->file = NULL;
   b->line = -1;
   b->col = -1;

   const uint32_t *w = start;
   while (w < end) {
      SpvOp opcode = w[0] & SpvOpCodeMask;
      unsigned count = w[0] >> SpvWordCountShift;
      vtn_assert(count >= 1 && w + count <= end);

      b->spirv_offset = (uint8_t *)w - (uint8_t *)b->spirv;

      switch (opcode) {
      case SpvOpNop:
         break; /* Do nothing */

      case SpvOpLine:
         b->file = vtn_value(b, w[1], vtn_value_type_string)->str;
         b->line = w[2];
         b->col = w[3];
         break;

      case SpvOpNoLine:
         b->file = NULL;
         b->line = -1;
         b->col = -1;
         break;

      default:
         if (!handler(b, opcode, w, count))
            return w;
         break;
      }

      w += count;
   }

   b->spirv_offset = 0;
   b->file = NULL;
   b->line = -1;
   b->col = -1;

   assert(w == end);
   return w;
}

static bool
vtn_handle_non_semantic_instruction(struct vtn_builder *b, SpvOp ext_opcode,
                                    const uint32_t *w, unsigned count)
{
   /* Do nothing. */
   return true;
}

static void
vtn_handle_extension(struct vtn_builder *b, SpvOp opcode,
                     const uint32_t *w, unsigned count)
{
   switch (opcode) {
   case SpvOpExtInstImport: {
      struct vtn_value *val = vtn_push_value(b, w[1], vtn_value_type_extension);
      const char *ext = vtn_string_literal(b, &w[2], count - 2, NULL);
      if (strcmp(ext, "GLSL.std.450") == 0) {
         val->ext_handler = vtn_handle_glsl450_instruction;
      } else if ((strcmp(ext, "SPV_AMD_gcn_shader") == 0)
                && (b->options && b->options->caps.amd_gcn_shader)) {
         val->ext_handler = vtn_handle_amd_gcn_shader_instruction;
      } else if ((strcmp(ext, "SPV_AMD_shader_ballot") == 0)
                && (b->options && b->options->caps.amd_shader_ballot)) {
         val->ext_handler = vtn_handle_amd_shader_ballot_instruction;
      } else if ((strcmp(ext, "SPV_AMD_shader_trinary_minmax") == 0)
                && (b->options && b->options->caps.amd_trinary_minmax)) {
         val->ext_handler = vtn_handle_amd_shader_trinary_minmax_instruction;
      } else if ((strcmp(ext, "SPV_AMD_shader_explicit_vertex_parameter") == 0)
                && (b->options && b->options->caps.amd_shader_explicit_vertex_parameter)) {
         val->ext_handler = vtn_handle_amd_shader_explicit_vertex_parameter_instruction;
      } else if (strcmp(ext, "OpenCL.std") == 0) {
         val->ext_handler = vtn_handle_opencl_instruction;
      } else if (strstr(ext, "NonSemantic.") == ext) {
         val->ext_handler = vtn_handle_non_semantic_instruction;
      } else {
         vtn_fail("Unsupported extension: %s", ext);
      }
      break;
   }

   case SpvOpExtInst: {
      struct vtn_value *val = vtn_value(b, w[3], vtn_value_type_extension);
      bool handled = val->ext_handler(b, w[4], w, count);
      vtn_assert(handled);
      break;
   }

   default:
      vtn_fail_with_opcode("Unhandled opcode", opcode);
   }
}

static void
_foreach_decoration_helper(struct vtn_builder *b,
                           struct vtn_value *base_value,
                           int parent_member,
                           struct vtn_value *value,
                           vtn_decoration_foreach_cb cb, void *data)
{
   for (struct vtn_decoration *dec = value->decoration; dec; dec = dec->next) {
      int member;
      if (dec->scope == VTN_DEC_DECORATION) {
         member = parent_member;
      } else if (dec->scope >= VTN_DEC_STRUCT_MEMBER0) {
         vtn_fail_if(value->value_type != vtn_value_type_type ||
                     value->type->base_type != vtn_base_type_struct,
                     "OpMemberDecorate and OpGroupMemberDecorate are only "
                     "allowed on OpTypeStruct");
         /* This means we haven't recursed yet */
         assert(value == base_value);

         member = dec->scope - VTN_DEC_STRUCT_MEMBER0;

         vtn_fail_if(member >= base_value->type->length,
                     "OpMemberDecorate specifies member %d but the "
                     "OpTypeStruct has only %u members",
                     member, base_value->type->length);
      } else {
         /* Not a decoration */
         assert(dec->scope == VTN_DEC_EXECUTION_MODE);
         continue;
      }

      if (dec->group) {
         assert(dec->group->value_type == vtn_value_type_decoration_group);
         _foreach_decoration_helper(b, base_value, member, dec->group,
                                    cb, data);
      } else {
         cb(b, base_value, member, dec, data);
      }
   }
}

/** Iterates (recursively if needed) over all of the decorations on a value
 *
 * This function iterates over all of the decorations applied to a given
 * value.  If it encounters a decoration group, it recurses into the group
 * and iterates over all of those decorations as well.
 */
void
vtn_foreach_decoration(struct vtn_builder *b, struct vtn_value *value,
                       vtn_decoration_foreach_cb cb, void *data)
{
   _foreach_decoration_helper(b, value, -1, value, cb, data);
}

void
vtn_foreach_execution_mode(struct vtn_builder *b, struct vtn_value *value,
                           vtn_execution_mode_foreach_cb cb, void *data)
{
   for (struct vtn_decoration *dec = value->decoration; dec; dec = dec->next) {
      if (dec->scope != VTN_DEC_EXECUTION_MODE)
         continue;

      assert(dec->group == NULL);
      cb(b, value, dec, data);
   }
}

void
vtn_handle_decoration(struct vtn_builder *b, SpvOp opcode,
                      const uint32_t *w, unsigned count)
{
   const uint32_t *w_end = w + count;
   const uint32_t target = w[1];
   w += 2;

   switch (opcode) {
   case SpvOpDecorationGroup:
      vtn_push_value(b, target, vtn_value_type_decoration_group);
      break;

   case SpvOpDecorate:
   case SpvOpDecorateId:
   case SpvOpMemberDecorate:
   case SpvOpDecorateString:
   case SpvOpMemberDecorateString:
   case SpvOpExecutionMode:
   case SpvOpExecutionModeId: {
      struct vtn_value *val = vtn_untyped_value(b, target);

      struct vtn_decoration *dec = rzalloc(b, struct vtn_decoration);
      switch (opcode) {
      case SpvOpDecorate:
      case SpvOpDecorateId:
      case SpvOpDecorateString:
         dec->scope = VTN_DEC_DECORATION;
         break;
      case SpvOpMemberDecorate:
      case SpvOpMemberDecorateString:
         dec->scope = VTN_DEC_STRUCT_MEMBER0 + *(w++);
         vtn_fail_if(dec->scope < VTN_DEC_STRUCT_MEMBER0, /* overflow */
                     "Member argument of OpMemberDecorate too large");
         break;
      case SpvOpExecutionMode:
      case SpvOpExecutionModeId:
         dec->scope = VTN_DEC_EXECUTION_MODE;
         break;
      default:
         unreachable("Invalid decoration opcode");
      }
      dec->decoration = *(w++);
      dec->operands = w;

      /* Link into the list */
      dec->next = val->decoration;
      val->decoration = dec;
      break;
   }

   case SpvOpGroupMemberDecorate:
   case SpvOpGroupDecorate: {
      struct vtn_value *group =
         vtn_value(b, target, vtn_value_type_decoration_group);

      for (; w < w_end; w++) {
         struct vtn_value *val = vtn_untyped_value(b, *w);
         struct vtn_decoration *dec = rzalloc(b, struct vtn_decoration);

         dec->group = group;
         if (opcode == SpvOpGroupDecorate) {
            dec->scope = VTN_DEC_DECORATION;
         } else {
            dec->scope = VTN_DEC_STRUCT_MEMBER0 + *(++w);
            vtn_fail_if(dec->scope < 0, /* Check for overflow */
                        "Member argument of OpGroupMemberDecorate too large");
         }

         /* Link into the list */
         dec->next = val->decoration;
         val->decoration = dec;
      }
      break;
   }

   default:
      unreachable("Unhandled opcode");
   }
}

struct member_decoration_ctx {
   unsigned num_fields;
   struct glsl_struct_field *fields;
   struct vtn_type *type;
};

/**
 * Returns true if the given type contains a struct decorated Block or
 * BufferBlock
 */
bool
vtn_type_contains_block(struct vtn_builder *b, struct vtn_type *type)
{
   switch (type->base_type) {
   case vtn_base_type_array:
      return vtn_type_contains_block(b, type->array_element);
   case vtn_base_type_struct:
      if (type->block || type->buffer_block)
         return true;
      for (unsigned i = 0; i < type->length; i++) {
         if (vtn_type_contains_block(b, type->members[i]))
            return true;
      }
      return false;
   default:
      return false;
   }
}

/** Returns true if two types are "compatible", i.e. you can do an OpLoad,
 * OpStore, or OpCopyMemory between them without breaking anything.
 * Technically, the SPIR-V rules require the exact same type ID but this lets
 * us internally be a bit looser.
 */
bool
vtn_types_compatible(struct vtn_builder *b,
                     struct vtn_type *t1, struct vtn_type *t2)
{
   if (t1->id == t2->id)
      return true;

   if (t1->base_type != t2->base_type)
      return false;

   switch (t1->base_type) {
   case vtn_base_type_void:
   case vtn_base_type_scalar:
   case vtn_base_type_vector:
   case vtn_base_type_matrix:
   case vtn_base_type_image:
   case vtn_base_type_sampler:
   case vtn_base_type_sampled_image:
   case vtn_base_type_event:
      return t1->type == t2->type;

   case vtn_base_type_array:
      return t1->length == t2->length &&
             vtn_types_compatible(b, t1->array_element, t2->array_element);

   case vtn_base_type_pointer:
      return vtn_types_compatible(b, t1->deref, t2->deref);

   case vtn_base_type_struct:
      if (t1->length != t2->length)
         return false;

      for (unsigned i = 0; i < t1->length; i++) {
         if (!vtn_types_compatible(b, t1->members[i], t2->members[i]))
            return false;
      }
      return true;

   case vtn_base_type_accel_struct:
      return true;

   case vtn_base_type_function:
      /* This case shouldn't get hit since you can't copy around function
       * types.  Just require them to be identical.
       */
      return false;
   }

   vtn_fail("Invalid base type");
}

struct vtn_type *
vtn_type_without_array(struct vtn_type *type)
{
   while (type->base_type == vtn_base_type_array)
      type = type->array_element;
   return type;
}

/* does a shallow copy of a vtn_type */

static struct vtn_type *
vtn_type_copy(struct vtn_builder *b, struct vtn_type *src)
{
   struct vtn_type *dest = ralloc(b, struct vtn_type);
   *dest = *src;

   switch (src->base_type) {
   case vtn_base_type_void:
   case vtn_base_type_scalar:
   case vtn_base_type_vector:
   case vtn_base_type_matrix:
   case vtn_base_type_array:
   case vtn_base_type_pointer:
   case vtn_base_type_image:
   case vtn_base_type_sampler:
   case vtn_base_type_sampled_image:
   case vtn_base_type_event:
   case vtn_base_type_accel_struct:
      /* Nothing more to do */
      break;

   case vtn_base_type_struct:
      dest->members = ralloc_array(b, struct vtn_type *, src->length);
      memcpy(dest->members, src->members,
             src->length * sizeof(src->members[0]));

      dest->offsets = ralloc_array(b, unsigned, src->length);
      memcpy(dest->offsets, src->offsets,
             src->length * sizeof(src->offsets[0]));
      break;

   case vtn_base_type_function:
      dest->params = ralloc_array(b, struct vtn_type *, src->length);
      memcpy(dest->params, src->params, src->length * sizeof(src->params[0]));
      break;
   }

   return dest;
}

static const struct glsl_type *
wrap_type_in_array(const struct glsl_type *type,
                   const struct glsl_type *array_type)
{
   if (!glsl_type_is_array(array_type))
      return type;

   const struct glsl_type *elem_type =
      wrap_type_in_array(type, glsl_get_array_element(array_type));
   return glsl_array_type(elem_type, glsl_get_length(array_type),
                          glsl_get_explicit_stride(array_type));
}

static bool
vtn_type_needs_explicit_layout(struct vtn_builder *b, enum vtn_variable_mode mode)
{
   /* For OpenCL we never want to strip the info from the types, and it makes
    * type comparisons easier in later stages.
    */
   if (b->options->environment == NIR_SPIRV_OPENCL)
      return true;

   switch (mode) {
   case vtn_variable_mode_input:
   case vtn_variable_mode_output:
      /* Layout decorations kept because we need offsets for XFB arrays of
       * blocks.
       */
      return b->shader->info.has_transform_feedback_varyings;

   case vtn_variable_mode_ssbo:
   case vtn_variable_mode_phys_ssbo:
   case vtn_variable_mode_ubo:
   case vtn_variable_mode_push_constant:
   case vtn_variable_mode_shader_record:
      return true;

   default:
      return false;
   }
}

const struct glsl_type *
vtn_type_get_nir_type(struct vtn_builder *b, struct vtn_type *type,
                      enum vtn_variable_mode mode)
{
   if (mode == vtn_variable_mode_atomic_counter) {
      vtn_fail_if(glsl_without_array(type->type) != glsl_uint_type(),
                  "Variables in the AtomicCounter storage class should be "
                  "(possibly arrays of arrays of) uint.");
      return wrap_type_in_array(glsl_atomic_uint_type(), type->type);
   }

   if (mode == vtn_variable_mode_uniform) {
      switch (type->base_type) {
      case vtn_base_type_array: {
         const struct glsl_type *elem_type =
            vtn_type_get_nir_type(b, type->array_element, mode);

         return glsl_array_type(elem_type, type->length,
                                glsl_get_explicit_stride(type->type));
      }

      case vtn_base_type_struct: {
         bool need_new_struct = false;
         const uint32_t num_fields = type->length;
         NIR_VLA(struct glsl_struct_field, fields, num_fields);
         for (unsigned i = 0; i < num_fields; i++) {
            fields[i] = *glsl_get_struct_field_data(type->type, i);
            const struct glsl_type *field_nir_type =
               vtn_type_get_nir_type(b, type->members[i], mode);
            if (fields[i].type != field_nir_type) {
               fields[i].type = field_nir_type;
               need_new_struct = true;
            }
         }
         if (need_new_struct) {
            if (glsl_type_is_interface(type->type)) {
               return glsl_interface_type(fields, num_fields,
                                          /* packing */ 0, false,
                                          glsl_get_type_name(type->type));
            } else {
               return glsl_struct_type(fields, num_fields,
                                       glsl_get_type_name(type->type),
                                       glsl_struct_type_is_packed(type->type));
            }
         } else {
            /* No changes, just pass it on */
            return type->type;
         }
      }

      case vtn_base_type_image:
         return type->glsl_image;

      case vtn_base_type_sampler:
         return glsl_bare_sampler_type();

      case vtn_base_type_sampled_image:
         return type->image->glsl_image;

      default:
         return type->type;
      }
   }

   /* Layout decorations are allowed but ignored in certain conditions,
    * to allow SPIR-V generators perform type deduplication.  Discard
    * unnecessary ones when passing to NIR.
    */
   if (!vtn_type_needs_explicit_layout(b, mode))
      return glsl_get_bare_type(type->type);

   return type->type;
}

static struct vtn_type *
mutable_matrix_member(struct vtn_builder *b, struct vtn_type *type, int member)
{
   type->members[member] = vtn_type_copy(b, type->members[member]);
   type = type->members[member];

   /* We may have an array of matrices.... Oh, joy! */
   while (glsl_type_is_array(type->type)) {
      type->array_element = vtn_type_copy(b, type->array_element);
      type = type->array_element;
   }

   vtn_assert(glsl_type_is_matrix(type->type));

   return type;
}

static void
vtn_handle_access_qualifier(struct vtn_builder *b, struct vtn_type *type,
                            int member, enum gl_access_qualifier access)
{
   type->members[member] = vtn_type_copy(b, type->members[member]);
   type = type->members[member];

   type->access |= access;
}

static void
array_stride_decoration_cb(struct vtn_builder *b,
                           struct vtn_value *val, int member,
                           const struct vtn_decoration *dec, void *void_ctx)
{
   struct vtn_type *type = val->type;

   if (dec->decoration == SpvDecorationArrayStride) {
      if (vtn_type_contains_block(b, type)) {
         vtn_warn("The ArrayStride decoration cannot be applied to an array "
                  "type which contains a structure type decorated Block "
                  "or BufferBlock");
         /* Ignore the decoration */
      } else {
         vtn_fail_if(dec->operands[0] == 0, "ArrayStride must be non-zero");
         type->stride = dec->operands[0];
      }
   }
}

static void
struct_member_decoration_cb(struct vtn_builder *b,
                            UNUSED struct vtn_value *val, int member,
                            const struct vtn_decoration *dec, void *void_ctx)
{
   struct member_decoration_ctx *ctx = void_ctx;

   if (member < 0)
      return;

   assert(member < ctx->num_fields);

   switch (dec->decoration) {
   case SpvDecorationRelaxedPrecision:
   case SpvDecorationUniform:
   case SpvDecorationUniformId:
      break; /* FIXME: Do nothing with this for now. */
   case SpvDecorationNonWritable:
      vtn_handle_access_qualifier(b, ctx->type, member, ACCESS_NON_WRITEABLE);
      break;
   case SpvDecorationNonReadable:
      vtn_handle_access_qualifier(b, ctx->type, member, ACCESS_NON_READABLE);
      break;
   case SpvDecorationVolatile:
      vtn_handle_access_qualifier(b, ctx->type, member, ACCESS_VOLATILE);
      break;
   case SpvDecorationCoherent:
      vtn_handle_access_qualifier(b, ctx->type, member, ACCESS_COHERENT);
      break;
   case SpvDecorationNoPerspective:
      ctx->fields[member].interpolation = INTERP_MODE_NOPERSPECTIVE;
      break;
   case SpvDecorationFlat:
      ctx->fields[member].interpolation = INTERP_MODE_FLAT;
      break;
   case SpvDecorationExplicitInterpAMD:
      ctx->fields[member].interpolation = INTERP_MODE_EXPLICIT;
      break;
   case SpvDecorationCentroid:
      ctx->fields[member].centroid = true;
      break;
   case SpvDecorationSample:
      ctx->fields[member].sample = true;
      break;
   case SpvDecorationStream:
      /* This is handled later by var_decoration_cb in vtn_variables.c */
      break;
   case SpvDecorationLocation:
      ctx->fields[member].location = dec->operands[0];
      break;
   case SpvDecorationComponent:
      break; /* FIXME: What should we do with these? */
   case SpvDecorationBuiltIn:
      ctx->type->members[member] = vtn_type_copy(b, ctx->type->members[member]);
      ctx->type->members[member]->is_builtin = true;
      ctx->type->members[member]->builtin = dec->operands[0];
      ctx->type->builtin_block = true;
      break;
   case SpvDecorationOffset:
      ctx->type->offsets[member] = dec->operands[0];
      ctx->fields[member].offset = dec->operands[0];
      break;
   case SpvDecorationMatrixStride:
      /* Handled as a second pass */
      break;
   case SpvDecorationColMajor:
      break; /* Nothing to do here.  Column-major is the default. */
   case SpvDecorationRowMajor:
      mutable_matrix_member(b, ctx->type, member)->row_major = true;
      break;

   case SpvDecorationPatch:
      break;

   case SpvDecorationSpecId:
   case SpvDecorationBlock:
   case SpvDecorationBufferBlock:
   case SpvDecorationArrayStride:
   case SpvDecorationGLSLShared:
   case SpvDecorationGLSLPacked:
   case SpvDecorationInvariant:
   case SpvDecorationRestrict:
   case SpvDecorationAliased:
   case SpvDecorationConstant:
   case SpvDecorationIndex:
   case SpvDecorationBinding:
   case SpvDecorationDescriptorSet:
   case SpvDecorationLinkageAttributes:
   case SpvDecorationNoContraction:
   case SpvDecorationInputAttachmentIndex:
   case SpvDecorationCPacked:
      vtn_warn("Decoration not allowed on struct members: %s",
               spirv_decoration_to_string(dec->decoration));
      break;

   case SpvDecorationXfbBuffer:
   case SpvDecorationXfbStride:
      /* This is handled later by var_decoration_cb in vtn_variables.c */
<<<<<<< HEAD
      break;

   case SpvDecorationCPacked:
      if (b->shader->info.stage != MESA_SHADER_KERNEL)
         vtn_warn("Decoration only allowed for CL-style kernels: %s",
                  spirv_decoration_to_string(dec->decoration));
      else
         ctx->type->packed = true;
=======
>>>>>>> 6d8c6860
      break;

   case SpvDecorationSaturatedConversion:
   case SpvDecorationFuncParamAttr:
   case SpvDecorationFPRoundingMode:
   case SpvDecorationFPFastMathMode:
   case SpvDecorationAlignment:
      if (b->shader->info.stage != MESA_SHADER_KERNEL) {
         vtn_warn("Decoration only allowed for CL-style kernels: %s",
                  spirv_decoration_to_string(dec->decoration));
      }
      break;

   case SpvDecorationUserSemantic:
   case SpvDecorationUserTypeGOOGLE:
      /* User semantic decorations can safely be ignored by the driver. */
      break;

   default:
      vtn_fail_with_decoration("Unhandled decoration", dec->decoration);
   }
}

/** Chases the array type all the way down to the tail and rewrites the
 * glsl_types to be based off the tail's glsl_type.
 */
static void
vtn_array_type_rewrite_glsl_type(struct vtn_type *type)
{
   if (type->base_type != vtn_base_type_array)
      return;

   vtn_array_type_rewrite_glsl_type(type->array_element);

   type->type = glsl_array_type(type->array_element->type,
                                type->length, type->stride);
}

/* Matrix strides are handled as a separate pass because we need to know
 * whether the matrix is row-major or not first.
 */
static void
struct_member_matrix_stride_cb(struct vtn_builder *b,
                               UNUSED struct vtn_value *val, int member,
                               const struct vtn_decoration *dec,
                               void *void_ctx)
{
   if (dec->decoration != SpvDecorationMatrixStride)
      return;

   vtn_fail_if(member < 0,
               "The MatrixStride decoration is only allowed on members "
               "of OpTypeStruct");
   vtn_fail_if(dec->operands[0] == 0, "MatrixStride must be non-zero");

   struct member_decoration_ctx *ctx = void_ctx;

   struct vtn_type *mat_type = mutable_matrix_member(b, ctx->type, member);
   if (mat_type->row_major) {
      mat_type->array_element = vtn_type_copy(b, mat_type->array_element);
      mat_type->stride = mat_type->array_element->stride;
      mat_type->array_element->stride = dec->operands[0];

      mat_type->type = glsl_explicit_matrix_type(mat_type->type,
                                                 dec->operands[0], true);
      mat_type->array_element->type = glsl_get_column_type(mat_type->type);
   } else {
      vtn_assert(mat_type->array_element->stride > 0);
      mat_type->stride = dec->operands[0];

      mat_type->type = glsl_explicit_matrix_type(mat_type->type,
                                                 dec->operands[0], false);
   }

   /* Now that we've replaced the glsl_type with a properly strided matrix
    * type, rewrite the member type so that it's an array of the proper kind
    * of glsl_type.
    */
   vtn_array_type_rewrite_glsl_type(ctx->type->members[member]);
   ctx->fields[member].type = ctx->type->members[member]->type;
}

static void
struct_packed_decoration_cb(struct vtn_builder *b,
                            struct vtn_value *val, int member,
                            const struct vtn_decoration *dec, void *void_ctx)
{
   vtn_assert(val->type->base_type == vtn_base_type_struct);
   if (dec->decoration == SpvDecorationCPacked) {
      if (b->shader->info.stage != MESA_SHADER_KERNEL) {
         vtn_warn("Decoration only allowed for CL-style kernels: %s",
                  spirv_decoration_to_string(dec->decoration));
      }
      val->type->packed = true;
   }
}

static void
struct_block_decoration_cb(struct vtn_builder *b,
                           struct vtn_value *val, int member,
                           const struct vtn_decoration *dec, void *ctx)
{
   if (member != -1)
      return;

   struct vtn_type *type = val->type;
   if (dec->decoration == SpvDecorationBlock)
      type->block = true;
   else if (dec->decoration == SpvDecorationBufferBlock)
      type->buffer_block = true;
}

static void
type_decoration_cb(struct vtn_builder *b,
                   struct vtn_value *val, int member,
                   const struct vtn_decoration *dec, UNUSED void *ctx)
{
   struct vtn_type *type = val->type;

   if (member != -1) {
      /* This should have been handled by OpTypeStruct */
      assert(val->type->base_type == vtn_base_type_struct);
      assert(member >= 0 && member < val->type->length);
      return;
   }

   switch (dec->decoration) {
   case SpvDecorationArrayStride:
      vtn_assert(type->base_type == vtn_base_type_array ||
                 type->base_type == vtn_base_type_pointer);
      break;
   case SpvDecorationBlock:
      vtn_assert(type->base_type == vtn_base_type_struct);
      vtn_assert(type->block);
      break;
   case SpvDecorationBufferBlock:
      vtn_assert(type->base_type == vtn_base_type_struct);
      vtn_assert(type->buffer_block);
      break;
   case SpvDecorationGLSLShared:
   case SpvDecorationGLSLPacked:
      /* Ignore these, since we get explicit offsets anyways */
      break;

   case SpvDecorationRowMajor:
   case SpvDecorationColMajor:
   case SpvDecorationMatrixStride:
   case SpvDecorationBuiltIn:
   case SpvDecorationNoPerspective:
   case SpvDecorationFlat:
   case SpvDecorationPatch:
   case SpvDecorationCentroid:
   case SpvDecorationSample:
   case SpvDecorationExplicitInterpAMD:
   case SpvDecorationVolatile:
   case SpvDecorationCoherent:
   case SpvDecorationNonWritable:
   case SpvDecorationNonReadable:
   case SpvDecorationUniform:
   case SpvDecorationUniformId:
   case SpvDecorationLocation:
   case SpvDecorationComponent:
   case SpvDecorationOffset:
   case SpvDecorationXfbBuffer:
   case SpvDecorationXfbStride:
   case SpvDecorationUserSemantic:
      vtn_warn("Decoration only allowed for struct members: %s",
               spirv_decoration_to_string(dec->decoration));
      break;

   case SpvDecorationStream:
      /* We don't need to do anything here, as stream is filled up when
       * aplying the decoration to a variable, just check that if it is not a
       * struct member, it should be a struct.
       */
      vtn_assert(type->base_type == vtn_base_type_struct);
      break;

   case SpvDecorationRelaxedPrecision:
   case SpvDecorationSpecId:
   case SpvDecorationInvariant:
   case SpvDecorationRestrict:
   case SpvDecorationAliased:
   case SpvDecorationConstant:
   case SpvDecorationIndex:
   case SpvDecorationBinding:
   case SpvDecorationDescriptorSet:
   case SpvDecorationLinkageAttributes:
   case SpvDecorationNoContraction:
   case SpvDecorationInputAttachmentIndex:
      vtn_warn("Decoration not allowed on types: %s",
               spirv_decoration_to_string(dec->decoration));
      break;

   case SpvDecorationCPacked:
      /* Handled when parsing a struct type, nothing to do here. */
      break;

   case SpvDecorationSaturatedConversion:
   case SpvDecorationFuncParamAttr:
   case SpvDecorationFPRoundingMode:
   case SpvDecorationFPFastMathMode:
   case SpvDecorationAlignment:
      vtn_warn("Decoration only allowed for CL-style kernels: %s",
               spirv_decoration_to_string(dec->decoration));
      break;

   case SpvDecorationUserTypeGOOGLE:
      /* User semantic decorations can safely be ignored by the driver. */
      break;

   default:
      vtn_fail_with_decoration("Unhandled decoration", dec->decoration);
   }
}

static unsigned
translate_image_format(struct vtn_builder *b, SpvImageFormat format)
{
   switch (format) {
   case SpvImageFormatUnknown:      return PIPE_FORMAT_NONE;
   case SpvImageFormatRgba32f:      return PIPE_FORMAT_R32G32B32A32_FLOAT;
   case SpvImageFormatRgba16f:      return PIPE_FORMAT_R16G16B16A16_FLOAT;
   case SpvImageFormatR32f:         return PIPE_FORMAT_R32_FLOAT;
   case SpvImageFormatRgba8:        return PIPE_FORMAT_R8G8B8A8_UNORM;
   case SpvImageFormatRgba8Snorm:   return PIPE_FORMAT_R8G8B8A8_SNORM;
   case SpvImageFormatRg32f:        return PIPE_FORMAT_R32G32_FLOAT;
   case SpvImageFormatRg16f:        return PIPE_FORMAT_R16G16_FLOAT;
   case SpvImageFormatR11fG11fB10f: return PIPE_FORMAT_R11G11B10_FLOAT;
   case SpvImageFormatR16f:         return PIPE_FORMAT_R16_FLOAT;
   case SpvImageFormatRgba16:       return PIPE_FORMAT_R16G16B16A16_UNORM;
   case SpvImageFormatRgb10A2:      return PIPE_FORMAT_R10G10B10A2_UNORM;
   case SpvImageFormatRg16:         return PIPE_FORMAT_R16G16_UNORM;
   case SpvImageFormatRg8:          return PIPE_FORMAT_R8G8_UNORM;
   case SpvImageFormatR16:          return PIPE_FORMAT_R16_UNORM;
   case SpvImageFormatR8:           return PIPE_FORMAT_R8_UNORM;
   case SpvImageFormatRgba16Snorm:  return PIPE_FORMAT_R16G16B16A16_SNORM;
   case SpvImageFormatRg16Snorm:    return PIPE_FORMAT_R16G16_SNORM;
   case SpvImageFormatRg8Snorm:     return PIPE_FORMAT_R8G8_SNORM;
   case SpvImageFormatR16Snorm:     return PIPE_FORMAT_R16_SNORM;
   case SpvImageFormatR8Snorm:      return PIPE_FORMAT_R8_SNORM;
   case SpvImageFormatRgba32i:      return PIPE_FORMAT_R32G32B32A32_SINT;
   case SpvImageFormatRgba16i:      return PIPE_FORMAT_R16G16B16A16_SINT;
   case SpvImageFormatRgba8i:       return PIPE_FORMAT_R8G8B8A8_SINT;
   case SpvImageFormatR32i:         return PIPE_FORMAT_R32_SINT;
   case SpvImageFormatRg32i:        return PIPE_FORMAT_R32G32_SINT;
   case SpvImageFormatRg16i:        return PIPE_FORMAT_R16G16_SINT;
   case SpvImageFormatRg8i:         return PIPE_FORMAT_R8G8_SINT;
   case SpvImageFormatR16i:         return PIPE_FORMAT_R16_SINT;
   case SpvImageFormatR8i:          return PIPE_FORMAT_R8_SINT;
   case SpvImageFormatRgba32ui:     return PIPE_FORMAT_R32G32B32A32_UINT;
   case SpvImageFormatRgba16ui:     return PIPE_FORMAT_R16G16B16A16_UINT;
   case SpvImageFormatRgba8ui:      return PIPE_FORMAT_R8G8B8A8_UINT;
   case SpvImageFormatR32ui:        return PIPE_FORMAT_R32_UINT;
   case SpvImageFormatRgb10a2ui:    return PIPE_FORMAT_R10G10B10A2_UINT;
   case SpvImageFormatRg32ui:       return PIPE_FORMAT_R32G32_UINT;
   case SpvImageFormatRg16ui:       return PIPE_FORMAT_R16G16_UINT;
   case SpvImageFormatRg8ui:        return PIPE_FORMAT_R8G8_UINT;
   case SpvImageFormatR16ui:        return PIPE_FORMAT_R16_UINT;
   case SpvImageFormatR8ui:         return PIPE_FORMAT_R8_UINT;
   case SpvImageFormatR64ui:        return PIPE_FORMAT_R64_UINT;
   case SpvImageFormatR64i:         return PIPE_FORMAT_R64_SINT;
   default:
      vtn_fail("Invalid image format: %s (%u)",
               spirv_imageformat_to_string(format), format);
   }
}

static void
vtn_handle_type(struct vtn_builder *b, SpvOp opcode,
                const uint32_t *w, unsigned count)
{
   struct vtn_value *val = NULL;

   /* In order to properly handle forward declarations, we have to defer
    * allocation for pointer types.
    */
   if (opcode != SpvOpTypePointer && opcode != SpvOpTypeForwardPointer) {
      val = vtn_push_value(b, w[1], vtn_value_type_type);
      vtn_fail_if(val->type != NULL,
                  "Only pointers can have forward declarations");
      val->type = rzalloc(b, struct vtn_type);
      val->type->id = w[1];
   }

   switch (opcode) {
   case SpvOpTypeVoid:
      val->type->base_type = vtn_base_type_void;
      val->type->type = glsl_void_type();
      break;
   case SpvOpTypeBool:
      val->type->base_type = vtn_base_type_scalar;
      val->type->type = glsl_bool_type();
      val->type->length = 1;
      break;
   case SpvOpTypeInt: {
      int bit_size = w[2];
      const bool signedness = w[3];
      vtn_fail_if(bit_size != 8 && bit_size != 16 &&
                  bit_size != 32 && bit_size != 64,
                  "Invalid int bit size: %u", bit_size);
      val->type->base_type = vtn_base_type_scalar;
      val->type->type = signedness ? glsl_intN_t_type(bit_size) :
                                     glsl_uintN_t_type(bit_size);
      val->type->length = 1;
      break;
   }

   case SpvOpTypeFloat: {
      int bit_size = w[2];
      val->type->base_type = vtn_base_type_scalar;
      vtn_fail_if(bit_size != 16 && bit_size != 32 && bit_size != 64,
                  "Invalid float bit size: %u", bit_size);
      val->type->type = glsl_floatN_t_type(bit_size);
      val->type->length = 1;
      break;
   }

   case SpvOpTypeVector: {
      struct vtn_type *base = vtn_get_type(b, w[2]);
      unsigned elems = w[3];

      vtn_fail_if(base->base_type != vtn_base_type_scalar,
                  "Base type for OpTypeVector must be a scalar");
      vtn_fail_if((elems < 2 || elems > 4) && (elems != 8) && (elems != 16),
                  "Invalid component count for OpTypeVector");

      val->type->base_type = vtn_base_type_vector;
      val->type->type = glsl_vector_type(glsl_get_base_type(base->type), elems);
      val->type->length = elems;
      val->type->stride = glsl_type_is_boolean(val->type->type)
         ? 4 : glsl_get_bit_size(base->type) / 8;
      val->type->array_element = base;
      break;
   }

   case SpvOpTypeMatrix: {
      struct vtn_type *base = vtn_get_type(b, w[2]);
      unsigned columns = w[3];

      vtn_fail_if(base->base_type != vtn_base_type_vector,
                  "Base type for OpTypeMatrix must be a vector");
      vtn_fail_if(columns < 2 || columns > 4,
                  "Invalid column count for OpTypeMatrix");

      val->type->base_type = vtn_base_type_matrix;
      val->type->type = glsl_matrix_type(glsl_get_base_type(base->type),
                                         glsl_get_vector_elements(base->type),
                                         columns);
      vtn_fail_if(glsl_type_is_error(val->type->type),
                  "Unsupported base type for OpTypeMatrix");
      assert(!glsl_type_is_error(val->type->type));
      val->type->length = columns;
      val->type->array_element = base;
      val->type->row_major = false;
      val->type->stride = 0;
      break;
   }

   case SpvOpTypeRuntimeArray:
   case SpvOpTypeArray: {
      struct vtn_type *array_element = vtn_get_type(b, w[2]);

      if (opcode == SpvOpTypeRuntimeArray) {
         /* A length of 0 is used to denote unsized arrays */
         val->type->length = 0;
      } else {
         val->type->length = vtn_constant_uint(b, w[3]);
      }

      val->type->base_type = vtn_base_type_array;
      val->type->array_element = array_element;

      vtn_foreach_decoration(b, val, array_stride_decoration_cb, NULL);
      val->type->type = glsl_array_type(array_element->type, val->type->length,
                                        val->type->stride);
      break;
   }

   case SpvOpTypeStruct: {
      unsigned num_fields = count - 2;
      val->type->base_type = vtn_base_type_struct;
      val->type->length = num_fields;
      val->type->members = ralloc_array(b, struct vtn_type *, num_fields);
      val->type->offsets = ralloc_array(b, unsigned, num_fields);
      val->type->packed = false;

      NIR_VLA(struct glsl_struct_field, fields, count);
      for (unsigned i = 0; i < num_fields; i++) {
         val->type->members[i] = vtn_get_type(b, w[i + 2]);
         fields[i] = (struct glsl_struct_field) {
            .type = val->type->members[i]->type,
            .name = ralloc_asprintf(b, "field%d", i),
            .location = -1,
            .offset = -1,
         };
      }

      vtn_foreach_decoration(b, val, struct_packed_decoration_cb, NULL);

      struct member_decoration_ctx ctx = {
         .num_fields = num_fields,
         .fields = fields,
         .type = val->type
      };

      vtn_foreach_decoration(b, val, struct_member_decoration_cb, &ctx);
      vtn_foreach_decoration(b, val, struct_member_matrix_stride_cb, &ctx);

      vtn_foreach_decoration(b, val, struct_block_decoration_cb, NULL);

      const char *name = val->name;

      if (val->type->block || val->type->buffer_block) {
         /* Packing will be ignored since types coming from SPIR-V are
          * explicitly laid out.
          */
         val->type->type = glsl_interface_type(fields, num_fields,
                                               /* packing */ 0, false,
                                               name ? name : "block");
      } else {
         val->type->type = glsl_struct_type(fields, num_fields,
                                            name ? name : "struct",
                                            val->type->packed);
      }
      break;
   }

   case SpvOpTypeFunction: {
      val->type->base_type = vtn_base_type_function;
      val->type->type = NULL;

      val->type->return_type = vtn_get_type(b, w[2]);

      const unsigned num_params = count - 3;
      val->type->length = num_params;
      val->type->params = ralloc_array(b, struct vtn_type *, num_params);
      for (unsigned i = 0; i < count - 3; i++) {
         val->type->params[i] = vtn_get_type(b, w[i + 3]);
      }
      break;
   }

   case SpvOpTypePointer:
   case SpvOpTypeForwardPointer: {
      /* We can't blindly push the value because it might be a forward
       * declaration.
       */
      val = vtn_untyped_value(b, w[1]);

      SpvStorageClass storage_class = w[2];

      vtn_fail_if(opcode == SpvOpTypeForwardPointer &&
                  b->shader->info.stage != MESA_SHADER_KERNEL &&
                  storage_class != SpvStorageClassPhysicalStorageBuffer,
                  "OpTypeForwardPointer is only allowed in Vulkan with "
                  "the PhysicalStorageBuffer storage class");

      struct vtn_type *deref_type = NULL;
      if (opcode == SpvOpTypePointer)
         deref_type = vtn_get_type(b, w[3]);

      if (val->value_type == vtn_value_type_invalid) {
         val->value_type = vtn_value_type_type;
         val->type = rzalloc(b, struct vtn_type);
         val->type->id = w[1];
         val->type->base_type = vtn_base_type_pointer;
         val->type->storage_class = storage_class;

         /* These can actually be stored to nir_variables and used as SSA
          * values so they need a real glsl_type.
          */
         enum vtn_variable_mode mode = vtn_storage_class_to_mode(
            b, storage_class, deref_type, NULL);

         /* The deref type should only matter for the UniformConstant storage
          * class.  In particular, it should never matter for any storage
          * classes that are allowed in combination with OpTypeForwardPointer.
          */
         if (storage_class != SpvStorageClassUniform &&
             storage_class != SpvStorageClassUniformConstant) {
            assert(mode == vtn_storage_class_to_mode(b, storage_class,
                                                     NULL, NULL));
         }

         val->type->type = nir_address_format_to_glsl_type(
            vtn_mode_to_address_format(b, mode));
      } else {
         vtn_fail_if(val->type->storage_class != storage_class,
                     "The storage classes of an OpTypePointer and any "
                     "OpTypeForwardPointers that provide forward "
                     "declarations of it must match.");
      }

      if (opcode == SpvOpTypePointer) {
         vtn_fail_if(val->type->deref != NULL,
                     "While OpTypeForwardPointer can be used to provide a "
                     "forward declaration of a pointer, OpTypePointer can "
                     "only be used once for a given id.");

         val->type->deref = deref_type;

         /* Only certain storage classes use ArrayStride.  The others (in
          * particular Workgroup) are expected to be laid out by the driver.
          */
         switch (storage_class) {
         case SpvStorageClassUniform:
         case SpvStorageClassPushConstant:
         case SpvStorageClassStorageBuffer:
         case SpvStorageClassPhysicalStorageBuffer:
            vtn_foreach_decoration(b, val, array_stride_decoration_cb, NULL);
            break;
         default:
            /* Nothing to do. */
            break;
         }
      }
      break;
   }

   case SpvOpTypeImage: {
      val->type->base_type = vtn_base_type_image;

      /* Images are represented in NIR as a scalar SSA value that is the
       * result of a deref instruction.  An OpLoad on an OpTypeImage pointer
       * from UniformConstant memory just takes the NIR deref from the pointer
       * and turns it into an SSA value.
       */
      val->type->type = nir_address_format_to_glsl_type(
         vtn_mode_to_address_format(b, vtn_variable_mode_function));

      const struct vtn_type *sampled_type = vtn_get_type(b, w[2]);
      if (b->shader->info.stage == MESA_SHADER_KERNEL) {
         vtn_fail_if(sampled_type->base_type != vtn_base_type_void,
                     "Sampled type of OpTypeImage must be void for kernels");
      } else {
         vtn_fail_if(sampled_type->base_type != vtn_base_type_scalar,
                     "Sampled type of OpTypeImage must be a scalar");
         if (b->options->caps.image_atomic_int64) {
            vtn_fail_if(glsl_get_bit_size(sampled_type->type) != 32 &&
                        glsl_get_bit_size(sampled_type->type) != 64,
                        "Sampled type of OpTypeImage must be a 32 or 64-bit "
                        "scalar");
         } else {
            vtn_fail_if(glsl_get_bit_size(sampled_type->type) != 32,
                        "Sampled type of OpTypeImage must be a 32-bit scalar");
         }
      }

      enum glsl_sampler_dim dim;
      switch ((SpvDim)w[3]) {
      case SpvDim1D:       dim = GLSL_SAMPLER_DIM_1D;    break;
      case SpvDim2D:       dim = GLSL_SAMPLER_DIM_2D;    break;
      case SpvDim3D:       dim = GLSL_SAMPLER_DIM_3D;    break;
      case SpvDimCube:     dim = GLSL_SAMPLER_DIM_CUBE;  break;
      case SpvDimRect:     dim = GLSL_SAMPLER_DIM_RECT;  break;
      case SpvDimBuffer:   dim = GLSL_SAMPLER_DIM_BUF;   break;
      case SpvDimSubpassData: dim = GLSL_SAMPLER_DIM_SUBPASS; break;
      default:
         vtn_fail("Invalid SPIR-V image dimensionality: %s (%u)",
                  spirv_dim_to_string((SpvDim)w[3]), w[3]);
      }

      /* w[4]: as per Vulkan spec "Validation Rules within a Module",
       *       The “Depth” operand of OpTypeImage is ignored.
       */
      bool is_array = w[5];
      bool multisampled = w[6];
      unsigned sampled = w[7];
      SpvImageFormat format = w[8];

      if (count > 9)
         val->type->access_qualifier = w[9];
      else if (b->shader->info.stage == MESA_SHADER_KERNEL)
         /* Per the CL C spec: If no qualifier is provided, read_only is assumed. */
         val->type->access_qualifier = SpvAccessQualifierReadOnly;
      else
         val->type->access_qualifier = SpvAccessQualifierReadWrite;

      if (multisampled) {
         if (dim == GLSL_SAMPLER_DIM_2D)
            dim = GLSL_SAMPLER_DIM_MS;
         else if (dim == GLSL_SAMPLER_DIM_SUBPASS)
            dim = GLSL_SAMPLER_DIM_SUBPASS_MS;
         else
            vtn_fail("Unsupported multisampled image type");
      }

      val->type->image_format = translate_image_format(b, format);

      enum glsl_base_type sampled_base_type =
         glsl_get_base_type(sampled_type->type);
      if (sampled == 1) {
         val->type->glsl_image = glsl_sampler_type(dim, false, is_array,
                                                   sampled_base_type);
      } else if (sampled == 2) {
         val->type->glsl_image = glsl_image_type(dim, is_array,
                                                 sampled_base_type);
      } else if (b->shader->info.stage == MESA_SHADER_KERNEL) {
         val->type->glsl_image = glsl_image_type(dim, is_array,
                                                 GLSL_TYPE_VOID);
      } else {
         vtn_fail("We need to know if the image will be sampled");
      }
      break;
   }

   case SpvOpTypeSampledImage: {
      val->type->base_type = vtn_base_type_sampled_image;
      val->type->image = vtn_get_type(b, w[2]);

      /* Sampled images are represented NIR as a vec2 SSA value where each
       * component is the result of a deref instruction.  The first component
       * is the image and the second is the sampler.  An OpLoad on an
       * OpTypeSampledImage pointer from UniformConstant memory just takes
       * the NIR deref from the pointer and duplicates it to both vector
       * components.
       */
      nir_address_format addr_format =
         vtn_mode_to_address_format(b, vtn_variable_mode_function);
      assert(nir_address_format_num_components(addr_format) == 1);
      unsigned bit_size = nir_address_format_bit_size(addr_format);
      assert(bit_size == 32 || bit_size == 64);

      enum glsl_base_type base_type =
         bit_size == 32 ? GLSL_TYPE_UINT : GLSL_TYPE_UINT64;
      val->type->type = glsl_vector_type(base_type, 2);
      break;
   }

   case SpvOpTypeSampler:
      val->type->base_type = vtn_base_type_sampler;

      /* Samplers are represented in NIR as a scalar SSA value that is the
       * result of a deref instruction.  An OpLoad on an OpTypeSampler pointer
       * from UniformConstant memory just takes the NIR deref from the pointer
       * and turns it into an SSA value.
       */
      val->type->type = nir_address_format_to_glsl_type(
         vtn_mode_to_address_format(b, vtn_variable_mode_function));
      break;

   case SpvOpTypeAccelerationStructureKHR:
      val->type->base_type = vtn_base_type_accel_struct;
      val->type->type = glsl_uint64_t_type();
      break;

   case SpvOpTypeOpaque:
      val->type->base_type = vtn_base_type_struct;
      const char *name = vtn_string_literal(b, &w[2], count - 2, NULL);
      val->type->type = glsl_struct_type(NULL, 0, name, false);
      break;

   case SpvOpTypeEvent:
      val->type->base_type = vtn_base_type_event;
      val->type->type = glsl_int_type();
      break;

   case SpvOpTypeDeviceEvent:
   case SpvOpTypeReserveId:
   case SpvOpTypeQueue:
   case SpvOpTypePipe:
   default:
      vtn_fail_with_opcode("Unhandled opcode", opcode);
   }

   vtn_foreach_decoration(b, val, type_decoration_cb, NULL);

   if (val->type->base_type == vtn_base_type_struct &&
       (val->type->block || val->type->buffer_block)) {
      for (unsigned i = 0; i < val->type->length; i++) {
         vtn_fail_if(vtn_type_contains_block(b, val->type->members[i]),
                     "Block and BufferBlock decorations cannot decorate a "
                     "structure type that is nested at any level inside "
                     "another structure type decorated with Block or "
                     "BufferBlock.");
      }
   }
}

static nir_constant *
vtn_null_constant(struct vtn_builder *b, struct vtn_type *type)
{
   nir_constant *c = rzalloc(b, nir_constant);

   switch (type->base_type) {
   case vtn_base_type_scalar:
   case vtn_base_type_vector:
      /* Nothing to do here.  It's already initialized to zero */
      break;

   case vtn_base_type_pointer: {
      enum vtn_variable_mode mode = vtn_storage_class_to_mode(
         b, type->storage_class, type->deref, NULL);
      nir_address_format addr_format = vtn_mode_to_address_format(b, mode);

      const nir_const_value *null_value = nir_address_format_null_value(addr_format);
      memcpy(c->values, null_value,
             sizeof(nir_const_value) * nir_address_format_num_components(addr_format));
      break;
   }

   case vtn_base_type_void:
   case vtn_base_type_image:
   case vtn_base_type_sampler:
   case vtn_base_type_sampled_image:
   case vtn_base_type_function:
   case vtn_base_type_event:
      /* For those we have to return something but it doesn't matter what. */
      break;

   case vtn_base_type_matrix:
   case vtn_base_type_array:
      vtn_assert(type->length > 0);
      c->num_elements = type->length;
      c->elements = ralloc_array(b, nir_constant *, c->num_elements);

      c->elements[0] = vtn_null_constant(b, type->array_element);
      for (unsigned i = 1; i < c->num_elements; i++)
         c->elements[i] = c->elements[0];
      break;

   case vtn_base_type_struct:
      c->num_elements = type->length;
      c->elements = ralloc_array(b, nir_constant *, c->num_elements);
      for (unsigned i = 0; i < c->num_elements; i++)
         c->elements[i] = vtn_null_constant(b, type->members[i]);
      break;

   default:
      vtn_fail("Invalid type for null constant");
   }

   return c;
}

static void
spec_constant_decoration_cb(struct vtn_builder *b, UNUSED struct vtn_value *val,
                            ASSERTED int member,
                            const struct vtn_decoration *dec, void *data)
{
   vtn_assert(member == -1);
   if (dec->decoration != SpvDecorationSpecId)
      return;

   nir_const_value *value = data;
   for (unsigned i = 0; i < b->num_specializations; i++) {
      if (b->specializations[i].id == dec->operands[0]) {
         *value = b->specializations[i].value;
         return;
      }
   }
}

static void
handle_workgroup_size_decoration_cb(struct vtn_builder *b,
                                    struct vtn_value *val,
                                    ASSERTED int member,
                                    const struct vtn_decoration *dec,
                                    UNUSED void *data)
{
   vtn_assert(member == -1);
   if (dec->decoration != SpvDecorationBuiltIn ||
       dec->operands[0] != SpvBuiltInWorkgroupSize)
      return;

   vtn_assert(val->type->type == glsl_vector_type(GLSL_TYPE_UINT, 3));
   b->workgroup_size_builtin = val;
}

static void
vtn_handle_constant(struct vtn_builder *b, SpvOp opcode,
                    const uint32_t *w, unsigned count)
{
   struct vtn_value *val = vtn_push_value(b, w[2], vtn_value_type_constant);
   val->constant = rzalloc(b, nir_constant);
   switch (opcode) {
   case SpvOpConstantTrue:
   case SpvOpConstantFalse:
   case SpvOpSpecConstantTrue:
   case SpvOpSpecConstantFalse: {
      vtn_fail_if(val->type->type != glsl_bool_type(),
                  "Result type of %s must be OpTypeBool",
                  spirv_op_to_string(opcode));

      bool bval = (opcode == SpvOpConstantTrue ||
                   opcode == SpvOpSpecConstantTrue);

      nir_const_value u32val = nir_const_value_for_uint(bval, 32);

      if (opcode == SpvOpSpecConstantTrue ||
          opcode == SpvOpSpecConstantFalse)
         vtn_foreach_decoration(b, val, spec_constant_decoration_cb, &u32val);

      val->constant->values[0].b = u32val.u32 != 0;
      break;
   }

   case SpvOpConstant:
   case SpvOpSpecConstant: {
      vtn_fail_if(val->type->base_type != vtn_base_type_scalar,
                  "Result type of %s must be a scalar",
                  spirv_op_to_string(opcode));
      int bit_size = glsl_get_bit_size(val->type->type);
      switch (bit_size) {
      case 64:
         val->constant->values[0].u64 = vtn_u64_literal(&w[3]);
         break;
      case 32:
         val->constant->values[0].u32 = w[3];
         break;
      case 16:
         val->constant->values[0].u16 = w[3];
         break;
      case 8:
         val->constant->values[0].u8 = w[3];
         break;
      default:
         vtn_fail("Unsupported SpvOpConstant bit size: %u", bit_size);
      }

      if (opcode == SpvOpSpecConstant)
         vtn_foreach_decoration(b, val, spec_constant_decoration_cb,
                                &val->constant->values[0]);
      break;
   }

   case SpvOpSpecConstantComposite:
   case SpvOpConstantComposite: {
      unsigned elem_count = count - 3;
      vtn_fail_if(elem_count != val->type->length,
                  "%s has %u constituents, expected %u",
                  spirv_op_to_string(opcode), elem_count, val->type->length);

      nir_constant **elems = ralloc_array(b, nir_constant *, elem_count);
      for (unsigned i = 0; i < elem_count; i++) {
         struct vtn_value *val = vtn_untyped_value(b, w[i + 3]);

         if (val->value_type == vtn_value_type_constant) {
            elems[i] = val->constant;
         } else {
            vtn_fail_if(val->value_type != vtn_value_type_undef,
                        "only constants or undefs allowed for "
                        "SpvOpConstantComposite");
            /* to make it easier, just insert a NULL constant for now */
            elems[i] = vtn_null_constant(b, val->type);
         }
      }

      switch (val->type->base_type) {
      case vtn_base_type_vector: {
         assert(glsl_type_is_vector(val->type->type));
         for (unsigned i = 0; i < elem_count; i++)
            val->constant->values[i] = elems[i]->values[0];
         break;
      }

      case vtn_base_type_matrix:
      case vtn_base_type_struct:
      case vtn_base_type_array:
         ralloc_steal(val->constant, elems);
         val->constant->num_elements = elem_count;
         val->constant->elements = elems;
         break;

      default:
         vtn_fail("Result type of %s must be a composite type",
                  spirv_op_to_string(opcode));
      }
      break;
   }

   case SpvOpSpecConstantOp: {
      nir_const_value u32op = nir_const_value_for_uint(w[3], 32);
      vtn_foreach_decoration(b, val, spec_constant_decoration_cb, &u32op);
      SpvOp opcode = u32op.u32;
      switch (opcode) {
      case SpvOpVectorShuffle: {
         struct vtn_value *v0 = &b->values[w[4]];
         struct vtn_value *v1 = &b->values[w[5]];

         vtn_assert(v0->value_type == vtn_value_type_constant ||
                    v0->value_type == vtn_value_type_undef);
         vtn_assert(v1->value_type == vtn_value_type_constant ||
                    v1->value_type == vtn_value_type_undef);

         unsigned len0 = glsl_get_vector_elements(v0->type->type);
         unsigned len1 = glsl_get_vector_elements(v1->type->type);

         vtn_assert(len0 + len1 < 16);

         unsigned bit_size = glsl_get_bit_size(val->type->type);
         unsigned bit_size0 = glsl_get_bit_size(v0->type->type);
         unsigned bit_size1 = glsl_get_bit_size(v1->type->type);

         vtn_assert(bit_size == bit_size0 && bit_size == bit_size1);
         (void)bit_size0; (void)bit_size1;

         nir_const_value undef = { .u64 = 0xdeadbeefdeadbeef };
         nir_const_value combined[NIR_MAX_VEC_COMPONENTS * 2];

         if (v0->value_type == vtn_value_type_constant) {
            for (unsigned i = 0; i < len0; i++)
               combined[i] = v0->constant->values[i];
         }
         if (v1->value_type == vtn_value_type_constant) {
            for (unsigned i = 0; i < len1; i++)
               combined[len0 + i] = v1->constant->values[i];
         }

         for (unsigned i = 0, j = 0; i < count - 6; i++, j++) {
            uint32_t comp = w[i + 6];
            if (comp == (uint32_t)-1) {
               /* If component is not used, set the value to a known constant
                * to detect if it is wrongly used.
                */
               val->constant->values[j] = undef;
            } else {
               vtn_fail_if(comp >= len0 + len1,
                           "All Component literals must either be FFFFFFFF "
                           "or in [0, N - 1] (inclusive).");
               val->constant->values[j] = combined[comp];
            }
         }
         break;
      }

      case SpvOpCompositeExtract:
      case SpvOpCompositeInsert: {
         struct vtn_value *comp;
         unsigned deref_start;
         struct nir_constant **c;
         if (opcode == SpvOpCompositeExtract) {
            comp = vtn_value(b, w[4], vtn_value_type_constant);
            deref_start = 5;
            c = &comp->constant;
         } else {
            comp = vtn_value(b, w[5], vtn_value_type_constant);
            deref_start = 6;
            val->constant = nir_constant_clone(comp->constant,
                                               (nir_variable *)b);
            c = &val->constant;
         }

         int elem = -1;
         const struct vtn_type *type = comp->type;
         for (unsigned i = deref_start; i < count; i++) {
            vtn_fail_if(w[i] > type->length,
                        "%uth index of %s is %u but the type has only "
                        "%u elements", i - deref_start,
                        spirv_op_to_string(opcode), w[i], type->length);

            switch (type->base_type) {
            case vtn_base_type_vector:
               elem = w[i];
               type = type->array_element;
               break;

            case vtn_base_type_matrix:
            case vtn_base_type_array:
               c = &(*c)->elements[w[i]];
               type = type->array_element;
               break;

            case vtn_base_type_struct:
               c = &(*c)->elements[w[i]];
               type = type->members[w[i]];
               break;

            default:
               vtn_fail("%s must only index into composite types",
                        spirv_op_to_string(opcode));
            }
         }

         if (opcode == SpvOpCompositeExtract) {
            if (elem == -1) {
               val->constant = *c;
            } else {
               unsigned num_components = type->length;
               for (unsigned i = 0; i < num_components; i++)
                  val->constant->values[i] = (*c)->values[elem + i];
            }
         } else {
            struct vtn_value *insert =
               vtn_value(b, w[4], vtn_value_type_constant);
            vtn_assert(insert->type == type);
            if (elem == -1) {
               *c = insert->constant;
            } else {
               unsigned num_components = type->length;
               for (unsigned i = 0; i < num_components; i++)
                  (*c)->values[elem + i] = insert->constant->values[i];
            }
         }
         break;
      }

      default: {
         bool swap;
         nir_alu_type dst_alu_type = nir_get_nir_type_for_glsl_type(val->type->type);
         nir_alu_type src_alu_type = dst_alu_type;
         unsigned num_components = glsl_get_vector_elements(val->type->type);
         unsigned bit_size;

         vtn_assert(count <= 7);

         switch (opcode) {
         case SpvOpSConvert:
         case SpvOpFConvert:
         case SpvOpUConvert:
            /* We have a source in a conversion */
            src_alu_type =
               nir_get_nir_type_for_glsl_type(vtn_get_value_type(b, w[4])->type);
            /* We use the bitsize of the conversion source to evaluate the opcode later */
            bit_size = glsl_get_bit_size(vtn_get_value_type(b, w[4])->type);
            break;
         default:
            bit_size = glsl_get_bit_size(val->type->type);
         };

         bool exact;
         nir_op op = vtn_nir_alu_op_for_spirv_opcode(b, opcode, &swap, &exact,
                                                     nir_alu_type_get_type_size(src_alu_type),
                                                     nir_alu_type_get_type_size(dst_alu_type));

         /* No SPIR-V opcodes handled through this path should set exact.
          * Since it is ignored, assert on it.
          */
         assert(!exact);

         nir_const_value src[3][NIR_MAX_VEC_COMPONENTS];

         for (unsigned i = 0; i < count - 4; i++) {
            struct vtn_value *src_val =
               vtn_value(b, w[4 + i], vtn_value_type_constant);

            /* If this is an unsized source, pull the bit size from the
             * source; otherwise, we'll use the bit size from the destination.
             */
            if (!nir_alu_type_get_type_size(nir_op_infos[op].input_types[i]))
               bit_size = glsl_get_bit_size(src_val->type->type);

            unsigned src_comps = nir_op_infos[op].input_sizes[i] ?
                                 nir_op_infos[op].input_sizes[i] :
                                 num_components;

            unsigned j = swap ? 1 - i : i;
            for (unsigned c = 0; c < src_comps; c++)
               src[j][c] = src_val->constant->values[c];
         }

         /* fix up fixed size sources */
         switch (op) {
         case nir_op_ishl:
         case nir_op_ishr:
         case nir_op_ushr: {
            if (bit_size == 32)
               break;
            for (unsigned i = 0; i < num_components; ++i) {
               switch (bit_size) {
               case 64: src[1][i].u32 = src[1][i].u64; break;
               case 16: src[1][i].u32 = src[1][i].u16; break;
               case  8: src[1][i].u32 = src[1][i].u8;  break;
               }
            }
            break;
         }
         default:
            break;
         }

         nir_const_value *srcs[3] = {
            src[0], src[1], src[2],
         };
         nir_eval_const_opcode(op, val->constant->values,
                               num_components, bit_size, srcs,
                               b->shader->info.float_controls_execution_mode);
         break;
      } /* default */
      }
      break;
   }

   case SpvOpConstantNull:
      val->constant = vtn_null_constant(b, val->type);
      break;

   default:
      vtn_fail_with_opcode("Unhandled opcode", opcode);
   }

   /* Now that we have the value, update the workgroup size if needed */
   vtn_foreach_decoration(b, val, handle_workgroup_size_decoration_cb, NULL);
}

static void
vtn_split_barrier_semantics(struct vtn_builder *b,
                            SpvMemorySemanticsMask semantics,
                            SpvMemorySemanticsMask *before,
                            SpvMemorySemanticsMask *after)
{
   /* For memory semantics embedded in operations, we split them into up to
    * two barriers, to be added before and after the operation.  This is less
    * strict than if we propagated until the final backend stage, but still
    * result in correct execution.
    *
    * A further improvement could be pipe this information (and use!) into the
    * next compiler layers, at the expense of making the handling of barriers
    * more complicated.
    */

   *before = SpvMemorySemanticsMaskNone;
   *after = SpvMemorySemanticsMaskNone;

   SpvMemorySemanticsMask order_semantics =
      semantics & (SpvMemorySemanticsAcquireMask |
                   SpvMemorySemanticsReleaseMask |
                   SpvMemorySemanticsAcquireReleaseMask |
                   SpvMemorySemanticsSequentiallyConsistentMask);

   if (util_bitcount(order_semantics) > 1) {
      /* Old GLSLang versions incorrectly set all the ordering bits.  This was
       * fixed in c51287d744fb6e7e9ccc09f6f8451e6c64b1dad6 of glslang repo,
       * and it is in GLSLang since revision "SPIRV99.1321" (from Jul-2016).
       */
      vtn_warn("Multiple memory ordering semantics specified, "
               "assuming AcquireRelease.");
      order_semantics = SpvMemorySemanticsAcquireReleaseMask;
   }

   const SpvMemorySemanticsMask av_vis_semantics =
      semantics & (SpvMemorySemanticsMakeAvailableMask |
                   SpvMemorySemanticsMakeVisibleMask);

   const SpvMemorySemanticsMask storage_semantics =
      semantics & (SpvMemorySemanticsUniformMemoryMask |
                   SpvMemorySemanticsSubgroupMemoryMask |
                   SpvMemorySemanticsWorkgroupMemoryMask |
                   SpvMemorySemanticsCrossWorkgroupMemoryMask |
                   SpvMemorySemanticsAtomicCounterMemoryMask |
                   SpvMemorySemanticsImageMemoryMask |
                   SpvMemorySemanticsOutputMemoryMask);

   const SpvMemorySemanticsMask other_semantics =
      semantics & ~(order_semantics | av_vis_semantics | storage_semantics |
                    SpvMemorySemanticsVolatileMask);

   if (other_semantics)
      vtn_warn("Ignoring unhandled memory semantics: %u\n", other_semantics);

   /* SequentiallyConsistent is treated as AcquireRelease. */

   /* The RELEASE barrier happens BEFORE the operation, and it is usually
    * associated with a Store.  All the write operations with a matching
    * semantics will not be reordered after the Store.
    */
   if (order_semantics & (SpvMemorySemanticsReleaseMask |
                          SpvMemorySemanticsAcquireReleaseMask |
                          SpvMemorySemanticsSequentiallyConsistentMask)) {
      *before |= SpvMemorySemanticsReleaseMask | storage_semantics;
   }

   /* The ACQUIRE barrier happens AFTER the operation, and it is usually
    * associated with a Load.  All the operations with a matching semantics
    * will not be reordered before the Load.
    */
   if (order_semantics & (SpvMemorySemanticsAcquireMask |
                          SpvMemorySemanticsAcquireReleaseMask |
                          SpvMemorySemanticsSequentiallyConsistentMask)) {
      *after |= SpvMemorySemanticsAcquireMask | storage_semantics;
   }

   if (av_vis_semantics & SpvMemorySemanticsMakeVisibleMask)
      *before |= SpvMemorySemanticsMakeVisibleMask | storage_semantics;

   if (av_vis_semantics & SpvMemorySemanticsMakeAvailableMask)
      *after |= SpvMemorySemanticsMakeAvailableMask | storage_semantics;
}

static nir_memory_semantics
vtn_mem_semantics_to_nir_mem_semantics(struct vtn_builder *b,
                                       SpvMemorySemanticsMask semantics)
{
   nir_memory_semantics nir_semantics = 0;

   SpvMemorySemanticsMask order_semantics =
      semantics & (SpvMemorySemanticsAcquireMask |
                   SpvMemorySemanticsReleaseMask |
                   SpvMemorySemanticsAcquireReleaseMask |
                   SpvMemorySemanticsSequentiallyConsistentMask);

   if (util_bitcount(order_semantics) > 1) {
      /* Old GLSLang versions incorrectly set all the ordering bits.  This was
       * fixed in c51287d744fb6e7e9ccc09f6f8451e6c64b1dad6 of glslang repo,
       * and it is in GLSLang since revision "SPIRV99.1321" (from Jul-2016).
       */
      vtn_warn("Multiple memory ordering semantics bits specified, "
               "assuming AcquireRelease.");
      order_semantics = SpvMemorySemanticsAcquireReleaseMask;
   }

   switch (order_semantics) {
   case 0:
      /* Not an ordering barrier. */
      break;

   case SpvMemorySemanticsAcquireMask:
      nir_semantics = NIR_MEMORY_ACQUIRE;
      break;

   case SpvMemorySemanticsReleaseMask:
      nir_semantics = NIR_MEMORY_RELEASE;
      break;

   case SpvMemorySemanticsSequentiallyConsistentMask:
      /* Fall through.  Treated as AcquireRelease in Vulkan. */
   case SpvMemorySemanticsAcquireReleaseMask:
      nir_semantics = NIR_MEMORY_ACQUIRE | NIR_MEMORY_RELEASE;
      break;

   default:
      unreachable("Invalid memory order semantics");
   }

   if (semantics & SpvMemorySemanticsMakeAvailableMask) {
      vtn_fail_if(!b->options->caps.vk_memory_model,
                  "To use MakeAvailable memory semantics the VulkanMemoryModel "
                  "capability must be declared.");
      nir_semantics |= NIR_MEMORY_MAKE_AVAILABLE;
   }

   if (semantics & SpvMemorySemanticsMakeVisibleMask) {
      vtn_fail_if(!b->options->caps.vk_memory_model,
                  "To use MakeVisible memory semantics the VulkanMemoryModel "
                  "capability must be declared.");
      nir_semantics |= NIR_MEMORY_MAKE_VISIBLE;
   }

   return nir_semantics;
}

static nir_variable_mode
vtn_mem_semantics_to_nir_var_modes(struct vtn_builder *b,
                                   SpvMemorySemanticsMask semantics)
{
   /* Vulkan Environment for SPIR-V says "SubgroupMemory, CrossWorkgroupMemory,
    * and AtomicCounterMemory are ignored".
    */
   semantics &= ~(SpvMemorySemanticsSubgroupMemoryMask |
                  SpvMemorySemanticsCrossWorkgroupMemoryMask |
                  SpvMemorySemanticsAtomicCounterMemoryMask);

   /* TODO: Consider adding nir_var_mem_image mode to NIR so it can be used
    * for SpvMemorySemanticsImageMemoryMask.
    */

   nir_variable_mode modes = 0;
   if (semantics & (SpvMemorySemanticsUniformMemoryMask |
                    SpvMemorySemanticsImageMemoryMask)) {
      modes |= nir_var_uniform |
               nir_var_mem_ubo |
               nir_var_mem_ssbo |
               nir_var_mem_global;
   }
   if (semantics & SpvMemorySemanticsWorkgroupMemoryMask)
      modes |= nir_var_mem_shared;
   if (semantics & SpvMemorySemanticsOutputMemoryMask) {
      modes |= nir_var_shader_out;
   }

   return modes;
}

static nir_scope
vtn_scope_to_nir_scope(struct vtn_builder *b, SpvScope scope)
{
   nir_scope nir_scope;
   switch (scope) {
   case SpvScopeDevice:
      vtn_fail_if(b->options->caps.vk_memory_model &&
                  !b->options->caps.vk_memory_model_device_scope,
                  "If the Vulkan memory model is declared and any instruction "
                  "uses Device scope, the VulkanMemoryModelDeviceScope "
                  "capability must be declared.");
      nir_scope = NIR_SCOPE_DEVICE;
      break;

   case SpvScopeQueueFamily:
      vtn_fail_if(!b->options->caps.vk_memory_model,
                  "To use Queue Family scope, the VulkanMemoryModel capability "
                  "must be declared.");
      nir_scope = NIR_SCOPE_QUEUE_FAMILY;
      break;

   case SpvScopeWorkgroup:
      nir_scope = NIR_SCOPE_WORKGROUP;
      break;

   case SpvScopeSubgroup:
      nir_scope = NIR_SCOPE_SUBGROUP;
      break;

   case SpvScopeInvocation:
      nir_scope = NIR_SCOPE_INVOCATION;
      break;

   case SpvScopeShaderCallKHR:
      nir_scope = NIR_SCOPE_SHADER_CALL;
      break;

   default:
      vtn_fail("Invalid memory scope");
   }

   return nir_scope;
}

static void
vtn_emit_scoped_control_barrier(struct vtn_builder *b, SpvScope exec_scope,
                                SpvScope mem_scope,
                                SpvMemorySemanticsMask semantics)
{
   nir_memory_semantics nir_semantics =
      vtn_mem_semantics_to_nir_mem_semantics(b, semantics);
   nir_variable_mode modes = vtn_mem_semantics_to_nir_var_modes(b, semantics);
   nir_scope nir_exec_scope = vtn_scope_to_nir_scope(b, exec_scope);

   /* Memory semantics is optional for OpControlBarrier. */
   nir_scope nir_mem_scope;
   if (nir_semantics == 0 || modes == 0)
      nir_mem_scope = NIR_SCOPE_NONE;
   else
      nir_mem_scope = vtn_scope_to_nir_scope(b, mem_scope);

   nir_scoped_barrier(&b->nb, nir_exec_scope, nir_mem_scope, nir_semantics, modes);
}

static void
vtn_emit_scoped_memory_barrier(struct vtn_builder *b, SpvScope scope,
                               SpvMemorySemanticsMask semantics)
{
   nir_variable_mode modes = vtn_mem_semantics_to_nir_var_modes(b, semantics);
   nir_memory_semantics nir_semantics =
      vtn_mem_semantics_to_nir_mem_semantics(b, semantics);

   /* No barrier to add. */
   if (nir_semantics == 0 || modes == 0)
      return;

   nir_scope nir_mem_scope = vtn_scope_to_nir_scope(b, scope);
   nir_scoped_barrier(&b->nb, NIR_SCOPE_NONE, nir_mem_scope, nir_semantics, modes);
}

struct vtn_ssa_value *
vtn_create_ssa_value(struct vtn_builder *b, const struct glsl_type *type)
{
   /* Always use bare types for SSA values for a couple of reasons:
    *
    *  1. Code which emits deref chains should never listen to the explicit
    *     layout information on the SSA value if any exists.  If we've
    *     accidentally been relying on this, we want to find those bugs.
    *
    *  2. We want to be able to quickly check that an SSA value being assigned
    *     to a SPIR-V value has the right type.  Using bare types everywhere
    *     ensures that we can pointer-compare.
    */
   struct vtn_ssa_value *val = rzalloc(b, struct vtn_ssa_value);
   val->type = glsl_get_bare_type(type);


   if (!glsl_type_is_vector_or_scalar(type)) {
      unsigned elems = glsl_get_length(val->type);
      val->elems = ralloc_array(b, struct vtn_ssa_value *, elems);
      if (glsl_type_is_array_or_matrix(type)) {
         const struct glsl_type *elem_type = glsl_get_array_element(type);
         for (unsigned i = 0; i < elems; i++)
            val->elems[i] = vtn_create_ssa_value(b, elem_type);
      } else {
         vtn_assert(glsl_type_is_struct_or_ifc(type));
         for (unsigned i = 0; i < elems; i++) {
            const struct glsl_type *elem_type = glsl_get_struct_field(type, i);
            val->elems[i] = vtn_create_ssa_value(b, elem_type);
         }
      }
   }

   return val;
}

static nir_tex_src
vtn_tex_src(struct vtn_builder *b, unsigned index, nir_tex_src_type type)
{
   nir_tex_src src;
   src.src = nir_src_for_ssa(vtn_get_nir_ssa(b, index));
   src.src_type = type;
   return src;
}

static uint32_t
image_operand_arg(struct vtn_builder *b, const uint32_t *w, uint32_t count,
                  uint32_t mask_idx, SpvImageOperandsMask op)
{
   static const SpvImageOperandsMask ops_with_arg =
      SpvImageOperandsBiasMask |
      SpvImageOperandsLodMask |
      SpvImageOperandsGradMask |
      SpvImageOperandsConstOffsetMask |
      SpvImageOperandsOffsetMask |
      SpvImageOperandsConstOffsetsMask |
      SpvImageOperandsSampleMask |
      SpvImageOperandsMinLodMask |
      SpvImageOperandsMakeTexelAvailableMask |
      SpvImageOperandsMakeTexelVisibleMask;

   assert(util_bitcount(op) == 1);
   assert(w[mask_idx] & op);
   assert(op & ops_with_arg);

   uint32_t idx = util_bitcount(w[mask_idx] & (op - 1) & ops_with_arg) + 1;

   /* Adjust indices for operands with two arguments. */
   static const SpvImageOperandsMask ops_with_two_args =
      SpvImageOperandsGradMask;
   idx += util_bitcount(w[mask_idx] & (op - 1) & ops_with_two_args);

   idx += mask_idx;

   vtn_fail_if(idx + (op & ops_with_two_args ? 1 : 0) >= count,
               "Image op claims to have %s but does not enough "
               "following operands", spirv_imageoperands_to_string(op));

   return idx;
}

static void
non_uniform_decoration_cb(struct vtn_builder *b,
                          struct vtn_value *val, int member,
                          const struct vtn_decoration *dec, void *void_ctx)
{
   enum gl_access_qualifier *access = void_ctx;
   switch (dec->decoration) {
   case SpvDecorationNonUniformEXT:
      *access |= ACCESS_NON_UNIFORM;
      break;

   default:
      break;
   }
}

static void
vtn_handle_texture(struct vtn_builder *b, SpvOp opcode,
                   const uint32_t *w, unsigned count)
{
   struct vtn_type *ret_type = vtn_get_type(b, w[1]);

   if (opcode == SpvOpSampledImage) {
      struct vtn_sampled_image si = {
         .image = vtn_get_image(b, w[3], NULL),
         .sampler = vtn_get_sampler(b, w[4]),
      };

      enum gl_access_qualifier access = 0;
      vtn_foreach_decoration(b, vtn_untyped_value(b, w[3]),
                             non_uniform_decoration_cb, &access);
      vtn_foreach_decoration(b, vtn_untyped_value(b, w[4]),
                             non_uniform_decoration_cb, &access);

      vtn_push_sampled_image(b, w[2], si, access & ACCESS_NON_UNIFORM);
      return;
   } else if (opcode == SpvOpImage) {
      struct vtn_sampled_image si = vtn_get_sampled_image(b, w[3]);

      enum gl_access_qualifier access = 0;
      vtn_foreach_decoration(b, vtn_untyped_value(b, w[3]),
                             non_uniform_decoration_cb, &access);

      vtn_push_image(b, w[2], si.image, access & ACCESS_NON_UNIFORM);
      return;
   }

   nir_deref_instr *image = NULL, *sampler = NULL;
   struct vtn_value *sampled_val = vtn_untyped_value(b, w[3]);
   if (sampled_val->type->base_type == vtn_base_type_sampled_image) {
      struct vtn_sampled_image si = vtn_get_sampled_image(b, w[3]);
      image = si.image;
      sampler = si.sampler;
   } else {
      image = vtn_get_image(b, w[3], NULL);
   }

   const enum glsl_sampler_dim sampler_dim = glsl_get_sampler_dim(image->type);
   const bool is_array = glsl_sampler_type_is_array(image->type);
   nir_alu_type dest_type = nir_type_invalid;

   /* Figure out the base texture operation */
   nir_texop texop;
   switch (opcode) {
   case SpvOpImageSampleImplicitLod:
   case SpvOpImageSampleDrefImplicitLod:
   case SpvOpImageSampleProjImplicitLod:
   case SpvOpImageSampleProjDrefImplicitLod:
      texop = nir_texop_tex;
      break;

   case SpvOpImageSampleExplicitLod:
   case SpvOpImageSampleDrefExplicitLod:
   case SpvOpImageSampleProjExplicitLod:
   case SpvOpImageSampleProjDrefExplicitLod:
      texop = nir_texop_txl;
      break;

   case SpvOpImageFetch:
      if (sampler_dim == GLSL_SAMPLER_DIM_MS) {
         texop = nir_texop_txf_ms;
      } else {
         texop = nir_texop_txf;
      }
      break;

   case SpvOpImageGather:
   case SpvOpImageDrefGather:
      texop = nir_texop_tg4;
      break;

   case SpvOpImageQuerySizeLod:
   case SpvOpImageQuerySize:
      texop = nir_texop_txs;
      dest_type = nir_type_int;
      break;

   case SpvOpImageQueryLod:
      texop = nir_texop_lod;
      dest_type = nir_type_float;
      break;

   case SpvOpImageQueryLevels:
      texop = nir_texop_query_levels;
      dest_type = nir_type_int;
      break;

   case SpvOpImageQuerySamples:
      texop = nir_texop_texture_samples;
      dest_type = nir_type_int;
      break;

   case SpvOpFragmentFetchAMD:
      texop = nir_texop_fragment_fetch;
      break;

   case SpvOpFragmentMaskFetchAMD:
      texop = nir_texop_fragment_mask_fetch;
      dest_type = nir_type_uint;
      break;

   default:
      vtn_fail_with_opcode("Unhandled opcode", opcode);
   }

   nir_tex_src srcs[10]; /* 10 should be enough */
   nir_tex_src *p = srcs;

   p->src = nir_src_for_ssa(&image->dest.ssa);
   p->src_type = nir_tex_src_texture_deref;
   p++;

   switch (texop) {
   case nir_texop_tex:
   case nir_texop_txb:
   case nir_texop_txl:
   case nir_texop_txd:
   case nir_texop_tg4:
   case nir_texop_lod:
      vtn_fail_if(sampler == NULL,
                  "%s requires an image of type OpTypeSampledImage",
                  spirv_op_to_string(opcode));
      p->src = nir_src_for_ssa(&sampler->dest.ssa);
      p->src_type = nir_tex_src_sampler_deref;
      p++;
      break;
   case nir_texop_txf:
   case nir_texop_txf_ms:
   case nir_texop_txs:
   case nir_texop_query_levels:
   case nir_texop_texture_samples:
   case nir_texop_samples_identical:
   case nir_texop_fragment_fetch:
   case nir_texop_fragment_mask_fetch:
      /* These don't */
      break;
   case nir_texop_txf_ms_fb:
      vtn_fail("unexpected nir_texop_txf_ms_fb");
      break;
   case nir_texop_txf_ms_mcs:
      vtn_fail("unexpected nir_texop_txf_ms_mcs");
   case nir_texop_tex_prefetch:
      vtn_fail("unexpected nir_texop_tex_prefetch");
   }

   unsigned idx = 4;

   struct nir_ssa_def *coord;
   unsigned coord_components;
   switch (opcode) {
   case SpvOpImageSampleImplicitLod:
   case SpvOpImageSampleExplicitLod:
   case SpvOpImageSampleDrefImplicitLod:
   case SpvOpImageSampleDrefExplicitLod:
   case SpvOpImageSampleProjImplicitLod:
   case SpvOpImageSampleProjExplicitLod:
   case SpvOpImageSampleProjDrefImplicitLod:
   case SpvOpImageSampleProjDrefExplicitLod:
   case SpvOpImageFetch:
   case SpvOpImageGather:
   case SpvOpImageDrefGather:
   case SpvOpImageQueryLod:
   case SpvOpFragmentFetchAMD:
   case SpvOpFragmentMaskFetchAMD: {
      /* All these types have the coordinate as their first real argument */
      coord_components = glsl_get_sampler_dim_coordinate_components(sampler_dim);

      if (is_array && texop != nir_texop_lod)
         coord_components++;

      struct vtn_ssa_value *coord_val = vtn_ssa_value(b, w[idx++]);
      coord = coord_val->def;
      p->src = nir_src_for_ssa(nir_channels(&b->nb, coord,
                                            (1 << coord_components) - 1));

      /* OpenCL allows integer sampling coordinates */
      if (glsl_type_is_integer(coord_val->type) &&
          opcode == SpvOpImageSampleExplicitLod) {
         vtn_fail_if(b->shader->info.stage != MESA_SHADER_KERNEL,
                     "Unless the Kernel capability is being used, the coordinate parameter "
                     "OpImageSampleExplicitLod must be floating point.");

         p->src = nir_src_for_ssa(
            nir_fadd(&b->nb, nir_i2f32(&b->nb, p->src.ssa),
                             nir_imm_float(&b->nb, 0.5)));
      }

      p->src_type = nir_tex_src_coord;
      p++;
      break;
   }

   default:
      coord = NULL;
      coord_components = 0;
      break;
   }

   switch (opcode) {
   case SpvOpImageSampleProjImplicitLod:
   case SpvOpImageSampleProjExplicitLod:
   case SpvOpImageSampleProjDrefImplicitLod:
   case SpvOpImageSampleProjDrefExplicitLod:
      /* These have the projector as the last coordinate component */
      p->src = nir_src_for_ssa(nir_channel(&b->nb, coord, coord_components));
      p->src_type = nir_tex_src_projector;
      p++;
      break;

   default:
      break;
   }

   bool is_shadow = false;
   unsigned gather_component = 0;
   switch (opcode) {
   case SpvOpImageSampleDrefImplicitLod:
   case SpvOpImageSampleDrefExplicitLod:
   case SpvOpImageSampleProjDrefImplicitLod:
   case SpvOpImageSampleProjDrefExplicitLod:
   case SpvOpImageDrefGather:
      /* These all have an explicit depth value as their next source */
      is_shadow = true;
      (*p++) = vtn_tex_src(b, w[idx++], nir_tex_src_comparator);
      break;

   case SpvOpImageGather:
      /* This has a component as its next source */
      gather_component = vtn_constant_uint(b, w[idx++]);
      break;

   default:
      break;
   }

   /* For OpImageQuerySizeLod, we always have an LOD */
   if (opcode == SpvOpImageQuerySizeLod)
      (*p++) = vtn_tex_src(b, w[idx++], nir_tex_src_lod);

   /* For OpFragmentFetchAMD, we always have a multisample index */
   if (opcode == SpvOpFragmentFetchAMD)
      (*p++) = vtn_tex_src(b, w[idx++], nir_tex_src_ms_index);

   /* Now we need to handle some number of optional arguments */
   struct vtn_value *gather_offsets = NULL;
   if (idx < count) {
      uint32_t operands = w[idx];

      if (operands & SpvImageOperandsBiasMask) {
         vtn_assert(texop == nir_texop_tex ||
                    texop == nir_texop_tg4);
         if (texop == nir_texop_tex)
            texop = nir_texop_txb;
         uint32_t arg = image_operand_arg(b, w, count, idx,
                                          SpvImageOperandsBiasMask);
         (*p++) = vtn_tex_src(b, w[arg], nir_tex_src_bias);
      }

      if (operands & SpvImageOperandsLodMask) {
         vtn_assert(texop == nir_texop_txl || texop == nir_texop_txf ||
                    texop == nir_texop_txs || texop == nir_texop_tg4);
         uint32_t arg = image_operand_arg(b, w, count, idx,
                                          SpvImageOperandsLodMask);
         (*p++) = vtn_tex_src(b, w[arg], nir_tex_src_lod);
      }

      if (operands & SpvImageOperandsGradMask) {
         vtn_assert(texop == nir_texop_txl);
         texop = nir_texop_txd;
         uint32_t arg = image_operand_arg(b, w, count, idx,
                                          SpvImageOperandsGradMask);
         (*p++) = vtn_tex_src(b, w[arg], nir_tex_src_ddx);
         (*p++) = vtn_tex_src(b, w[arg + 1], nir_tex_src_ddy);
      }

      vtn_fail_if(util_bitcount(operands & (SpvImageOperandsConstOffsetsMask |
                                            SpvImageOperandsOffsetMask |
                                            SpvImageOperandsConstOffsetMask)) > 1,
                  "At most one of the ConstOffset, Offset, and ConstOffsets "
                  "image operands can be used on a given instruction.");

      if (operands & SpvImageOperandsOffsetMask) {
         uint32_t arg = image_operand_arg(b, w, count, idx,
                                          SpvImageOperandsOffsetMask);
         (*p++) = vtn_tex_src(b, w[arg], nir_tex_src_offset);
      }

      if (operands & SpvImageOperandsConstOffsetMask) {
         uint32_t arg = image_operand_arg(b, w, count, idx,
                                          SpvImageOperandsConstOffsetMask);
         (*p++) = vtn_tex_src(b, w[arg], nir_tex_src_offset);
      }

      if (operands & SpvImageOperandsConstOffsetsMask) {
         vtn_assert(texop == nir_texop_tg4);
         uint32_t arg = image_operand_arg(b, w, count, idx,
                                          SpvImageOperandsConstOffsetsMask);
         gather_offsets = vtn_value(b, w[arg], vtn_value_type_constant);
      }

      if (operands & SpvImageOperandsSampleMask) {
         vtn_assert(texop == nir_texop_txf_ms);
         uint32_t arg = image_operand_arg(b, w, count, idx,
                                          SpvImageOperandsSampleMask);
         texop = nir_texop_txf_ms;
         (*p++) = vtn_tex_src(b, w[arg], nir_tex_src_ms_index);
      }

      if (operands & SpvImageOperandsMinLodMask) {
         vtn_assert(texop == nir_texop_tex ||
                    texop == nir_texop_txb ||
                    texop == nir_texop_txd);
         uint32_t arg = image_operand_arg(b, w, count, idx,
                                          SpvImageOperandsMinLodMask);
         (*p++) = vtn_tex_src(b, w[arg], nir_tex_src_min_lod);
      }
   }

   nir_tex_instr *instr = nir_tex_instr_create(b->shader, p - srcs);
   instr->op = texop;

   memcpy(instr->src, srcs, instr->num_srcs * sizeof(*instr->src));

   instr->coord_components = coord_components;
   instr->sampler_dim = sampler_dim;
   instr->is_array = is_array;
   instr->is_shadow = is_shadow;
   instr->is_new_style_shadow =
      is_shadow && glsl_get_components(ret_type->type) == 1;
   instr->component = gather_component;

   /* The Vulkan spec says:
    *
    *    "If an instruction loads from or stores to a resource (including
    *    atomics and image instructions) and the resource descriptor being
    *    accessed is not dynamically uniform, then the operand corresponding
    *    to that resource (e.g. the pointer or sampled image operand) must be
    *    decorated with NonUniform."
    *
    * It's very careful to specify that the exact operand must be decorated
    * NonUniform.  The SPIR-V parser is not expected to chase through long
    * chains to find the NonUniform decoration.  It's either right there or we
    * can assume it doesn't exist.
    */
   enum gl_access_qualifier access = 0;
   vtn_foreach_decoration(b, sampled_val, non_uniform_decoration_cb, &access);

   if (sampled_val->propagated_non_uniform)
      access |= ACCESS_NON_UNIFORM;

   if (image && (access & ACCESS_NON_UNIFORM))
      instr->texture_non_uniform = true;

   if (sampler && (access & ACCESS_NON_UNIFORM))
      instr->sampler_non_uniform = true;

   /* for non-query ops, get dest_type from SPIR-V return type */
   if (dest_type == nir_type_invalid) {
      /* the return type should match the image type, unless the image type is
       * VOID (CL image), in which case the return type dictates the sampler
       */
      enum glsl_base_type sampler_base =
         glsl_get_sampler_result_type(image->type);
      enum glsl_base_type ret_base = glsl_get_base_type(ret_type->type);
      vtn_fail_if(sampler_base != ret_base && sampler_base != GLSL_TYPE_VOID,
                  "SPIR-V return type mismatches image type. This is only valid "
                  "for untyped images (OpenCL).");
      switch (ret_base) {
      case GLSL_TYPE_FLOAT:   dest_type = nir_type_float;   break;
      case GLSL_TYPE_INT:     dest_type = nir_type_int;     break;
      case GLSL_TYPE_UINT:    dest_type = nir_type_uint;    break;
      case GLSL_TYPE_BOOL:    dest_type = nir_type_bool;    break;
      default:
         vtn_fail("Invalid base type for sampler result");
      }
   }

   instr->dest_type = dest_type;

   nir_ssa_dest_init(&instr->instr, &instr->dest,
                     nir_tex_instr_dest_size(instr), 32, NULL);

   vtn_assert(glsl_get_vector_elements(ret_type->type) ==
              nir_tex_instr_dest_size(instr));

   if (gather_offsets) {
      vtn_fail_if(gather_offsets->type->base_type != vtn_base_type_array ||
                  gather_offsets->type->length != 4,
                  "ConstOffsets must be an array of size four of vectors "
                  "of two integer components");

      struct vtn_type *vec_type = gather_offsets->type->array_element;
      vtn_fail_if(vec_type->base_type != vtn_base_type_vector ||
                  vec_type->length != 2 ||
                  !glsl_type_is_integer(vec_type->type),
                  "ConstOffsets must be an array of size four of vectors "
                  "of two integer components");

      unsigned bit_size = glsl_get_bit_size(vec_type->type);
      for (uint32_t i = 0; i < 4; i++) {
         const nir_const_value *cvec =
            gather_offsets->constant->elements[i]->values;
         for (uint32_t j = 0; j < 2; j++) {
            switch (bit_size) {
            case 8:  instr->tg4_offsets[i][j] = cvec[j].i8;    break;
            case 16: instr->tg4_offsets[i][j] = cvec[j].i16;   break;
            case 32: instr->tg4_offsets[i][j] = cvec[j].i32;   break;
            case 64: instr->tg4_offsets[i][j] = cvec[j].i64;   break;
            default:
               vtn_fail("Unsupported bit size: %u", bit_size);
            }
         }
      }
   }

   nir_builder_instr_insert(&b->nb, &instr->instr);

   vtn_push_nir_ssa(b, w[2], &instr->dest.ssa);
}

static void
fill_common_atomic_sources(struct vtn_builder *b, SpvOp opcode,
                           const uint32_t *w, nir_src *src)
{
   const struct glsl_type *type = vtn_get_type(b, w[1])->type;
   unsigned bit_size = glsl_get_bit_size(type);

   switch (opcode) {
   case SpvOpAtomicIIncrement:
      src[0] = nir_src_for_ssa(nir_imm_intN_t(&b->nb, 1, bit_size));
      break;

   case SpvOpAtomicIDecrement:
      src[0] = nir_src_for_ssa(nir_imm_intN_t(&b->nb, -1, bit_size));
      break;

   case SpvOpAtomicISub:
      src[0] =
         nir_src_for_ssa(nir_ineg(&b->nb, vtn_get_nir_ssa(b, w[6])));
      break;

   case SpvOpAtomicCompareExchange:
   case SpvOpAtomicCompareExchangeWeak:
      src[0] = nir_src_for_ssa(vtn_get_nir_ssa(b, w[8]));
      src[1] = nir_src_for_ssa(vtn_get_nir_ssa(b, w[7]));
      break;

   case SpvOpAtomicExchange:
   case SpvOpAtomicIAdd:
   case SpvOpAtomicSMin:
   case SpvOpAtomicUMin:
   case SpvOpAtomicSMax:
   case SpvOpAtomicUMax:
   case SpvOpAtomicAnd:
   case SpvOpAtomicOr:
   case SpvOpAtomicXor:
   case SpvOpAtomicFAddEXT:
      src[0] = nir_src_for_ssa(vtn_get_nir_ssa(b, w[6]));
      break;

   default:
      vtn_fail_with_opcode("Invalid SPIR-V atomic", opcode);
   }
}

static nir_ssa_def *
get_image_coord(struct vtn_builder *b, uint32_t value)
{
   nir_ssa_def *coord = vtn_get_nir_ssa(b, value);

   /* The image_load_store intrinsics assume a 4-dim coordinate */
   unsigned swizzle[4];
   for (unsigned i = 0; i < 4; i++)
      swizzle[i] = MIN2(i, coord->num_components - 1);

   return nir_swizzle(&b->nb, coord, swizzle, 4);
}

static nir_ssa_def *
expand_to_vec4(nir_builder *b, nir_ssa_def *value)
{
   if (value->num_components == 4)
      return value;

   unsigned swiz[4];
   for (unsigned i = 0; i < 4; i++)
      swiz[i] = i < value->num_components ? i : 0;
   return nir_swizzle(b, value, swiz, 4);
}

static void
vtn_handle_image(struct vtn_builder *b, SpvOp opcode,
                 const uint32_t *w, unsigned count)
{
   /* Just get this one out of the way */
   if (opcode == SpvOpImageTexelPointer) {
      struct vtn_value *val =
         vtn_push_value(b, w[2], vtn_value_type_image_pointer);
      val->image = ralloc(b, struct vtn_image_pointer);

      val->image->image = vtn_nir_deref(b, w[3]);
      val->image->coord = get_image_coord(b, w[4]);
      val->image->sample = vtn_get_nir_ssa(b, w[5]);
      val->image->lod = nir_imm_int(&b->nb, 0);
      return;
   }

   struct vtn_image_pointer image;
   SpvScope scope = SpvScopeInvocation;
   SpvMemorySemanticsMask semantics = 0;

   enum gl_access_qualifier access = 0;

   struct vtn_value *res_val;
   switch (opcode) {
   case SpvOpAtomicExchange:
   case SpvOpAtomicCompareExchange:
   case SpvOpAtomicCompareExchangeWeak:
   case SpvOpAtomicIIncrement:
   case SpvOpAtomicIDecrement:
   case SpvOpAtomicIAdd:
   case SpvOpAtomicISub:
   case SpvOpAtomicLoad:
   case SpvOpAtomicSMin:
   case SpvOpAtomicUMin:
   case SpvOpAtomicSMax:
   case SpvOpAtomicUMax:
   case SpvOpAtomicAnd:
   case SpvOpAtomicOr:
   case SpvOpAtomicXor:
   case SpvOpAtomicFAddEXT:
      res_val = vtn_value(b, w[3], vtn_value_type_image_pointer);
      image = *res_val->image;
      scope = vtn_constant_uint(b, w[4]);
      semantics = vtn_constant_uint(b, w[5]);
      access |= ACCESS_COHERENT;
      break;

   case SpvOpAtomicStore:
      res_val = vtn_value(b, w[1], vtn_value_type_image_pointer);
      image = *res_val->image;
      scope = vtn_constant_uint(b, w[2]);
      semantics = vtn_constant_uint(b, w[3]);
      access |= ACCESS_COHERENT;
      break;

   case SpvOpImageQuerySizeLod:
      res_val = vtn_untyped_value(b, w[3]);
      image.image = vtn_get_image(b, w[3], &access);
      image.coord = NULL;
      image.sample = NULL;
      image.lod = vtn_ssa_value(b, w[4])->def;
      break;

   case SpvOpImageQuerySize:
      res_val = vtn_untyped_value(b, w[3]);
      image.image = vtn_get_image(b, w[3], &access);
      image.coord = NULL;
      image.sample = NULL;
      image.lod = NULL;
      break;

   case SpvOpImageQueryFormat:
   case SpvOpImageQueryOrder:
      res_val = vtn_untyped_value(b, w[3]);
      image.image = vtn_get_image(b, w[3], &access);
      image.coord = NULL;
      image.sample = NULL;
      image.lod = NULL;
      break;

   case SpvOpImageRead: {
      res_val = vtn_untyped_value(b, w[3]);
      image.image = vtn_get_image(b, w[3], &access);
      image.coord = get_image_coord(b, w[4]);

      const SpvImageOperandsMask operands =
         count > 5 ? w[5] : SpvImageOperandsMaskNone;

      if (operands & SpvImageOperandsSampleMask) {
         uint32_t arg = image_operand_arg(b, w, count, 5,
                                          SpvImageOperandsSampleMask);
         image.sample = vtn_get_nir_ssa(b, w[arg]);
      } else {
         image.sample = nir_ssa_undef(&b->nb, 1, 32);
      }

      if (operands & SpvImageOperandsMakeTexelVisibleMask) {
         vtn_fail_if((operands & SpvImageOperandsNonPrivateTexelMask) == 0,
                     "MakeTexelVisible requires NonPrivateTexel to also be set.");
         uint32_t arg = image_operand_arg(b, w, count, 5,
                                          SpvImageOperandsMakeTexelVisibleMask);
         semantics = SpvMemorySemanticsMakeVisibleMask;
         scope = vtn_constant_uint(b, w[arg]);
      }

      if (operands & SpvImageOperandsLodMask) {
         uint32_t arg = image_operand_arg(b, w, count, 5,
                                          SpvImageOperandsLodMask);
         image.lod = vtn_get_nir_ssa(b, w[arg]);
      } else {
         image.lod = nir_imm_int(&b->nb, 0);
      }

      if (operands & SpvImageOperandsVolatileTexelMask)
         access |= ACCESS_VOLATILE;

      break;
   }

   case SpvOpImageWrite: {
      res_val = vtn_untyped_value(b, w[1]);
      image.image = vtn_get_image(b, w[1], &access);
      image.coord = get_image_coord(b, w[2]);

      /* texel = w[3] */

      const SpvImageOperandsMask operands =
         count > 4 ? w[4] : SpvImageOperandsMaskNone;

      if (operands & SpvImageOperandsSampleMask) {
         uint32_t arg = image_operand_arg(b, w, count, 4,
                                          SpvImageOperandsSampleMask);
         image.sample = vtn_get_nir_ssa(b, w[arg]);
      } else {
         image.sample = nir_ssa_undef(&b->nb, 1, 32);
      }

      if (operands & SpvImageOperandsMakeTexelAvailableMask) {
         vtn_fail_if((operands & SpvImageOperandsNonPrivateTexelMask) == 0,
                     "MakeTexelAvailable requires NonPrivateTexel to also be set.");
         uint32_t arg = image_operand_arg(b, w, count, 4,
                                          SpvImageOperandsMakeTexelAvailableMask);
         semantics = SpvMemorySemanticsMakeAvailableMask;
         scope = vtn_constant_uint(b, w[arg]);
      }

      if (operands & SpvImageOperandsLodMask) {
         uint32_t arg = image_operand_arg(b, w, count, 4,
                                          SpvImageOperandsLodMask);
         image.lod = vtn_get_nir_ssa(b, w[arg]);
      } else {
         image.lod = nir_imm_int(&b->nb, 0);
      }

      if (operands & SpvImageOperandsVolatileTexelMask)
         access |= ACCESS_VOLATILE;

      break;
   }

   default:
      vtn_fail_with_opcode("Invalid image opcode", opcode);
   }

   if (semantics & SpvMemorySemanticsVolatileMask)
      access |= ACCESS_VOLATILE;

   nir_intrinsic_op op;
   switch (opcode) {
#define OP(S, N) case SpvOp##S: op = nir_intrinsic_image_deref_##N; break;
   OP(ImageQuerySize,            size)
   OP(ImageQuerySizeLod,         size)
   OP(ImageRead,                 load)
   OP(ImageWrite,                store)
   OP(AtomicLoad,                load)
   OP(AtomicStore,               store)
   OP(AtomicExchange,            atomic_exchange)
   OP(AtomicCompareExchange,     atomic_comp_swap)
   OP(AtomicCompareExchangeWeak, atomic_comp_swap)
   OP(AtomicIIncrement,          atomic_add)
   OP(AtomicIDecrement,          atomic_add)
   OP(AtomicIAdd,                atomic_add)
   OP(AtomicISub,                atomic_add)
   OP(AtomicSMin,                atomic_imin)
   OP(AtomicUMin,                atomic_umin)
   OP(AtomicSMax,                atomic_imax)
   OP(AtomicUMax,                atomic_umax)
   OP(AtomicAnd,                 atomic_and)
   OP(AtomicOr,                  atomic_or)
   OP(AtomicXor,                 atomic_xor)
   OP(AtomicFAddEXT,             atomic_fadd)
   OP(ImageQueryFormat,          format)
   OP(ImageQueryOrder,           order)
#undef OP
   default:
      vtn_fail_with_opcode("Invalid image opcode", opcode);
   }

   nir_intrinsic_instr *intrin = nir_intrinsic_instr_create(b->shader, op);

   intrin->src[0] = nir_src_for_ssa(&image.image->dest.ssa);

   switch (opcode) {
   case SpvOpImageQuerySize:
   case SpvOpImageQuerySizeLod:
   case SpvOpImageQueryFormat:
   case SpvOpImageQueryOrder:
      break;
   default:
      /* The image coordinate is always 4 components but we may not have that
       * many.  Swizzle to compensate.
       */
      intrin->src[1] = nir_src_for_ssa(expand_to_vec4(&b->nb, image.coord));
      intrin->src[2] = nir_src_for_ssa(image.sample);
      break;
   }

   /* The Vulkan spec says:
    *
    *    "If an instruction loads from or stores to a resource (including
    *    atomics and image instructions) and the resource descriptor being
    *    accessed is not dynamically uniform, then the operand corresponding
    *    to that resource (e.g. the pointer or sampled image operand) must be
    *    decorated with NonUniform."
    *
    * It's very careful to specify that the exact operand must be decorated
    * NonUniform.  The SPIR-V parser is not expected to chase through long
    * chains to find the NonUniform decoration.  It's either right there or we
    * can assume it doesn't exist.
    */
   vtn_foreach_decoration(b, res_val, non_uniform_decoration_cb, &access);
   nir_intrinsic_set_access(intrin, access);

   switch (opcode) {
   case SpvOpImageQueryFormat:
   case SpvOpImageQueryOrder:
      /* No additional sources */
      break;
   case SpvOpImageQuerySize:
      intrin->src[1] = nir_src_for_ssa(nir_imm_int(&b->nb, 0));
      break;
   case SpvOpImageQuerySizeLod:
      intrin->src[1] = nir_src_for_ssa(image.lod);
      break;
   case SpvOpAtomicLoad:
   case SpvOpImageRead:
      /* Only OpImageRead can support a lod parameter if
      * SPV_AMD_shader_image_load_store_lod is used but the current NIR
      * intrinsics definition for atomics requires us to set it for
      * OpAtomicLoad.
      */
      intrin->src[3] = nir_src_for_ssa(image.lod);
      break;
   case SpvOpAtomicStore:
   case SpvOpImageWrite: {
      const uint32_t value_id = opcode == SpvOpAtomicStore ? w[4] : w[3];
      struct vtn_ssa_value *value = vtn_ssa_value(b, value_id);
      /* nir_intrinsic_image_deref_store always takes a vec4 value */
      assert(op == nir_intrinsic_image_deref_store);
      intrin->num_components = 4;
      intrin->src[3] = nir_src_for_ssa(expand_to_vec4(&b->nb, value->def));
      /* Only OpImageWrite can support a lod parameter if
       * SPV_AMD_shader_image_load_store_lod is used but the current NIR
       * intrinsics definition for atomics requires us to set it for
       * OpAtomicStore.
       */
      intrin->src[4] = nir_src_for_ssa(image.lod);

      if (opcode == SpvOpImageWrite)
         nir_intrinsic_set_src_type(intrin, nir_get_nir_type_for_glsl_type(value->type));
      break;
   }

   case SpvOpAtomicCompareExchange:
   case SpvOpAtomicCompareExchangeWeak:
   case SpvOpAtomicIIncrement:
   case SpvOpAtomicIDecrement:
   case SpvOpAtomicExchange:
   case SpvOpAtomicIAdd:
   case SpvOpAtomicISub:
   case SpvOpAtomicSMin:
   case SpvOpAtomicUMin:
   case SpvOpAtomicSMax:
   case SpvOpAtomicUMax:
   case SpvOpAtomicAnd:
   case SpvOpAtomicOr:
   case SpvOpAtomicXor:
   case SpvOpAtomicFAddEXT:
      fill_common_atomic_sources(b, opcode, w, &intrin->src[3]);
      break;

   default:
      vtn_fail_with_opcode("Invalid image opcode", opcode);
   }

   /* Image operations implicitly have the Image storage memory semantics. */
   semantics |= SpvMemorySemanticsImageMemoryMask;

   SpvMemorySemanticsMask before_semantics;
   SpvMemorySemanticsMask after_semantics;
   vtn_split_barrier_semantics(b, semantics, &before_semantics, &after_semantics);

   if (before_semantics)
      vtn_emit_memory_barrier(b, scope, before_semantics);

   if (opcode != SpvOpImageWrite && opcode != SpvOpAtomicStore) {
      struct vtn_type *type = vtn_get_type(b, w[1]);

      unsigned dest_components = glsl_get_vector_elements(type->type);
      if (nir_intrinsic_infos[op].dest_components == 0)
         intrin->num_components = dest_components;

      nir_ssa_dest_init(&intrin->instr, &intrin->dest,
                        nir_intrinsic_dest_components(intrin),
                        glsl_get_bit_size(type->type), NULL);

      nir_builder_instr_insert(&b->nb, &intrin->instr);

      nir_ssa_def *result = &intrin->dest.ssa;
      if (nir_intrinsic_dest_components(intrin) != dest_components)
         result = nir_channels(&b->nb, result, (1 << dest_components) - 1);

      vtn_push_nir_ssa(b, w[2], result);

      if (opcode == SpvOpImageRead)
         nir_intrinsic_set_dest_type(intrin, nir_get_nir_type_for_glsl_type(type->type));
   } else {
      nir_builder_instr_insert(&b->nb, &intrin->instr);
   }

   if (after_semantics)
      vtn_emit_memory_barrier(b, scope, after_semantics);
}

static nir_intrinsic_op
get_uniform_nir_atomic_op(struct vtn_builder *b, SpvOp opcode)
{
   switch (opcode) {
#define OP(S, N) case SpvOp##S: return nir_intrinsic_atomic_counter_ ##N;
   OP(AtomicLoad,                read_deref)
   OP(AtomicExchange,            exchange)
   OP(AtomicCompareExchange,     comp_swap)
   OP(AtomicCompareExchangeWeak, comp_swap)
   OP(AtomicIIncrement,          inc_deref)
   OP(AtomicIDecrement,          post_dec_deref)
   OP(AtomicIAdd,                add_deref)
   OP(AtomicISub,                add_deref)
   OP(AtomicUMin,                min_deref)
   OP(AtomicUMax,                max_deref)
   OP(AtomicAnd,                 and_deref)
   OP(AtomicOr,                  or_deref)
   OP(AtomicXor,                 xor_deref)
#undef OP
   default:
      /* We left the following out: AtomicStore, AtomicSMin and
       * AtomicSmax. Right now there are not nir intrinsics for them. At this
       * moment Atomic Counter support is needed for ARB_spirv support, so is
       * only need to support GLSL Atomic Counters that are uints and don't
       * allow direct storage.
       */
      vtn_fail("Invalid uniform atomic");
   }
}

static nir_intrinsic_op
get_deref_nir_atomic_op(struct vtn_builder *b, SpvOp opcode)
{
   switch (opcode) {
   case SpvOpAtomicLoad:         return nir_intrinsic_load_deref;
   case SpvOpAtomicStore:        return nir_intrinsic_store_deref;
#define OP(S, N) case SpvOp##S: return nir_intrinsic_deref_##N;
   OP(AtomicExchange,            atomic_exchange)
   OP(AtomicCompareExchange,     atomic_comp_swap)
   OP(AtomicCompareExchangeWeak, atomic_comp_swap)
   OP(AtomicIIncrement,          atomic_add)
   OP(AtomicIDecrement,          atomic_add)
   OP(AtomicIAdd,                atomic_add)
   OP(AtomicISub,                atomic_add)
   OP(AtomicSMin,                atomic_imin)
   OP(AtomicUMin,                atomic_umin)
   OP(AtomicSMax,                atomic_imax)
   OP(AtomicUMax,                atomic_umax)
   OP(AtomicAnd,                 atomic_and)
   OP(AtomicOr,                  atomic_or)
   OP(AtomicXor,                 atomic_xor)
   OP(AtomicFAddEXT,             atomic_fadd)
#undef OP
   default:
      vtn_fail_with_opcode("Invalid shared atomic", opcode);
   }
}

/*
 * Handles shared atomics, ssbo atomics and atomic counters.
 */
static void
vtn_handle_atomics(struct vtn_builder *b, SpvOp opcode,
                   const uint32_t *w, UNUSED unsigned count)
{
   struct vtn_pointer *ptr;
   nir_intrinsic_instr *atomic;

   SpvScope scope = SpvScopeInvocation;
   SpvMemorySemanticsMask semantics = 0;
   enum gl_access_qualifier access = 0;

   switch (opcode) {
   case SpvOpAtomicLoad:
   case SpvOpAtomicExchange:
   case SpvOpAtomicCompareExchange:
   case SpvOpAtomicCompareExchangeWeak:
   case SpvOpAtomicIIncrement:
   case SpvOpAtomicIDecrement:
   case SpvOpAtomicIAdd:
   case SpvOpAtomicISub:
   case SpvOpAtomicSMin:
   case SpvOpAtomicUMin:
   case SpvOpAtomicSMax:
   case SpvOpAtomicUMax:
   case SpvOpAtomicAnd:
   case SpvOpAtomicOr:
   case SpvOpAtomicXor:
   case SpvOpAtomicFAddEXT:
      ptr = vtn_value(b, w[3], vtn_value_type_pointer)->pointer;
      scope = vtn_constant_uint(b, w[4]);
      semantics = vtn_constant_uint(b, w[5]);
      break;

   case SpvOpAtomicStore:
      ptr = vtn_value(b, w[1], vtn_value_type_pointer)->pointer;
      scope = vtn_constant_uint(b, w[2]);
      semantics = vtn_constant_uint(b, w[3]);
      break;

   default:
      vtn_fail_with_opcode("Invalid SPIR-V atomic", opcode);
   }

   if (semantics & SpvMemorySemanticsVolatileMask)
      access |= ACCESS_VOLATILE;

   /* uniform as "atomic counter uniform" */
   if (ptr->mode == vtn_variable_mode_atomic_counter) {
      nir_deref_instr *deref = vtn_pointer_to_deref(b, ptr);
      nir_intrinsic_op op = get_uniform_nir_atomic_op(b, opcode);
      atomic = nir_intrinsic_instr_create(b->nb.shader, op);
      atomic->src[0] = nir_src_for_ssa(&deref->dest.ssa);

      /* SSBO needs to initialize index/offset. In this case we don't need to,
       * as that info is already stored on the ptr->var->var nir_variable (see
       * vtn_create_variable)
       */

      switch (opcode) {
      case SpvOpAtomicLoad:
      case SpvOpAtomicExchange:
      case SpvOpAtomicCompareExchange:
      case SpvOpAtomicCompareExchangeWeak:
      case SpvOpAtomicIIncrement:
      case SpvOpAtomicIDecrement:
      case SpvOpAtomicIAdd:
      case SpvOpAtomicISub:
      case SpvOpAtomicSMin:
      case SpvOpAtomicUMin:
      case SpvOpAtomicSMax:
      case SpvOpAtomicUMax:
      case SpvOpAtomicAnd:
      case SpvOpAtomicOr:
      case SpvOpAtomicXor:
         /* Nothing: we don't need to call fill_common_atomic_sources here, as
          * atomic counter uniforms doesn't have sources
          */
         break;

      default:
         unreachable("Invalid SPIR-V atomic");

      }
   } else {
      nir_deref_instr *deref = vtn_pointer_to_deref(b, ptr);
      const struct glsl_type *deref_type = deref->type;
      nir_intrinsic_op op = get_deref_nir_atomic_op(b, opcode);
      atomic = nir_intrinsic_instr_create(b->nb.shader, op);
      atomic->src[0] = nir_src_for_ssa(&deref->dest.ssa);

      if (ptr->mode != vtn_variable_mode_workgroup)
         access |= ACCESS_COHERENT;

      nir_intrinsic_set_access(atomic, access);

      switch (opcode) {
      case SpvOpAtomicLoad:
         atomic->num_components = glsl_get_vector_elements(deref_type);
         break;

      case SpvOpAtomicStore:
         atomic->num_components = glsl_get_vector_elements(deref_type);
         nir_intrinsic_set_write_mask(atomic, (1 << atomic->num_components) - 1);
         atomic->src[1] = nir_src_for_ssa(vtn_get_nir_ssa(b, w[4]));
         break;

      case SpvOpAtomicExchange:
      case SpvOpAtomicCompareExchange:
      case SpvOpAtomicCompareExchangeWeak:
      case SpvOpAtomicIIncrement:
      case SpvOpAtomicIDecrement:
      case SpvOpAtomicIAdd:
      case SpvOpAtomicISub:
      case SpvOpAtomicSMin:
      case SpvOpAtomicUMin:
      case SpvOpAtomicSMax:
      case SpvOpAtomicUMax:
      case SpvOpAtomicAnd:
      case SpvOpAtomicOr:
      case SpvOpAtomicXor:
      case SpvOpAtomicFAddEXT:
         fill_common_atomic_sources(b, opcode, w, &atomic->src[1]);
         break;

      default:
         vtn_fail_with_opcode("Invalid SPIR-V atomic", opcode);
      }
   }

   /* Atomic ordering operations will implicitly apply to the atomic operation
    * storage class, so include that too.
    */
   semantics |= vtn_mode_to_memory_semantics(ptr->mode);

   SpvMemorySemanticsMask before_semantics;
   SpvMemorySemanticsMask after_semantics;
   vtn_split_barrier_semantics(b, semantics, &before_semantics, &after_semantics);

   if (before_semantics)
      vtn_emit_memory_barrier(b, scope, before_semantics);

   if (opcode != SpvOpAtomicStore) {
      struct vtn_type *type = vtn_get_type(b, w[1]);

      nir_ssa_dest_init(&atomic->instr, &atomic->dest,
                        glsl_get_vector_elements(type->type),
                        glsl_get_bit_size(type->type), NULL);

      vtn_push_nir_ssa(b, w[2], &atomic->dest.ssa);
   }

   nir_builder_instr_insert(&b->nb, &atomic->instr);

   if (after_semantics)
      vtn_emit_memory_barrier(b, scope, after_semantics);
}

static nir_alu_instr *
create_vec(struct vtn_builder *b, unsigned num_components, unsigned bit_size)
{
   nir_op op = nir_op_vec(num_components);
   nir_alu_instr *vec = nir_alu_instr_create(b->shader, op);
   nir_ssa_dest_init(&vec->instr, &vec->dest.dest, num_components,
                     bit_size, NULL);
   vec->dest.write_mask = (1 << num_components) - 1;

   return vec;
}

struct vtn_ssa_value *
vtn_ssa_transpose(struct vtn_builder *b, struct vtn_ssa_value *src)
{
   if (src->transposed)
      return src->transposed;

   struct vtn_ssa_value *dest =
      vtn_create_ssa_value(b, glsl_transposed_type(src->type));

   for (unsigned i = 0; i < glsl_get_matrix_columns(dest->type); i++) {
      nir_alu_instr *vec = create_vec(b, glsl_get_matrix_columns(src->type),
                                         glsl_get_bit_size(src->type));
      if (glsl_type_is_vector_or_scalar(src->type)) {
          vec->src[0].src = nir_src_for_ssa(src->def);
          vec->src[0].swizzle[0] = i;
      } else {
         for (unsigned j = 0; j < glsl_get_matrix_columns(src->type); j++) {
            vec->src[j].src = nir_src_for_ssa(src->elems[j]->def);
            vec->src[j].swizzle[0] = i;
         }
      }
      nir_builder_instr_insert(&b->nb, &vec->instr);
      dest->elems[i]->def = &vec->dest.dest.ssa;
   }

   dest->transposed = src;

   return dest;
}

static nir_ssa_def *
vtn_vector_shuffle(struct vtn_builder *b, unsigned num_components,
                   nir_ssa_def *src0, nir_ssa_def *src1,
                   const uint32_t *indices)
{
   nir_alu_instr *vec = create_vec(b, num_components, src0->bit_size);

   for (unsigned i = 0; i < num_components; i++) {
      uint32_t index = indices[i];
      if (index == 0xffffffff) {
         vec->src[i].src =
            nir_src_for_ssa(nir_ssa_undef(&b->nb, 1, src0->bit_size));
      } else if (index < src0->num_components) {
         vec->src[i].src = nir_src_for_ssa(src0);
         vec->src[i].swizzle[0] = index;
      } else {
         vec->src[i].src = nir_src_for_ssa(src1);
         vec->src[i].swizzle[0] = index - src0->num_components;
      }
   }

   nir_builder_instr_insert(&b->nb, &vec->instr);

   return &vec->dest.dest.ssa;
}

/*
 * Concatentates a number of vectors/scalars together to produce a vector
 */
static nir_ssa_def *
vtn_vector_construct(struct vtn_builder *b, unsigned num_components,
                     unsigned num_srcs, nir_ssa_def **srcs)
{
   nir_alu_instr *vec = create_vec(b, num_components, srcs[0]->bit_size);

   /* From the SPIR-V 1.1 spec for OpCompositeConstruct:
    *
    *    "When constructing a vector, there must be at least two Constituent
    *    operands."
    */
   vtn_assert(num_srcs >= 2);

   unsigned dest_idx = 0;
   for (unsigned i = 0; i < num_srcs; i++) {
      nir_ssa_def *src = srcs[i];
      vtn_assert(dest_idx + src->num_components <= num_components);
      for (unsigned j = 0; j < src->num_components; j++) {
         vec->src[dest_idx].src = nir_src_for_ssa(src);
         vec->src[dest_idx].swizzle[0] = j;
         dest_idx++;
      }
   }

   /* From the SPIR-V 1.1 spec for OpCompositeConstruct:
    *
    *    "When constructing a vector, the total number of components in all
    *    the operands must equal the number of components in Result Type."
    */
   vtn_assert(dest_idx == num_components);

   nir_builder_instr_insert(&b->nb, &vec->instr);

   return &vec->dest.dest.ssa;
}

static struct vtn_ssa_value *
vtn_composite_copy(void *mem_ctx, struct vtn_ssa_value *src)
{
   struct vtn_ssa_value *dest = rzalloc(mem_ctx, struct vtn_ssa_value);
   dest->type = src->type;

   if (glsl_type_is_vector_or_scalar(src->type)) {
      dest->def = src->def;
   } else {
      unsigned elems = glsl_get_length(src->type);

      dest->elems = ralloc_array(mem_ctx, struct vtn_ssa_value *, elems);
      for (unsigned i = 0; i < elems; i++)
         dest->elems[i] = vtn_composite_copy(mem_ctx, src->elems[i]);
   }

   return dest;
}

static struct vtn_ssa_value *
vtn_composite_insert(struct vtn_builder *b, struct vtn_ssa_value *src,
                     struct vtn_ssa_value *insert, const uint32_t *indices,
                     unsigned num_indices)
{
   struct vtn_ssa_value *dest = vtn_composite_copy(b, src);

   struct vtn_ssa_value *cur = dest;
   unsigned i;
   for (i = 0; i < num_indices - 1; i++) {
      /* If we got a vector here, that means the next index will be trying to
       * dereference a scalar.
       */
      vtn_fail_if(glsl_type_is_vector_or_scalar(cur->type),
                  "OpCompositeInsert has too many indices.");
      vtn_fail_if(indices[i] >= glsl_get_length(cur->type),
                  "All indices in an OpCompositeInsert must be in-bounds");
      cur = cur->elems[indices[i]];
   }

   if (glsl_type_is_vector_or_scalar(cur->type)) {
      vtn_fail_if(indices[i] >= glsl_get_vector_elements(cur->type),
                  "All indices in an OpCompositeInsert must be in-bounds");

      /* According to the SPIR-V spec, OpCompositeInsert may work down to
       * the component granularity. In that case, the last index will be
       * the index to insert the scalar into the vector.
       */

      cur->def = nir_vector_insert_imm(&b->nb, cur->def, insert->def, indices[i]);
   } else {
      vtn_fail_if(indices[i] >= glsl_get_length(cur->type),
                  "All indices in an OpCompositeInsert must be in-bounds");
      cur->elems[indices[i]] = insert;
   }

   return dest;
}

static struct vtn_ssa_value *
vtn_composite_extract(struct vtn_builder *b, struct vtn_ssa_value *src,
                      const uint32_t *indices, unsigned num_indices)
{
   struct vtn_ssa_value *cur = src;
   for (unsigned i = 0; i < num_indices; i++) {
      if (glsl_type_is_vector_or_scalar(cur->type)) {
         vtn_assert(i == num_indices - 1);
         vtn_fail_if(indices[i] >= glsl_get_vector_elements(cur->type),
                     "All indices in an OpCompositeExtract must be in-bounds");

         /* According to the SPIR-V spec, OpCompositeExtract may work down to
          * the component granularity. The last index will be the index of the
          * vector to extract.
          */

         const struct glsl_type *scalar_type =
            glsl_scalar_type(glsl_get_base_type(cur->type));
         struct vtn_ssa_value *ret = vtn_create_ssa_value(b, scalar_type);
         ret->def = nir_channel(&b->nb, cur->def, indices[i]);
         return ret;
      } else {
         vtn_fail_if(indices[i] >= glsl_get_length(cur->type),
                     "All indices in an OpCompositeExtract must be in-bounds");
         cur = cur->elems[indices[i]];
      }
   }

   return cur;
}

static void
vtn_handle_composite(struct vtn_builder *b, SpvOp opcode,
                     const uint32_t *w, unsigned count)
{
   struct vtn_type *type = vtn_get_type(b, w[1]);
   struct vtn_ssa_value *ssa = vtn_create_ssa_value(b, type->type);

   switch (opcode) {
   case SpvOpVectorExtractDynamic:
      ssa->def = nir_vector_extract(&b->nb, vtn_get_nir_ssa(b, w[3]),
                                    vtn_get_nir_ssa(b, w[4]));
      break;

   case SpvOpVectorInsertDynamic:
      ssa->def = nir_vector_insert(&b->nb, vtn_get_nir_ssa(b, w[3]),
                                   vtn_get_nir_ssa(b, w[4]),
                                   vtn_get_nir_ssa(b, w[5]));
      break;

   case SpvOpVectorShuffle:
      ssa->def = vtn_vector_shuffle(b, glsl_get_vector_elements(type->type),
                                    vtn_get_nir_ssa(b, w[3]),
                                    vtn_get_nir_ssa(b, w[4]),
                                    w + 5);
      break;

   case SpvOpCompositeConstruct: {
      unsigned elems = count - 3;
      assume(elems >= 1);
      if (glsl_type_is_vector_or_scalar(type->type)) {
         nir_ssa_def *srcs[NIR_MAX_VEC_COMPONENTS];
         for (unsigned i = 0; i < elems; i++)
            srcs[i] = vtn_get_nir_ssa(b, w[3 + i]);
         ssa->def =
            vtn_vector_construct(b, glsl_get_vector_elements(type->type),
                                 elems, srcs);
      } else {
         ssa->elems = ralloc_array(b, struct vtn_ssa_value *, elems);
         for (unsigned i = 0; i < elems; i++)
            ssa->elems[i] = vtn_ssa_value(b, w[3 + i]);
      }
      break;
   }
   case SpvOpCompositeExtract:
      ssa = vtn_composite_extract(b, vtn_ssa_value(b, w[3]),
                                  w + 4, count - 4);
      break;

   case SpvOpCompositeInsert:
      ssa = vtn_composite_insert(b, vtn_ssa_value(b, w[4]),
                                 vtn_ssa_value(b, w[3]),
                                 w + 5, count - 5);
      break;

   case SpvOpCopyLogical:
      ssa = vtn_composite_copy(b, vtn_ssa_value(b, w[3]));
      break;
   case SpvOpCopyObject:
      vtn_copy_value(b, w[3], w[2]);
      return;

   default:
      vtn_fail_with_opcode("unknown composite operation", opcode);
   }

   vtn_push_ssa_value(b, w[2], ssa);
}

static void
vtn_emit_barrier(struct vtn_builder *b, nir_intrinsic_op op)
{
   nir_intrinsic_instr *intrin = nir_intrinsic_instr_create(b->shader, op);
   nir_builder_instr_insert(&b->nb, &intrin->instr);
}

void
vtn_emit_memory_barrier(struct vtn_builder *b, SpvScope scope,
                        SpvMemorySemanticsMask semantics)
{
   if (b->shader->options->use_scoped_barrier) {
      vtn_emit_scoped_memory_barrier(b, scope, semantics);
      return;
   }

   static const SpvMemorySemanticsMask all_memory_semantics =
      SpvMemorySemanticsUniformMemoryMask |
      SpvMemorySemanticsWorkgroupMemoryMask |
      SpvMemorySemanticsAtomicCounterMemoryMask |
      SpvMemorySemanticsImageMemoryMask |
      SpvMemorySemanticsOutputMemoryMask;

   /* If we're not actually doing a memory barrier, bail */
   if (!(semantics & all_memory_semantics))
      return;

   /* GL and Vulkan don't have these */
   vtn_assert(scope != SpvScopeCrossDevice);

   if (scope == SpvScopeSubgroup)
      return; /* Nothing to do here */

   if (scope == SpvScopeWorkgroup) {
      vtn_emit_barrier(b, nir_intrinsic_group_memory_barrier);
      return;
   }

   /* There's only two scopes thing left */
   vtn_assert(scope == SpvScopeInvocation || scope == SpvScopeDevice);

   /* Map the GLSL memoryBarrier() construct and any barriers with more than one
    * semantic to the corresponding NIR one.
    */
   if (util_bitcount(semantics & all_memory_semantics) > 1) {
      vtn_emit_barrier(b, nir_intrinsic_memory_barrier);
      if (semantics & SpvMemorySemanticsOutputMemoryMask) {
         /* GLSL memoryBarrier() (and the corresponding NIR one) doesn't include
          * TCS outputs, so we have to emit it's own intrinsic for that. We
          * then need to emit another memory_barrier to prevent moving
          * non-output operations to before the tcs_patch barrier.
          */
         vtn_emit_barrier(b, nir_intrinsic_memory_barrier_tcs_patch);
         vtn_emit_barrier(b, nir_intrinsic_memory_barrier);
      }
      return;
   }

   /* Issue a more specific barrier */
   switch (semantics & all_memory_semantics) {
   case SpvMemorySemanticsUniformMemoryMask:
      vtn_emit_barrier(b, nir_intrinsic_memory_barrier_buffer);
      break;
   case SpvMemorySemanticsWorkgroupMemoryMask:
      vtn_emit_barrier(b, nir_intrinsic_memory_barrier_shared);
      break;
   case SpvMemorySemanticsAtomicCounterMemoryMask:
      vtn_emit_barrier(b, nir_intrinsic_memory_barrier_atomic_counter);
      break;
   case SpvMemorySemanticsImageMemoryMask:
      vtn_emit_barrier(b, nir_intrinsic_memory_barrier_image);
      break;
   case SpvMemorySemanticsOutputMemoryMask:
      if (b->nb.shader->info.stage == MESA_SHADER_TESS_CTRL)
         vtn_emit_barrier(b, nir_intrinsic_memory_barrier_tcs_patch);
      break;
   default:
      break;
   }
}

static void
vtn_handle_barrier(struct vtn_builder *b, SpvOp opcode,
                   const uint32_t *w, UNUSED unsigned count)
{
   switch (opcode) {
   case SpvOpEmitVertex:
   case SpvOpEmitStreamVertex:
   case SpvOpEndPrimitive:
   case SpvOpEndStreamPrimitive: {
      nir_intrinsic_op intrinsic_op;
      switch (opcode) {
      case SpvOpEmitVertex:
      case SpvOpEmitStreamVertex:
         intrinsic_op = nir_intrinsic_emit_vertex;
         break;
      case SpvOpEndPrimitive:
      case SpvOpEndStreamPrimitive:
         intrinsic_op = nir_intrinsic_end_primitive;
         break;
      default:
         unreachable("Invalid opcode");
      }

      nir_intrinsic_instr *intrin =
         nir_intrinsic_instr_create(b->shader, intrinsic_op);

      switch (opcode) {
      case SpvOpEmitStreamVertex:
      case SpvOpEndStreamPrimitive: {
         unsigned stream = vtn_constant_uint(b, w[1]);
         nir_intrinsic_set_stream_id(intrin, stream);
         break;
      }

      default:
         break;
      }

      nir_builder_instr_insert(&b->nb, &intrin->instr);
      break;
   }

   case SpvOpMemoryBarrier: {
      SpvScope scope = vtn_constant_uint(b, w[1]);
      SpvMemorySemanticsMask semantics = vtn_constant_uint(b, w[2]);
      vtn_emit_memory_barrier(b, scope, semantics);
      return;
   }

   case SpvOpControlBarrier: {
      SpvScope execution_scope = vtn_constant_uint(b, w[1]);
      SpvScope memory_scope = vtn_constant_uint(b, w[2]);
      SpvMemorySemanticsMask memory_semantics = vtn_constant_uint(b, w[3]);

      /* GLSLang, prior to commit 8297936dd6eb3, emitted OpControlBarrier with
       * memory semantics of None for GLSL barrier().
       * And before that, prior to c3f1cdfa, emitted the OpControlBarrier with
       * Device instead of Workgroup for execution scope.
       */
      if (b->wa_glslang_cs_barrier &&
          b->nb.shader->info.stage == MESA_SHADER_COMPUTE &&
          (execution_scope == SpvScopeWorkgroup ||
           execution_scope == SpvScopeDevice) &&
          memory_semantics == SpvMemorySemanticsMaskNone) {
         execution_scope = SpvScopeWorkgroup;
         memory_scope = SpvScopeWorkgroup;
         memory_semantics = SpvMemorySemanticsAcquireReleaseMask |
                            SpvMemorySemanticsWorkgroupMemoryMask;
      }

      /* From the SPIR-V spec:
       *
       *    "When used with the TessellationControl execution model, it also
       *    implicitly synchronizes the Output Storage Class: Writes to Output
       *    variables performed by any invocation executed prior to a
       *    OpControlBarrier will be visible to any other invocation after
       *    return from that OpControlBarrier."
       */
      if (b->nb.shader->info.stage == MESA_SHADER_TESS_CTRL) {
         memory_semantics &= ~(SpvMemorySemanticsAcquireMask |
                               SpvMemorySemanticsReleaseMask |
                               SpvMemorySemanticsAcquireReleaseMask |
                               SpvMemorySemanticsSequentiallyConsistentMask);
         memory_semantics |= SpvMemorySemanticsAcquireReleaseMask |
                             SpvMemorySemanticsOutputMemoryMask;
      }

      if (b->shader->options->use_scoped_barrier) {
         vtn_emit_scoped_control_barrier(b, execution_scope, memory_scope,
                                         memory_semantics);
      } else {
         vtn_emit_memory_barrier(b, memory_scope, memory_semantics);

         if (execution_scope == SpvScopeWorkgroup)
            vtn_emit_barrier(b, nir_intrinsic_control_barrier);
      }
      break;
   }

   default:
      unreachable("unknown barrier instruction");
   }
}

static unsigned
gl_primitive_from_spv_execution_mode(struct vtn_builder *b,
                                     SpvExecutionMode mode)
{
   switch (mode) {
   case SpvExecutionModeInputPoints:
   case SpvExecutionModeOutputPoints:
      return 0; /* GL_POINTS */
   case SpvExecutionModeInputLines:
      return 1; /* GL_LINES */
   case SpvExecutionModeInputLinesAdjacency:
      return 0x000A; /* GL_LINE_STRIP_ADJACENCY_ARB */
   case SpvExecutionModeTriangles:
      return 4; /* GL_TRIANGLES */
   case SpvExecutionModeInputTrianglesAdjacency:
      return 0x000C; /* GL_TRIANGLES_ADJACENCY_ARB */
   case SpvExecutionModeQuads:
      return 7; /* GL_QUADS */
   case SpvExecutionModeIsolines:
      return 0x8E7A; /* GL_ISOLINES */
   case SpvExecutionModeOutputLineStrip:
      return 3; /* GL_LINE_STRIP */
   case SpvExecutionModeOutputTriangleStrip:
      return 5; /* GL_TRIANGLE_STRIP */
   default:
      vtn_fail("Invalid primitive type: %s (%u)",
               spirv_executionmode_to_string(mode), mode);
   }
}

static unsigned
vertices_in_from_spv_execution_mode(struct vtn_builder *b,
                                    SpvExecutionMode mode)
{
   switch (mode) {
   case SpvExecutionModeInputPoints:
      return 1;
   case SpvExecutionModeInputLines:
      return 2;
   case SpvExecutionModeInputLinesAdjacency:
      return 4;
   case SpvExecutionModeTriangles:
      return 3;
   case SpvExecutionModeInputTrianglesAdjacency:
      return 6;
   default:
      vtn_fail("Invalid GS input mode: %s (%u)",
               spirv_executionmode_to_string(mode), mode);
   }
}

static gl_shader_stage
stage_for_execution_model(struct vtn_builder *b, SpvExecutionModel model)
{
   switch (model) {
   case SpvExecutionModelVertex:
      return MESA_SHADER_VERTEX;
   case SpvExecutionModelTessellationControl:
      return MESA_SHADER_TESS_CTRL;
   case SpvExecutionModelTessellationEvaluation:
      return MESA_SHADER_TESS_EVAL;
   case SpvExecutionModelGeometry:
      return MESA_SHADER_GEOMETRY;
   case SpvExecutionModelFragment:
      return MESA_SHADER_FRAGMENT;
   case SpvExecutionModelGLCompute:
      return MESA_SHADER_COMPUTE;
   case SpvExecutionModelKernel:
      return MESA_SHADER_KERNEL;
   case SpvExecutionModelRayGenerationKHR:
      return MESA_SHADER_RAYGEN;
   case SpvExecutionModelAnyHitKHR:
      return MESA_SHADER_ANY_HIT;
   case SpvExecutionModelClosestHitKHR:
      return MESA_SHADER_CLOSEST_HIT;
   case SpvExecutionModelMissKHR:
      return MESA_SHADER_MISS;
   case SpvExecutionModelIntersectionKHR:
      return MESA_SHADER_INTERSECTION;
   case SpvExecutionModelCallableKHR:
       return MESA_SHADER_CALLABLE;
   default:
      vtn_fail("Unsupported execution model: %s (%u)",
               spirv_executionmodel_to_string(model), model);
   }
}

#define spv_check_supported(name, cap) do {                 \
      if (!(b->options && b->options->caps.name))           \
         vtn_warn("Unsupported SPIR-V capability: %s (%u)", \
                  spirv_capability_to_string(cap), cap);    \
   } while(0)


void
vtn_handle_entry_point(struct vtn_builder *b, const uint32_t *w,
                       unsigned count)
{
   struct vtn_value *entry_point = &b->values[w[2]];
   /* Let this be a name label regardless */
   unsigned name_words;
   entry_point->name = vtn_string_literal(b, &w[3], count - 3, &name_words);

   if (strcmp(entry_point->name, b->entry_point_name) != 0 ||
       stage_for_execution_model(b, w[1]) != b->entry_point_stage)
      return;

   vtn_assert(b->entry_point == NULL);
   b->entry_point = entry_point;
}

static bool
vtn_handle_preamble_instruction(struct vtn_builder *b, SpvOp opcode,
                                const uint32_t *w, unsigned count)
{
   switch (opcode) {
   case SpvOpSource: {
      const char *lang;
      switch (w[1]) {
      default:
      case SpvSourceLanguageUnknown:      lang = "unknown";    break;
      case SpvSourceLanguageESSL:         lang = "ESSL";       break;
      case SpvSourceLanguageGLSL:         lang = "GLSL";       break;
      case SpvSourceLanguageOpenCL_C:     lang = "OpenCL C";   break;
      case SpvSourceLanguageOpenCL_CPP:   lang = "OpenCL C++"; break;
      case SpvSourceLanguageHLSL:         lang = "HLSL";       break;
      }

      uint32_t version = w[2];

      const char *file =
         (count > 3) ? vtn_value(b, w[3], vtn_value_type_string)->str : "";

      vtn_info("Parsing SPIR-V from %s %u source file %s", lang, version, file);

      b->source_lang = w[1];
      break;
   }

   case SpvOpSourceExtension:
   case SpvOpSourceContinued:
   case SpvOpExtension:
   case SpvOpModuleProcessed:
      /* Unhandled, but these are for debug so that's ok. */
      break;

   case SpvOpCapability: {
      SpvCapability cap = w[1];
      switch (cap) {
      case SpvCapabilityMatrix:
      case SpvCapabilityShader:
      case SpvCapabilityGeometry:
      case SpvCapabilityGeometryPointSize:
      case SpvCapabilityUniformBufferArrayDynamicIndexing:
      case SpvCapabilitySampledImageArrayDynamicIndexing:
      case SpvCapabilityStorageBufferArrayDynamicIndexing:
      case SpvCapabilityStorageImageArrayDynamicIndexing:
      case SpvCapabilityImageRect:
      case SpvCapabilitySampledRect:
      case SpvCapabilitySampled1D:
      case SpvCapabilityImage1D:
      case SpvCapabilitySampledCubeArray:
      case SpvCapabilityImageCubeArray:
      case SpvCapabilitySampledBuffer:
      case SpvCapabilityImageBuffer:
      case SpvCapabilityImageQuery:
      case SpvCapabilityDerivativeControl:
      case SpvCapabilityInterpolationFunction:
      case SpvCapabilityMultiViewport:
      case SpvCapabilitySampleRateShading:
      case SpvCapabilityClipDistance:
      case SpvCapabilityCullDistance:
      case SpvCapabilityInputAttachment:
      case SpvCapabilityImageGatherExtended:
      case SpvCapabilityStorageImageExtendedFormats:
      case SpvCapabilityVector16:
         break;

      case SpvCapabilityLinkage:
      case SpvCapabilitySparseResidency:
         vtn_warn("Unsupported SPIR-V capability: %s",
                  spirv_capability_to_string(cap));
         break;

      case SpvCapabilityMinLod:
         spv_check_supported(min_lod, cap);
         break;

      case SpvCapabilityAtomicStorage:
         spv_check_supported(atomic_storage, cap);
         break;

      case SpvCapabilityFloat64:
         spv_check_supported(float64, cap);
         break;
      case SpvCapabilityInt64:
         spv_check_supported(int64, cap);
         break;
      case SpvCapabilityInt16:
         spv_check_supported(int16, cap);
         break;
      case SpvCapabilityInt8:
         spv_check_supported(int8, cap);
         break;

      case SpvCapabilityTransformFeedback:
         spv_check_supported(transform_feedback, cap);
         break;

      case SpvCapabilityGeometryStreams:
         spv_check_supported(geometry_streams, cap);
         break;

      case SpvCapabilityInt64Atomics:
         spv_check_supported(int64_atomics, cap);
         break;

      case SpvCapabilityStorageImageMultisample:
         spv_check_supported(storage_image_ms, cap);
         break;

      case SpvCapabilityAddresses:
         spv_check_supported(address, cap);
         break;

      case SpvCapabilityKernel:
      case SpvCapabilityFloat16Buffer:
         spv_check_supported(kernel, cap);
         break;

      case SpvCapabilityGenericPointer:
         spv_check_supported(generic_pointers, cap);
         break;

      case SpvCapabilityImageBasic:
         spv_check_supported(kernel_image, cap);
         break;

      case SpvCapabilityLiteralSampler:
         spv_check_supported(literal_sampler, cap);
         break;

      case SpvCapabilityImageReadWrite:
      case SpvCapabilityImageMipmap:
      case SpvCapabilityPipes:
      case SpvCapabilityDeviceEnqueue:
         vtn_warn("Unsupported OpenCL-style SPIR-V capability: %s",
                  spirv_capability_to_string(cap));
         break;

      case SpvCapabilityImageMSArray:
         spv_check_supported(image_ms_array, cap);
         break;

      case SpvCapabilityTessellation:
      case SpvCapabilityTessellationPointSize:
         spv_check_supported(tessellation, cap);
         break;

      case SpvCapabilityDrawParameters:
         spv_check_supported(draw_parameters, cap);
         break;

      case SpvCapabilityStorageImageReadWithoutFormat:
         spv_check_supported(image_read_without_format, cap);
         break;

      case SpvCapabilityStorageImageWriteWithoutFormat:
         spv_check_supported(image_write_without_format, cap);
         break;

      case SpvCapabilityDeviceGroup:
         spv_check_supported(device_group, cap);
         break;

      case SpvCapabilityMultiView:
         spv_check_supported(multiview, cap);
         break;

      case SpvCapabilityGroupNonUniform:
         spv_check_supported(subgroup_basic, cap);
         break;

      case SpvCapabilitySubgroupVoteKHR:
      case SpvCapabilityGroupNonUniformVote:
         spv_check_supported(subgroup_vote, cap);
         break;

      case SpvCapabilitySubgroupBallotKHR:
      case SpvCapabilityGroupNonUniformBallot:
         spv_check_supported(subgroup_ballot, cap);
         break;

      case SpvCapabilityGroupNonUniformShuffle:
      case SpvCapabilityGroupNonUniformShuffleRelative:
         spv_check_supported(subgroup_shuffle, cap);
         break;

      case SpvCapabilityGroupNonUniformQuad:
         spv_check_supported(subgroup_quad, cap);
         break;

      case SpvCapabilityGroupNonUniformArithmetic:
      case SpvCapabilityGroupNonUniformClustered:
         spv_check_supported(subgroup_arithmetic, cap);
         break;

      case SpvCapabilityGroups:
         spv_check_supported(amd_shader_ballot, cap);
         break;

      case SpvCapabilityVariablePointersStorageBuffer:
      case SpvCapabilityVariablePointers:
         spv_check_supported(variable_pointers, cap);
         b->variable_pointers = true;
         break;

      case SpvCapabilityStorageUniformBufferBlock16:
      case SpvCapabilityStorageUniform16:
      case SpvCapabilityStoragePushConstant16:
      case SpvCapabilityStorageInputOutput16:
         spv_check_supported(storage_16bit, cap);
         break;

      case SpvCapabilityShaderLayer:
      case SpvCapabilityShaderViewportIndex:
      case SpvCapabilityShaderViewportIndexLayerEXT:
         spv_check_supported(shader_viewport_index_layer, cap);
         break;

      case SpvCapabilityStorageBuffer8BitAccess:
      case SpvCapabilityUniformAndStorageBuffer8BitAccess:
      case SpvCapabilityStoragePushConstant8:
         spv_check_supported(storage_8bit, cap);
         break;

      case SpvCapabilityShaderNonUniformEXT:
         spv_check_supported(descriptor_indexing, cap);
         break;

      case SpvCapabilityInputAttachmentArrayDynamicIndexingEXT:
      case SpvCapabilityUniformTexelBufferArrayDynamicIndexingEXT:
      case SpvCapabilityStorageTexelBufferArrayDynamicIndexingEXT:
         spv_check_supported(descriptor_array_dynamic_indexing, cap);
         break;

      case SpvCapabilityUniformBufferArrayNonUniformIndexingEXT:
      case SpvCapabilitySampledImageArrayNonUniformIndexingEXT:
      case SpvCapabilityStorageBufferArrayNonUniformIndexingEXT:
      case SpvCapabilityStorageImageArrayNonUniformIndexingEXT:
      case SpvCapabilityInputAttachmentArrayNonUniformIndexingEXT:
      case SpvCapabilityUniformTexelBufferArrayNonUniformIndexingEXT:
      case SpvCapabilityStorageTexelBufferArrayNonUniformIndexingEXT:
         spv_check_supported(descriptor_array_non_uniform_indexing, cap);
         break;

      case SpvCapabilityRuntimeDescriptorArrayEXT:
         spv_check_supported(runtime_descriptor_array, cap);
         break;

      case SpvCapabilityStencilExportEXT:
         spv_check_supported(stencil_export, cap);
         break;

      case SpvCapabilitySampleMaskPostDepthCoverage:
         spv_check_supported(post_depth_coverage, cap);
         break;

      case SpvCapabilityDenormFlushToZero:
      case SpvCapabilityDenormPreserve:
      case SpvCapabilitySignedZeroInfNanPreserve:
      case SpvCapabilityRoundingModeRTE:
      case SpvCapabilityRoundingModeRTZ:
         spv_check_supported(float_controls, cap);
         break;

      case SpvCapabilityPhysicalStorageBufferAddresses:
         spv_check_supported(physical_storage_buffer_address, cap);
         break;

      case SpvCapabilityComputeDerivativeGroupQuadsNV:
      case SpvCapabilityComputeDerivativeGroupLinearNV:
         spv_check_supported(derivative_group, cap);
         break;

      case SpvCapabilityFloat16:
         spv_check_supported(float16, cap);
         break;

      case SpvCapabilityFragmentShaderSampleInterlockEXT:
         spv_check_supported(fragment_shader_sample_interlock, cap);
         break;

      case SpvCapabilityFragmentShaderPixelInterlockEXT:
         spv_check_supported(fragment_shader_pixel_interlock, cap);
         break;

      case SpvCapabilityDemoteToHelperInvocationEXT:
         spv_check_supported(demote_to_helper_invocation, cap);
         b->uses_demote_to_helper_invocation = true;
         break;

      case SpvCapabilityShaderClockKHR:
         spv_check_supported(shader_clock, cap);
	 break;

      case SpvCapabilityVulkanMemoryModel:
         spv_check_supported(vk_memory_model, cap);
         break;

      case SpvCapabilityVulkanMemoryModelDeviceScope:
         spv_check_supported(vk_memory_model_device_scope, cap);
         break;

      case SpvCapabilityImageReadWriteLodAMD:
         spv_check_supported(amd_image_read_write_lod, cap);
         break;

      case SpvCapabilityIntegerFunctions2INTEL:
         spv_check_supported(integer_functions2, cap);
         break;

      case SpvCapabilityFragmentMaskAMD:
         spv_check_supported(amd_fragment_mask, cap);
         break;

      case SpvCapabilityImageGatherBiasLodAMD:
         spv_check_supported(amd_image_gather_bias_lod, cap);
         break;

      case SpvCapabilityAtomicFloat32AddEXT:
         spv_check_supported(float32_atomic_add, cap);
         break;

      case SpvCapabilityAtomicFloat64AddEXT:
         spv_check_supported(float64_atomic_add, cap);
         break;

      case SpvCapabilitySubgroupShuffleINTEL:
         spv_check_supported(intel_subgroup_shuffle, cap);
         break;

      case SpvCapabilitySubgroupBufferBlockIOINTEL:
         spv_check_supported(intel_subgroup_buffer_block_io, cap);
         break;

      case SpvCapabilityRayTracingProvisionalKHR:
         spv_check_supported(ray_tracing, cap);
         break;

      case SpvCapabilityRayQueryProvisionalKHR:
         spv_check_supported(ray_query, cap);
         break;

      case SpvCapabilityRayTraversalPrimitiveCullingProvisionalKHR:
         spv_check_supported(ray_traversal_primitive_culling, cap);
         break;

      case SpvCapabilityInt64ImageEXT:
         spv_check_supported(image_atomic_int64, cap);
         break;

      default:
         vtn_fail("Unhandled capability: %s (%u)",
                  spirv_capability_to_string(cap), cap);
      }
      break;
   }

   case SpvOpExtInstImport:
      vtn_handle_extension(b, opcode, w, count);
      break;

   case SpvOpMemoryModel:
      switch (w[1]) {
      case SpvAddressingModelPhysical32:
         vtn_fail_if(b->shader->info.stage != MESA_SHADER_KERNEL,
                     "AddressingModelPhysical32 only supported for kernels");
         b->shader->info.cs.ptr_size = 32;
         b->physical_ptrs = true;
         assert(nir_address_format_bit_size(b->options->global_addr_format) == 32);
         assert(nir_address_format_num_components(b->options->global_addr_format) == 1);
         assert(nir_address_format_bit_size(b->options->shared_addr_format) == 32);
         assert(nir_address_format_num_components(b->options->shared_addr_format) == 1);
         assert(nir_address_format_bit_size(b->options->constant_addr_format) == 32);
         assert(nir_address_format_num_components(b->options->constant_addr_format) == 1);
         break;
      case SpvAddressingModelPhysical64:
         vtn_fail_if(b->shader->info.stage != MESA_SHADER_KERNEL,
                     "AddressingModelPhysical64 only supported for kernels");
         b->shader->info.cs.ptr_size = 64;
         b->physical_ptrs = true;
         assert(nir_address_format_bit_size(b->options->global_addr_format) == 64);
         assert(nir_address_format_num_components(b->options->global_addr_format) == 1);
         assert(nir_address_format_bit_size(b->options->shared_addr_format) == 64);
         assert(nir_address_format_num_components(b->options->shared_addr_format) == 1);
         assert(nir_address_format_bit_size(b->options->constant_addr_format) == 64);
         assert(nir_address_format_num_components(b->options->constant_addr_format) == 1);
         break;
      case SpvAddressingModelLogical:
         vtn_fail_if(b->shader->info.stage == MESA_SHADER_KERNEL,
                     "AddressingModelLogical only supported for shaders");
         b->physical_ptrs = false;
         break;
      case SpvAddressingModelPhysicalStorageBuffer64:
         vtn_fail_if(!b->options ||
                     !b->options->caps.physical_storage_buffer_address,
                     "AddressingModelPhysicalStorageBuffer64 not supported");
         break;
      default:
         vtn_fail("Unknown addressing model: %s (%u)",
                  spirv_addressingmodel_to_string(w[1]), w[1]);
         break;
      }

      b->mem_model = w[2];
      switch (w[2]) {
      case SpvMemoryModelSimple:
      case SpvMemoryModelGLSL450:
      case SpvMemoryModelOpenCL:
         break;
      case SpvMemoryModelVulkan:
         vtn_fail_if(!b->options->caps.vk_memory_model,
                     "Vulkan memory model is unsupported by this driver");
         break;
      default:
         vtn_fail("Unsupported memory model: %s",
                  spirv_memorymodel_to_string(w[2]));
         break;
      }
      break;

   case SpvOpEntryPoint:
      vtn_handle_entry_point(b, w, count);
      break;

   case SpvOpString:
      vtn_push_value(b, w[1], vtn_value_type_string)->str =
         vtn_string_literal(b, &w[2], count - 2, NULL);
      break;

   case SpvOpName:
      b->values[w[1]].name = vtn_string_literal(b, &w[2], count - 2, NULL);
      break;

   case SpvOpMemberName:
      /* TODO */
      break;

   case SpvOpExecutionMode:
   case SpvOpExecutionModeId:
   case SpvOpDecorationGroup:
   case SpvOpDecorate:
   case SpvOpDecorateId:
   case SpvOpMemberDecorate:
   case SpvOpGroupDecorate:
   case SpvOpGroupMemberDecorate:
   case SpvOpDecorateString:
   case SpvOpMemberDecorateString:
      vtn_handle_decoration(b, opcode, w, count);
      break;

   case SpvOpExtInst: {
      struct vtn_value *val = vtn_value(b, w[3], vtn_value_type_extension);
      if (val->ext_handler == vtn_handle_non_semantic_instruction) {
         /* NonSemantic extended instructions are acceptable in preamble. */
         vtn_handle_non_semantic_instruction(b, w[4], w, count);
         return true;
      } else {
         return false; /* End of preamble. */
      }
   }

   default:
      return false; /* End of preamble */
   }

   return true;
}

static void
vtn_handle_execution_mode(struct vtn_builder *b, struct vtn_value *entry_point,
                          const struct vtn_decoration *mode, UNUSED void *data)
{
   vtn_assert(b->entry_point == entry_point);

   switch(mode->exec_mode) {
   case SpvExecutionModeOriginUpperLeft:
   case SpvExecutionModeOriginLowerLeft:
      vtn_assert(b->shader->info.stage == MESA_SHADER_FRAGMENT);
      b->shader->info.fs.origin_upper_left =
         (mode->exec_mode == SpvExecutionModeOriginUpperLeft);
      break;

   case SpvExecutionModeEarlyFragmentTests:
      vtn_assert(b->shader->info.stage == MESA_SHADER_FRAGMENT);
      b->shader->info.fs.early_fragment_tests = true;
      break;

   case SpvExecutionModePostDepthCoverage:
      vtn_assert(b->shader->info.stage == MESA_SHADER_FRAGMENT);
      b->shader->info.fs.post_depth_coverage = true;
      break;

   case SpvExecutionModeInvocations:
      vtn_assert(b->shader->info.stage == MESA_SHADER_GEOMETRY);
      b->shader->info.gs.invocations = MAX2(1, mode->operands[0]);
      break;

   case SpvExecutionModeDepthReplacing:
      vtn_assert(b->shader->info.stage == MESA_SHADER_FRAGMENT);
      b->shader->info.fs.depth_layout = FRAG_DEPTH_LAYOUT_ANY;
      break;
   case SpvExecutionModeDepthGreater:
      vtn_assert(b->shader->info.stage == MESA_SHADER_FRAGMENT);
      b->shader->info.fs.depth_layout = FRAG_DEPTH_LAYOUT_GREATER;
      break;
   case SpvExecutionModeDepthLess:
      vtn_assert(b->shader->info.stage == MESA_SHADER_FRAGMENT);
      b->shader->info.fs.depth_layout = FRAG_DEPTH_LAYOUT_LESS;
      break;
   case SpvExecutionModeDepthUnchanged:
      vtn_assert(b->shader->info.stage == MESA_SHADER_FRAGMENT);
      b->shader->info.fs.depth_layout = FRAG_DEPTH_LAYOUT_UNCHANGED;
      break;

   case SpvExecutionModeLocalSize:
      vtn_assert(gl_shader_stage_is_compute(b->shader->info.stage));
      b->shader->info.cs.local_size[0] = mode->operands[0];
      b->shader->info.cs.local_size[1] = mode->operands[1];
      b->shader->info.cs.local_size[2] = mode->operands[2];
      break;

   case SpvExecutionModeLocalSizeHint:
      break; /* Nothing to do with this */

   case SpvExecutionModeOutputVertices:
      if (b->shader->info.stage == MESA_SHADER_TESS_CTRL ||
          b->shader->info.stage == MESA_SHADER_TESS_EVAL) {
         b->shader->info.tess.tcs_vertices_out = mode->operands[0];
      } else {
         vtn_assert(b->shader->info.stage == MESA_SHADER_GEOMETRY);
         b->shader->info.gs.vertices_out = mode->operands[0];
      }
      break;

   case SpvExecutionModeInputPoints:
   case SpvExecutionModeInputLines:
   case SpvExecutionModeInputLinesAdjacency:
   case SpvExecutionModeTriangles:
   case SpvExecutionModeInputTrianglesAdjacency:
   case SpvExecutionModeQuads:
   case SpvExecutionModeIsolines:
      if (b->shader->info.stage == MESA_SHADER_TESS_CTRL ||
          b->shader->info.stage == MESA_SHADER_TESS_EVAL) {
         b->shader->info.tess.primitive_mode =
            gl_primitive_from_spv_execution_mode(b, mode->exec_mode);
      } else {
         vtn_assert(b->shader->info.stage == MESA_SHADER_GEOMETRY);
         b->shader->info.gs.vertices_in =
            vertices_in_from_spv_execution_mode(b, mode->exec_mode);
         b->shader->info.gs.input_primitive =
            gl_primitive_from_spv_execution_mode(b, mode->exec_mode);
      }
      break;

   case SpvExecutionModeOutputPoints:
   case SpvExecutionModeOutputLineStrip:
   case SpvExecutionModeOutputTriangleStrip:
      vtn_assert(b->shader->info.stage == MESA_SHADER_GEOMETRY);
      b->shader->info.gs.output_primitive =
         gl_primitive_from_spv_execution_mode(b, mode->exec_mode);
      break;

   case SpvExecutionModeSpacingEqual:
      vtn_assert(b->shader->info.stage == MESA_SHADER_TESS_CTRL ||
                 b->shader->info.stage == MESA_SHADER_TESS_EVAL);
      b->shader->info.tess.spacing = TESS_SPACING_EQUAL;
      break;
   case SpvExecutionModeSpacingFractionalEven:
      vtn_assert(b->shader->info.stage == MESA_SHADER_TESS_CTRL ||
                 b->shader->info.stage == MESA_SHADER_TESS_EVAL);
      b->shader->info.tess.spacing = TESS_SPACING_FRACTIONAL_EVEN;
      break;
   case SpvExecutionModeSpacingFractionalOdd:
      vtn_assert(b->shader->info.stage == MESA_SHADER_TESS_CTRL ||
                 b->shader->info.stage == MESA_SHADER_TESS_EVAL);
      b->shader->info.tess.spacing = TESS_SPACING_FRACTIONAL_ODD;
      break;
   case SpvExecutionModeVertexOrderCw:
      vtn_assert(b->shader->info.stage == MESA_SHADER_TESS_CTRL ||
                 b->shader->info.stage == MESA_SHADER_TESS_EVAL);
      b->shader->info.tess.ccw = false;
      break;
   case SpvExecutionModeVertexOrderCcw:
      vtn_assert(b->shader->info.stage == MESA_SHADER_TESS_CTRL ||
                 b->shader->info.stage == MESA_SHADER_TESS_EVAL);
      b->shader->info.tess.ccw = true;
      break;
   case SpvExecutionModePointMode:
      vtn_assert(b->shader->info.stage == MESA_SHADER_TESS_CTRL ||
                 b->shader->info.stage == MESA_SHADER_TESS_EVAL);
      b->shader->info.tess.point_mode = true;
      break;

   case SpvExecutionModePixelCenterInteger:
      vtn_assert(b->shader->info.stage == MESA_SHADER_FRAGMENT);
      b->shader->info.fs.pixel_center_integer = true;
      break;

   case SpvExecutionModeXfb:
      b->shader->info.has_transform_feedback_varyings = true;
      break;

   case SpvExecutionModeVecTypeHint:
      break; /* OpenCL */

   case SpvExecutionModeContractionOff:
      if (b->shader->info.stage != MESA_SHADER_KERNEL)
         vtn_warn("ExectionMode only allowed for CL-style kernels: %s",
                  spirv_executionmode_to_string(mode->exec_mode));
      else
         b->exact = true;
      break;

   case SpvExecutionModeStencilRefReplacingEXT:
      vtn_assert(b->shader->info.stage == MESA_SHADER_FRAGMENT);
      break;

   case SpvExecutionModeDerivativeGroupQuadsNV:
      vtn_assert(b->shader->info.stage == MESA_SHADER_COMPUTE);
      b->shader->info.cs.derivative_group = DERIVATIVE_GROUP_QUADS;
      break;

   case SpvExecutionModeDerivativeGroupLinearNV:
      vtn_assert(b->shader->info.stage == MESA_SHADER_COMPUTE);
      b->shader->info.cs.derivative_group = DERIVATIVE_GROUP_LINEAR;
      break;

   case SpvExecutionModePixelInterlockOrderedEXT:
      vtn_assert(b->shader->info.stage == MESA_SHADER_FRAGMENT);
      b->shader->info.fs.pixel_interlock_ordered = true;
      break;

   case SpvExecutionModePixelInterlockUnorderedEXT:
      vtn_assert(b->shader->info.stage == MESA_SHADER_FRAGMENT);
      b->shader->info.fs.pixel_interlock_unordered = true;
      break;

   case SpvExecutionModeSampleInterlockOrderedEXT:
      vtn_assert(b->shader->info.stage == MESA_SHADER_FRAGMENT);
      b->shader->info.fs.sample_interlock_ordered = true;
      break;

   case SpvExecutionModeSampleInterlockUnorderedEXT:
      vtn_assert(b->shader->info.stage == MESA_SHADER_FRAGMENT);
      b->shader->info.fs.sample_interlock_unordered = true;
      break;

   case SpvExecutionModeDenormPreserve:
   case SpvExecutionModeDenormFlushToZero:
   case SpvExecutionModeSignedZeroInfNanPreserve:
   case SpvExecutionModeRoundingModeRTE:
   case SpvExecutionModeRoundingModeRTZ: {
      unsigned execution_mode = 0;
      switch (mode->exec_mode) {
      case SpvExecutionModeDenormPreserve:
         switch (mode->operands[0]) {
         case 16: execution_mode = FLOAT_CONTROLS_DENORM_PRESERVE_FP16; break;
         case 32: execution_mode = FLOAT_CONTROLS_DENORM_PRESERVE_FP32; break;
         case 64: execution_mode = FLOAT_CONTROLS_DENORM_PRESERVE_FP64; break;
         default: vtn_fail("Floating point type not supported");
         }
         break;
      case SpvExecutionModeDenormFlushToZero:
         switch (mode->operands[0]) {
         case 16: execution_mode = FLOAT_CONTROLS_DENORM_FLUSH_TO_ZERO_FP16; break;
         case 32: execution_mode = FLOAT_CONTROLS_DENORM_FLUSH_TO_ZERO_FP32; break;
         case 64: execution_mode = FLOAT_CONTROLS_DENORM_FLUSH_TO_ZERO_FP64; break;
         default: vtn_fail("Floating point type not supported");
         }
         break;
      case SpvExecutionModeSignedZeroInfNanPreserve:
         switch (mode->operands[0]) {
         case 16: execution_mode = FLOAT_CONTROLS_SIGNED_ZERO_INF_NAN_PRESERVE_FP16; break;
         case 32: execution_mode = FLOAT_CONTROLS_SIGNED_ZERO_INF_NAN_PRESERVE_FP32; break;
         case 64: execution_mode = FLOAT_CONTROLS_SIGNED_ZERO_INF_NAN_PRESERVE_FP64; break;
         default: vtn_fail("Floating point type not supported");
         }
         break;
      case SpvExecutionModeRoundingModeRTE:
         switch (mode->operands[0]) {
         case 16: execution_mode = FLOAT_CONTROLS_ROUNDING_MODE_RTE_FP16; break;
         case 32: execution_mode = FLOAT_CONTROLS_ROUNDING_MODE_RTE_FP32; break;
         case 64: execution_mode = FLOAT_CONTROLS_ROUNDING_MODE_RTE_FP64; break;
         default: vtn_fail("Floating point type not supported");
         }
         break;
      case SpvExecutionModeRoundingModeRTZ:
         switch (mode->operands[0]) {
         case 16: execution_mode = FLOAT_CONTROLS_ROUNDING_MODE_RTZ_FP16; break;
         case 32: execution_mode = FLOAT_CONTROLS_ROUNDING_MODE_RTZ_FP32; break;
         case 64: execution_mode = FLOAT_CONTROLS_ROUNDING_MODE_RTZ_FP64; break;
         default: vtn_fail("Floating point type not supported");
         }
         break;
      default:
         break;
      }

      b->shader->info.float_controls_execution_mode |= execution_mode;
      break;
   }

   case SpvExecutionModeLocalSizeId:
   case SpvExecutionModeLocalSizeHintId:
      /* Handled later by vtn_handle_execution_mode_id(). */
      break;

   default:
      vtn_fail("Unhandled execution mode: %s (%u)",
               spirv_executionmode_to_string(mode->exec_mode),
               mode->exec_mode);
   }
}

static void
vtn_handle_execution_mode_id(struct vtn_builder *b, struct vtn_value *entry_point,
                             const struct vtn_decoration *mode, UNUSED void *data)
{

   vtn_assert(b->entry_point == entry_point);

   switch (mode->exec_mode) {
   case SpvExecutionModeLocalSizeId:
      b->shader->info.cs.local_size[0] = vtn_constant_uint(b, mode->operands[0]);
      b->shader->info.cs.local_size[1] = vtn_constant_uint(b, mode->operands[1]);
      b->shader->info.cs.local_size[2] = vtn_constant_uint(b, mode->operands[2]);
      break;

   case SpvExecutionModeLocalSizeHintId:
      /* Nothing to do with this hint. */
      break;

   default:
      /* Nothing to do.  Literal execution modes already handled by
       * vtn_handle_execution_mode(). */
      break;
   }
}

static bool
vtn_handle_variable_or_type_instruction(struct vtn_builder *b, SpvOp opcode,
                                        const uint32_t *w, unsigned count)
{
   vtn_set_instruction_result_type(b, opcode, w, count);

   switch (opcode) {
   case SpvOpSource:
   case SpvOpSourceContinued:
   case SpvOpSourceExtension:
   case SpvOpExtension:
   case SpvOpCapability:
   case SpvOpExtInstImport:
   case SpvOpMemoryModel:
   case SpvOpEntryPoint:
   case SpvOpExecutionMode:
   case SpvOpString:
   case SpvOpName:
   case SpvOpMemberName:
   case SpvOpDecorationGroup:
   case SpvOpDecorate:
   case SpvOpDecorateId:
   case SpvOpMemberDecorate:
   case SpvOpGroupDecorate:
   case SpvOpGroupMemberDecorate:
   case SpvOpDecorateString:
   case SpvOpMemberDecorateString:
      vtn_fail("Invalid opcode types and variables section");
      break;

   case SpvOpTypeVoid:
   case SpvOpTypeBool:
   case SpvOpTypeInt:
   case SpvOpTypeFloat:
   case SpvOpTypeVector:
   case SpvOpTypeMatrix:
   case SpvOpTypeImage:
   case SpvOpTypeSampler:
   case SpvOpTypeSampledImage:
   case SpvOpTypeArray:
   case SpvOpTypeRuntimeArray:
   case SpvOpTypeStruct:
   case SpvOpTypeOpaque:
   case SpvOpTypePointer:
   case SpvOpTypeForwardPointer:
   case SpvOpTypeFunction:
   case SpvOpTypeEvent:
   case SpvOpTypeDeviceEvent:
   case SpvOpTypeReserveId:
   case SpvOpTypeQueue:
   case SpvOpTypePipe:
   case SpvOpTypeAccelerationStructureKHR:
      vtn_handle_type(b, opcode, w, count);
      break;

   case SpvOpConstantTrue:
   case SpvOpConstantFalse:
   case SpvOpConstant:
   case SpvOpConstantComposite:
   case SpvOpConstantNull:
   case SpvOpSpecConstantTrue:
   case SpvOpSpecConstantFalse:
   case SpvOpSpecConstant:
   case SpvOpSpecConstantComposite:
   case SpvOpSpecConstantOp:
      vtn_handle_constant(b, opcode, w, count);
      break;

   case SpvOpUndef:
   case SpvOpVariable:
   case SpvOpConstantSampler:
      vtn_handle_variables(b, opcode, w, count);
      break;

   case SpvOpExtInst: {
      struct vtn_value *val = vtn_value(b, w[3], vtn_value_type_extension);
      /* NonSemantic extended instructions are acceptable in preamble, others
       * will indicate the end of preamble.
       */
      return val->ext_handler == vtn_handle_non_semantic_instruction;
   }

   default:
      return false; /* End of preamble */
   }

   return true;
}

static struct vtn_ssa_value *
vtn_nir_select(struct vtn_builder *b, struct vtn_ssa_value *src0,
               struct vtn_ssa_value *src1, struct vtn_ssa_value *src2)
{
   struct vtn_ssa_value *dest = rzalloc(b, struct vtn_ssa_value);
   dest->type = src1->type;

   if (glsl_type_is_vector_or_scalar(src1->type)) {
      dest->def = nir_bcsel(&b->nb, src0->def, src1->def, src2->def);
   } else {
      unsigned elems = glsl_get_length(src1->type);

      dest->elems = ralloc_array(b, struct vtn_ssa_value *, elems);
      for (unsigned i = 0; i < elems; i++) {
         dest->elems[i] = vtn_nir_select(b, src0,
                                         src1->elems[i], src2->elems[i]);
      }
   }

   return dest;
}

static void
vtn_handle_select(struct vtn_builder *b, SpvOp opcode,
                  const uint32_t *w, unsigned count)
{
   /* Handle OpSelect up-front here because it needs to be able to handle
    * pointers and not just regular vectors and scalars.
    */
   struct vtn_value *res_val = vtn_untyped_value(b, w[2]);
   struct vtn_value *cond_val = vtn_untyped_value(b, w[3]);
   struct vtn_value *obj1_val = vtn_untyped_value(b, w[4]);
   struct vtn_value *obj2_val = vtn_untyped_value(b, w[5]);

   vtn_fail_if(obj1_val->type != res_val->type ||
               obj2_val->type != res_val->type,
               "Object types must match the result type in OpSelect");

   vtn_fail_if((cond_val->type->base_type != vtn_base_type_scalar &&
                cond_val->type->base_type != vtn_base_type_vector) ||
               !glsl_type_is_boolean(cond_val->type->type),
               "OpSelect must have either a vector of booleans or "
               "a boolean as Condition type");

   vtn_fail_if(cond_val->type->base_type == vtn_base_type_vector &&
               (res_val->type->base_type != vtn_base_type_vector ||
                res_val->type->length != cond_val->type->length),
               "When Condition type in OpSelect is a vector, the Result "
               "type must be a vector of the same length");

   switch (res_val->type->base_type) {
   case vtn_base_type_scalar:
   case vtn_base_type_vector:
   case vtn_base_type_matrix:
   case vtn_base_type_array:
   case vtn_base_type_struct:
      /* OK. */
      break;
   case vtn_base_type_pointer:
      /* We need to have actual storage for pointer types. */
      vtn_fail_if(res_val->type->type == NULL,
                  "Invalid pointer result type for OpSelect");
      break;
   default:
      vtn_fail("Result type of OpSelect must be a scalar, composite, or pointer");
   }

   vtn_push_ssa_value(b, w[2],
      vtn_nir_select(b, vtn_ssa_value(b, w[3]),
                        vtn_ssa_value(b, w[4]),
                        vtn_ssa_value(b, w[5])));
}

static void
vtn_handle_ptr(struct vtn_builder *b, SpvOp opcode,
               const uint32_t *w, unsigned count)
{
   struct vtn_type *type1 = vtn_get_value_type(b, w[3]);
   struct vtn_type *type2 = vtn_get_value_type(b, w[4]);
   vtn_fail_if(type1->base_type != vtn_base_type_pointer ||
               type2->base_type != vtn_base_type_pointer,
               "%s operands must have pointer types",
               spirv_op_to_string(opcode));
   vtn_fail_if(type1->storage_class != type2->storage_class,
               "%s operands must have the same storage class",
               spirv_op_to_string(opcode));

   struct vtn_type *vtn_type = vtn_get_type(b, w[1]);
   const struct glsl_type *type = vtn_type->type;

   nir_address_format addr_format = vtn_mode_to_address_format(
      b, vtn_storage_class_to_mode(b, type1->storage_class, NULL, NULL));

   nir_ssa_def *def;

   switch (opcode) {
   case SpvOpPtrDiff: {
      /* OpPtrDiff returns the difference in number of elements (not byte offset). */
      unsigned elem_size, elem_align;
      glsl_get_natural_size_align_bytes(type1->deref->type,
                                        &elem_size, &elem_align);

      def = nir_build_addr_isub(&b->nb,
                                vtn_get_nir_ssa(b, w[3]),
                                vtn_get_nir_ssa(b, w[4]),
                                addr_format);
      def = nir_idiv(&b->nb, def, nir_imm_intN_t(&b->nb, elem_size, def->bit_size));
      def = nir_i2i(&b->nb, def, glsl_get_bit_size(type));
      break;
   }

   case SpvOpPtrEqual:
   case SpvOpPtrNotEqual: {
      def = nir_build_addr_ieq(&b->nb,
                               vtn_get_nir_ssa(b, w[3]),
                               vtn_get_nir_ssa(b, w[4]),
                               addr_format);
      if (opcode == SpvOpPtrNotEqual)
         def = nir_inot(&b->nb, def);
      break;
   }

   default:
      unreachable("Invalid ptr operation");
   }

   vtn_push_nir_ssa(b, w[2], def);
}

static void
vtn_handle_ray_intrinsic(struct vtn_builder *b, SpvOp opcode,
                         const uint32_t *w, unsigned count)
{
   nir_intrinsic_instr *intrin;

   switch (opcode) {
   case SpvOpTraceRayKHR: {
      intrin = nir_intrinsic_instr_create(b->nb.shader,
                                          nir_intrinsic_trace_ray);

      /* The sources are in the same order in the NIR intrinsic */
      for (unsigned i = 0; i < 10; i++)
         intrin->src[i] = nir_src_for_ssa(vtn_ssa_value(b, w[i + 1])->def);

      nir_deref_instr *payload = vtn_get_call_payload_for_location(b, w[11]);
      intrin->src[10] = nir_src_for_ssa(&payload->dest.ssa);
      nir_builder_instr_insert(&b->nb, &intrin->instr);
      break;
   }

   case SpvOpReportIntersectionKHR: {
      intrin = nir_intrinsic_instr_create(b->nb.shader,
                                          nir_intrinsic_report_ray_intersection);
      intrin->src[0] = nir_src_for_ssa(vtn_ssa_value(b, w[3])->def);
      intrin->src[1] = nir_src_for_ssa(vtn_ssa_value(b, w[4])->def);
      nir_ssa_dest_init(&intrin->instr, &intrin->dest, 1, 1, NULL);
      nir_builder_instr_insert(&b->nb, &intrin->instr);
      vtn_push_nir_ssa(b, w[2], &intrin->dest.ssa);
      break;
   }

   case SpvOpIgnoreIntersectionKHR:
      intrin = nir_intrinsic_instr_create(b->nb.shader,
                                          nir_intrinsic_ignore_ray_intersection);
      nir_builder_instr_insert(&b->nb, &intrin->instr);
      break;

   case SpvOpTerminateRayKHR:
      intrin = nir_intrinsic_instr_create(b->nb.shader,
                                          nir_intrinsic_terminate_ray);
      nir_builder_instr_insert(&b->nb, &intrin->instr);
      break;

   case SpvOpExecuteCallableKHR: {
      intrin = nir_intrinsic_instr_create(b->nb.shader,
                                          nir_intrinsic_execute_callable);
      intrin->src[0] = nir_src_for_ssa(vtn_ssa_value(b, w[1])->def);
      nir_deref_instr *payload = vtn_get_call_payload_for_location(b, w[2]);
      intrin->src[1] = nir_src_for_ssa(&payload->dest.ssa);
      nir_builder_instr_insert(&b->nb, &intrin->instr);
      break;
   }

   default:
      vtn_fail_with_opcode("Unhandled opcode", opcode);
   }
}

static bool
vtn_handle_body_instruction(struct vtn_builder *b, SpvOp opcode,
                            const uint32_t *w, unsigned count)
{
   switch (opcode) {
   case SpvOpLabel:
      break;

   case SpvOpLoopMerge:
   case SpvOpSelectionMerge:
      /* This is handled by cfg pre-pass and walk_blocks */
      break;

   case SpvOpUndef: {
      struct vtn_value *val = vtn_push_value(b, w[2], vtn_value_type_undef);
      val->type = vtn_get_type(b, w[1]);
      break;
   }

   case SpvOpExtInst:
      vtn_handle_extension(b, opcode, w, count);
      break;

   case SpvOpVariable:
   case SpvOpLoad:
   case SpvOpStore:
   case SpvOpCopyMemory:
   case SpvOpCopyMemorySized:
   case SpvOpAccessChain:
   case SpvOpPtrAccessChain:
   case SpvOpInBoundsAccessChain:
   case SpvOpInBoundsPtrAccessChain:
   case SpvOpArrayLength:
   case SpvOpConvertPtrToU:
   case SpvOpConvertUToPtr:
   case SpvOpGenericCastToPtrExplicit:
   case SpvOpGenericPtrMemSemantics:
   case SpvOpSubgroupBlockReadINTEL:
   case SpvOpSubgroupBlockWriteINTEL:
      vtn_handle_variables(b, opcode, w, count);
      break;

   case SpvOpFunctionCall:
      vtn_handle_function_call(b, opcode, w, count);
      break;

   case SpvOpSampledImage:
   case SpvOpImage:
   case SpvOpImageSampleImplicitLod:
   case SpvOpImageSampleExplicitLod:
   case SpvOpImageSampleDrefImplicitLod:
   case SpvOpImageSampleDrefExplicitLod:
   case SpvOpImageSampleProjImplicitLod:
   case SpvOpImageSampleProjExplicitLod:
   case SpvOpImageSampleProjDrefImplicitLod:
   case SpvOpImageSampleProjDrefExplicitLod:
   case SpvOpImageFetch:
   case SpvOpImageGather:
   case SpvOpImageDrefGather:
   case SpvOpImageQueryLod:
   case SpvOpImageQueryLevels:
   case SpvOpImageQuerySamples:
      vtn_handle_texture(b, opcode, w, count);
      break;

   case SpvOpImageRead:
   case SpvOpImageWrite:
   case SpvOpImageTexelPointer:
   case SpvOpImageQueryFormat:
   case SpvOpImageQueryOrder:
      vtn_handle_image(b, opcode, w, count);
      break;

   case SpvOpImageQuerySizeLod:
   case SpvOpImageQuerySize: {
      struct vtn_type *image_type = vtn_get_value_type(b, w[3]);
      vtn_assert(image_type->base_type == vtn_base_type_image);
      if (glsl_type_is_image(image_type->glsl_image)) {
         vtn_handle_image(b, opcode, w, count);
      } else {
         vtn_assert(glsl_type_is_sampler(image_type->glsl_image));
         vtn_handle_texture(b, opcode, w, count);
      }
      break;
   }

   case SpvOpFragmentMaskFetchAMD:
   case SpvOpFragmentFetchAMD:
      vtn_handle_texture(b, opcode, w, count);
      break;

   case SpvOpAtomicLoad:
   case SpvOpAtomicExchange:
   case SpvOpAtomicCompareExchange:
   case SpvOpAtomicCompareExchangeWeak:
   case SpvOpAtomicIIncrement:
   case SpvOpAtomicIDecrement:
   case SpvOpAtomicIAdd:
   case SpvOpAtomicISub:
   case SpvOpAtomicSMin:
   case SpvOpAtomicUMin:
   case SpvOpAtomicSMax:
   case SpvOpAtomicUMax:
   case SpvOpAtomicAnd:
   case SpvOpAtomicOr:
   case SpvOpAtomicXor:
   case SpvOpAtomicFAddEXT: {
      struct vtn_value *pointer = vtn_untyped_value(b, w[3]);
      if (pointer->value_type == vtn_value_type_image_pointer) {
         vtn_handle_image(b, opcode, w, count);
      } else {
         vtn_assert(pointer->value_type == vtn_value_type_pointer);
         vtn_handle_atomics(b, opcode, w, count);
      }
      break;
   }

   case SpvOpAtomicStore: {
      struct vtn_value *pointer = vtn_untyped_value(b, w[1]);
      if (pointer->value_type == vtn_value_type_image_pointer) {
         vtn_handle_image(b, opcode, w, count);
      } else {
         vtn_assert(pointer->value_type == vtn_value_type_pointer);
         vtn_handle_atomics(b, opcode, w, count);
      }
      break;
   }

   case SpvOpSelect:
      vtn_handle_select(b, opcode, w, count);
      break;

   case SpvOpSNegate:
   case SpvOpFNegate:
   case SpvOpNot:
   case SpvOpAny:
   case SpvOpAll:
   case SpvOpConvertFToU:
   case SpvOpConvertFToS:
   case SpvOpConvertSToF:
   case SpvOpConvertUToF:
   case SpvOpUConvert:
   case SpvOpSConvert:
   case SpvOpFConvert:
   case SpvOpQuantizeToF16:
   case SpvOpSatConvertSToU:
   case SpvOpSatConvertUToS:
   case SpvOpPtrCastToGeneric:
   case SpvOpGenericCastToPtr:
   case SpvOpIsNan:
   case SpvOpIsInf:
   case SpvOpIsFinite:
   case SpvOpIsNormal:
   case SpvOpSignBitSet:
   case SpvOpLessOrGreater:
   case SpvOpOrdered:
   case SpvOpUnordered:
   case SpvOpIAdd:
   case SpvOpFAdd:
   case SpvOpISub:
   case SpvOpFSub:
   case SpvOpIMul:
   case SpvOpFMul:
   case SpvOpUDiv:
   case SpvOpSDiv:
   case SpvOpFDiv:
   case SpvOpUMod:
   case SpvOpSRem:
   case SpvOpSMod:
   case SpvOpFRem:
   case SpvOpFMod:
   case SpvOpVectorTimesScalar:
   case SpvOpDot:
   case SpvOpIAddCarry:
   case SpvOpISubBorrow:
   case SpvOpUMulExtended:
   case SpvOpSMulExtended:
   case SpvOpShiftRightLogical:
   case SpvOpShiftRightArithmetic:
   case SpvOpShiftLeftLogical:
   case SpvOpLogicalEqual:
   case SpvOpLogicalNotEqual:
   case SpvOpLogicalOr:
   case SpvOpLogicalAnd:
   case SpvOpLogicalNot:
   case SpvOpBitwiseOr:
   case SpvOpBitwiseXor:
   case SpvOpBitwiseAnd:
   case SpvOpIEqual:
   case SpvOpFOrdEqual:
   case SpvOpFUnordEqual:
   case SpvOpINotEqual:
   case SpvOpFOrdNotEqual:
   case SpvOpFUnordNotEqual:
   case SpvOpULessThan:
   case SpvOpSLessThan:
   case SpvOpFOrdLessThan:
   case SpvOpFUnordLessThan:
   case SpvOpUGreaterThan:
   case SpvOpSGreaterThan:
   case SpvOpFOrdGreaterThan:
   case SpvOpFUnordGreaterThan:
   case SpvOpULessThanEqual:
   case SpvOpSLessThanEqual:
   case SpvOpFOrdLessThanEqual:
   case SpvOpFUnordLessThanEqual:
   case SpvOpUGreaterThanEqual:
   case SpvOpSGreaterThanEqual:
   case SpvOpFOrdGreaterThanEqual:
   case SpvOpFUnordGreaterThanEqual:
   case SpvOpDPdx:
   case SpvOpDPdy:
   case SpvOpFwidth:
   case SpvOpDPdxFine:
   case SpvOpDPdyFine:
   case SpvOpFwidthFine:
   case SpvOpDPdxCoarse:
   case SpvOpDPdyCoarse:
   case SpvOpFwidthCoarse:
   case SpvOpBitFieldInsert:
   case SpvOpBitFieldSExtract:
   case SpvOpBitFieldUExtract:
   case SpvOpBitReverse:
   case SpvOpBitCount:
   case SpvOpTranspose:
   case SpvOpOuterProduct:
   case SpvOpMatrixTimesScalar:
   case SpvOpVectorTimesMatrix:
   case SpvOpMatrixTimesVector:
   case SpvOpMatrixTimesMatrix:
   case SpvOpUCountLeadingZerosINTEL:
   case SpvOpUCountTrailingZerosINTEL:
   case SpvOpAbsISubINTEL:
   case SpvOpAbsUSubINTEL:
   case SpvOpIAddSatINTEL:
   case SpvOpUAddSatINTEL:
   case SpvOpIAverageINTEL:
   case SpvOpUAverageINTEL:
   case SpvOpIAverageRoundedINTEL:
   case SpvOpUAverageRoundedINTEL:
   case SpvOpISubSatINTEL:
   case SpvOpUSubSatINTEL:
   case SpvOpIMul32x16INTEL:
   case SpvOpUMul32x16INTEL:
      vtn_handle_alu(b, opcode, w, count);
      break;

   case SpvOpBitcast:
      vtn_handle_bitcast(b, w, count);
      break;

   case SpvOpVectorExtractDynamic:
   case SpvOpVectorInsertDynamic:
   case SpvOpVectorShuffle:
   case SpvOpCompositeConstruct:
   case SpvOpCompositeExtract:
   case SpvOpCompositeInsert:
   case SpvOpCopyLogical:
   case SpvOpCopyObject:
      vtn_handle_composite(b, opcode, w, count);
      break;

   case SpvOpEmitVertex:
   case SpvOpEndPrimitive:
   case SpvOpEmitStreamVertex:
   case SpvOpEndStreamPrimitive:
   case SpvOpControlBarrier:
   case SpvOpMemoryBarrier:
      vtn_handle_barrier(b, opcode, w, count);
      break;

   case SpvOpGroupNonUniformElect:
   case SpvOpGroupNonUniformAll:
   case SpvOpGroupNonUniformAny:
   case SpvOpGroupNonUniformAllEqual:
   case SpvOpGroupNonUniformBroadcast:
   case SpvOpGroupNonUniformBroadcastFirst:
   case SpvOpGroupNonUniformBallot:
   case SpvOpGroupNonUniformInverseBallot:
   case SpvOpGroupNonUniformBallotBitExtract:
   case SpvOpGroupNonUniformBallotBitCount:
   case SpvOpGroupNonUniformBallotFindLSB:
   case SpvOpGroupNonUniformBallotFindMSB:
   case SpvOpGroupNonUniformShuffle:
   case SpvOpGroupNonUniformShuffleXor:
   case SpvOpGroupNonUniformShuffleUp:
   case SpvOpGroupNonUniformShuffleDown:
   case SpvOpGroupNonUniformIAdd:
   case SpvOpGroupNonUniformFAdd:
   case SpvOpGroupNonUniformIMul:
   case SpvOpGroupNonUniformFMul:
   case SpvOpGroupNonUniformSMin:
   case SpvOpGroupNonUniformUMin:
   case SpvOpGroupNonUniformFMin:
   case SpvOpGroupNonUniformSMax:
   case SpvOpGroupNonUniformUMax:
   case SpvOpGroupNonUniformFMax:
   case SpvOpGroupNonUniformBitwiseAnd:
   case SpvOpGroupNonUniformBitwiseOr:
   case SpvOpGroupNonUniformBitwiseXor:
   case SpvOpGroupNonUniformLogicalAnd:
   case SpvOpGroupNonUniformLogicalOr:
   case SpvOpGroupNonUniformLogicalXor:
   case SpvOpGroupNonUniformQuadBroadcast:
   case SpvOpGroupNonUniformQuadSwap:
   case SpvOpGroupAll:
   case SpvOpGroupAny:
   case SpvOpGroupBroadcast:
   case SpvOpGroupIAdd:
   case SpvOpGroupFAdd:
   case SpvOpGroupFMin:
   case SpvOpGroupUMin:
   case SpvOpGroupSMin:
   case SpvOpGroupFMax:
   case SpvOpGroupUMax:
   case SpvOpGroupSMax:
   case SpvOpSubgroupBallotKHR:
   case SpvOpSubgroupFirstInvocationKHR:
   case SpvOpSubgroupReadInvocationKHR:
   case SpvOpSubgroupAllKHR:
   case SpvOpSubgroupAnyKHR:
   case SpvOpSubgroupAllEqualKHR:
   case SpvOpGroupIAddNonUniformAMD:
   case SpvOpGroupFAddNonUniformAMD:
   case SpvOpGroupFMinNonUniformAMD:
   case SpvOpGroupUMinNonUniformAMD:
   case SpvOpGroupSMinNonUniformAMD:
   case SpvOpGroupFMaxNonUniformAMD:
   case SpvOpGroupUMaxNonUniformAMD:
   case SpvOpGroupSMaxNonUniformAMD:
   case SpvOpSubgroupShuffleINTEL:
   case SpvOpSubgroupShuffleDownINTEL:
   case SpvOpSubgroupShuffleUpINTEL:
   case SpvOpSubgroupShuffleXorINTEL:
      vtn_handle_subgroup(b, opcode, w, count);
      break;

   case SpvOpPtrDiff:
   case SpvOpPtrEqual:
   case SpvOpPtrNotEqual:
      vtn_handle_ptr(b, opcode, w, count);
      break;

   case SpvOpBeginInvocationInterlockEXT:
      vtn_emit_barrier(b, nir_intrinsic_begin_invocation_interlock);
      break;

   case SpvOpEndInvocationInterlockEXT:
      vtn_emit_barrier(b, nir_intrinsic_end_invocation_interlock);
      break;

   case SpvOpDemoteToHelperInvocationEXT: {
      nir_intrinsic_instr *intrin =
         nir_intrinsic_instr_create(b->shader, nir_intrinsic_demote);
      nir_builder_instr_insert(&b->nb, &intrin->instr);
      break;
   }

   case SpvOpIsHelperInvocationEXT: {
      nir_intrinsic_instr *intrin =
         nir_intrinsic_instr_create(b->shader, nir_intrinsic_is_helper_invocation);
      nir_ssa_dest_init(&intrin->instr, &intrin->dest, 1, 1, NULL);
      nir_builder_instr_insert(&b->nb, &intrin->instr);

      vtn_push_nir_ssa(b, w[2], &intrin->dest.ssa);
      break;
   }

   case SpvOpReadClockKHR: {
      SpvScope scope = vtn_constant_uint(b, w[3]);
      nir_scope nir_scope;

      switch (scope) {
      case SpvScopeDevice:
         nir_scope = NIR_SCOPE_DEVICE;
         break;
      case SpvScopeSubgroup:
         nir_scope = NIR_SCOPE_SUBGROUP;
         break;
      default:
         vtn_fail("invalid read clock scope");
      }

      /* Operation supports two result types: uvec2 and uint64_t.  The NIR
       * intrinsic gives uvec2, so pack the result for the other case.
       */
      nir_intrinsic_instr *intrin =
         nir_intrinsic_instr_create(b->nb.shader, nir_intrinsic_shader_clock);
      nir_ssa_dest_init(&intrin->instr, &intrin->dest, 2, 32, NULL);
      nir_intrinsic_set_memory_scope(intrin, nir_scope);
      nir_builder_instr_insert(&b->nb, &intrin->instr);

      struct vtn_type *type = vtn_get_type(b, w[1]);
      const struct glsl_type *dest_type = type->type;
      nir_ssa_def *result;

      if (glsl_type_is_vector(dest_type)) {
         assert(dest_type == glsl_vector_type(GLSL_TYPE_UINT, 2));
         result = &intrin->dest.ssa;
      } else {
         assert(glsl_type_is_scalar(dest_type));
         assert(glsl_get_base_type(dest_type) == GLSL_TYPE_UINT64);
         result = nir_pack_64_2x32(&b->nb, &intrin->dest.ssa);
      }

      vtn_push_nir_ssa(b, w[2], result);
      break;
   }

   case SpvOpTraceRayKHR:
   case SpvOpReportIntersectionKHR:
   case SpvOpIgnoreIntersectionKHR:
   case SpvOpTerminateRayKHR:
   case SpvOpExecuteCallableKHR:
      vtn_handle_ray_intrinsic(b, opcode, w, count);
      break;

   case SpvOpLifetimeStart:
   case SpvOpLifetimeStop:
      break;

   case SpvOpGroupAsyncCopy:
   case SpvOpGroupWaitEvents:
      vtn_handle_opencl_core_instruction(b, opcode, w, count);
      break;

   default:
      vtn_fail_with_opcode("Unhandled opcode", opcode);
   }

   return true;
}

struct vtn_builder*
vtn_create_builder(const uint32_t *words, size_t word_count,
                   gl_shader_stage stage, const char *entry_point_name,
                   const struct spirv_to_nir_options *options)
{
   /* Initialize the vtn_builder object */
   struct vtn_builder *b = rzalloc(NULL, struct vtn_builder);
   struct spirv_to_nir_options *dup_options =
      ralloc(b, struct spirv_to_nir_options);
   *dup_options = *options;

   b->spirv = words;
   b->spirv_word_count = word_count;
   b->file = NULL;
   b->line = -1;
   b->col = -1;
   list_inithead(&b->functions);
   b->entry_point_stage = stage;
   b->entry_point_name = entry_point_name;
   b->options = dup_options;

   /*
    * Handle the SPIR-V header (first 5 dwords).
    * Can't use vtx_assert() as the setjmp(3) target isn't initialized yet.
    */
   if (word_count <= 5)
      goto fail;

   if (words[0] != SpvMagicNumber) {
      vtn_err("words[0] was 0x%x, want 0x%x", words[0], SpvMagicNumber);
      goto fail;
   }
   if (words[1] < 0x10000) {
      vtn_err("words[1] was 0x%x, want >= 0x10000", words[1]);
      goto fail;
   }

   b->generator_id = words[2] >> 16;
   uint16_t generator_version = words[2];

   /* In GLSLang commit 8297936dd6eb3, their handling of barrier() was fixed
    * to provide correct memory semantics on compute shader barrier()
    * commands.  Prior to that, we need to fix them up ourselves.  This
    * GLSLang fix caused them to bump to generator version 3.
    */
   b->wa_glslang_cs_barrier =
      (b->generator_id == vtn_generator_glslang_reference_front_end &&
       generator_version < 3);

   /* words[2] == generator magic */
   unsigned value_id_bound = words[3];
   if (words[4] != 0) {
      vtn_err("words[4] was %u, want 0", words[4]);
      goto fail;
   }

   b->value_id_bound = value_id_bound;
   b->values = rzalloc_array(b, struct vtn_value, value_id_bound);

   if (b->options->environment == NIR_SPIRV_VULKAN)
      b->vars_used_indirectly = _mesa_pointer_set_create(b);

   return b;
 fail:
   ralloc_free(b);
   return NULL;
}

static nir_function *
vtn_emit_kernel_entry_point_wrapper(struct vtn_builder *b,
                                    nir_function *entry_point)
{
   vtn_assert(entry_point == b->entry_point->func->impl->function);
   vtn_fail_if(!entry_point->name, "entry points are required to have a name");
   const char *func_name =
      ralloc_asprintf(b->shader, "__wrapped_%s", entry_point->name);

   vtn_assert(b->shader->info.stage == MESA_SHADER_KERNEL);

   nir_function *main_entry_point = nir_function_create(b->shader, func_name);
   main_entry_point->impl = nir_function_impl_create(main_entry_point);
   nir_builder_init(&b->nb, main_entry_point->impl);
   b->nb.cursor = nir_after_cf_list(&main_entry_point->impl->body);
   b->func_param_idx = 0;

   nir_call_instr *call = nir_call_instr_create(b->nb.shader, entry_point);

   for (unsigned i = 0; i < entry_point->num_params; ++i) {
      struct vtn_type *param_type = b->entry_point->func->type->params[i];

      /* consider all pointers to function memory to be parameters passed
       * by value
       */
      bool is_by_val = param_type->base_type == vtn_base_type_pointer &&
         param_type->storage_class == SpvStorageClassFunction;

      /* input variable */
      nir_variable *in_var = rzalloc(b->nb.shader, nir_variable);
      in_var->data.mode = nir_var_uniform;
      in_var->data.read_only = true;
      in_var->data.location = i;
      if (param_type->base_type == vtn_base_type_image) {
         in_var->data.access =
            spirv_to_gl_access_qualifier(b, param_type->access_qualifier);
      }

      if (is_by_val)
         in_var->type = param_type->deref->type;
      else if (param_type->base_type == vtn_base_type_image)
         in_var->type = param_type->glsl_image;
      else if (param_type->base_type == vtn_base_type_sampler)
         in_var->type = glsl_bare_sampler_type();
      else
         in_var->type = param_type->type;

      nir_shader_add_variable(b->nb.shader, in_var);

      /* we have to copy the entire variable into function memory */
      if (is_by_val) {
         nir_variable *copy_var =
            nir_local_variable_create(main_entry_point->impl, in_var->type,
                                      "copy_in");
         nir_copy_var(&b->nb, copy_var, in_var);
         call->params[i] =
            nir_src_for_ssa(&nir_build_deref_var(&b->nb, copy_var)->dest.ssa);
      } else if (param_type->base_type == vtn_base_type_image ||
                 param_type->base_type == vtn_base_type_sampler) {
         /* Don't load the var, just pass a deref of it */
         call->params[i] = nir_src_for_ssa(&nir_build_deref_var(&b->nb, in_var)->dest.ssa);
      } else {
         call->params[i] = nir_src_for_ssa(nir_load_var(&b->nb, in_var));
      }
   }

   nir_builder_instr_insert(&b->nb, &call->instr);

   return main_entry_point;
}

static bool
can_remove(nir_variable *var, void *data)
{
   const struct set *vars_used_indirectly = data;
   return !_mesa_set_search(vars_used_indirectly, var);
}

nir_shader *
spirv_to_nir(const uint32_t *words, size_t word_count,
             struct nir_spirv_specialization *spec, unsigned num_spec,
             gl_shader_stage stage, const char *entry_point_name,
             const struct spirv_to_nir_options *options,
             const nir_shader_compiler_options *nir_options)

{
   const uint32_t *word_end = words + word_count;

   struct vtn_builder *b = vtn_create_builder(words, word_count,
                                              stage, entry_point_name,
                                              options);

   if (b == NULL)
      return NULL;

   /* See also _vtn_fail() */
   if (setjmp(b->fail_jump)) {
      ralloc_free(b);
      return NULL;
   }

   /* Skip the SPIR-V header, handled at vtn_create_builder */
   words+= 5;

   b->shader = nir_shader_create(b, stage, nir_options, NULL);

   /* Handle all the preamble instructions */
   words = vtn_foreach_instruction(b, words, word_end,
                                   vtn_handle_preamble_instruction);

   /* DirectXShaderCompiler and glslang/shaderc both create OpKill from HLSL's
    * discard/clip, which uses demote semantics. DirectXShaderCompiler will use
    * demote if the extension is enabled, so we disable this workaround in that
    * case.
    *
    * Related glslang issue: https://github.com/KhronosGroup/glslang/issues/2416
    */
   bool glslang = b->generator_id == vtn_generator_glslang_reference_front_end ||
                  b->generator_id == vtn_generator_shaderc_over_glslang;
   bool dxsc = b->generator_id == vtn_generator_spiregg;
   b->convert_discard_to_demote = ((dxsc && !b->uses_demote_to_helper_invocation) ||
                                   (glslang && b->source_lang == SpvSourceLanguageHLSL)) &&
                                  options->caps.demote_to_helper_invocation;

   if (!options->create_library && b->entry_point == NULL) {
      vtn_fail("Entry point not found for %s shader \"%s\"",
               _mesa_shader_stage_to_string(stage), entry_point_name);
      ralloc_free(b);
      return NULL;
   }

   /* Ensure a sane address mode is being used for function temps */
   assert(nir_address_format_bit_size(b->options->temp_addr_format) == nir_get_ptr_bitsize(b->shader));
   assert(nir_address_format_num_components(b->options->temp_addr_format) == 1);

   /* Set shader info defaults */
   if (stage == MESA_SHADER_GEOMETRY)
      b->shader->info.gs.invocations = 1;

   /* Parse execution modes. */
   if (!options->create_library)
      vtn_foreach_execution_mode(b, b->entry_point,
                                 vtn_handle_execution_mode, NULL);

   b->specializations = spec;
   b->num_specializations = num_spec;

   /* Handle all variable, type, and constant instructions */
   words = vtn_foreach_instruction(b, words, word_end,
                                   vtn_handle_variable_or_type_instruction);

   /* Parse execution modes that depend on IDs. Must happen after we have
    * constants parsed.
    */
   if (!options->create_library)
      vtn_foreach_execution_mode(b, b->entry_point,
                                 vtn_handle_execution_mode_id, NULL);

   if (b->workgroup_size_builtin) {
      vtn_assert(b->workgroup_size_builtin->type->type ==
                 glsl_vector_type(GLSL_TYPE_UINT, 3));

      nir_const_value *const_size =
         b->workgroup_size_builtin->constant->values;

      b->shader->info.cs.local_size[0] = const_size[0].u32;
      b->shader->info.cs.local_size[1] = const_size[1].u32;
      b->shader->info.cs.local_size[2] = const_size[2].u32;
   }

   /* Set types on all vtn_values */
   vtn_foreach_instruction(b, words, word_end, vtn_set_instruction_result_type);

   vtn_build_cfg(b, words, word_end);

   if (!options->create_library) {
      assert(b->entry_point->value_type == vtn_value_type_function);
      b->entry_point->func->referenced = true;
   }

   bool progress;
   do {
      progress = false;
      vtn_foreach_cf_node(node, &b->functions) {
         struct vtn_function *func = vtn_cf_node_as_function(node);
         if ((options->create_library || func->referenced) && !func->emitted) {
            b->const_table = _mesa_pointer_hash_table_create(b);

            vtn_function_emit(b, func, vtn_handle_body_instruction);
            progress = true;
         }
      }
   } while (progress);

   if (!options->create_library) {
      vtn_assert(b->entry_point->value_type == vtn_value_type_function);
      nir_function *entry_point = b->entry_point->func->impl->function;
      vtn_assert(entry_point);

      /* post process entry_points with input params */
      if (entry_point->num_params && b->shader->info.stage == MESA_SHADER_KERNEL)
         entry_point = vtn_emit_kernel_entry_point_wrapper(b, entry_point);

      entry_point->is_entrypoint = true;
   }

   /* structurize the CFG */
   nir_lower_goto_ifs(b->shader);

   /* A SPIR-V module can have multiple shaders stages and also multiple
    * shaders of the same stage.  Global variables are declared per-module, so
    * they are all collected when parsing a single shader.  These dead
    * variables can result in invalid NIR, e.g.
    *
    * - TCS outputs must be per-vertex arrays (or decorated 'patch'), while VS
    *   output variables wouldn't be;
    * - Two vertex shaders have two different typed blocks associated to the
    *   same Binding.
    *
    * Before cleaning the dead variables, we must lower any constant
    * initializers on outputs so nir_remove_dead_variables sees that they're
    * written to.
    */
   nir_lower_variable_initializers(b->shader, nir_var_shader_out |
                                              nir_var_system_value);
   const nir_remove_dead_variables_options dead_opts = {
      .can_remove_var = can_remove,
      .can_remove_var_data = b->vars_used_indirectly,
   };
   nir_remove_dead_variables(b->shader, ~nir_var_function_temp,
                             b->vars_used_indirectly ? &dead_opts : NULL);

   /* We sometimes generate bogus derefs that, while never used, give the
    * validator a bit of heartburn.  Run dead code to get rid of them.
    */
   nir_opt_dce(b->shader);

   /* Unparent the shader from the vtn_builder before we delete the builder */
   ralloc_steal(NULL, b->shader);

   nir_shader *shader = b->shader;
   ralloc_free(b);

   return shader;
}<|MERGE_RESOLUTION|>--- conflicted
+++ resolved
@@ -1073,17 +1073,6 @@
    case SpvDecorationXfbBuffer:
    case SpvDecorationXfbStride:
       /* This is handled later by var_decoration_cb in vtn_variables.c */
-<<<<<<< HEAD
-      break;
-
-   case SpvDecorationCPacked:
-      if (b->shader->info.stage != MESA_SHADER_KERNEL)
-         vtn_warn("Decoration only allowed for CL-style kernels: %s",
-                  spirv_decoration_to_string(dec->decoration));
-      else
-         ctx->type->packed = true;
-=======
->>>>>>> 6d8c6860
       break;
 
    case SpvDecorationSaturatedConversion:
