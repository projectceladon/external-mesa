--- conflicted
+++ resolved
@@ -939,24 +939,17 @@
              */
             move_outer_block_inside(ir, &return_if->else_instructions);
 
-<<<<<<< HEAD
-            /* In case the loop is embeded inside an if add a new return to
-=======
             /* In case the loop is embedded inside an if add a new return to
->>>>>>> 5d3caa1c
              * the return flag then branch and let a future pass tidy it up.
              */
             if (this->function.signature->return_type->is_void())
                return_if->then_instructions.push_tail(new(ir) ir_return(NULL));
-<<<<<<< HEAD
-=======
             else {
                assert(this->function.return_value);
                ir_variable* return_value = this->function.return_value;
                return_if->then_instructions.push_tail(
                   new(ir) ir_return(new(ir) ir_dereference_variable(return_value)));
             }
->>>>>>> 5d3caa1c
          }
 
          ir->insert_after(return_if);
