--- conflicted
+++ resolved
@@ -978,18 +978,6 @@
 
 }
 
-<<<<<<< HEAD
-static bool
-handle_bind_buffer_gen(struct gl_context *ctx,
-		       GLenum target,
-		       GLuint buffer,
-		       struct gl_buffer_object **buf_handle)
-{
-   struct gl_buffer_object *buf = *buf_handle;
-
-   if (!buf && ctx->API == API_OPENGL_CORE) {
-      _mesa_error(ctx, GL_INVALID_OPERATION, "glBindBuffer(non-gen name)");
-=======
 bool
 _mesa_handle_bind_buffer_gen(struct gl_context *ctx,
                              GLuint buffer,
@@ -1000,7 +988,6 @@
 
    if (!buf && (ctx->API == API_OPENGL_CORE)) {
       _mesa_error(ctx, GL_INVALID_OPERATION, "%s(non-gen name)", caller);
->>>>>>> 367bafc7
       return false;
    }
 
@@ -1011,11 +998,7 @@
       assert(ctx->Driver.NewBufferObject);
       buf = ctx->Driver.NewBufferObject(ctx, buffer);
       if (!buf) {
-<<<<<<< HEAD
-	 _mesa_error(ctx, GL_OUT_OF_MEMORY, "glBindBufferARB");
-=======
 	 _mesa_error(ctx, GL_OUT_OF_MEMORY, "%s", caller);
->>>>>>> 367bafc7
 	 return false;
       }
       _mesa_HashInsert(ctx->Shared->BufferObjects, buffer, buf);
@@ -1060,12 +1043,8 @@
    else {
       /* non-default buffer object */
       newBufObj = _mesa_lookup_bufferobj(ctx, buffer);
-<<<<<<< HEAD
-      if (!handle_bind_buffer_gen(ctx, target, buffer, &newBufObj))
-=======
       if (!_mesa_handle_bind_buffer_gen(ctx, buffer,
                                         &newBufObj, "glBindBuffer"))
->>>>>>> 367bafc7
          return;
    }
 
@@ -3787,12 +3766,8 @@
    } else {
       bufObj = _mesa_lookup_bufferobj(ctx, buffer);
    }
-<<<<<<< HEAD
-   if (!handle_bind_buffer_gen(ctx, target, buffer, &bufObj))
-=======
    if (!_mesa_handle_bind_buffer_gen(ctx, buffer,
                                      &bufObj, "glBindBufferRange"))
->>>>>>> 367bafc7
       return;
 
    if (!bufObj) {
@@ -3848,12 +3823,8 @@
    } else {
       bufObj = _mesa_lookup_bufferobj(ctx, buffer);
    }
-<<<<<<< HEAD
-   if (!handle_bind_buffer_gen(ctx, target, buffer, &bufObj))
-=======
    if (!_mesa_handle_bind_buffer_gen(ctx, buffer,
                                      &bufObj, "glBindBufferBase"))
->>>>>>> 367bafc7
       return;
 
    if (!bufObj) {
@@ -4069,41 +4040,6 @@
       return;
    }
 
-<<<<<<< HEAD
-   /* We don't actually do anything for this yet.  Just return after
-    * validating the parameters and generating the required errors.
-    */
-   return;
-}
-
-void
-_mesa_init_bufferobj_dispatch(struct gl_context *ctx, struct _glapi_table *disp)
-{
-   SET_BindBufferARB(disp, _mesa_BindBufferARB);
-   SET_BufferDataARB(disp, _mesa_BufferDataARB);
-   SET_BufferSubDataARB(disp, _mesa_BufferSubDataARB);
-   SET_DeleteBuffersARB(disp, _mesa_DeleteBuffersARB);
-   SET_GenBuffersARB(disp, _mesa_GenBuffersARB);
-   SET_GetBufferParameterivARB(disp, _mesa_GetBufferParameterivARB);
-   SET_GetBufferPointervARB(disp, _mesa_GetBufferPointervARB);
-   if (ctx->API != API_OPENGLES2) {
-      SET_GetBufferSubDataARB(disp, _mesa_GetBufferSubDataARB);
-   }
-   SET_IsBufferARB(disp, _mesa_IsBufferARB);
-   SET_MapBufferARB(disp, _mesa_MapBufferARB);
-   SET_UnmapBufferARB(disp, _mesa_UnmapBufferARB);
-
-   if (_mesa_is_desktop_gl(ctx) || _mesa_is_gles3(ctx)) {
-      SET_BindBufferRangeEXT(disp, _mesa_BindBufferRange);
-      SET_BindBufferBaseEXT(disp, _mesa_BindBufferBase);
-   }
-
-   if (_mesa_is_desktop_gl(ctx)) {
-      SET_InvalidateBufferData(disp, _mesa_InvalidateBufferData);
-      SET_InvalidateBufferSubData(disp, _mesa_InvalidateBufferSubData);
-   }
-=======
    if (ctx->Driver.InvalidateBufferSubData)
       ctx->Driver.InvalidateBufferSubData(ctx, bufObj, 0, bufObj->Size);
->>>>>>> 367bafc7
 }