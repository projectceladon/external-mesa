--- conflicted
+++ resolved
@@ -58,15 +58,10 @@
 		     const char *caller);
 
 extern void
-<<<<<<< HEAD
-_mesa_init_shader_dispatch(const struct gl_context *ctx,
-                           struct _glapi_table *exec);
-=======
 _mesa_compile_shader(struct gl_context *ctx, struct gl_shader *sh);
 
 extern void
 _mesa_link_program(struct gl_context *ctx, struct gl_shader_program *sh_prog);
->>>>>>> 367bafc7
 
 extern unsigned
 _mesa_count_active_attribs(struct gl_shader_program *shProg);
