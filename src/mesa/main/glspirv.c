--- conflicted
+++ resolved
@@ -262,12 +262,7 @@
 
    const struct spirv_to_nir_options spirv_options = {
       .environment = NIR_SPIRV_OPENGL,
-<<<<<<< HEAD
-      .frag_coord_is_sysval = ctx->Const.GLSLFragCoordIsSysVal,
-      .use_deref_buffer_array_length = true,
-=======
       .subgroup_size = SUBGROUP_SIZE_UNIFORM,
->>>>>>> be466399
       .caps = ctx->Const.SpirVCapabilities,
       .ubo_addr_format = nir_address_format_32bit_index_offset,
       .ssbo_addr_format = nir_address_format_32bit_index_offset,
