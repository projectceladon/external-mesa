/**
 * \file macros.h
 * A collection of useful macros.
 */

/*
 * Mesa 3-D graphics library
 *
 * Copyright (C) 1999-2006  Brian Paul   All Rights Reserved.
 *
 * Permission is hereby granted, free of charge, to any person obtaining a
 * copy of this software and associated documentation files (the "Software"),
 * to deal in the Software without restriction, including without limitation
 * the rights to use, copy, modify, merge, publish, distribute, sublicense,
 * and/or sell copies of the Software, and to permit persons to whom the
 * Software is furnished to do so, subject to the following conditions:
 *
 * The above copyright notice and this permission notice shall be included
 * in all copies or substantial portions of the Software.
 *
 * THE SOFTWARE IS PROVIDED "AS IS", WITHOUT WARRANTY OF ANY KIND, EXPRESS
 * OR IMPLIED, INCLUDING BUT NOT LIMITED TO THE WARRANTIES OF MERCHANTABILITY,
 * FITNESS FOR A PARTICULAR PURPOSE AND NONINFRINGEMENT.  IN NO EVENT SHALL
 * THE AUTHORS OR COPYRIGHT HOLDERS BE LIABLE FOR ANY CLAIM, DAMAGES OR
 * OTHER LIABILITY, WHETHER IN AN ACTION OF CONTRACT, TORT OR OTHERWISE,
 * ARISING FROM, OUT OF OR IN CONNECTION WITH THE SOFTWARE OR THE USE OR
 * OTHER DEALINGS IN THE SOFTWARE.
 */


#ifndef MACROS_H
#define MACROS_H

#include "util/macros.h"
#include "util/u_math.h"
#include "util/rounding.h"
#include "imports.h"


/**
 * \name Integer / float conversion for colors, normals, etc.
 */
/*@{*/

/** Convert GLubyte in [0,255] to GLfloat in [0.0,1.0] */
extern GLfloat _mesa_ubyte_to_float_color_tab[256];
#define UBYTE_TO_FLOAT(u) _mesa_ubyte_to_float_color_tab[(unsigned int)(u)]

/** Convert GLfloat in [0.0,1.0] to GLubyte in [0,255] */
#define FLOAT_TO_UBYTE(X)   ((GLubyte) (GLint) ((X) * 255.0F))


/** Convert GLbyte in [-128,127] to GLfloat in [-1.0,1.0] */
#define BYTE_TO_FLOAT(B)    ((2.0F * (B) + 1.0F) * (1.0F/255.0F))

/** Convert GLfloat in [-1.0,1.0] to GLbyte in [-128,127] */
#define FLOAT_TO_BYTE(X)    ( (((GLint) (255.0F * (X))) - 1) / 2 )


/** Convert GLbyte to GLfloat while preserving zero */
#define BYTE_TO_FLOATZ(B)   ((B) == 0 ? 0.0F : BYTE_TO_FLOAT(B))


/** Convert GLbyte in [-128,127] to GLfloat in [-1.0,1.0], texture/fb data */
#define BYTE_TO_FLOAT_TEX(B)    ((B) == -128 ? -1.0F : (B) * (1.0F/127.0F))

/** Convert GLfloat in [-1.0,1.0] to GLbyte in [-128,127], texture/fb data */
#define FLOAT_TO_BYTE_TEX(X)    CLAMP( (GLint) (127.0F * (X)), -128, 127 )

/** Convert GLushort in [0,65535] to GLfloat in [0.0,1.0] */
#define USHORT_TO_FLOAT(S)  ((GLfloat) (S) * (1.0F / 65535.0F))

/** Convert GLfloat in [0.0,1.0] to GLushort in [0, 65535] */
#define FLOAT_TO_USHORT(X)   ((GLuint) ((X) * 65535.0F))


/** Convert GLshort in [-32768,32767] to GLfloat in [-1.0,1.0] */
#define SHORT_TO_FLOAT(S)   ((2.0F * (S) + 1.0F) * (1.0F/65535.0F))

/** Convert GLfloat in [-1.0,1.0] to GLshort in [-32768,32767] */
#define FLOAT_TO_SHORT(X)   ( (((GLint) (65535.0F * (X))) - 1) / 2 )

/** Convert GLshort to GLfloat while preserving zero */
#define SHORT_TO_FLOATZ(S)   ((S) == 0 ? 0.0F : SHORT_TO_FLOAT(S))


/** Convert GLshort in [-32768,32767] to GLfloat in [-1.0,1.0], texture/fb data */
#define SHORT_TO_FLOAT_TEX(S)    ((S) == -32768 ? -1.0F : (S) * (1.0F/32767.0F))

/** Convert GLfloat in [-1.0,1.0] to GLshort in [-32768,32767], texture/fb data */
#define FLOAT_TO_SHORT_TEX(X)    ( (GLint) (32767.0F * (X)) )


/** Convert GLuint in [0,4294967295] to GLfloat in [0.0,1.0] */
#define UINT_TO_FLOAT(U)    ((GLfloat) ((U) * (1.0F / 4294967295.0)))

/** Convert GLfloat in [0.0,1.0] to GLuint in [0,4294967295] */
#define FLOAT_TO_UINT(X)    ((GLuint) ((X) * 4294967295.0))


/** Convert GLint in [-2147483648,2147483647] to GLfloat in [-1.0,1.0] */
#define INT_TO_FLOAT(I)     ((GLfloat) ((2.0F * (I) + 1.0F) * (1.0F/4294967294.0)))

/** Convert GLfloat in [-1.0,1.0] to GLint in [-2147483648,2147483647] */
/* causes overflow:
#define FLOAT_TO_INT(X)     ( (((GLint) (4294967294.0 * (X))) - 1) / 2 )
*/
/* a close approximation: */
#define FLOAT_TO_INT(X)     ( (GLint) (2147483647.0 * (X)) )

/** Convert GLfloat in [-1.0,1.0] to GLint64 in [-(1<<63),(1 << 63) -1] */
#define FLOAT_TO_INT64(X)     ( (GLint64) (9223372036854775807.0 * (double)(X)) )


/** Convert GLint in [-2147483648,2147483647] to GLfloat in [-1.0,1.0], texture/fb data */
#define INT_TO_FLOAT_TEX(I)    ((I) == -2147483648 ? -1.0F : (I) * (1.0F/2147483647.0))

/** Convert GLfloat in [-1.0,1.0] to GLint in [-2147483648,2147483647], texture/fb data */
#define FLOAT_TO_INT_TEX(X)    ( (GLint) (2147483647.0 * (X)) )


#define BYTE_TO_UBYTE(b)   ((GLubyte) ((b) < 0 ? 0 : (GLubyte) (b)))
#define SHORT_TO_UBYTE(s)  ((GLubyte) ((s) < 0 ? 0 : (GLubyte) ((s) >> 7)))
#define USHORT_TO_UBYTE(s) ((GLubyte) ((s) >> 8))
#define INT_TO_UBYTE(i)    ((GLubyte) ((i) < 0 ? 0 : (GLubyte) ((i) >> 23)))
#define UINT_TO_UBYTE(i)   ((GLubyte) ((i) >> 24))


#define BYTE_TO_USHORT(b)  ((b) < 0 ? 0 : ((GLushort) (((b) * 65535) / 255)))
#define UBYTE_TO_USHORT(b) (((GLushort) (b) << 8) | (GLushort) (b))
#define SHORT_TO_USHORT(s) ((s) < 0 ? 0 : ((GLushort) (((s) * 65535 / 32767))))
#define INT_TO_USHORT(i)   ((i) < 0 ? 0 : ((GLushort) ((i) >> 15)))
#define UINT_TO_USHORT(i)  ((i) < 0 ? 0 : ((GLushort) ((i) >> 16)))
#define UNCLAMPED_FLOAT_TO_USHORT(us, f)  \
        us = ( (GLushort) _mesa_lroundevenf( CLAMP((f), 0.0F, 1.0F) * 65535.0F) )
#define CLAMPED_FLOAT_TO_USHORT(us, f)  \
        us = ( (GLushort) _mesa_lroundevenf( (f) * 65535.0F) )

#define UNCLAMPED_FLOAT_TO_SHORT(s, f)  \
        s = ( (GLshort) _mesa_lroundevenf( CLAMP((f), -1.0F, 1.0F) * 32767.0F) )

/***
 *** UNCLAMPED_FLOAT_TO_UBYTE: clamp float to [0,1] and map to ubyte in [0,255]
 *** CLAMPED_FLOAT_TO_UBYTE: map float known to be in [0,1] to ubyte in [0,255]
 ***/
#ifndef DEBUG
/* This function/macro is sensitive to precision.  Test very carefully
 * if you change it!
 */
#define UNCLAMPED_FLOAT_TO_UBYTE(UB, FLT)				\
        do {								\
           fi_type __tmp;						\
           __tmp.f = (FLT);						\
           if (__tmp.i < 0)						\
              UB = (GLubyte) 0;						\
           else if (__tmp.i >= IEEE_ONE)				\
              UB = (GLubyte) 255;					\
           else {							\
              __tmp.f = __tmp.f * (255.0F/256.0F) + 32768.0F;		\
              UB = (GLubyte) __tmp.i;					\
           }								\
        } while (0)
#define CLAMPED_FLOAT_TO_UBYTE(UB, FLT)					\
        do {								\
           fi_type __tmp;						\
           __tmp.f = (FLT) * (255.0F/256.0F) + 32768.0F;		\
           UB = (GLubyte) __tmp.i;					\
        } while (0)
#else
#define UNCLAMPED_FLOAT_TO_UBYTE(ub, f) \
	ub = ((GLubyte) _mesa_lroundevenf(CLAMP((f), 0.0F, 1.0F) * 255.0F))
#define CLAMPED_FLOAT_TO_UBYTE(ub, f) \
	ub = ((GLubyte) _mesa_lroundevenf((f) * 255.0F))
#endif

<<<<<<< HEAD
static inline GLfloat INT_AS_FLT(GLint i)
{
   fi_type tmp;
   tmp.i = i;
   return tmp.f;
}

static inline GLfloat UINT_AS_FLT(GLuint u)
{
   fi_type tmp;
   tmp.u = u;
   return tmp.f;
}

=======
static fi_type UINT_AS_UNION(GLuint u)
{
   fi_type tmp;
   tmp.u = u;
   return tmp;
}

static inline fi_type INT_AS_UNION(GLint i)
{
   fi_type tmp;
   tmp.i = i;
   return tmp;
}

static inline fi_type FLOAT_AS_UNION(GLfloat f)
{
   fi_type tmp;
   tmp.f = f;
   return tmp;
}

/**
 * Convert a floating point value to an unsigned fixed point value.
 *
 * \param frac_bits   The number of bits used to store the fractional part.
 */
static inline uint32_t
U_FIXED(float value, uint32_t frac_bits)
{
   value *= (1 << frac_bits);
   return value < 0.0f ? 0 : (uint32_t) value;
}

/**
 * Convert a floating point value to an signed fixed point value.
 *
 * \param frac_bits   The number of bits used to store the fractional part.
 */
static inline int32_t
S_FIXED(float value, uint32_t frac_bits)
{
   return (int32_t) (value * (1 << frac_bits));
}
>>>>>>> 367bafc7
/*@}*/


/** Stepping a GLfloat pointer by a byte stride */
#define STRIDE_F(p, i)  (p = (GLfloat *)((GLubyte *)p + i))
/** Stepping a GLuint pointer by a byte stride */
#define STRIDE_UI(p, i)  (p = (GLuint *)((GLubyte *)p + i))
/** Stepping a GLubyte[4] pointer by a byte stride */
#define STRIDE_4UB(p, i)  (p = (GLubyte (*)[4])((GLubyte *)p + i))
/** Stepping a GLfloat[4] pointer by a byte stride */
#define STRIDE_4F(p, i)  (p = (GLfloat (*)[4])((GLubyte *)p + i))
/** Stepping a \p t pointer by a byte stride */
#define STRIDE_T(p, t, i)  (p = (t)((GLubyte *)p + i))


/**********************************************************************/
/** \name 4-element vector operations */
/*@{*/

/** Zero */
#define ZERO_4V( DST )  (DST)[0] = (DST)[1] = (DST)[2] = (DST)[3] = 0

/** Test for equality */
#define TEST_EQ_4V(a,b)  ((a)[0] == (b)[0] &&   \
              (a)[1] == (b)[1] &&   \
              (a)[2] == (b)[2] &&   \
              (a)[3] == (b)[3])

/** Test for equality (unsigned bytes) */
static inline GLboolean
TEST_EQ_4UBV(const GLubyte a[4], const GLubyte b[4])
{
#if defined(__i386__)
   return *((const GLuint *) a) == *((const GLuint *) b);
#else
   return TEST_EQ_4V(a, b);
#endif
}


/** Copy a 4-element vector */
#define COPY_4V( DST, SRC )         \
do {                                \
   (DST)[0] = (SRC)[0];             \
   (DST)[1] = (SRC)[1];             \
   (DST)[2] = (SRC)[2];             \
   (DST)[3] = (SRC)[3];             \
} while (0)

/** Copy a 4-element unsigned byte vector */
static inline void
COPY_4UBV(GLubyte dst[4], const GLubyte src[4])
{
#if defined(__i386__)
   *((GLuint *) dst) = *((GLuint *) src);
#else
   /* The GLuint cast might fail if DST or SRC are not dword-aligned (RISC) */
   COPY_4V(dst, src);
#endif
}

/** Copy \p SZ elements into a 4-element vector */
#define COPY_SZ_4V(DST, SZ, SRC)  \
do {                              \
   switch (SZ) {                  \
   case 4: (DST)[3] = (SRC)[3];   \
   case 3: (DST)[2] = (SRC)[2];   \
   case 2: (DST)[1] = (SRC)[1];   \
   case 1: (DST)[0] = (SRC)[0];   \
   }                              \
} while(0)

/** Copy \p SZ elements into a homegeneous (4-element) vector, giving
 * default values to the remaining */
#define COPY_CLEAN_4V(DST, SZ, SRC)  \
do {                                 \
      ASSIGN_4V( DST, 0, 0, 0, 1 );  \
      COPY_SZ_4V( DST, SZ, SRC );    \
} while (0)

/** Subtraction */
#define SUB_4V( DST, SRCA, SRCB )           \
do {                                        \
      (DST)[0] = (SRCA)[0] - (SRCB)[0];     \
      (DST)[1] = (SRCA)[1] - (SRCB)[1];     \
      (DST)[2] = (SRCA)[2] - (SRCB)[2];     \
      (DST)[3] = (SRCA)[3] - (SRCB)[3];     \
} while (0)

/** Addition */
#define ADD_4V( DST, SRCA, SRCB )           \
do {                                        \
      (DST)[0] = (SRCA)[0] + (SRCB)[0];     \
      (DST)[1] = (SRCA)[1] + (SRCB)[1];     \
      (DST)[2] = (SRCA)[2] + (SRCB)[2];     \
      (DST)[3] = (SRCA)[3] + (SRCB)[3];     \
} while (0)

/** Element-wise multiplication */
#define SCALE_4V( DST, SRCA, SRCB )         \
do {                                        \
      (DST)[0] = (SRCA)[0] * (SRCB)[0];     \
      (DST)[1] = (SRCA)[1] * (SRCB)[1];     \
      (DST)[2] = (SRCA)[2] * (SRCB)[2];     \
      (DST)[3] = (SRCA)[3] * (SRCB)[3];     \
} while (0)

/** In-place addition */
#define ACC_4V( DST, SRC )          \
do {                                \
      (DST)[0] += (SRC)[0];         \
      (DST)[1] += (SRC)[1];         \
      (DST)[2] += (SRC)[2];         \
      (DST)[3] += (SRC)[3];         \
} while (0)

/** Element-wise multiplication and addition */
#define ACC_SCALE_4V( DST, SRCA, SRCB )     \
do {                                        \
      (DST)[0] += (SRCA)[0] * (SRCB)[0];    \
      (DST)[1] += (SRCA)[1] * (SRCB)[1];    \
      (DST)[2] += (SRCA)[2] * (SRCB)[2];    \
      (DST)[3] += (SRCA)[3] * (SRCB)[3];    \
} while (0)

/** In-place scalar multiplication and addition */
#define ACC_SCALE_SCALAR_4V( DST, S, SRCB ) \
do {                                        \
      (DST)[0] += S * (SRCB)[0];            \
      (DST)[1] += S * (SRCB)[1];            \
      (DST)[2] += S * (SRCB)[2];            \
      (DST)[3] += S * (SRCB)[3];            \
} while (0)

/** Scalar multiplication */
#define SCALE_SCALAR_4V( DST, S, SRCB ) \
do {                                    \
      (DST)[0] = S * (SRCB)[0];         \
      (DST)[1] = S * (SRCB)[1];         \
      (DST)[2] = S * (SRCB)[2];         \
      (DST)[3] = S * (SRCB)[3];         \
} while (0)

/** In-place scalar multiplication */
#define SELF_SCALE_SCALAR_4V( DST, S ) \
do {                                   \
      (DST)[0] *= S;                   \
      (DST)[1] *= S;                   \
      (DST)[2] *= S;                   \
      (DST)[3] *= S;                   \
} while (0)

/*@}*/


/**********************************************************************/
/** \name 3-element vector operations*/
/*@{*/

/** Zero */
#define ZERO_3V( DST )  (DST)[0] = (DST)[1] = (DST)[2] = 0

/** Test for equality */
#define TEST_EQ_3V(a,b)  \
   ((a)[0] == (b)[0] &&  \
    (a)[1] == (b)[1] &&  \
    (a)[2] == (b)[2])

/** Copy a 3-element vector */
#define COPY_3V( DST, SRC )         \
do {                                \
   (DST)[0] = (SRC)[0];             \
   (DST)[1] = (SRC)[1];             \
   (DST)[2] = (SRC)[2];             \
} while (0)

/** Copy a 3-element vector with cast */
#define COPY_3V_CAST( DST, SRC, CAST )  \
do {                                    \
   (DST)[0] = (CAST)(SRC)[0];           \
   (DST)[1] = (CAST)(SRC)[1];           \
   (DST)[2] = (CAST)(SRC)[2];           \
} while (0)

/** Copy a 3-element float vector */
#define COPY_3FV( DST, SRC )        \
do {                                \
   const GLfloat *_tmp = (SRC);     \
   (DST)[0] = _tmp[0];              \
   (DST)[1] = _tmp[1];              \
   (DST)[2] = _tmp[2];              \
} while (0)

/** Subtraction */
#define SUB_3V( DST, SRCA, SRCB )        \
do {                                     \
      (DST)[0] = (SRCA)[0] - (SRCB)[0];  \
      (DST)[1] = (SRCA)[1] - (SRCB)[1];  \
      (DST)[2] = (SRCA)[2] - (SRCB)[2];  \
} while (0)

/** Addition */
#define ADD_3V( DST, SRCA, SRCB )       \
do {                                    \
      (DST)[0] = (SRCA)[0] + (SRCB)[0]; \
      (DST)[1] = (SRCA)[1] + (SRCB)[1]; \
      (DST)[2] = (SRCA)[2] + (SRCB)[2]; \
} while (0)

/** In-place scalar multiplication */
#define SCALE_3V( DST, SRCA, SRCB )     \
do {                                    \
      (DST)[0] = (SRCA)[0] * (SRCB)[0]; \
      (DST)[1] = (SRCA)[1] * (SRCB)[1]; \
      (DST)[2] = (SRCA)[2] * (SRCB)[2]; \
} while (0)

/** In-place element-wise multiplication */
#define SELF_SCALE_3V( DST, SRC )   \
do {                                \
      (DST)[0] *= (SRC)[0];         \
      (DST)[1] *= (SRC)[1];         \
      (DST)[2] *= (SRC)[2];         \
} while (0)

/** In-place addition */
#define ACC_3V( DST, SRC )          \
do {                                \
      (DST)[0] += (SRC)[0];         \
      (DST)[1] += (SRC)[1];         \
      (DST)[2] += (SRC)[2];         \
} while (0)

/** Element-wise multiplication and addition */
#define ACC_SCALE_3V( DST, SRCA, SRCB )     \
do {                                        \
      (DST)[0] += (SRCA)[0] * (SRCB)[0];    \
      (DST)[1] += (SRCA)[1] * (SRCB)[1];    \
      (DST)[2] += (SRCA)[2] * (SRCB)[2];    \
} while (0)

/** Scalar multiplication */
#define SCALE_SCALAR_3V( DST, S, SRCB ) \
do {                                    \
      (DST)[0] = S * (SRCB)[0];         \
      (DST)[1] = S * (SRCB)[1];         \
      (DST)[2] = S * (SRCB)[2];         \
} while (0)

/** In-place scalar multiplication and addition */
#define ACC_SCALE_SCALAR_3V( DST, S, SRCB ) \
do {                                        \
      (DST)[0] += S * (SRCB)[0];            \
      (DST)[1] += S * (SRCB)[1];            \
      (DST)[2] += S * (SRCB)[2];            \
} while (0)

/** In-place scalar multiplication */
#define SELF_SCALE_SCALAR_3V( DST, S ) \
do {                                   \
      (DST)[0] *= S;                   \
      (DST)[1] *= S;                   \
      (DST)[2] *= S;                   \
} while (0)

/** In-place scalar addition */
#define ACC_SCALAR_3V( DST, S )     \
do {                                \
      (DST)[0] += S;                \
      (DST)[1] += S;                \
      (DST)[2] += S;                \
} while (0)

/** Assignment */
#define ASSIGN_3V( V, V0, V1, V2 )  \
do {                                \
    V[0] = V0;                      \
    V[1] = V1;                      \
    V[2] = V2;                      \
} while(0)

/*@}*/


/**********************************************************************/
/** \name 2-element vector operations*/
/*@{*/

/** Zero */
#define ZERO_2V( DST )  (DST)[0] = (DST)[1] = 0

/** Copy a 2-element vector */
#define COPY_2V( DST, SRC )         \
do {                        \
   (DST)[0] = (SRC)[0];             \
   (DST)[1] = (SRC)[1];             \
} while (0)

/** Copy a 2-element vector with cast */
#define COPY_2V_CAST( DST, SRC, CAST )      \
do {                        \
   (DST)[0] = (CAST)(SRC)[0];           \
   (DST)[1] = (CAST)(SRC)[1];           \
} while (0)

/** Copy a 2-element float vector */
#define COPY_2FV( DST, SRC )            \
do {                        \
   const GLfloat *_tmp = (SRC);         \
   (DST)[0] = _tmp[0];              \
   (DST)[1] = _tmp[1];              \
} while (0)

/** Subtraction */
#define SUB_2V( DST, SRCA, SRCB )       \
do {                        \
      (DST)[0] = (SRCA)[0] - (SRCB)[0];     \
      (DST)[1] = (SRCA)[1] - (SRCB)[1];     \
} while (0)

/** Addition */
#define ADD_2V( DST, SRCA, SRCB )       \
do {                        \
      (DST)[0] = (SRCA)[0] + (SRCB)[0];     \
      (DST)[1] = (SRCA)[1] + (SRCB)[1];     \
} while (0)

/** In-place scalar multiplication */
#define SCALE_2V( DST, SRCA, SRCB )     \
do {                        \
      (DST)[0] = (SRCA)[0] * (SRCB)[0];     \
      (DST)[1] = (SRCA)[1] * (SRCB)[1];     \
} while (0)

/** In-place addition */
#define ACC_2V( DST, SRC )          \
do {                        \
      (DST)[0] += (SRC)[0];         \
      (DST)[1] += (SRC)[1];         \
} while (0)

/** Element-wise multiplication and addition */
#define ACC_SCALE_2V( DST, SRCA, SRCB )     \
do {                        \
      (DST)[0] += (SRCA)[0] * (SRCB)[0];    \
      (DST)[1] += (SRCA)[1] * (SRCB)[1];    \
} while (0)

/** Scalar multiplication */
#define SCALE_SCALAR_2V( DST, S, SRCB )     \
do {                        \
      (DST)[0] = S * (SRCB)[0];         \
      (DST)[1] = S * (SRCB)[1];         \
} while (0)

/** In-place scalar multiplication and addition */
#define ACC_SCALE_SCALAR_2V( DST, S, SRCB ) \
do {                        \
      (DST)[0] += S * (SRCB)[0];        \
      (DST)[1] += S * (SRCB)[1];        \
} while (0)

/** In-place scalar multiplication */
#define SELF_SCALE_SCALAR_2V( DST, S )      \
do {                        \
      (DST)[0] *= S;                \
      (DST)[1] *= S;                \
} while (0)

/** In-place scalar addition */
#define ACC_SCALAR_2V( DST, S )         \
do {                        \
      (DST)[0] += S;                \
      (DST)[1] += S;                \
} while (0)

/** Assign scalers to short vectors */
#define ASSIGN_2V( V, V0, V1 )	\
do {				\
    V[0] = V0;			\
    V[1] = V1;			\
} while(0)

/*@}*/

/** Copy \p sz elements into a homegeneous (4-element) vector, giving
 * default values to the remaining components.
 * The default values are chosen based on \p type.
 */
static inline void
<<<<<<< HEAD
COPY_CLEAN_4V_TYPE_AS_FLOAT(GLfloat dst[4], int sz, const GLfloat src[4],
=======
COPY_CLEAN_4V_TYPE_AS_UNION(fi_type dst[4], int sz, const fi_type src[4],
>>>>>>> 367bafc7
                            GLenum type)
{
   switch (type) {
   case GL_FLOAT:
<<<<<<< HEAD
      ASSIGN_4V(dst, 0, 0, 0, 1);
      break;
   case GL_INT:
      ASSIGN_4V(dst, INT_AS_FLT(0), INT_AS_FLT(0),
                     INT_AS_FLT(0), INT_AS_FLT(1));
      break;
   case GL_UNSIGNED_INT:
      ASSIGN_4V(dst, UINT_AS_FLT(0), UINT_AS_FLT(0),
                     UINT_AS_FLT(0), UINT_AS_FLT(1));
      break;
   default:
      ASSERT(0);
=======
      ASSIGN_4V(dst, FLOAT_AS_UNION(0), FLOAT_AS_UNION(0),
                FLOAT_AS_UNION(0), FLOAT_AS_UNION(1));
      break;
   case GL_INT:
      ASSIGN_4V(dst, INT_AS_UNION(0), INT_AS_UNION(0),
                INT_AS_UNION(0), INT_AS_UNION(1));
      break;
   case GL_UNSIGNED_INT:
      ASSIGN_4V(dst, UINT_AS_UNION(0), UINT_AS_UNION(0),
                UINT_AS_UNION(0), UINT_AS_UNION(1));
      break;
   default:
      ASSIGN_4V(dst, FLOAT_AS_UNION(0), FLOAT_AS_UNION(0),
                FLOAT_AS_UNION(0), FLOAT_AS_UNION(1)); /* silence warnings */
      assert(!"Unexpected type in COPY_CLEAN_4V_TYPE_AS_UNION macro");
>>>>>>> 367bafc7
   }
   COPY_SZ_4V(dst, sz, src);
}

/** \name Linear interpolation functions */
/*@{*/

static inline GLfloat
LINTERP(GLfloat t, GLfloat out, GLfloat in)
{
   return out + t * (in - out);
}

static inline void
INTERP_3F(GLfloat t, GLfloat dst[3], const GLfloat out[3], const GLfloat in[3])
{
   dst[0] = LINTERP( t, out[0], in[0] );
   dst[1] = LINTERP( t, out[1], in[1] );
   dst[2] = LINTERP( t, out[2], in[2] );
}

static inline void
INTERP_4F(GLfloat t, GLfloat dst[4], const GLfloat out[4], const GLfloat in[4])
{
   dst[0] = LINTERP( t, out[0], in[0] );
   dst[1] = LINTERP( t, out[1], in[1] );
   dst[2] = LINTERP( t, out[2], in[2] );
   dst[3] = LINTERP( t, out[3], in[3] );
}

/*@}*/



static inline unsigned
minify(unsigned value, unsigned levels)
{
    return MAX2(1, value >> levels);
}

/**
 * Align a value up to an alignment value
 *
 * If \c value is not already aligned to the requested alignment value, it
 * will be rounded up.
 *
 * \param value  Value to be rounded
 * \param alignment  Alignment value to be used.  This must be a power of two.
 *
 * \sa ROUND_DOWN_TO()
 */
static inline uintptr_t
ALIGN(uintptr_t value, int32_t alignment)
{
   assert((alignment > 0) && _mesa_is_pow_two(alignment));
   return (((value) + (alignment) - 1) & ~((alignment) - 1));
}

/**
 * Like ALIGN(), but works with a non-power-of-two alignment.
 */
static inline uintptr_t
ALIGN_NPOT(uintptr_t value, int32_t alignment)
{
   assert(alignment > 0);
   return (value + alignment - 1) / alignment * alignment;
}

/**
 * Align a value down to an alignment value
 *
 * If \c value is not already aligned to the requested alignment value, it
 * will be rounded down.
 *
 * \param value  Value to be rounded
 * \param alignment  Alignment value to be used.  This must be a power of two.
 *
 * \sa ALIGN()
 */
static inline uintptr_t
ROUND_DOWN_TO(uintptr_t value, int32_t alignment)
{
   assert((alignment > 0) && _mesa_is_pow_two(alignment));
   return ((value) & ~(alignment - 1));
}


/** Cross product of two 3-element vectors */
static inline void
CROSS3(GLfloat n[3], const GLfloat u[3], const GLfloat v[3])
{
   n[0] = u[1] * v[2] - u[2] * v[1];
   n[1] = u[2] * v[0] - u[0] * v[2];
   n[2] = u[0] * v[1] - u[1] * v[0];
}


/** Dot product of two 2-element vectors */
static inline GLfloat
DOT2(const GLfloat a[2], const GLfloat b[2])
{
   return a[0] * b[0] + a[1] * b[1];
}

static inline GLfloat
DOT3(const GLfloat a[3], const GLfloat b[3])
{
   return a[0] * b[0] + a[1] * b[1] + a[2] * b[2];
}

static inline GLfloat
DOT4(const GLfloat a[4], const GLfloat b[4])
{
   return a[0] * b[0] + a[1] * b[1] + a[2] * b[2] + a[3] * b[3];
}


static inline GLfloat
LEN_SQUARED_3FV(const GLfloat v[3])
{
   return DOT3(v, v);
}

static inline GLfloat
LEN_SQUARED_2FV(const GLfloat v[2])
{
   return DOT2(v, v);
}


static inline GLfloat
LEN_3FV(const GLfloat v[3])
{
   return sqrtf(LEN_SQUARED_3FV(v));
}

static inline GLfloat
LEN_2FV(const GLfloat v[2])
{
   return sqrtf(LEN_SQUARED_2FV(v));
}


/* Normalize a 3-element vector to unit length. */
static inline void
NORMALIZE_3FV(GLfloat v[3])
{
   GLfloat len = (GLfloat) LEN_SQUARED_3FV(v);
   if (len) {
      len = 1.0f / sqrtf(len);
      v[0] *= len;
      v[1] *= len;
      v[2] *= len;
   }
}


/** Test two floats have opposite signs */
static inline GLboolean
DIFFERENT_SIGNS(GLfloat x, GLfloat y)
{
#ifdef _MSC_VER
#pragma warning( push )
#pragma warning( disable : 6334 ) /* sizeof operator applied to an expression with an operator may yield unexpected results */
#endif
   return signbit(x) != signbit(y);
#ifdef _MSC_VER
#pragma warning( pop )
#endif
}


/** casts to silence warnings with some compilers */
#define ENUM_TO_INT(E)     ((GLint)(E))
#define ENUM_TO_FLOAT(E)   ((GLfloat)(GLint)(E))
#define ENUM_TO_DOUBLE(E)  ((GLdouble)(GLint)(E))
#define ENUM_TO_BOOLEAN(E) ((E) ? GL_TRUE : GL_FALSE)


/* Stringify */
#define STRINGIFY(x) #x

#endif<|MERGE_RESOLUTION|>--- conflicted
+++ resolved
@@ -173,22 +173,6 @@
 	ub = ((GLubyte) _mesa_lroundevenf((f) * 255.0F))
 #endif
 
-<<<<<<< HEAD
-static inline GLfloat INT_AS_FLT(GLint i)
-{
-   fi_type tmp;
-   tmp.i = i;
-   return tmp.f;
-}
-
-static inline GLfloat UINT_AS_FLT(GLuint u)
-{
-   fi_type tmp;
-   tmp.u = u;
-   return tmp.f;
-}
-
-=======
 static fi_type UINT_AS_UNION(GLuint u)
 {
    fi_type tmp;
@@ -232,7 +216,6 @@
 {
    return (int32_t) (value * (1 << frac_bits));
 }
->>>>>>> 367bafc7
 /*@}*/
 
 
@@ -623,29 +606,11 @@
  * The default values are chosen based on \p type.
  */
 static inline void
-<<<<<<< HEAD
-COPY_CLEAN_4V_TYPE_AS_FLOAT(GLfloat dst[4], int sz, const GLfloat src[4],
-=======
 COPY_CLEAN_4V_TYPE_AS_UNION(fi_type dst[4], int sz, const fi_type src[4],
->>>>>>> 367bafc7
                             GLenum type)
 {
    switch (type) {
    case GL_FLOAT:
-<<<<<<< HEAD
-      ASSIGN_4V(dst, 0, 0, 0, 1);
-      break;
-   case GL_INT:
-      ASSIGN_4V(dst, INT_AS_FLT(0), INT_AS_FLT(0),
-                     INT_AS_FLT(0), INT_AS_FLT(1));
-      break;
-   case GL_UNSIGNED_INT:
-      ASSIGN_4V(dst, UINT_AS_FLT(0), UINT_AS_FLT(0),
-                     UINT_AS_FLT(0), UINT_AS_FLT(1));
-      break;
-   default:
-      ASSERT(0);
-=======
       ASSIGN_4V(dst, FLOAT_AS_UNION(0), FLOAT_AS_UNION(0),
                 FLOAT_AS_UNION(0), FLOAT_AS_UNION(1));
       break;
@@ -661,7 +626,6 @@
       ASSIGN_4V(dst, FLOAT_AS_UNION(0), FLOAT_AS_UNION(0),
                 FLOAT_AS_UNION(0), FLOAT_AS_UNION(1)); /* silence warnings */
       assert(!"Unexpected type in COPY_CLEAN_4V_TYPE_AS_UNION macro");
->>>>>>> 367bafc7
    }
    COPY_SZ_4V(dst, sz, src);
 }
