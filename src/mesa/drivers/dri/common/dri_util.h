/*
 * Copyright 1998-1999 Precision Insight, Inc., Cedar Park, Texas.
 * All Rights Reserved.
 * 
 * Permission is hereby granted, free of charge, to any person obtaining a
 * copy of this software and associated documentation files (the
 * "Software"), to deal in the Software without restriction, including
 * without limitation the rights to use, copy, modify, merge, publish,
 * distribute, sub license, and/or sell copies of the Software, and to
 * permit persons to whom the Software is furnished to do so, subject to
 * the following conditions:
 * 
 * The above copyright notice and this permission notice (including the
 * next paragraph) shall be included in all copies or substantial portions
 * of the Software.
 * 
 * THE SOFTWARE IS PROVIDED "AS IS", WITHOUT WARRANTY OF ANY KIND, EXPRESS
 * OR IMPLIED, INCLUDING BUT NOT LIMITED TO THE WARRANTIES OF
 * MERCHANTABILITY, FITNESS FOR A PARTICULAR PURPOSE AND NON-INFRINGEMENT.
 * IN NO EVENT SHALL PRECISION INSIGHT AND/OR ITS SUPPLIERS BE LIABLE FOR
 * ANY CLAIM, DAMAGES OR OTHER LIABILITY, WHETHER IN AN ACTION OF CONTRACT,
 * TORT OR OTHERWISE, ARISING FROM, OUT OF OR IN CONNECTION WITH THE
 * SOFTWARE OR THE USE OR OTHER DEALINGS IN THE SOFTWARE.
 */

/**
 * \file dri_util.h
 * DRI utility functions definitions.
 *
 * This module acts as glue between GLX and the actual hardware driver.  A DRI
 * driver doesn't really \e have to use any of this - it's optional.  But, some
 * useful stuff is done here that otherwise would have to be duplicated in most
 * drivers.
 * 
 * Basically, these utility functions take care of some of the dirty details of
 * screen initialization, context creation, context binding, DRM setup, etc.
 *
 * These functions are compiled into each DRI driver so libGL.so knows nothing
 * about them.
 *
 * \sa dri_util.c.
 * 
 * \author Kevin E. Martin <kevin@precisioninsight.com>
 * \author Brian Paul <brian@precisioninsight.com>
 */

#ifndef _DRI_UTIL_H_
#define _DRI_UTIL_H_

#include <GL/gl.h>
#include <drm.h>
#include <drm_sarea.h>
#include <xf86drm.h>
#include "xmlconfig.h"
#include "main/glheader.h"
#include "main/mtypes.h"
#include "GL/internal/glcore.h"
#include "GL/internal/dri_interface.h"

#define GLX_BAD_CONTEXT                    5

typedef struct __DRIswapInfoRec        __DRIswapInfo;

/**
 * Extensions.
 */
extern const __DRIlegacyExtension driLegacyExtension;
extern const __DRIcoreExtension driCoreExtension;
extern const __DRIdri2Extension driDRI2Extension;
extern const __DRIextension driReadDrawableExtension;
extern const __DRIcopySubBufferExtension driCopySubBufferExtension;
extern const __DRIswapControlExtension driSwapControlExtension;
extern const __DRIframeTrackingExtension driFrameTrackingExtension;
extern const __DRImediaStreamCounterExtension driMediaStreamCounterExtension;
extern const __DRI2configQueryExtension dri2ConfigQueryExtension;

/**
 * Used by DRI_VALIDATE_DRAWABLE_INFO
 */
#define DRI_VALIDATE_DRAWABLE_INFO_ONCE(pDrawPriv)              \
    do {                                                        \
	if (*(pDrawPriv->pStamp) != pDrawPriv->lastStamp) {     \
	    __driUtilUpdateDrawableInfo(pDrawPriv);             \
	}                                                       \
    } while (0)


/**
 * Utility macro to validate the drawable information.
 *
 * See __DRIdrawable::pStamp and __DRIdrawable::lastStamp.
 */
#define DRI_VALIDATE_DRAWABLE_INFO(psp, pdp)                            \
do {                                                                    \
    while (*(pdp->pStamp) != pdp->lastStamp) {                          \
        register unsigned int hwContext = psp->pSAREA->lock.lock &      \
		     ~(DRM_LOCK_HELD | DRM_LOCK_CONT);                  \
	DRM_UNLOCK(psp->fd, &psp->pSAREA->lock, hwContext);             \
                                                                        \
	DRM_SPINLOCK(&psp->pSAREA->drawable_lock, psp->drawLockID);     \
	DRI_VALIDATE_DRAWABLE_INFO_ONCE(pdp);                           \
	DRM_SPINUNLOCK(&psp->pSAREA->drawable_lock, psp->drawLockID);   \
                                                                        \
	DRM_LIGHT_LOCK(psp->fd, &psp->pSAREA->lock, hwContext);         \
    }                                                                   \
} while (0)

/**
 * Same as above, but for two drawables simultaneously.
 *
 */

#define DRI_VALIDATE_TWO_DRAWABLES_INFO(psp, pdp, prp)			\
do {								\
    while (*((pdp)->pStamp) != (pdp)->lastStamp ||			\
	   *((prp)->pStamp) != (prp)->lastStamp) {			\
        register unsigned int hwContext = (psp)->pSAREA->lock.lock &	\
	    ~(DRM_LOCK_HELD | DRM_LOCK_CONT);				\
	DRM_UNLOCK((psp)->fd, &(psp)->pSAREA->lock, hwContext);		\
									\
	DRM_SPINLOCK(&(psp)->pSAREA->drawable_lock, (psp)->drawLockID);	\
	DRI_VALIDATE_DRAWABLE_INFO_ONCE(pdp);                           \
	DRI_VALIDATE_DRAWABLE_INFO_ONCE(prp);				\
	DRM_SPINUNLOCK(&(psp)->pSAREA->drawable_lock, (psp)->drawLockID); \
									\
	DRM_LIGHT_LOCK((psp)->fd, &(psp)->pSAREA->lock, hwContext);	\
    }                                                                   \
} while (0)


/**
 * Driver callback functions.
 *
 * Each DRI driver must have one of these structures with all the pointers set
 * to appropriate functions within the driver.
 * 
 * When glXCreateContext() is called, for example, it'll call a helper function
 * dri_util.c which in turn will jump through the \a CreateContext pointer in
 * this structure.
 */
struct __DriverAPIRec {
    const __DRIconfig **(*InitScreen) (__DRIscreen * priv);

    /**
     * Screen destruction callback
     */
    void (*DestroyScreen)(__DRIscreen *driScrnPriv);

    /**
     * Context creation callback
     */	    	    
    GLboolean (*CreateContext)(gl_api api,
			       const __GLcontextModes *glVis,
			       __DRIcontext *driContextPriv,
                               void *sharedContextPrivate);

    /**
     * Context destruction callback
     */
    void (*DestroyContext)(__DRIcontext *driContextPriv);

    /**
     * Buffer (drawable) creation callback
     */
    GLboolean (*CreateBuffer)(__DRIscreen *driScrnPriv,
                              __DRIdrawable *driDrawPriv,
                              const __GLcontextModes *glVis,
                              GLboolean pixmapBuffer);
    
    /**
     * Buffer (drawable) destruction callback
     */
    void (*DestroyBuffer)(__DRIdrawable *driDrawPriv);

    /**
     * Buffer swapping callback 
     */
    void (*SwapBuffers)(__DRIdrawable *driDrawPriv);

    /**
     * Context activation callback
     */
    GLboolean (*MakeCurrent)(__DRIcontext *driContextPriv,
                             __DRIdrawable *driDrawPriv,
                             __DRIdrawable *driReadPriv);

    /**
     * Context unbinding callback
     */
    GLboolean (*UnbindContext)(__DRIcontext *driContextPriv);
  
    /**
     * Retrieves statistics about buffer swap operations.  Required if
     * GLX_OML_sync_control or GLX_MESA_swap_frame_usage is supported.
     */
    int (*GetSwapInfo)( __DRIdrawable *dPriv, __DRIswapInfo * sInfo );


    /**
     * These are required if GLX_OML_sync_control is supported.
     */
    /*@{*/
    int (*WaitForMSC)( __DRIdrawable *priv, int64_t target_msc, 
		       int64_t divisor, int64_t remainder,
		       int64_t * msc );
    int (*WaitForSBC)( __DRIdrawable *priv, int64_t target_sbc,
		       int64_t * msc, int64_t * sbc );

    int64_t (*SwapBuffersMSC)( __DRIdrawable *priv, int64_t target_msc,
			       int64_t divisor, int64_t remainder );
    /*@}*/
    void (*CopySubBuffer)(__DRIdrawable *driDrawPriv,
			  int x, int y, int w, int h);

    /**
     * New version of GetMSC so we can pass drawable data to the low
     * level DRM driver (e.g. pipe info).  Required if
     * GLX_SGI_video_sync or GLX_OML_sync_control is supported.
     */
    int (*GetDrawableMSC) ( __DRIscreen * priv,
			    __DRIdrawable *drawablePrivate,
			    int64_t *count);



    /* DRI2 Entry point */
    const __DRIconfig **(*InitScreen2) (__DRIscreen * priv);
};

extern const struct __DriverAPIRec driDriverAPI;


struct __DRIswapInfoRec {
    /** 
     * Number of swapBuffers operations that have been *completed*. 
     */
    uint64_t swap_count;

    /**
     * Unadjusted system time of the last buffer swap.  This is the time
     * when the swap completed, not the time when swapBuffers was called.
     */
    int64_t   swap_ust;

    /**
     * Number of swap operations that occurred after the swap deadline.  That
     * is if a swap happens more than swap_interval frames after the previous
     * swap, it has missed its deadline.  If swap_interval is 0, then the
     * swap deadline is 1 frame after the previous swap.
     */
    uint64_t swap_missed_count;

    /**
     * Amount of time used by the last swap that missed its deadline.  This
     * is calculated as (__glXGetUST() - swap_ust) / (swap_interval * 
     * time_for_single_vrefresh)).  If the actual value of swap_interval is
     * 0, then 1 is used instead.  If swap_missed_count is non-zero, this
     * should be greater-than 1.0.
     */
    float     swap_missed_usage;
};


/**
 * Per-drawable private DRI driver information.
 */
struct __DRIdrawableRec {
    /**
     * Kernel drawable handle
     */
    drm_drawable_t hHWDrawable;

    /**
     * Driver's private drawable information.  
     *
     * This structure is opaque.
     */
    void *driverPrivate;

    /**
     * Private data from the loader.  We just hold on to it and pass
     * it back when calling into loader provided functions.
     */
    void *loaderPrivate;

    /**
     * Reference count for number of context's currently bound to this
     * drawable.  
     *
     * Once it reaches zero, the drawable can be destroyed.
     *
     * \note This behavior will change with GLX 1.3.
     */
    int refcount;

    /**
     * Index of this drawable information in the SAREA.
     */
    unsigned int index;

    /**
     * Pointer to the "drawable has changed ID" stamp in the SAREA (or
     * to dri2.stamp if DRI2 is being used).
     */
    unsigned int *pStamp;

    /**
     * Last value of the stamp.
     *
     * If this differs from the value stored at __DRIdrawable::pStamp,
     * then the drawable information has been modified by the X server, and the
     * drawable information (below) should be retrieved from the X server.
     */
    unsigned int lastStamp;

    /**
     * \name Drawable 
     *
     * Drawable information used in software fallbacks.
     */
    /*@{*/
    int x;
    int y;
    int w;
    int h;
    int numClipRects;
    drm_clip_rect_t *pClipRects;
    /*@}*/

    /**
     * \name Back and depthbuffer
     *
     * Information about the back and depthbuffer where different from above.
     */
    /*@{*/
    int backX;
    int backY;
    int backClipRectType;
    int numBackClipRects;
    drm_clip_rect_t *pBackClipRects;
    /*@}*/

    /**
     * \name Vertical blank tracking information
     * Used for waiting on vertical blank events.
     */
    /*@{*/
    unsigned int vblSeq;
    unsigned int vblFlags;
    /*@}*/

    /**
     * \name Monotonic MSC tracking
     *
     * Low level driver is responsible for updating msc_base and
     * vblSeq values so that higher level code can calculate
     * a new msc value or msc target for a WaitMSC call.  The new value
     * will be:
     *   msc = msc_base + get_vblank_count() - vblank_base;
     *
     * And for waiting on a value, core code will use:
     *   actual_target = target_msc - msc_base + vblank_base;
     */
    /*@{*/
    int64_t vblank_base;
    int64_t msc_base;
    /*@}*/

    /**
     * Pointer to context to which this drawable is currently bound.
     */
    __DRIcontext *driContextPriv;

    /**
     * Pointer to screen on which this drawable was created.
     */
    __DRIscreen *driScreenPriv;

    /**
     * Controls swap interval as used by GLX_SGI_swap_control and
     * GLX_MESA_swap_control.
     */
    unsigned int swap_interval;

    struct {
	unsigned int stamp;
	drm_clip_rect_t clipRect;
    } dri2;
};

/**
 * Per-context private driver information.
 */
struct __DRIcontextRec {
    /**
     * Kernel context handle used to access the device lock.
     */
    drm_context_t hHWContext;

    /**
     * Device driver's private context data.  This structure is opaque.
     */
    void *driverPrivate;

    /**
     * Pointer to drawable currently bound to this context for drawing.
     */
    __DRIdrawable *driDrawablePriv;

    /**
     * Pointer to drawable currently bound to this context for reading.
     */
    __DRIdrawable *driReadablePriv;

    /**
     * Pointer to screen on which this context was created.
     */
    __DRIscreen *driScreenPriv;

    /**
     * The loaders's private context data.  This structure is opaque.
     */
    void *loaderPrivate;

    struct {
	int draw_stamp;
	int read_stamp;
    } dri2;
};

/**
 * Per-screen private driver information.
 */
struct __DRIscreenRec {
    /**
     * Current screen's number
     */
    int myNum;

    /**
     * Callback functions into the hardware-specific DRI driver code.
     */
    struct __DriverAPIRec DriverAPI;

    const __DRIextension **extensions;
    /**
     * DDX / 2D driver version information.
     */
    __DRIversion ddx_version;

    /**
     * DRI X extension version information.
     */
    __DRIversion dri_version;

    /**
     * DRM (kernel module) version information.
     */
    __DRIversion drm_version;

    /**
     * ID used when the client sets the drawable lock.
     *
     * The X server uses this value to detect if the client has died while
     * holding the drawable lock.
     */
    int drawLockID;

    /**
     * File descriptor returned when the kernel device driver is opened.
     * 
     * Used to:
     *   - authenticate client to kernel
     *   - map the frame buffer, SAREA, etc.
     *   - close the kernel device driver
     */
    int fd;

    /**
     * SAREA pointer 
     *
     * Used to access:
     *   - the device lock
     *   - the device-independent per-drawable and per-context(?) information
     */
    drm_sarea_t *pSAREA;

    /**
     * \name Direct frame buffer access information 
     * Used for software fallbacks.
     */
    /*@{*/
    unsigned char *pFB;
    int fbSize;
    int fbOrigin;
    int fbStride;
    int fbWidth;
    int fbHeight;
    int fbBPP;
    /*@}*/

    /**
     * \name Device-dependent private information (stored in the SAREA).
     *
     * This data is accessed by the client driver only.
     */
    /*@{*/
    void *pDevPriv;
    int devPrivSize;
    /*@}*/

    /**
     * Device-dependent private information (not stored in the SAREA).
     * 
     * This pointer is never touched by the DRI layer.
     */
    void *private;

    /* Extensions provided by the loader. */
    const __DRIgetDrawableInfoExtension *getDrawableInfo;
    const __DRIsystemTimeExtension *systemTime;
    const __DRIdamageExtension *damage;

    struct {
	/* Flag to indicate that this is a DRI2 screen.  Many of the above
	 * fields will not be valid or initializaed in that case. */
	int enabled;
	__DRIdri2LoaderExtension *loader;
	__DRIimageLookupExtension *image;
    } dri2;

    /* The lock actually in use, old sarea or DRI2 */
    drmLock *lock;

<<<<<<< HEAD
    driOptionCache optionCache;
=======
   unsigned int api_mask;
>>>>>>> d189894c
};

extern void
__driUtilUpdateDrawableInfo(__DRIdrawable *pdp);

extern float
driCalculateSwapUsage( __DRIdrawable *dPriv,
		       int64_t last_swap_ust, int64_t current_ust );

extern GLint
driIntersectArea( drm_clip_rect_t rect1, drm_clip_rect_t rect2 );

extern void
dri2InvalidateDrawable(__DRIdrawable *drawable);

#endif /* _DRI_UTIL_H_ */<|MERGE_RESOLUTION|>--- conflicted
+++ resolved
@@ -532,11 +532,8 @@
     /* The lock actually in use, old sarea or DRI2 */
     drmLock *lock;
 
-<<<<<<< HEAD
     driOptionCache optionCache;
-=======
    unsigned int api_mask;
->>>>>>> d189894c
 };
 
 extern void
