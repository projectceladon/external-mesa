/*
Copyright (C) The Weather Channel, Inc.  2002.  All Rights Reserved.

The Weather Channel (TM) funded Tungsten Graphics to develop the
initial release of the Radeon 8500 driver under the XFree86 license.
This notice must be preserved.

Permission is hereby granted, free of charge, to any person obtaining
a copy of this software and associated documentation files (the
"Software"), to deal in the Software without restriction, including
without limitation the rights to use, copy, modify, merge, publish,
distribute, sublicense, and/or sell copies of the Software, and to
permit persons to whom the Software is furnished to do so, subject to
the following conditions:

The above copyright notice and this permission notice (including the
next paragraph) shall be included in all copies or substantial
portions of the Software.

THE SOFTWARE IS PROVIDED "AS IS", WITHOUT WARRANTY OF ANY KIND,
EXPRESS OR IMPLIED, INCLUDING BUT NOT LIMITED TO THE WARRANTIES OF
MERCHANTABILITY, FITNESS FOR A PARTICULAR PURPOSE AND NONINFRINGEMENT.
IN NO EVENT SHALL THE COPYRIGHT OWNER(S) AND/OR ITS SUPPLIERS BE
LIABLE FOR ANY CLAIM, DAMAGES OR OTHER LIABILITY, WHETHER IN AN ACTION
OF CONTRACT, TORT OR OTHERWISE, ARISING FROM, OUT OF OR IN CONNECTION
WITH THE SOFTWARE OR THE USE OR OTHER DEALINGS IN THE SOFTWARE.

**************************************************************************/

/**
 * \file
 *
 * \author Nicolai Haehnle <prefect_@gmx.net>
 */

#include "glheader.h"
#include "state.h"
#include "imports.h"
#include "macros.h"
#include "context.h"
#include "swrast/swrast.h"
#include "simple_list.h"

#include "drm.h"
#include "radeon_drm.h"

#include "radeon_ioctl.h"
#include "r300_context.h"
#include "r300_ioctl.h"
#include "radeon_reg.h"
#include "r300_reg.h"
#include "r300_cmdbuf.h"
#include "r300_emit.h"
#include "r300_state.h"

// Set this to 1 for extremely verbose debugging of command buffers
#define DEBUG_CMDBUF		0

/**
 * Send the current command buffer via ioctl to the hardware.
 */
int r300FlushCmdBufLocked(r300ContextPtr r300, const char *caller)
{
	int ret;
	int i;
	drm_radeon_cmd_buffer_t cmd;
	int start;

	if (r300->radeon.lost_context) {
		start = 0;
		r300->radeon.lost_context = GL_FALSE;
	} else
		start = r300->cmdbuf.count_reemit;

	if (RADEON_DEBUG & DEBUG_IOCTL) {
		fprintf(stderr, "%s from %s - %i cliprects\n",
			__FUNCTION__, caller, r300->radeon.numClipRects);

		if (DEBUG_CMDBUF && RADEON_DEBUG & DEBUG_VERBOSE)
			for (i = start; i < r300->cmdbuf.count_used; ++i)
				fprintf(stderr, "%d: %08x\n", i,
					r300->cmdbuf.cmd_buf[i]);
	}

	cmd.buf = (char *)(r300->cmdbuf.cmd_buf + start);
	cmd.bufsz = (r300->cmdbuf.count_used - start) * 4;

	if (r300->radeon.state.scissor.enabled) {
		cmd.nbox = r300->radeon.state.scissor.numClipRects;
		cmd.boxes =
		    (drm_clip_rect_t *) r300->radeon.state.scissor.pClipRects;
	} else {
		cmd.nbox = r300->radeon.numClipRects;
		cmd.boxes = (drm_clip_rect_t *) r300->radeon.pClipRects;
	}

	ret = drmCommandWrite(r300->radeon.dri.fd,
			      DRM_RADEON_CMDBUF, &cmd, sizeof(cmd));

	if (RADEON_DEBUG & DEBUG_SYNC) {
		fprintf(stderr, "Syncing in %s (from %s)\n\n",
			__FUNCTION__, caller);
		radeonWaitForIdleLocked(&r300->radeon);
	}

	r300->dma.nr_released_bufs = 0;
	r300->cmdbuf.count_used = 0;
	r300->cmdbuf.count_reemit = 0;

	return ret;
}

int r300FlushCmdBuf(r300ContextPtr r300, const char *caller)
{
	int ret;

	LOCK_HARDWARE(&r300->radeon);

	ret = r300FlushCmdBufLocked(r300, caller);

	UNLOCK_HARDWARE(&r300->radeon);

	if (ret) {
		fprintf(stderr, "drmRadeonCmdBuffer: %d\n", ret);
		_mesa_exit(ret);
	}

	return ret;
}

static void r300PrintStateAtom(r300ContextPtr r300, struct r300_state_atom *state)
{
	int i;
	int dwords = (*state->check) (r300, state);

	fprintf(stderr, "  emit %s %d/%d\n", state->name, dwords,
		state->cmd_size);

	if (RADEON_DEBUG & DEBUG_VERBOSE) {
		for (i = 0; i < dwords; i++) {
			fprintf(stderr, "      %s[%d]: %08x\n",
				state->name, i, state->cmd[i]);
		}
	}
}

/**
 * Emit all atoms with a dirty field equal to dirty.
 *
 * The caller must have ensured that there is enough space in the command
 * buffer.
 */
static inline void r300EmitAtoms(r300ContextPtr r300, GLboolean dirty)
{
	struct r300_state_atom *atom;
	uint32_t *dest;
	int dwords;

	dest = r300->cmdbuf.cmd_buf + r300->cmdbuf.count_used;

	/* Emit WAIT */
	*dest = cmdwait(R300_WAIT_3D | R300_WAIT_3D_CLEAN);
	dest++;
	r300->cmdbuf.count_used++;

	/* Emit cache flush */
	*dest = cmdpacket0(R300_TX_CNTL, 1);
	dest++;
	r300->cmdbuf.count_used++;

	*dest = R300_TX_FLUSH;
	dest++;
	r300->cmdbuf.count_used++;

	/* Emit END3D */
	*dest = cmdpacify();
	dest++;
	r300->cmdbuf.count_used++;

	/* Emit actual atoms */

	foreach(atom, &r300->hw.atomlist) {
		if ((atom->dirty || r300->hw.all_dirty) == dirty) {
			dwords = (*atom->check) (r300, atom);
			if (dwords) {
				if (DEBUG_CMDBUF && RADEON_DEBUG & DEBUG_STATE) {
					r300PrintStateAtom(r300, atom);
				}
				memcpy(dest, atom->cmd, dwords * 4);
				dest += dwords;
				r300->cmdbuf.count_used += dwords;
				atom->dirty = GL_FALSE;
			} else {
				if (DEBUG_CMDBUF && RADEON_DEBUG & DEBUG_STATE) {
					fprintf(stderr, "  skip state %s\n",
						atom->name);
				}
			}
		}
	}
}

/**
 * Copy dirty hardware state atoms into the command buffer.
 *
 * We also copy out clean state if we're at the start of a buffer. That makes
 * it easy to recover from lost contexts.
 */
void r300EmitState(r300ContextPtr r300)
{
	if (RADEON_DEBUG & (DEBUG_STATE | DEBUG_PRIMS))
		fprintf(stderr, "%s\n", __FUNCTION__);

	if (r300->cmdbuf.count_used && !r300->hw.is_dirty
	    && !r300->hw.all_dirty)
		return;

	/* To avoid going across the entire set of states multiple times, just check
	 * for enough space for the case of emitting all state, and inline the
	 * r300AllocCmdBuf code here without all the checks.
	 */
	r300EnsureCmdBufSpace(r300, r300->hw.max_state_size, __FUNCTION__);

	if (!r300->cmdbuf.count_used) {
		if (RADEON_DEBUG & DEBUG_STATE)
			fprintf(stderr, "Begin reemit state\n");

		r300EmitAtoms(r300, GL_FALSE);
		r300->cmdbuf.count_reemit = r300->cmdbuf.count_used;
	}

	if (RADEON_DEBUG & DEBUG_STATE)
		fprintf(stderr, "Begin dirty state\n");

	r300EmitAtoms(r300, GL_TRUE);

	assert(r300->cmdbuf.count_used < r300->cmdbuf.size);

	r300->hw.is_dirty = GL_FALSE;
	r300->hw.all_dirty = GL_FALSE;
}

#define packet0_count(ptr) (((drm_r300_cmd_header_t*)(ptr))->packet0.count)
#define vpu_count(ptr) (((drm_r300_cmd_header_t*)(ptr))->vpu.count)
#define r500fp_count(ptr) (((drm_r300_cmd_header_t*)(ptr))->r500fp.count)

static int check_always(r300ContextPtr r300, struct r300_state_atom *atom)
{
	return atom->cmd_size;
}

static int check_variable(r300ContextPtr r300, struct r300_state_atom *atom)
{
	int cnt;
	cnt = packet0_count(atom->cmd);
	return cnt ? cnt + 1 : 0;
}

static int check_vpu(r300ContextPtr r300, struct r300_state_atom *atom)
{
	int cnt;
	cnt = vpu_count(atom->cmd);
	return cnt ? (cnt * 4) + 1 : 0;
}

static int check_r500fp(r300ContextPtr r300, struct r300_state_atom *atom)
{
	int cnt;
	cnt = r500fp_count(atom->cmd);
	return cnt ? (cnt * 6) + 1 : 0;
}

static int check_r500fp_const(r300ContextPtr r300, struct r300_state_atom *atom)
{
	int cnt;
	cnt = r500fp_count(atom->cmd);
	return cnt ? (cnt * 4) + 1 : 0;
}

#define ALLOC_STATE( ATOM, CHK, SZ, IDX )				\
   do {									\
      r300->hw.ATOM.cmd_size = (SZ);					\
      r300->hw.ATOM.cmd = (uint32_t*)CALLOC((SZ) * sizeof(uint32_t));	\
      r300->hw.ATOM.name = #ATOM;					\
      r300->hw.ATOM.idx = (IDX);					\
      r300->hw.ATOM.check = check_##CHK;				\
      r300->hw.ATOM.dirty = GL_FALSE;					\
      r300->hw.max_state_size += (SZ);					\
      insert_at_tail(&r300->hw.atomlist, &r300->hw.ATOM);		\
   } while (0)
/**
 * Allocate memory for the command buffer and initialize the state atom
 * list. Note that the initial hardware state is set by r300InitState().
 */
void r300InitCmdBuf(r300ContextPtr r300)
{
	int size, mtu;
	int has_tcl = 1;
	int is_r500 = 0;

	if (!(r300->radeon.radeonScreen->chip_flags & RADEON_CHIPSET_TCL))
		has_tcl = 0;

	if (r300->radeon.radeonScreen->chip_family >= CHIP_FAMILY_RV515)
		is_r500 = 1;

	r300->hw.max_state_size = 2 + 2;	/* reserve extra space for WAIT_IDLE and tex cache flush */

	mtu = r300->radeon.glCtx->Const.MaxTextureUnits;
	if (RADEON_DEBUG & DEBUG_TEXTURE) {
		fprintf(stderr, "Using %d maximum texture units..\n", mtu);
	}

	/* Setup the atom linked list */
	make_empty_list(&r300->hw.atomlist);
	r300->hw.atomlist.name = "atom-list";

	/* Initialize state atoms */
	ALLOC_STATE(vpt, always, R300_VPT_CMDSIZE, 0);
	r300->hw.vpt.cmd[R300_VPT_CMD_0] = cmdpacket0(R300_SE_VPORT_XSCALE, 6);
	ALLOC_STATE(vap_cntl, always, 2, 0);
	r300->hw.vap_cntl.cmd[0] = cmdpacket0(R300_VAP_CNTL, 1);
	ALLOC_STATE(vte, always, 3, 0);
	r300->hw.vte.cmd[0] = cmdpacket0(R300_SE_VTE_CNTL, 2);
	ALLOC_STATE(vap_vf_max_vtx_indx, always, 3, 0);
	r300->hw.vap_vf_max_vtx_indx.cmd[0] = cmdpacket0(R300_VAP_VF_MAX_VTX_INDX, 2);
	ALLOC_STATE(vap_cntl_status, always, 2, 0);
	r300->hw.vap_cntl_status.cmd[0] = cmdpacket0(R300_VAP_CNTL_STATUS, 1);
	ALLOC_STATE(vir[0], variable, R300_VIR_CMDSIZE, 0);
	r300->hw.vir[0].cmd[R300_VIR_CMD_0] =
	    cmdpacket0(R300_VAP_PROG_STREAM_CNTL_0, 1);
	ALLOC_STATE(vir[1], variable, R300_VIR_CMDSIZE, 1);
	r300->hw.vir[1].cmd[R300_VIR_CMD_0] =
	    cmdpacket0(R300_VAP_PROG_STREAM_CNTL_EXT_0, 1);
	ALLOC_STATE(vic, always, R300_VIC_CMDSIZE, 0);
	r300->hw.vic.cmd[R300_VIC_CMD_0] = cmdpacket0(R300_VAP_VTX_STATE_CNTL, 2);
	ALLOC_STATE(vap_psc_sgn_norm_cntl, always, 2, 0);
	r300->hw.vap_psc_sgn_norm_cntl.cmd[0] = cmdpacket0(R300_VAP_PSC_SGN_NORM_CNTL, SGN_NORM_ZERO_CLAMP_MINUS_ONE);

	if (has_tcl) {
		ALLOC_STATE(vap_clip_cntl, always, 2, 0);
		r300->hw.vap_clip_cntl.cmd[0] = cmdpacket0(R300_VAP_CLIP_CNTL, 1);
		ALLOC_STATE(vap_clip, always, 5, 0);
		r300->hw.vap_clip.cmd[0] = cmdpacket0(R300_VAP_CLIP_X_0, 4);
		ALLOC_STATE(vap_pvs_vtx_timeout_reg, always, 2, 0);
		r300->hw.vap_pvs_vtx_timeout_reg.cmd[0] = cmdpacket0(VAP_PVS_VTX_TIMEOUT_REG, 1);
	}

	ALLOC_STATE(vof, always, R300_VOF_CMDSIZE, 0);
	r300->hw.vof.cmd[R300_VOF_CMD_0] =
	    cmdpacket0(R300_VAP_OUTPUT_VTX_FMT_0, 2);

	if (has_tcl) {
		ALLOC_STATE(pvs, always, R300_PVS_CMDSIZE, 0);
		r300->hw.pvs.cmd[R300_PVS_CMD_0] =
		    cmdpacket0(R300_VAP_PVS_CNTL_1, 3);
	}

	ALLOC_STATE(gb_enable, always, 2, 0);
	r300->hw.gb_enable.cmd[0] = cmdpacket0(R300_GB_ENABLE, 1);
	ALLOC_STATE(gb_misc, always, R300_GB_MISC_CMDSIZE, 0);
	r300->hw.gb_misc.cmd[0] = cmdpacket0(R300_GB_MSPOS0, 5);
	ALLOC_STATE(txe, always, R300_TXE_CMDSIZE, 0);
	r300->hw.txe.cmd[R300_TXE_CMD_0] = cmdpacket0(R300_TX_ENABLE, 1);
	ALLOC_STATE(ga_point_s0, always, 5, 0);
	r300->hw.ga_point_s0.cmd[0] = cmdpacket0(GA_POINT_S0, 4);
	ALLOC_STATE(ga_triangle_stipple, always, 2, 0);
	r300->hw.ga_triangle_stipple.cmd[0] = cmdpacket0(GA_TRIANGLE_STIPPLE, 1);
	ALLOC_STATE(ps, always, R300_PS_CMDSIZE, 0);
	r300->hw.ps.cmd[0] = cmdpacket0(R300_GA_POINT_SIZE, 1);
	ALLOC_STATE(ga_point_minmax, always, 4, 0);
	r300->hw.ga_point_minmax.cmd[0] = cmdpacket0(R300_GA_POINT_MINMAX, 3);
	ALLOC_STATE(lcntl, always, 2, 0);
	r300->hw.lcntl.cmd[0] = cmdpacket0(GA_LINE_CNTL, 1);
	ALLOC_STATE(ga_line_stipple, always, 4, 0);
	r300->hw.ga_line_stipple.cmd[0] = cmdpacket0(R300_GA_LINE_STIPPLE_VALUE, 3);
	ALLOC_STATE(shade, always, 5, 0);
	r300->hw.shade.cmd[0] = cmdpacket0(GA_ENHANCE, 4);
	ALLOC_STATE(polygon_mode, always, 4, 0);
	r300->hw.polygon_mode.cmd[0] = cmdpacket0(GA_POLY_MODE, 3);
	ALLOC_STATE(fogp, always, 3, 0);
	r300->hw.fogp.cmd[0] = cmdpacket0(R300_RE_FOG_SCALE, 2);
	ALLOC_STATE(zbias_cntl, always, 2, 0);
	r300->hw.zbias_cntl.cmd[0] = cmdpacket0(R300_RE_ZBIAS_CNTL, 1);
	ALLOC_STATE(zbs, always, R300_ZBS_CMDSIZE, 0);
	r300->hw.zbs.cmd[R300_ZBS_CMD_0] =
	    cmdpacket0(R300_RE_ZBIAS_T_FACTOR, 4);
	ALLOC_STATE(occlusion_cntl, always, 2, 0);
	r300->hw.occlusion_cntl.cmd[0] = cmdpacket0(R300_RE_OCCLUSION_CNTL, 1);
	ALLOC_STATE(cul, always, R300_CUL_CMDSIZE, 0);
	r300->hw.cul.cmd[R300_CUL_CMD_0] = cmdpacket0(R300_RE_CULL_CNTL, 1);
	ALLOC_STATE(su_depth_scale, always, 3, 0);
	r300->hw.su_depth_scale.cmd[0] = cmdpacket0(R300_SU_DEPTH_SCALE, 2);
	ALLOC_STATE(rc, always, R300_RC_CMDSIZE, 0);
	r300->hw.rc.cmd[R300_RC_CMD_0] = cmdpacket0(R300_RS_COUNT, 2);
	if (is_r500) {
		ALLOC_STATE(ri, always, R500_RI_CMDSIZE, 0);
		r300->hw.ri.cmd[R300_RI_CMD_0] = cmdpacket0(R500_RS_IP_0, 16);
		ALLOC_STATE(rr, variable, R300_RR_CMDSIZE, 0);
		r300->hw.rr.cmd[R300_RR_CMD_0] = cmdpacket0(R500_RS_INST_0, 1);
	} else {
		ALLOC_STATE(ri, always, R300_RI_CMDSIZE, 0);
		r300->hw.ri.cmd[R300_RI_CMD_0] = cmdpacket0(R300_RS_IP_0, 8);
		ALLOC_STATE(rr, variable, R300_RR_CMDSIZE, 0);
		r300->hw.rr.cmd[R300_RR_CMD_0] = cmdpacket0(R300_RS_INST_0, 1);
	}
	ALLOC_STATE(sc_hyperz, always, 3, 0);
	r300->hw.sc_hyperz.cmd[0] = cmdpacket0(R300_SC_HYPERZ, 2);
	ALLOC_STATE(sc_screendoor, always, 2, 0);
	r300->hw.sc_screendoor.cmd[0] = cmdpacket0(R300_SC_SCREENDOOR, 1);
	ALLOC_STATE(us_out_fmt, always, 6, 0);
	r300->hw.us_out_fmt.cmd[0] = cmdpacket0(R500_US_OUT_FMT, 5);

	if (is_r500) {
		ALLOC_STATE(r500fp, r500fp, R300_FPI_CMDSIZE, 0);
		r300->hw.r500fp.cmd[R300_FPI_CMD_0] = cmdr500fp(0, 0, 0, 0);
		ALLOC_STATE(r500fp_const, r500fp_const, R300_FPP_CMDSIZE, 0);
		r300->hw.r500fp_const.cmd[R300_FPI_CMD_0] = cmdr500fp(0, 0, 1, 0);
	} else {
		ALLOC_STATE(fp, always, R300_FP_CMDSIZE, 0);
		r300->hw.fp.cmd[R300_FP_CMD_0] = cmdpacket0(R300_PFS_CNTL_0, 3);
		r300->hw.fp.cmd[R300_FP_CMD_1] = cmdpacket0(R300_PFS_NODE_0, 4);
		ALLOC_STATE(fpt, variable, R300_FPT_CMDSIZE, 0);
		r300->hw.fpt.cmd[R300_FPT_CMD_0] = cmdpacket0(R300_PFS_TEXI_0, 0);

		ALLOC_STATE(fpi[0], variable, R300_FPI_CMDSIZE, 0);
		r300->hw.fpi[0].cmd[R300_FPI_CMD_0] = cmdpacket0(R300_PFS_INSTR0_0, 1);
		ALLOC_STATE(fpi[1], variable, R300_FPI_CMDSIZE, 1);
		r300->hw.fpi[1].cmd[R300_FPI_CMD_0] = cmdpacket0(R300_PFS_INSTR1_0, 1);
		ALLOC_STATE(fpi[2], variable, R300_FPI_CMDSIZE, 2);
		r300->hw.fpi[2].cmd[R300_FPI_CMD_0] = cmdpacket0(R300_PFS_INSTR2_0, 1);
		ALLOC_STATE(fpi[3], variable, R300_FPI_CMDSIZE, 3);
		r300->hw.fpi[3].cmd[R300_FPI_CMD_0] = cmdpacket0(R300_PFS_INSTR3_0, 1);
		ALLOC_STATE(fpp, variable, R300_FPP_CMDSIZE, 0);
		r300->hw.fpp.cmd[R300_FPP_CMD_0] = cmdpacket0(R300_PFS_PARAM_0_X, 0);
	}
	ALLOC_STATE(fogs, always, R300_FOGS_CMDSIZE, 0);
	r300->hw.fogs.cmd[R300_FOGS_CMD_0] = cmdpacket0(FG_FOG_BLEND, 1);
	ALLOC_STATE(fogc, always, R300_FOGC_CMDSIZE, 0);
	r300->hw.fogc.cmd[R300_FOGC_CMD_0] = cmdpacket0(FG_FOG_COLOR_R, 3);
	ALLOC_STATE(at, always, R300_AT_CMDSIZE, 0);
	r300->hw.at.cmd[R300_AT_CMD_0] = cmdpacket0(FG_ALPHA_FUNC, 2);
	ALLOC_STATE(fg_depth_src, always, 2, 0);
	r300->hw.fg_depth_src.cmd[0] = cmdpacket0(R300_FG_DEPTH_SRC, 1);
	ALLOC_STATE(rb3d_cctl, always, 2, 0);
	r300->hw.rb3d_cctl.cmd[0] = cmdpacket0(R300_RB3D_CCTL, 1);
	ALLOC_STATE(bld, always, R300_BLD_CMDSIZE, 0);
	r300->hw.bld.cmd[R300_BLD_CMD_0] = cmdpacket0(R300_RB3D_CBLEND, 2);
	ALLOC_STATE(cmk, always, R300_CMK_CMDSIZE, 0);
	r300->hw.cmk.cmd[R300_CMK_CMD_0] = cmdpacket0(RB3D_COLOR_CHANNEL_MASK, 1);
	ALLOC_STATE(blend_color, always, 4, 0);
	r300->hw.blend_color.cmd[0] = cmdpacket0(R300_RB3D_BLEND_COLOR, 3);
	ALLOC_STATE(cb, always, R300_CB_CMDSIZE, 0);
	r300->hw.cb.cmd[R300_CB_CMD_0] = cmdpacket0(R300_RB3D_COLOROFFSET0, 1);
	r300->hw.cb.cmd[R300_CB_CMD_1] = cmdpacket0(R300_RB3D_COLORPITCH0, 1);
	ALLOC_STATE(rb3d_dither_ctl, always, 10, 0);
	r300->hw.rb3d_dither_ctl.cmd[0] = cmdpacket0(R300_RB3D_DITHER_CTL, 9);
	ALLOC_STATE(rb3d_aaresolve_ctl, always, 2, 0);
	r300->hw.rb3d_aaresolve_ctl.cmd[0] = cmdpacket0(RB3D_AARESOLVE_CTL, 1);
	ALLOC_STATE(rb3d_discard_src_pixel_lte_threshold, always, 3, 0);
	r300->hw.rb3d_discard_src_pixel_lte_threshold.cmd[0] = cmdpacket0(RB3D_DISCARD_SRC_PIXEL_LTE_THRESHOLD, 2);
	ALLOC_STATE(zs, always, R300_ZS_CMDSIZE, 0);
	r300->hw.zs.cmd[R300_ZS_CMD_0] =
	    cmdpacket0(R300_RB3D_ZSTENCIL_CNTL_0, 3);
	ALLOC_STATE(zstencil_format, always, 5, 0);
	r300->hw.zstencil_format.cmd[0] =
	    cmdpacket0(ZB_FORMAT, 4);
	ALLOC_STATE(zb, always, R300_ZB_CMDSIZE, 0);
	r300->hw.zb.cmd[R300_ZB_CMD_0] = cmdpacket0(ZB_DEPTHOFFSET, 2);
	ALLOC_STATE(zb_depthclearvalue, always, 2, 0);
	r300->hw.zb_depthclearvalue.cmd[0] = cmdpacket0(ZB_DEPTHCLEARVALUE, 1);
	ALLOC_STATE(unk4F30, always, 3, 0);
	r300->hw.unk4F30.cmd[0] = cmdpacket0(0x4F30, 2);
	ALLOC_STATE(zb_hiz_offset, always, 2, 0);
	r300->hw.zb_hiz_offset.cmd[0] = cmdpacket0(ZB_HIZ_OFFSET, 1);
	ALLOC_STATE(zb_hiz_pitch, always, 2, 0);
	r300->hw.zb_hiz_pitch.cmd[0] = cmdpacket0(ZB_HIZ_PITCH, 1);

	/* VPU only on TCL */
	if (has_tcl) {
   	        int i;
		ALLOC_STATE(vpi, vpu, R300_VPI_CMDSIZE, 0);
		r300->hw.vpi.cmd[R300_VPI_CMD_0] =
		    cmdvpu(R300_PVS_CODE_START, 0);

		if (is_r500) {
		    ALLOC_STATE(vpp, vpu, R300_VPP_CMDSIZE, 0);
		    r300->hw.vpp.cmd[R300_VPP_CMD_0] =
			cmdvpu(R500_PVS_CONST_START, 0);

		    ALLOC_STATE(vps, vpu, R300_VPS_CMDSIZE, 0);
		    r300->hw.vps.cmd[R300_VPS_CMD_0] =
			cmdvpu(R500_POINT_VPORT_SCALE_OFFSET, 1);

<<<<<<< HEAD
		if (is_r500) {
			for (i = 0; i < 6; i++) {
				ALLOC_STATE(vpucp[i], vpu, R300_VPUCP_CMDSIZE, 0);
				r300->hw.vpucp[i].cmd[R300_VPUCP_CMD_0] =
					cmdvpu(R500_PVS_UPLOAD_CLIP_PLANE0+i, 1);
			}
		} else {
			for (i = 0; i < 6; i++) {
				ALLOC_STATE(vpucp[i], vpu, R300_VPUCP_CMDSIZE, 0);
				r300->hw.vpucp[i].cmd[R300_VPUCP_CMD_0] =
					cmdvpu(R300_PVS_UPLOAD_CLIP_PLANE0+i, 1);
=======
			for (i = 0; i < 6; i++) {
				ALLOC_STATE(vpucp[i], vpu, R300_VPUCP_CMDSIZE, 0);
				r300->hw.vpucp[i].cmd[R300_VPUCP_CMD_0] =
					cmdvpu(R500_PVS_UCP_START + i, 1);
			}
		} else {
		    ALLOC_STATE(vpp, vpu, R300_VPP_CMDSIZE, 0);
		    r300->hw.vpp.cmd[R300_VPP_CMD_0] =
			cmdvpu(R300_PVS_CONST_START, 0);

		    ALLOC_STATE(vps, vpu, R300_VPS_CMDSIZE, 0);
		    r300->hw.vps.cmd[R300_VPS_CMD_0] =
			cmdvpu(R300_POINT_VPORT_SCALE_OFFSET, 1);

			for (i = 0; i < 6; i++) {
				ALLOC_STATE(vpucp[i], vpu, R300_VPUCP_CMDSIZE, 0);
				r300->hw.vpucp[i].cmd[R300_VPUCP_CMD_0] =
					cmdvpu(R300_PVS_UCP_START + i, 1);
>>>>>>> 1226aba1
			}
		}
	}

	/* Textures */
	ALLOC_STATE(tex.filter, variable, mtu + 1, 0);
	r300->hw.tex.filter.cmd[R300_TEX_CMD_0] =
	    cmdpacket0(R300_TX_FILTER0_0, 0);

	ALLOC_STATE(tex.filter_1, variable, mtu + 1, 0);
	r300->hw.tex.filter_1.cmd[R300_TEX_CMD_0] =
	    cmdpacket0(R300_TX_FILTER1_0, 0);

	ALLOC_STATE(tex.size, variable, mtu + 1, 0);
	r300->hw.tex.size.cmd[R300_TEX_CMD_0] = cmdpacket0(R300_TX_SIZE_0, 0);

	ALLOC_STATE(tex.format, variable, mtu + 1, 0);
	r300->hw.tex.format.cmd[R300_TEX_CMD_0] =
	    cmdpacket0(R300_TX_FORMAT_0, 0);

	ALLOC_STATE(tex.pitch, variable, mtu + 1, 0);
	r300->hw.tex.pitch.cmd[R300_TEX_CMD_0] = cmdpacket0(R300_TX_FORMAT2_0, 0);

	ALLOC_STATE(tex.offset, variable, mtu + 1, 0);
	r300->hw.tex.offset.cmd[R300_TEX_CMD_0] =
	    cmdpacket0(R300_TX_OFFSET_0, 0);

	ALLOC_STATE(tex.chroma_key, variable, mtu + 1, 0);
	r300->hw.tex.chroma_key.cmd[R300_TEX_CMD_0] =
	    cmdpacket0(R300_TX_CHROMA_KEY_0, 0);

	ALLOC_STATE(tex.border_color, variable, mtu + 1, 0);
	r300->hw.tex.border_color.cmd[R300_TEX_CMD_0] =
	    cmdpacket0(R300_TX_BORDER_COLOR_0, 0);

	r300->hw.is_dirty = GL_TRUE;
	r300->hw.all_dirty = GL_TRUE;

	/* Initialize command buffer */
	size =
	    256 * driQueryOptioni(&r300->radeon.optionCache,
				  "command_buffer_size");
	if (size < 2 * r300->hw.max_state_size) {
		size = 2 * r300->hw.max_state_size + 65535;
	}
	if (size > 64 * 256)
		size = 64 * 256;

	if (RADEON_DEBUG & (DEBUG_IOCTL | DEBUG_DMA)) {
		fprintf(stderr, "sizeof(drm_r300_cmd_header_t)=%zd\n",
			sizeof(drm_r300_cmd_header_t));
		fprintf(stderr, "sizeof(drm_radeon_cmd_buffer_t)=%zd\n",
			sizeof(drm_radeon_cmd_buffer_t));
		fprintf(stderr,
			"Allocating %d bytes command buffer (max state is %d bytes)\n",
			size * 4, r300->hw.max_state_size * 4);
	}

	r300->cmdbuf.size = size;
	r300->cmdbuf.cmd_buf = (uint32_t *) CALLOC(size * 4);
	r300->cmdbuf.count_used = 0;
	r300->cmdbuf.count_reemit = 0;
}

/**
 * Destroy the command buffer and state atoms.
 */
void r300DestroyCmdBuf(r300ContextPtr r300)
{
	struct r300_state_atom *atom;

	FREE(r300->cmdbuf.cmd_buf);

	foreach(atom, &r300->hw.atomlist) {
		FREE(atom->cmd);
	}
}

void r300EmitBlit(r300ContextPtr rmesa,
		  GLuint color_fmt,
		  GLuint src_pitch,
		  GLuint src_offset,
		  GLuint dst_pitch,
		  GLuint dst_offset,
		  GLint srcx, GLint srcy,
		  GLint dstx, GLint dsty, GLuint w, GLuint h)
{
	drm_r300_cmd_header_t *cmd;

	if (RADEON_DEBUG & DEBUG_IOCTL)
		fprintf(stderr,
			"%s src %x/%x %d,%d dst: %x/%x %d,%d sz: %dx%d\n",
			__FUNCTION__, src_pitch, src_offset, srcx, srcy,
			dst_pitch, dst_offset, dstx, dsty, w, h);

	assert((src_pitch & 63) == 0);
	assert((dst_pitch & 63) == 0);
	assert((src_offset & 1023) == 0);
	assert((dst_offset & 1023) == 0);
	assert(w < (1 << 16));
	assert(h < (1 << 16));

	cmd = (drm_r300_cmd_header_t *) r300AllocCmdBuf(rmesa, 8, __FUNCTION__);

	cmd[0].header.cmd_type = R300_CMD_PACKET3;
	cmd[0].header.pad0 = R300_CMD_PACKET3_RAW;
	cmd[1].u = R300_CP_CMD_BITBLT_MULTI | (5 << 16);
	cmd[2].u = (RADEON_GMC_SRC_PITCH_OFFSET_CNTL |
		    RADEON_GMC_DST_PITCH_OFFSET_CNTL |
		    RADEON_GMC_BRUSH_NONE |
		    (color_fmt << 8) |
		    RADEON_GMC_SRC_DATATYPE_COLOR |
		    RADEON_ROP3_S |
		    RADEON_DP_SRC_SOURCE_MEMORY |
		    RADEON_GMC_CLR_CMP_CNTL_DIS | RADEON_GMC_WR_MSK_DIS);

	cmd[3].u = ((src_pitch / 64) << 22) | (src_offset >> 10);
	cmd[4].u = ((dst_pitch / 64) << 22) | (dst_offset >> 10);
	cmd[5].u = (srcx << 16) | srcy;
	cmd[6].u = (dstx << 16) | dsty;	/* dst */
	cmd[7].u = (w << 16) | h;
}

void r300EmitWait(r300ContextPtr rmesa, GLuint flags)
{
	drm_r300_cmd_header_t *cmd;

	assert(!(flags & ~(R300_WAIT_2D | R300_WAIT_3D)));

	cmd = (drm_r300_cmd_header_t *) r300AllocCmdBuf(rmesa, 1, __FUNCTION__);
	cmd[0].u = 0;
	cmd[0].wait.cmd_type = R300_CMD_WAIT;
	cmd[0].wait.flags = flags;
}<|MERGE_RESOLUTION|>--- conflicted
+++ resolved
@@ -492,19 +492,6 @@
 		    r300->hw.vps.cmd[R300_VPS_CMD_0] =
 			cmdvpu(R500_POINT_VPORT_SCALE_OFFSET, 1);
 
-<<<<<<< HEAD
-		if (is_r500) {
-			for (i = 0; i < 6; i++) {
-				ALLOC_STATE(vpucp[i], vpu, R300_VPUCP_CMDSIZE, 0);
-				r300->hw.vpucp[i].cmd[R300_VPUCP_CMD_0] =
-					cmdvpu(R500_PVS_UPLOAD_CLIP_PLANE0+i, 1);
-			}
-		} else {
-			for (i = 0; i < 6; i++) {
-				ALLOC_STATE(vpucp[i], vpu, R300_VPUCP_CMDSIZE, 0);
-				r300->hw.vpucp[i].cmd[R300_VPUCP_CMD_0] =
-					cmdvpu(R300_PVS_UPLOAD_CLIP_PLANE0+i, 1);
-=======
 			for (i = 0; i < 6; i++) {
 				ALLOC_STATE(vpucp[i], vpu, R300_VPUCP_CMDSIZE, 0);
 				r300->hw.vpucp[i].cmd[R300_VPUCP_CMD_0] =
@@ -523,7 +510,6 @@
 				ALLOC_STATE(vpucp[i], vpu, R300_VPUCP_CMDSIZE, 0);
 				r300->hw.vpucp[i].cmd[R300_VPUCP_CMD_0] =
 					cmdvpu(R300_PVS_UCP_START + i, 1);
->>>>>>> 1226aba1
 			}
 		}
 	}
