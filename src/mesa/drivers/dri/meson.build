# Copyright © 2017 Intel Corporation

# Permission is hereby granted, free of charge, to any person obtaining a copy
# of this software and associated documentation files (the "Software"), to deal
# in the Software without restriction, including without limitation the rights
# to use, copy, modify, merge, publish, distribute, sublicense, and/or sell
# copies of the Software, and to permit persons to whom the Software is
# furnished to do so, subject to the following conditions:

# The above copyright notice and this permission notice shall be included in
# all copies or substantial portions of the Software.

# THE SOFTWARE IS PROVIDED "AS IS", WITHOUT WARRANTY OF ANY KIND, EXPRESS OR
# IMPLIED, INCLUDING BUT NOT LIMITED TO THE WARRANTIES OF MERCHANTABILITY,
# FITNESS FOR A PARTICULAR PURPOSE AND NONINFRINGEMENT. IN NO EVENT SHALL THE
# AUTHORS OR COPYRIGHT HOLDERS BE LIABLE FOR ANY CLAIM, DAMAGES OR OTHER
# LIABILITY, WHETHER IN AN ACTION OF CONTRACT, TORT OR OTHERWISE, ARISING FROM,
# OUT OF OR IN CONNECTION WITH THE SOFTWARE OR THE USE OR OTHER DEALINGS IN THE
# SOFTWARE.

subdir('common')

dri_drivers = []
dri_link = []
if with_dri_swrast
  subdir('swrast')
endif
if with_dri_i915
  subdir('i915')
endif
if with_dri_i965
  subdir('i965')
endif
if with_dri_r100
  subdir('radeon')
endif
if with_dri_r200
  subdir('r200')
endif
if with_dri_nouveau
  subdir('nouveau')
endif

if dri_drivers != []
  libmesa_dri_drivers = shared_library(
    'mesa_dri_drivers',
    [],
    link_whole : dri_drivers,
    link_with : [
      libmegadriver_stub, libdricommon, libxmlconfig, libglapi, libmesa_util,
      libmesa_classic,
    ],
    dependencies : [
      dep_selinux, dep_libdrm, dep_expat, dep_m, dep_thread, dep_dl, idep_nir,
    ],
    link_args : [ld_args_build_id, ld_args_bsymbolic, ld_args_gc_sections],
    # Will be deleted during installation, see install_megadrivers.py
    install : true,
    install_dir : dri_drivers_path,
<<<<<<< HEAD
=======
    name_suffix : 'so',
>>>>>>> 3cf4df6a
  )

  meson.add_install_script(
    prog_python.path(),
    join_paths(meson.source_root(), 'bin/install_megadrivers.py'),
    libmesa_dri_drivers.full_path(),
    dri_drivers_path,
    dri_link,
  )
endif

# This needs to be installed if any dri drivers (including gallium dri drivers)
# are built.
if with_dri
  dri_req_private = []
  if dep_libdrm.found()
    dri_req_private = ['libdrm >= ' + dep_libdrm.version()]
  endif

  pkg.generate(
    name : 'dri',
    filebase : 'dri',
    description : 'Direct Rendering Infrastructure',
    version : meson.project_version(),
    variables : ['dridriverdir=' + dri_drivers_path],
    requires_private : dri_req_private,
  )
endif<|MERGE_RESOLUTION|>--- conflicted
+++ resolved
@@ -57,10 +57,7 @@
     # Will be deleted during installation, see install_megadrivers.py
     install : true,
     install_dir : dri_drivers_path,
-<<<<<<< HEAD
-=======
     name_suffix : 'so',
->>>>>>> 3cf4df6a
   )
 
   meson.add_install_script(
