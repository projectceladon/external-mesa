--- conflicted
+++ resolved
@@ -5643,13 +5643,8 @@
    nir_shader *shader = nir_shader_clone(mem_ctx, src_shader);
    shader = brw_nir_apply_sampler_key(shader, compiler->devinfo, &key->tex,
                                       true);
-<<<<<<< HEAD
-   shader = brw_nir_lower_io(shader, compiler->devinfo, true,
-                             false, NULL);
-=======
    brw_nir_lower_fs_inputs(shader);
    brw_nir_lower_fs_outputs(shader);
->>>>>>> 082ad3e1
    shader = brw_postprocess_nir(shader, compiler->devinfo, true);
 
    /* key->alpha_test_func means simulating alpha testing via discards,
