/*
 * Copyright © 2011 Intel Corporation
 *
 * Permission is hereby granted, free of charge, to any person obtaining a
 * copy of this software and associated documentation files (the "Software"),
 * to deal in the Software without restriction, including without limitation
 * the rights to use, copy, modify, merge, publish, distribute, sublicense,
 * and/or sell copies of the Software, and to permit persons to whom the
 * Software is furnished to do so, subject to the following conditions:
 *
 * The above copyright notice and this permission notice (including the next
 * paragraph) shall be included in all copies or substantial portions of the
 * Software.
 *
 * THE SOFTWARE IS PROVIDED "AS IS", WITHOUT WARRANTY OF ANY KIND, EXPRESS OR
 * IMPLIED, INCLUDING BUT NOT LIMITED TO THE WARRANTIES OF MERCHANTABILITY,
 * FITNESS FOR A PARTICULAR PURPOSE AND NONINFRINGEMENT.  IN NO EVENT SHALL
 * THE AUTHORS OR COPYRIGHT HOLDERS BE LIABLE FOR ANY CLAIM, DAMAGES OR OTHER
 * LIABILITY, WHETHER IN AN ACTION OF CONTRACT, TORT OR OTHERWISE, ARISING
 * FROM, OUT OF OR IN CONNECTION WITH THE SOFTWARE OR THE USE OR OTHER DEALINGS
 * IN THE SOFTWARE.
 */

/**
 * @file brw_vec4_copy_propagation.cpp
 *
 * Implements tracking of values copied between registers, and
 * optimizations based on that: copy propagation and constant
 * propagation.
 */

#include "brw_vec4.h"
#include "brw_cfg.h"
#include "brw_eu.h"

namespace brw {

struct copy_entry {
   src_reg *value[4];
   int saturatemask;
};

static bool
is_direct_copy(vec4_instruction *inst)
{
   return (inst->opcode == BRW_OPCODE_MOV &&
	   !inst->predicate &&
	   inst->dst.file == VGRF &&
	   inst->dst.offset % REG_SIZE == 0 &&
	   !inst->dst.reladdr &&
	   !inst->src[0].reladdr &&
	   (inst->dst.type == inst->src[0].type ||
            (inst->dst.type == BRW_REGISTER_TYPE_F &&
             inst->src[0].type == BRW_REGISTER_TYPE_VF)));
}

static bool
is_dominated_by_previous_instruction(vec4_instruction *inst)
{
   return (inst->opcode != BRW_OPCODE_DO &&
	   inst->opcode != BRW_OPCODE_WHILE &&
	   inst->opcode != BRW_OPCODE_ELSE &&
	   inst->opcode != BRW_OPCODE_ENDIF);
}

static bool
is_channel_updated(vec4_instruction *inst, src_reg *values[4], int ch)
{
   const src_reg *src = values[ch];

   /* consider GRF only */
   assert(inst->dst.file == VGRF);
   if (!src || src->file != VGRF)
      return false;

   return regions_overlap(*src, REG_SIZE, inst->dst, inst->size_written) &&
          (inst->dst.offset != src->offset ||
           inst->dst.writemask & (1 << BRW_GET_SWZ(src->swizzle, ch)));
}

static bool
is_logic_op(enum opcode opcode)
{
   return (opcode == BRW_OPCODE_AND ||
           opcode == BRW_OPCODE_OR  ||
           opcode == BRW_OPCODE_XOR ||
           opcode == BRW_OPCODE_NOT);
}

/**
 * Get the origin of a copy as a single register if all components present in
 * the given readmask originate from the same register and have compatible
 * regions, otherwise return a BAD_FILE register.
 */
static src_reg
get_copy_value(const copy_entry &entry, unsigned readmask)
{
   unsigned swz[4] = {};
   src_reg value;

   for (unsigned i = 0; i < 4; i++) {
      if (readmask & (1 << i)) {
         if (entry.value[i]) {
            src_reg src = *entry.value[i];

            if (src.file == IMM) {
               swz[i] = i;
            } else {
               swz[i] = BRW_GET_SWZ(src.swizzle, i);
               /* Overwrite the original swizzle so the src_reg::equals call
                * below doesn't care about it, the correct swizzle will be
                * calculated once the swizzles of all components are known.
                */
               src.swizzle = BRW_SWIZZLE_XYZW;
            }

            if (value.file == BAD_FILE) {
               value = src;
            } else if (!value.equals(src)) {
               return src_reg();
            }
         } else {
            return src_reg();
         }
      }
   }

   return swizzle(value,
                  brw_compose_swizzle(brw_swizzle_for_mask(readmask),
                                      BRW_SWIZZLE4(swz[0], swz[1],
                                                   swz[2], swz[3])));
}

static bool
try_constant_propagate(const struct gen_device_info *devinfo,
                       vec4_instruction *inst,
                       int arg, const copy_entry *entry)
{
   /* For constant propagation, we only handle the same constant
    * across all 4 channels.  Some day, we should handle the 8-bit
    * float vector format, which would let us constant propagate
    * vectors better.
    * We could be more aggressive here -- some channels might not get used
    * based on the destination writemask.
    */
   src_reg value =
      get_copy_value(*entry,
                     brw_apply_inv_swizzle_to_mask(inst->src[arg].swizzle,
                                                   WRITEMASK_XYZW));

   if (value.file != IMM)
      return false;

   /* 64-bit types can't be used except for one-source instructions, which
    * higher levels should have constant folded away, so there's no point in
    * propagating immediates here.
    */
   if (type_sz(value.type) == 8 || type_sz(inst->src[arg].type) == 8)
      return false;

   if (value.type == BRW_REGISTER_TYPE_VF) {
      /* The result of bit-casting the component values of a vector float
       * cannot in general be represented as an immediate.
       */
      if (inst->src[arg].type != BRW_REGISTER_TYPE_F)
         return false;
   } else {
      value.type = inst->src[arg].type;
   }

   if (inst->src[arg].abs) {
      if ((devinfo->gen >= 8 && is_logic_op(inst->opcode)) ||
          !brw_abs_immediate(value.type, &value.as_brw_reg())) {
         return false;
      }
   }

   if (inst->src[arg].negate) {
      if ((devinfo->gen >= 8 && is_logic_op(inst->opcode)) ||
          !brw_negate_immediate(value.type, &value.as_brw_reg())) {
         return false;
      }
   }

   value = swizzle(value, inst->src[arg].swizzle);

   switch (inst->opcode) {
   case BRW_OPCODE_MOV:
   case SHADER_OPCODE_BROADCAST:
      inst->src[arg] = value;
      return true;

   case SHADER_OPCODE_POW:
   case SHADER_OPCODE_INT_QUOTIENT:
   case SHADER_OPCODE_INT_REMAINDER:
      if (devinfo->gen < 8)
         break;
      /* fallthrough */
   case BRW_OPCODE_DP2:
   case BRW_OPCODE_DP3:
   case BRW_OPCODE_DP4:
   case BRW_OPCODE_DPH:
   case BRW_OPCODE_BFI1:
   case BRW_OPCODE_ASR:
   case BRW_OPCODE_SHL:
   case BRW_OPCODE_SHR:
   case BRW_OPCODE_SUBB:
      if (arg == 1) {
         inst->src[arg] = value;
         return true;
      }
      break;

   case BRW_OPCODE_MACH:
   case BRW_OPCODE_MUL:
   case SHADER_OPCODE_MULH:
   case BRW_OPCODE_ADD:
   case BRW_OPCODE_OR:
   case BRW_OPCODE_AND:
   case BRW_OPCODE_XOR:
   case BRW_OPCODE_ADDC:
      if (arg == 1) {
	 inst->src[arg] = value;
	 return true;
      } else if (arg == 0 && inst->src[1].file != IMM) {
	 /* Fit this constant in by commuting the operands.  Exception: we
	  * can't do this for 32-bit integer MUL/MACH because it's asymmetric.
	  */
	 if ((inst->opcode == BRW_OPCODE_MUL ||
              inst->opcode == BRW_OPCODE_MACH) &&
	     (inst->src[1].type == BRW_REGISTER_TYPE_D ||
	      inst->src[1].type == BRW_REGISTER_TYPE_UD))
	    break;
	 inst->src[0] = inst->src[1];
	 inst->src[1] = value;
	 return true;
      }
      break;
   case GS_OPCODE_SET_WRITE_OFFSET:
      /* This is just a multiply by a constant with special strides.
       * The generator will handle immediates in both arguments (generating
       * a single MOV of the product).  So feel free to propagate in src0.
       */
      inst->src[arg] = value;
      return true;

   case BRW_OPCODE_CMP:
      if (arg == 1) {
	 inst->src[arg] = value;
	 return true;
      } else if (arg == 0 && inst->src[1].file != IMM) {
	 enum brw_conditional_mod new_cmod;

	 new_cmod = brw_swap_cmod(inst->conditional_mod);
	 if (new_cmod != BRW_CONDITIONAL_NONE) {
	    /* Fit this constant in by swapping the operands and
	     * flipping the test.
	     */
	    inst->src[0] = inst->src[1];
	    inst->src[1] = value;
	    inst->conditional_mod = new_cmod;
	    return true;
	 }
      }
      break;

   case BRW_OPCODE_SEL:
      if (arg == 1) {
	 inst->src[arg] = value;
	 return true;
      } else if (arg == 0 && inst->src[1].file != IMM) {
	 inst->src[0] = inst->src[1];
	 inst->src[1] = value;

	 /* If this was predicated, flipping operands means
	  * we also need to flip the predicate.
	  */
	 if (inst->conditional_mod == BRW_CONDITIONAL_NONE) {
	    inst->predicate_inverse = !inst->predicate_inverse;
	 }
	 return true;
      }
      break;

   default:
      break;
   }

   return false;
}

static bool
is_align1_opcode(unsigned opcode)
{
   switch (opcode) {
   case VEC4_OPCODE_FROM_DOUBLE:
   case VEC4_OPCODE_TO_DOUBLE:
   case VEC4_OPCODE_PICK_LOW_32BIT:
   case VEC4_OPCODE_PICK_HIGH_32BIT:
   case VEC4_OPCODE_SET_LOW_32BIT:
   case VEC4_OPCODE_SET_HIGH_32BIT:
      return true;
   default:
      return false;
   }
}

static bool
try_copy_propagate(const struct gen_device_info *devinfo,
                   vec4_instruction *inst, int arg,
                   const copy_entry *entry, int attributes_per_reg)
{
   /* Build up the value we are propagating as if it were the source of a
    * single MOV
    */
   src_reg value =
      get_copy_value(*entry,
                     brw_apply_inv_swizzle_to_mask(inst->src[arg].swizzle,
                                                   WRITEMASK_XYZW));

   /* Check that we can propagate that value */
   if (value.file != UNIFORM &&
       value.file != VGRF &&
       value.file != ATTR)
      return false;

   /* In gen < 8 instructions that write 2 registers also need to read 2
    * registers. Make sure we don't break that restriction by copy
    * propagating from a uniform.
    */
   if (devinfo->gen < 8 && inst->size_written > REG_SIZE && is_uniform(value))
      return false;

   /* There is a regioning restriction such that if execsize == width
    * and hstride != 0 then the vstride can't be 0. When we split instrutions
    * that take a single-precision source (like F->DF conversions) we end up
    * with a 4-wide source on an instruction with an execution size of 4.
    * If we then copy-propagate the source from a uniform we also end up with a
    * vstride of 0 and we violate the restriction.
    */
   if (inst->exec_size == 4 && value.file == UNIFORM &&
       type_sz(value.type) == 4)
      return false;

   /* If the type of the copy value is different from the type of the
    * instruction then the swizzles and writemasks involved don't have the same
    * meaning and simply replacing the source would produce different semantics.
    */
   if (type_sz(value.type) != type_sz(inst->src[arg].type))
      return false;

   if (devinfo->gen >= 8 && (value.negate || value.abs) &&
       is_logic_op(inst->opcode)) {
      return false;
   }

   if (inst->src[arg].offset % REG_SIZE || value.offset % REG_SIZE)
      return false;

   bool has_source_modifiers = value.negate || value.abs;

   /* gen6 math and gen7+ SENDs from GRFs ignore source modifiers on
    * instructions.
    */
   if ((has_source_modifiers || value.file == UNIFORM ||
        value.swizzle != BRW_SWIZZLE_XYZW) && !inst->can_do_source_mods(devinfo))
      return false;

   if (has_source_modifiers &&
       value.type != inst->src[arg].type &&
       !inst->can_change_types())
      return false;

   if (has_source_modifiers &&
       inst->opcode == SHADER_OPCODE_GEN4_SCRATCH_WRITE)
      return false;

   unsigned composed_swizzle = brw_compose_swizzle(inst->src[arg].swizzle,
                                                   value.swizzle);

   /* Instructions that operate on vectors in ALIGN1 mode will ignore swizzles
    * so copy-propagation won't be safe if the composed swizzle is anything
    * other than the identity.
    */
   if (is_align1_opcode(inst->opcode) && composed_swizzle != BRW_SWIZZLE_XYZW)
      return false;

   if (inst->is_3src(devinfo) &&
       (value.file == UNIFORM ||
        (value.file == ATTR && attributes_per_reg != 1)) &&
       !brw_is_single_value_swizzle(composed_swizzle))
      return false;

   if (inst->is_send_from_grf())
      return false;

   /* we can't generally copy-propagate UD negations becuse we
    * end up accessing the resulting values as signed integers
    * instead. See also resolve_ud_negate().
    */
   if (value.negate &&
       value.type == BRW_REGISTER_TYPE_UD)
      return false;

   /* Don't report progress if this is a noop. */
   if (value.equals(inst->src[arg]))
      return false;

<<<<<<< HEAD
   value.type = inst->src[arg].type;
=======
   const unsigned dst_saturate_mask = inst->dst.writemask &
      brw_apply_swizzle_to_mask(inst->src[arg].swizzle, entry->saturatemask);

   if (dst_saturate_mask) {
      /* We either saturate all or nothing. */
      if (dst_saturate_mask != inst->dst.writemask)
         return false;

      /* Limit saturate propagation only to SEL with src1 bounded within 0.0
       * and 1.0, otherwise skip copy propagate altogether.
       */
      switch(inst->opcode) {
      case BRW_OPCODE_SEL:
         if (arg != 0 ||
             inst->src[0].type != BRW_REGISTER_TYPE_F ||
             inst->src[1].file != IMM ||
             inst->src[1].type != BRW_REGISTER_TYPE_F ||
             inst->src[1].f < 0.0 ||
             inst->src[1].f > 1.0) {
            return false;
         }
         if (!inst->saturate)
            inst->saturate = true;
         break;
      default:
         return false;
      }
   }

   /* Build the final value */
   if (inst->src[arg].abs) {
      value.negate = false;
      value.abs = true;
   }
   if (inst->src[arg].negate)
      value.negate = !value.negate;

   value.swizzle = composed_swizzle;
   if (has_source_modifiers &&
       value.type != inst->src[arg].type) {
      assert(inst->can_change_types());
      for (int i = 0; i < 3; i++) {
         inst->src[i].type = value.type;
      }
      inst->dst.type = value.type;
   } else {
      value.type = inst->src[arg].type;
   }

>>>>>>> 367bafc7
   inst->src[arg] = value;
   return true;
}

bool
vec4_visitor::opt_copy_propagation(bool do_constant_prop)
{
   /* If we are in dual instanced or single mode, then attributes are going
    * to be interleaved, so one register contains two attribute slots.
    */
   const int attributes_per_reg =
      prog_data->dispatch_mode == DISPATCH_MODE_4X2_DUAL_OBJECT ? 1 : 2;
   bool progress = false;
   struct copy_entry entries[alloc.total_size];

   memset(&entries, 0, sizeof(entries));

   foreach_block_and_inst(block, vec4_instruction, inst, cfg) {
      /* This pass only works on basic blocks.  If there's flow
       * control, throw out all our information and start from
       * scratch.
       *
       * This should really be fixed by using a structure like in
       * src/glsl/opt_copy_propagation.cpp to track available copies.
       */
      if (!is_dominated_by_previous_instruction(inst)) {
	 memset(&entries, 0, sizeof(entries));
	 continue;
      }

      /* For each source arg, see if each component comes from a copy
       * from the same type file (IMM, VGRF, UNIFORM), and try
       * optimizing out access to the copy result
       */
      for (int i = 2; i >= 0; i--) {
	 /* Copied values end up in GRFs, and we don't track reladdr
	  * accesses.
	  */
	 if (inst->src[i].file != VGRF ||
	     inst->src[i].reladdr)
	    continue;

         /* We only handle register-aligned single GRF copies. */
         if (inst->size_read(i) != REG_SIZE ||
             inst->src[i].offset % REG_SIZE)
            continue;

         const unsigned reg = (alloc.offsets[inst->src[i].nr] +
                               inst->src[i].offset / REG_SIZE);
         const copy_entry &entry = entries[reg];

         if (do_constant_prop && try_constant_propagate(devinfo, inst, i, &entry))
            progress = true;
         else if (try_copy_propagate(devinfo, inst, i, &entry, attributes_per_reg))
	    progress = true;
      }

      /* Track available source registers. */
      if (inst->dst.file == VGRF) {
	 const int reg =
            alloc.offsets[inst->dst.nr] + inst->dst.offset / REG_SIZE;

	 /* Update our destination's current channel values.  For a direct copy,
	  * the value is the newly propagated source.  Otherwise, we don't know
	  * the new value, so clear it.
	  */
	 bool direct_copy = is_direct_copy(inst);
         entries[reg].saturatemask &= ~inst->dst.writemask;
	 for (int i = 0; i < 4; i++) {
	    if (inst->dst.writemask & (1 << i)) {
               entries[reg].value[i] = direct_copy ? &inst->src[0] : NULL;
               entries[reg].saturatemask |=
                  inst->saturate && direct_copy ? 1 << i : 0;
            }
	 }

	 /* Clear the records for any registers whose current value came from
	  * our destination's updated channels, as the two are no longer equal.
	  */
	 if (inst->dst.reladdr)
	    memset(&entries, 0, sizeof(entries));
	 else {
	    for (unsigned i = 0; i < alloc.total_size; i++) {
	       for (int j = 0; j < 4; j++) {
		  if (is_channel_updated(inst, entries[i].value, j)) {
		     entries[i].value[j] = NULL;
		     entries[i].saturatemask &= ~(1 << j);
                  }
	       }
	    }
	 }
      }
   }

   if (progress)
      invalidate_live_intervals();

   return progress;
}

} /* namespace brw */<|MERGE_RESOLUTION|>--- conflicted
+++ resolved
@@ -406,9 +406,6 @@
    if (value.equals(inst->src[arg]))
       return false;
 
-<<<<<<< HEAD
-   value.type = inst->src[arg].type;
-=======
    const unsigned dst_saturate_mask = inst->dst.writemask &
       brw_apply_swizzle_to_mask(inst->src[arg].swizzle, entry->saturatemask);
 
@@ -458,7 +455,6 @@
       value.type = inst->src[arg].type;
    }
 
->>>>>>> 367bafc7
    inst->src[arg] = value;
    return true;
 }
