--- conflicted
+++ resolved
@@ -704,12 +704,9 @@
                unsigned *final_assembly_size,
                char **error_str);
 
-<<<<<<< HEAD
-=======
 /**
  * Fill out local id payload for compute shader according to cs_prog_data.
  */
->>>>>>> 2bcb00cb
 void
 brw_cs_fill_local_id_payload(const struct brw_cs_prog_data *cs_prog_data,
                              void *buffer, uint32_t threads, uint32_t stride);
