--- conflicted
+++ resolved
@@ -528,11 +528,7 @@
          num_layers = INTEL_REMAINING_LAYERS;
       }
 
-<<<<<<< HEAD
-      const bool disable_aux = rendering &&
-=======
       if (rendering) {
->>>>>>> f163900f
          intel_disable_rb_aux_buffer(brw, draw_aux_buffer_disabled,
                                      tex_obj->mt, min_level, num_levels,
                                      "for sampling");
