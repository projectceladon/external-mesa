--- conflicted
+++ resolved
@@ -311,13 +311,6 @@
 	$(MESA_DRI_CFLAGS)
 
 LOCAL_CFLAGS += -Wno-error
-<<<<<<< HEAD
-ifeq ($(ARCH_X86_HAVE_SSE4_1),true)
-LOCAL_CFLAGS += \
-	-DUSE_SSE41
-endif
-=======
->>>>>>> cbac9f27
 
 LOCAL_C_INCLUDES := \
 	$(MESA_DRI_C_INCLUDES) \
