/*
 Copyright (C) Intel Corp.  2006.  All Rights Reserved.
 Intel funded Tungsten Graphics to
 develop this 3D driver.

 Permission is hereby granted, free of charge, to any person obtaining
 a copy of this software and associated documentation files (the
 "Software"), to deal in the Software without restriction, including
 without limitation the rights to use, copy, modify, merge, publish,
 distribute, sublicense, and/or sell copies of the Software, and to
 permit persons to whom the Software is furnished to do so, subject to
 the following conditions:

 The above copyright notice and this permission notice (including the
 next paragraph) shall be included in all copies or substantial
 portions of the Software.

 THE SOFTWARE IS PROVIDED "AS IS", WITHOUT WARRANTY OF ANY KIND,
 EXPRESS OR IMPLIED, INCLUDING BUT NOT LIMITED TO THE WARRANTIES OF
 MERCHANTABILITY, FITNESS FOR A PARTICULAR PURPOSE AND NONINFRINGEMENT.
 IN NO EVENT SHALL THE COPYRIGHT OWNER(S) AND/OR ITS SUPPLIERS BE
 LIABLE FOR ANY CLAIM, DAMAGES OR OTHER LIABILITY, WHETHER IN AN ACTION
 OF CONTRACT, TORT OR OTHERWISE, ARISING FROM, OUT OF OR IN CONNECTION
 WITH THE SOFTWARE OR THE USE OR OTHER DEALINGS IN THE SOFTWARE.

 **********************************************************************/
 /*
  * Authors:
  *   Keith Whitwell <keithw@vmware.com>
  */



#include "brw_context.h"
#include "brw_defines.h"
#include "brw_state.h"
#include "brw_program.h"
#include "drivers/common/meta.h"
#include "intel_batchbuffer.h"
#include "intel_buffers.h"
#include "brw_vs.h"
#include "brw_ff_gs.h"
#include "brw_gs.h"
#include "brw_wm.h"
#include "brw_cs.h"
#include "main/framebuffer.h"

void
brw_enable_obj_preemption(struct brw_context *brw, bool enable)
{
   const struct gen_device_info *devinfo = &brw->screen->devinfo;
   assert(devinfo->gen >= 9);

   if (enable == brw->object_preemption)
      return;

   /* A fixed function pipe flush is required before modifying this field */
<<<<<<< HEAD
   brw_emit_pipe_control_flush(brw, PIPE_CONTROL_FLUSH_ENABLE);
=======
   brw_emit_end_of_pipe_sync(brw, PIPE_CONTROL_RENDER_TARGET_FLUSH);
>>>>>>> 3cf4df6a

   bool replay_mode = enable ?
      GEN9_REPLAY_MODE_MIDOBJECT : GEN9_REPLAY_MODE_MIDBUFFER;

   /* enable object level preemption */
   brw_load_register_imm32(brw, CS_CHICKEN1,
                           replay_mode | GEN9_REPLAY_MODE_MASK);

   brw->object_preemption = enable;
}

static void
brw_upload_initial_gpu_state(struct brw_context *brw)
{
   const struct gen_device_info *devinfo = &brw->screen->devinfo;
   const struct brw_compiler *compiler = brw->screen->compiler;

   /* On platforms with hardware contexts, we can set our initial GPU state
    * right away rather than doing it via state atoms.  This saves a small
    * amount of overhead on every draw call.
    */
   if (!brw->hw_ctx)
      return;

   if (devinfo->gen == 6)
      brw_emit_post_sync_nonzero_flush(brw);

   brw_upload_invariant_state(brw);

   if (devinfo->gen == 11) {
      /* The default behavior of bit 5 "Headerless Message for Pre-emptable
       * Contexts" in SAMPLER MODE register is set to 0, which means
       * headerless sampler messages are not allowed for pre-emptable
       * contexts. Set the bit 5 to 1 to allow them.
       */
      brw_load_register_imm32(brw, GEN11_SAMPLER_MODE,
                              HEADERLESS_MESSAGE_FOR_PREEMPTABLE_CONTEXTS_MASK |
                              HEADERLESS_MESSAGE_FOR_PREEMPTABLE_CONTEXTS);

      /* Bit 1 "Enabled Texel Offset Precision Fix" must be set in
       * HALF_SLICE_CHICKEN7 register.
       */
      brw_load_register_imm32(brw, HALF_SLICE_CHICKEN7,
                              TEXEL_OFFSET_FIX_MASK |
                              TEXEL_OFFSET_FIX_ENABLE);

      /* WA_1406697149: Bit 9 "Error Detection Behavior Control" must be set
       * in L3CNTLREG register. The default setting of the bit is not the
       * desirable behavior.
       */
      brw_load_register_imm32(brw, GEN8_L3CNTLREG,
                              GEN8_L3CNTLREG_EDBC_NO_HANG);
   }

   if (devinfo->gen == 10 || devinfo->gen == 11) {
      /* From gen10 workaround table in h/w specs:
       *
       *    "On 3DSTATE_3D_MODE, driver must always program bits 31:16 of DW1
       *     a value of 0xFFFF"
       *
       * This means that we end up setting the entire 3D_MODE state. Bits
       * in this register control things such as slice hashing and we want
       * the default values of zero at the moment.
       */
      BEGIN_BATCH(2);
      OUT_BATCH(_3DSTATE_3D_MODE  << 16 | (2 - 2));
      OUT_BATCH(0xFFFF << 16);
      ADVANCE_BATCH();
   }

   if (devinfo->gen == 9) {
      /* Recommended optimizations for Victim Cache eviction and floating
       * point blending.
       */
      brw_load_register_imm32(brw, GEN7_CACHE_MODE_1,
                              REG_MASK(GEN9_FLOAT_BLEND_OPTIMIZATION_ENABLE) |
                              REG_MASK(GEN9_PARTIAL_RESOLVE_DISABLE_IN_VC) |
                              GEN9_FLOAT_BLEND_OPTIMIZATION_ENABLE |
                              GEN9_PARTIAL_RESOLVE_DISABLE_IN_VC);

      if (gen_device_info_is_9lp(devinfo)) {
         brw_load_register_imm32(brw, GEN7_GT_MODE,
                                 GEN9_SUBSLICE_HASHING_MASK_BITS |
                                 GEN9_SUBSLICE_HASHING_16x16);
      }
   }

   if (devinfo->gen >= 8) {
      gen8_emit_3dstate_sample_pattern(brw);

      BEGIN_BATCH(5);
      OUT_BATCH(_3DSTATE_WM_HZ_OP << 16 | (5 - 2));
      OUT_BATCH(0);
      OUT_BATCH(0);
      OUT_BATCH(0);
      OUT_BATCH(0);
      ADVANCE_BATCH();

      BEGIN_BATCH(2);
      OUT_BATCH(_3DSTATE_WM_CHROMAKEY << 16 | (2 - 2));
      OUT_BATCH(0);
      ADVANCE_BATCH();
   }

   /* Set the "CONSTANT_BUFFER Address Offset Disable" bit, so
    * 3DSTATE_CONSTANT_XS buffer 0 is an absolute address.
    *
    * This is only safe on kernels with context isolation support.
    */
   if (!compiler->constant_buffer_0_is_relative) {
      if (devinfo->gen >= 9) {
         BEGIN_BATCH(3);
         OUT_BATCH(MI_LOAD_REGISTER_IMM | (3 - 2));
         OUT_BATCH(CS_DEBUG_MODE2);
         OUT_BATCH(REG_MASK(CSDBG2_CONSTANT_BUFFER_ADDRESS_OFFSET_DISABLE) |
                   CSDBG2_CONSTANT_BUFFER_ADDRESS_OFFSET_DISABLE);
         ADVANCE_BATCH();
      } else if (devinfo->gen == 8) {
         BEGIN_BATCH(3);
         OUT_BATCH(MI_LOAD_REGISTER_IMM | (3 - 2));
         OUT_BATCH(INSTPM);
         OUT_BATCH(REG_MASK(INSTPM_CONSTANT_BUFFER_ADDRESS_OFFSET_DISABLE) |
                   INSTPM_CONSTANT_BUFFER_ADDRESS_OFFSET_DISABLE);
         ADVANCE_BATCH();
      }
   }

<<<<<<< HEAD
=======
   brw->object_preemption = false;

>>>>>>> 3cf4df6a
   if (devinfo->gen >= 10)
      brw_enable_obj_preemption(brw, true);
}

static inline const struct brw_tracked_state *
brw_get_pipeline_atoms(struct brw_context *brw,
                       enum brw_pipeline pipeline)
{
   switch (pipeline) {
   case BRW_RENDER_PIPELINE:
      return brw->render_atoms;
   case BRW_COMPUTE_PIPELINE:
      return brw->compute_atoms;
   default:
      STATIC_ASSERT(BRW_NUM_PIPELINES == 2);
      unreachable("Unsupported pipeline");
      return NULL;
   }
}

void
brw_copy_pipeline_atoms(struct brw_context *brw,
                        enum brw_pipeline pipeline,
                        const struct brw_tracked_state **atoms,
                        int num_atoms)
{
   /* This is to work around brw_context::atoms being declared const.  We want
    * it to be const, but it needs to be initialized somehow!
    */
   struct brw_tracked_state *context_atoms =
      (struct brw_tracked_state *) brw_get_pipeline_atoms(brw, pipeline);

   for (int i = 0; i < num_atoms; i++) {
      context_atoms[i] = *atoms[i];
      assert(context_atoms[i].dirty.mesa | context_atoms[i].dirty.brw);
      assert(context_atoms[i].emit);
   }

   brw->num_atoms[pipeline] = num_atoms;
}

void brw_init_state( struct brw_context *brw )
{
   struct gl_context *ctx = &brw->ctx;
   const struct gen_device_info *devinfo = &brw->screen->devinfo;

   /* Force the first brw_select_pipeline to emit pipeline select */
   brw->last_pipeline = BRW_NUM_PIPELINES;

   brw_init_caches(brw);

   if (devinfo->gen >= 11)
      gen11_init_atoms(brw);
   else if (devinfo->gen >= 10)
      gen10_init_atoms(brw);
   else if (devinfo->gen >= 9)
      gen9_init_atoms(brw);
   else if (devinfo->gen >= 8)
      gen8_init_atoms(brw);
   else if (devinfo->is_haswell)
      gen75_init_atoms(brw);
   else if (devinfo->gen >= 7)
      gen7_init_atoms(brw);
   else if (devinfo->gen >= 6)
      gen6_init_atoms(brw);
   else if (devinfo->gen >= 5)
      gen5_init_atoms(brw);
   else if (devinfo->is_g4x)
      gen45_init_atoms(brw);
   else
      gen4_init_atoms(brw);

   brw_upload_initial_gpu_state(brw);

   brw->NewGLState = ~0;
   brw->ctx.NewDriverState = ~0ull;

   /* ~0 is a nonsensical value which won't match anything we program, so
    * the programming will take effect on the first time around.
    */
   brw->pma_stall_bits = ~0;

   /* Make sure that brw->ctx.NewDriverState has enough bits to hold all possible
    * dirty flags.
    */
   STATIC_ASSERT(BRW_NUM_STATE_BITS <= 8 * sizeof(brw->ctx.NewDriverState));

   ctx->DriverFlags.NewTransformFeedback = BRW_NEW_TRANSFORM_FEEDBACK;
   ctx->DriverFlags.NewTransformFeedbackProg = BRW_NEW_TRANSFORM_FEEDBACK;
   ctx->DriverFlags.NewRasterizerDiscard = BRW_NEW_RASTERIZER_DISCARD;
   ctx->DriverFlags.NewUniformBuffer = BRW_NEW_UNIFORM_BUFFER;
   ctx->DriverFlags.NewShaderStorageBuffer = BRW_NEW_UNIFORM_BUFFER;
   ctx->DriverFlags.NewTextureBuffer = BRW_NEW_TEXTURE_BUFFER;
   ctx->DriverFlags.NewAtomicBuffer = BRW_NEW_UNIFORM_BUFFER;
   ctx->DriverFlags.NewImageUnits = BRW_NEW_IMAGE_UNITS;
   ctx->DriverFlags.NewDefaultTessLevels = BRW_NEW_DEFAULT_TESS_LEVELS;
   ctx->DriverFlags.NewIntelConservativeRasterization = BRW_NEW_CONSERVATIVE_RASTERIZATION;
}


void brw_destroy_state( struct brw_context *brw )
{
   brw_destroy_caches(brw);
}

/***********************************************************************
 */

static bool
check_state(const struct brw_state_flags *a, const struct brw_state_flags *b)
{
   return ((a->mesa & b->mesa) | (a->brw & b->brw)) != 0;
}

static void accumulate_state( struct brw_state_flags *a,
			      const struct brw_state_flags *b )
{
   a->mesa |= b->mesa;
   a->brw |= b->brw;
}


static void xor_states( struct brw_state_flags *result,
			     const struct brw_state_flags *a,
			      const struct brw_state_flags *b )
{
   result->mesa = a->mesa ^ b->mesa;
   result->brw = a->brw ^ b->brw;
}

struct dirty_bit_map {
   uint64_t bit;
   char *name;
   uint32_t count;
};

#define DEFINE_BIT(name) {name, #name, 0}

static struct dirty_bit_map mesa_bits[] = {
   DEFINE_BIT(_NEW_MODELVIEW),
   DEFINE_BIT(_NEW_PROJECTION),
   DEFINE_BIT(_NEW_TEXTURE_MATRIX),
   DEFINE_BIT(_NEW_COLOR),
   DEFINE_BIT(_NEW_DEPTH),
   DEFINE_BIT(_NEW_EVAL),
   DEFINE_BIT(_NEW_FOG),
   DEFINE_BIT(_NEW_HINT),
   DEFINE_BIT(_NEW_LIGHT),
   DEFINE_BIT(_NEW_LINE),
   DEFINE_BIT(_NEW_PIXEL),
   DEFINE_BIT(_NEW_POINT),
   DEFINE_BIT(_NEW_POLYGON),
   DEFINE_BIT(_NEW_POLYGONSTIPPLE),
   DEFINE_BIT(_NEW_SCISSOR),
   DEFINE_BIT(_NEW_STENCIL),
   DEFINE_BIT(_NEW_TEXTURE_OBJECT),
   DEFINE_BIT(_NEW_TRANSFORM),
   DEFINE_BIT(_NEW_VIEWPORT),
   DEFINE_BIT(_NEW_TEXTURE_STATE),
   DEFINE_BIT(_NEW_ARRAY),
   DEFINE_BIT(_NEW_RENDERMODE),
   DEFINE_BIT(_NEW_BUFFERS),
   DEFINE_BIT(_NEW_CURRENT_ATTRIB),
   DEFINE_BIT(_NEW_MULTISAMPLE),
   DEFINE_BIT(_NEW_TRACK_MATRIX),
   DEFINE_BIT(_NEW_PROGRAM),
   DEFINE_BIT(_NEW_PROGRAM_CONSTANTS),
   DEFINE_BIT(_NEW_FRAG_CLAMP),
   /* Avoid sign extension problems. */
   {(unsigned) _NEW_VARYING_VP_INPUTS, "_NEW_VARYING_VP_INPUTS", 0},
   {0, 0, 0}
};

static struct dirty_bit_map brw_bits[] = {
   DEFINE_BIT(BRW_NEW_FS_PROG_DATA),
   DEFINE_BIT(BRW_NEW_BLORP_BLIT_PROG_DATA),
   DEFINE_BIT(BRW_NEW_SF_PROG_DATA),
   DEFINE_BIT(BRW_NEW_VS_PROG_DATA),
   DEFINE_BIT(BRW_NEW_FF_GS_PROG_DATA),
   DEFINE_BIT(BRW_NEW_GS_PROG_DATA),
   DEFINE_BIT(BRW_NEW_TCS_PROG_DATA),
   DEFINE_BIT(BRW_NEW_TES_PROG_DATA),
   DEFINE_BIT(BRW_NEW_CLIP_PROG_DATA),
   DEFINE_BIT(BRW_NEW_CS_PROG_DATA),
   DEFINE_BIT(BRW_NEW_URB_FENCE),
   DEFINE_BIT(BRW_NEW_FRAGMENT_PROGRAM),
   DEFINE_BIT(BRW_NEW_GEOMETRY_PROGRAM),
   DEFINE_BIT(BRW_NEW_TESS_PROGRAMS),
   DEFINE_BIT(BRW_NEW_VERTEX_PROGRAM),
   DEFINE_BIT(BRW_NEW_REDUCED_PRIMITIVE),
   DEFINE_BIT(BRW_NEW_PATCH_PRIMITIVE),
   DEFINE_BIT(BRW_NEW_PRIMITIVE),
   DEFINE_BIT(BRW_NEW_CONTEXT),
   DEFINE_BIT(BRW_NEW_PSP),
   DEFINE_BIT(BRW_NEW_SURFACES),
   DEFINE_BIT(BRW_NEW_BINDING_TABLE_POINTERS),
   DEFINE_BIT(BRW_NEW_INDICES),
   DEFINE_BIT(BRW_NEW_VERTICES),
   DEFINE_BIT(BRW_NEW_DEFAULT_TESS_LEVELS),
   DEFINE_BIT(BRW_NEW_BATCH),
   DEFINE_BIT(BRW_NEW_INDEX_BUFFER),
   DEFINE_BIT(BRW_NEW_VS_CONSTBUF),
   DEFINE_BIT(BRW_NEW_TCS_CONSTBUF),
   DEFINE_BIT(BRW_NEW_TES_CONSTBUF),
   DEFINE_BIT(BRW_NEW_GS_CONSTBUF),
   DEFINE_BIT(BRW_NEW_PROGRAM_CACHE),
   DEFINE_BIT(BRW_NEW_STATE_BASE_ADDRESS),
   DEFINE_BIT(BRW_NEW_VUE_MAP_GEOM_OUT),
   DEFINE_BIT(BRW_NEW_TRANSFORM_FEEDBACK),
   DEFINE_BIT(BRW_NEW_RASTERIZER_DISCARD),
   DEFINE_BIT(BRW_NEW_STATS_WM),
   DEFINE_BIT(BRW_NEW_UNIFORM_BUFFER),
   DEFINE_BIT(BRW_NEW_IMAGE_UNITS),
   DEFINE_BIT(BRW_NEW_META_IN_PROGRESS),
   DEFINE_BIT(BRW_NEW_PUSH_CONSTANT_ALLOCATION),
   DEFINE_BIT(BRW_NEW_NUM_SAMPLES),
   DEFINE_BIT(BRW_NEW_TEXTURE_BUFFER),
   DEFINE_BIT(BRW_NEW_GEN4_UNIT_STATE),
   DEFINE_BIT(BRW_NEW_CC_VP),
   DEFINE_BIT(BRW_NEW_SF_VP),
   DEFINE_BIT(BRW_NEW_CLIP_VP),
   DEFINE_BIT(BRW_NEW_SAMPLER_STATE_TABLE),
   DEFINE_BIT(BRW_NEW_VS_ATTRIB_WORKAROUNDS),
   DEFINE_BIT(BRW_NEW_COMPUTE_PROGRAM),
   DEFINE_BIT(BRW_NEW_CS_WORK_GROUPS),
   DEFINE_BIT(BRW_NEW_URB_SIZE),
   DEFINE_BIT(BRW_NEW_CC_STATE),
   DEFINE_BIT(BRW_NEW_BLORP),
   DEFINE_BIT(BRW_NEW_VIEWPORT_COUNT),
   DEFINE_BIT(BRW_NEW_CONSERVATIVE_RASTERIZATION),
   DEFINE_BIT(BRW_NEW_DRAW_CALL),
   DEFINE_BIT(BRW_NEW_AUX_STATE),
   {0, 0, 0}
};

static void
brw_update_dirty_count(struct dirty_bit_map *bit_map, uint64_t bits)
{
   for (int i = 0; bit_map[i].bit != 0; i++) {
      if (bit_map[i].bit & bits)
	 bit_map[i].count++;
   }
}

static void
brw_print_dirty_count(struct dirty_bit_map *bit_map)
{
   for (int i = 0; bit_map[i].bit != 0; i++) {
      if (bit_map[i].count > 1) {
         fprintf(stderr, "0x%016"PRIx64": %12d (%s)\n",
                 bit_map[i].bit, bit_map[i].count, bit_map[i].name);
      }
   }
}

static inline void
brw_upload_tess_programs(struct brw_context *brw)
{
   if (brw->programs[MESA_SHADER_TESS_EVAL]) {
      brw_upload_tcs_prog(brw);
      brw_upload_tes_prog(brw);
   } else {
      brw->tcs.base.prog_data = NULL;
      brw->tes.base.prog_data = NULL;
   }
}

static inline void
brw_upload_programs(struct brw_context *brw,
                    enum brw_pipeline pipeline)
{
   struct gl_context *ctx = &brw->ctx;
   const struct gen_device_info *devinfo = &brw->screen->devinfo;

   if (pipeline == BRW_RENDER_PIPELINE) {
      brw_upload_vs_prog(brw);
      brw_upload_tess_programs(brw);

      if (brw->programs[MESA_SHADER_GEOMETRY]) {
         brw_upload_gs_prog(brw);
      } else {
         brw->gs.base.prog_data = NULL;
         if (devinfo->gen < 7)
            brw_upload_ff_gs_prog(brw);
      }

      /* Update the VUE map for data exiting the GS stage of the pipeline.
       * This comes from the last enabled shader stage.
       */
      GLbitfield64 old_slots = brw->vue_map_geom_out.slots_valid;
      bool old_separate = brw->vue_map_geom_out.separate;
      struct brw_vue_prog_data *vue_prog_data;
      if (brw->programs[MESA_SHADER_GEOMETRY])
         vue_prog_data = brw_vue_prog_data(brw->gs.base.prog_data);
      else if (brw->programs[MESA_SHADER_TESS_EVAL])
         vue_prog_data = brw_vue_prog_data(brw->tes.base.prog_data);
      else
         vue_prog_data = brw_vue_prog_data(brw->vs.base.prog_data);

      brw->vue_map_geom_out = vue_prog_data->vue_map;

      /* If the layout has changed, signal BRW_NEW_VUE_MAP_GEOM_OUT. */
      if (old_slots != brw->vue_map_geom_out.slots_valid ||
          old_separate != brw->vue_map_geom_out.separate)
         brw->ctx.NewDriverState |= BRW_NEW_VUE_MAP_GEOM_OUT;

      if ((old_slots ^ brw->vue_map_geom_out.slots_valid) &
          VARYING_BIT_VIEWPORT) {
         ctx->NewDriverState |= BRW_NEW_VIEWPORT_COUNT;
         brw->clip.viewport_count =
            (brw->vue_map_geom_out.slots_valid & VARYING_BIT_VIEWPORT) ?
            ctx->Const.MaxViewports : 1;
      }

      brw_upload_wm_prog(brw);

      if (devinfo->gen < 6) {
         brw_upload_clip_prog(brw);
         brw_upload_sf_prog(brw);
      }

      brw_disk_cache_write_render_programs(brw);
   } else if (pipeline == BRW_COMPUTE_PIPELINE) {
      brw_upload_cs_prog(brw);
      brw_disk_cache_write_compute_program(brw);
   }
}

static inline void
merge_ctx_state(struct brw_context *brw,
                struct brw_state_flags *state)
{
   state->mesa |= brw->NewGLState;
   state->brw |= brw->ctx.NewDriverState;
}

static ALWAYS_INLINE void
check_and_emit_atom(struct brw_context *brw,
                    struct brw_state_flags *state,
                    const struct brw_tracked_state *atom)
{
   if (check_state(state, &atom->dirty)) {
      atom->emit(brw);
      merge_ctx_state(brw, state);
   }
}

static inline void
brw_upload_pipeline_state(struct brw_context *brw,
                          enum brw_pipeline pipeline)
{
   const struct gen_device_info *devinfo = &brw->screen->devinfo;
   struct gl_context *ctx = &brw->ctx;
   int i;
   static int dirty_count = 0;
   struct brw_state_flags state = brw->state.pipelines[pipeline];
   const unsigned fb_samples =
      MAX2(_mesa_geometric_samples(ctx->DrawBuffer), 1);

   brw_select_pipeline(brw, pipeline);

   if (unlikely(INTEL_DEBUG & DEBUG_REEMIT)) {
      /* Always re-emit all state. */
      brw->NewGLState = ~0;
      ctx->NewDriverState = ~0ull;
   }

   if (pipeline == BRW_RENDER_PIPELINE) {
      if (brw->programs[MESA_SHADER_FRAGMENT] !=
          ctx->FragmentProgram._Current) {
         brw->programs[MESA_SHADER_FRAGMENT] = ctx->FragmentProgram._Current;
         brw->ctx.NewDriverState |= BRW_NEW_FRAGMENT_PROGRAM;
      }

      if (brw->programs[MESA_SHADER_TESS_EVAL] !=
          ctx->TessEvalProgram._Current) {
         brw->programs[MESA_SHADER_TESS_EVAL] = ctx->TessEvalProgram._Current;
         brw->ctx.NewDriverState |= BRW_NEW_TESS_PROGRAMS;
      }

      if (brw->programs[MESA_SHADER_TESS_CTRL] !=
          ctx->TessCtrlProgram._Current) {
         brw->programs[MESA_SHADER_TESS_CTRL] = ctx->TessCtrlProgram._Current;
         brw->ctx.NewDriverState |= BRW_NEW_TESS_PROGRAMS;
      }

      if (brw->programs[MESA_SHADER_GEOMETRY] !=
          ctx->GeometryProgram._Current) {
         brw->programs[MESA_SHADER_GEOMETRY] = ctx->GeometryProgram._Current;
         brw->ctx.NewDriverState |= BRW_NEW_GEOMETRY_PROGRAM;
      }

      if (brw->programs[MESA_SHADER_VERTEX] != ctx->VertexProgram._Current) {
         brw->programs[MESA_SHADER_VERTEX] = ctx->VertexProgram._Current;
         brw->ctx.NewDriverState |= BRW_NEW_VERTEX_PROGRAM;
      }
   }

   if (brw->programs[MESA_SHADER_COMPUTE] != ctx->ComputeProgram._Current) {
      brw->programs[MESA_SHADER_COMPUTE] = ctx->ComputeProgram._Current;
      brw->ctx.NewDriverState |= BRW_NEW_COMPUTE_PROGRAM;
   }

   if (brw->meta_in_progress != _mesa_meta_in_progress(ctx)) {
      brw->meta_in_progress = _mesa_meta_in_progress(ctx);
      brw->ctx.NewDriverState |= BRW_NEW_META_IN_PROGRESS;
   }

   if (brw->num_samples != fb_samples) {
      brw->num_samples = fb_samples;
      brw->ctx.NewDriverState |= BRW_NEW_NUM_SAMPLES;
   }

   /* Exit early if no state is flagged as dirty */
   merge_ctx_state(brw, &state);
   if ((state.mesa | state.brw) == 0)
      return;

   /* Emit Sandybridge workaround flushes on every primitive, for safety. */
   if (devinfo->gen == 6)
      brw_emit_post_sync_nonzero_flush(brw);

   brw_upload_programs(brw, pipeline);
   merge_ctx_state(brw, &state);

   brw_upload_state_base_address(brw);

   const struct brw_tracked_state *atoms =
      brw_get_pipeline_atoms(brw, pipeline);
   const int num_atoms = brw->num_atoms[pipeline];

   if (unlikely(INTEL_DEBUG)) {
      /* Debug version which enforces various sanity checks on the
       * state flags which are generated and checked to help ensure
       * state atoms are ordered correctly in the list.
       */
      struct brw_state_flags examined, prev;
      memset(&examined, 0, sizeof(examined));
      prev = state;

      for (i = 0; i < num_atoms; i++) {
	 const struct brw_tracked_state *atom = &atoms[i];
	 struct brw_state_flags generated;

         check_and_emit_atom(brw, &state, atom);

	 accumulate_state(&examined, &atom->dirty);

	 /* generated = (prev ^ state)
	  * if (examined & generated)
	  *     fail;
	  */
	 xor_states(&generated, &prev, &state);
	 assert(!check_state(&examined, &generated));
	 prev = state;
      }
   }
   else {
      for (i = 0; i < num_atoms; i++) {
	 const struct brw_tracked_state *atom = &atoms[i];

         check_and_emit_atom(brw, &state, atom);
      }
   }

   if (unlikely(INTEL_DEBUG & DEBUG_STATE)) {
      STATIC_ASSERT(ARRAY_SIZE(brw_bits) == BRW_NUM_STATE_BITS + 1);

      brw_update_dirty_count(mesa_bits, state.mesa);
      brw_update_dirty_count(brw_bits, state.brw);
      if (dirty_count++ % 1000 == 0) {
	 brw_print_dirty_count(mesa_bits);
	 brw_print_dirty_count(brw_bits);
	 fprintf(stderr, "\n");
      }
   }
}

/***********************************************************************
 * Emit all state:
 */
void brw_upload_render_state(struct brw_context *brw)
{
   brw_upload_pipeline_state(brw, BRW_RENDER_PIPELINE);
}

static inline void
brw_pipeline_state_finished(struct brw_context *brw,
                            enum brw_pipeline pipeline)
{
   /* Save all dirty state into the other pipelines */
   for (unsigned i = 0; i < BRW_NUM_PIPELINES; i++) {
      if (i != pipeline) {
         brw->state.pipelines[i].mesa |= brw->NewGLState;
         brw->state.pipelines[i].brw |= brw->ctx.NewDriverState;
      } else {
         memset(&brw->state.pipelines[i], 0, sizeof(struct brw_state_flags));
      }
   }

   brw->NewGLState = 0;
   brw->ctx.NewDriverState = 0ull;
}

/**
 * Clear dirty bits to account for the fact that the state emitted by
 * brw_upload_render_state() has been committed to the hardware. This is a
 * separate call from brw_upload_render_state() because it's possible that
 * after the call to brw_upload_render_state(), we will discover that we've
 * run out of aperture space, and need to rewind the batch buffer to the state
 * it had before the brw_upload_render_state() call.
 */
void
brw_render_state_finished(struct brw_context *brw)
{
   brw_pipeline_state_finished(brw, BRW_RENDER_PIPELINE);
}

void
brw_upload_compute_state(struct brw_context *brw)
{
   brw_upload_pipeline_state(brw, BRW_COMPUTE_PIPELINE);
}

void
brw_compute_state_finished(struct brw_context *brw)
{
   brw_pipeline_state_finished(brw, BRW_COMPUTE_PIPELINE);
}<|MERGE_RESOLUTION|>--- conflicted
+++ resolved
@@ -55,11 +55,7 @@
       return;
 
    /* A fixed function pipe flush is required before modifying this field */
-<<<<<<< HEAD
-   brw_emit_pipe_control_flush(brw, PIPE_CONTROL_FLUSH_ENABLE);
-=======
    brw_emit_end_of_pipe_sync(brw, PIPE_CONTROL_RENDER_TARGET_FLUSH);
->>>>>>> 3cf4df6a
 
    bool replay_mode = enable ?
       GEN9_REPLAY_MODE_MIDOBJECT : GEN9_REPLAY_MODE_MIDBUFFER;
@@ -187,11 +183,8 @@
       }
    }
 
-<<<<<<< HEAD
-=======
    brw->object_preemption = false;
 
->>>>>>> 3cf4df6a
    if (devinfo->gen >= 10)
       brw_enable_obj_preemption(brw, true);
 }
