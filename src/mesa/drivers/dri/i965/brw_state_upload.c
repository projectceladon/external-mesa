--- conflicted
+++ resolved
@@ -45,348 +45,6 @@
 #include "brw_cs.h"
 #include "main/framebuffer.h"
 
-<<<<<<< HEAD
-static const struct brw_tracked_state *gen4_atoms[] =
-{
-   /* Once all the programs are done, we know how large urb entry
-    * sizes need to be and can decide if we need to change the urb
-    * layout.
-    */
-   &brw_curbe_offsets,
-   &brw_recalculate_urb_fence,
-
-   &brw_cc_vp,
-   &brw_cc_unit,
-
-   /* Surface state setup.  Must come before the VS/WM unit.  The binding
-    * table upload must be last.
-    */
-   &brw_vs_pull_constants,
-   &brw_wm_pull_constants,
-   &brw_renderbuffer_surfaces,
-   &brw_renderbuffer_read_surfaces,
-   &brw_texture_surfaces,
-   &brw_vs_binding_table,
-   &brw_wm_binding_table,
-
-   &brw_fs_samplers,
-   &brw_vs_samplers,
-
-   /* These set up state for brw_psp_urb_cbs */
-   &brw_wm_unit,
-   &brw_sf_vp,
-   &brw_sf_unit,
-   &brw_vs_unit,		/* always required, enabled or not */
-   &brw_clip_unit,
-   &brw_gs_unit,
-
-   /* Command packets:
-    */
-   &brw_invariant_state,
-
-   &brw_binding_table_pointers,
-   &brw_blend_constant_color,
-
-   &brw_depthbuffer,
-
-   &brw_polygon_stipple,
-   &brw_polygon_stipple_offset,
-
-   &brw_line_stipple,
-
-   &brw_psp_urb_cbs,
-
-   &brw_drawing_rect,
-   &brw_indices, /* must come before brw_vertices */
-   &brw_index_buffer,
-   &brw_vertices,
-
-   &brw_constant_buffer
-};
-
-static const struct brw_tracked_state *gen6_atoms[] =
-{
-   &gen6_sf_and_clip_viewports,
-
-   /* Command packets: */
-
-   &brw_cc_vp,
-   &gen6_viewport_state,	/* must do after *_vp stages */
-
-   &gen6_urb,
-   &gen6_blend_state,		/* must do before cc unit */
-   &gen6_color_calc_state,	/* must do before cc unit */
-   &gen6_depth_stencil_state,	/* must do before cc unit */
-
-   &gen6_vs_push_constants, /* Before vs_state */
-   &gen6_gs_push_constants, /* Before gs_state */
-   &gen6_wm_push_constants, /* Before wm_state */
-
-   /* Surface state setup.  Must come before the VS/WM unit.  The binding
-    * table upload must be last.
-    */
-   &brw_vs_pull_constants,
-   &brw_vs_ubo_surfaces,
-   &brw_gs_pull_constants,
-   &brw_gs_ubo_surfaces,
-   &brw_wm_pull_constants,
-   &brw_wm_ubo_surfaces,
-   &gen6_renderbuffer_surfaces,
-   &brw_renderbuffer_read_surfaces,
-   &brw_texture_surfaces,
-   &gen6_sol_surface,
-   &brw_vs_binding_table,
-   &gen6_gs_binding_table,
-   &brw_wm_binding_table,
-
-   &brw_fs_samplers,
-   &brw_vs_samplers,
-   &brw_gs_samplers,
-   &gen6_sampler_state,
-   &gen6_multisample_state,
-
-   &gen6_vs_state,
-   &gen6_gs_state,
-   &gen6_clip_state,
-   &gen6_sf_state,
-   &gen6_wm_state,
-
-   &gen6_scissor_state,
-
-   &gen6_binding_table_pointers,
-
-   &brw_depthbuffer,
-
-   &brw_polygon_stipple,
-   &brw_polygon_stipple_offset,
-
-   &brw_line_stipple,
-
-   &brw_drawing_rect,
-
-   &brw_indices, /* must come before brw_vertices */
-   &brw_index_buffer,
-   &brw_vertices,
-};
-
-static const struct brw_tracked_state *gen7_render_atoms[] =
-{
-   /* Command packets: */
-
-   &brw_cc_vp,
-   &gen7_sf_clip_viewport,
-
-   &gen7_l3_state,
-   &gen7_push_constant_space,
-   &gen7_urb,
-   &gen6_blend_state,		/* must do before cc unit */
-   &gen6_color_calc_state,	/* must do before cc unit */
-   &gen6_depth_stencil_state,	/* must do before cc unit */
-
-   &gen7_hw_binding_tables, /* Enable hw-generated binding tables for Haswell */
-
-   &brw_vs_image_surfaces, /* Before vs push/pull constants and binding table */
-   &brw_tcs_image_surfaces, /* Before tcs push/pull constants and binding table */
-   &brw_tes_image_surfaces, /* Before tes push/pull constants and binding table */
-   &brw_gs_image_surfaces, /* Before gs push/pull constants and binding table */
-   &brw_wm_image_surfaces, /* Before wm push/pull constants and binding table */
-
-   &gen6_vs_push_constants, /* Before vs_state */
-   &gen7_tcs_push_constants,
-   &gen7_tes_push_constants,
-   &gen6_gs_push_constants, /* Before gs_state */
-   &gen6_wm_push_constants, /* Before wm_surfaces and constant_buffer */
-
-   /* Surface state setup.  Must come before the VS/WM unit.  The binding
-    * table upload must be last.
-    */
-   &brw_vs_pull_constants,
-   &brw_vs_ubo_surfaces,
-   &brw_vs_abo_surfaces,
-   &brw_tcs_pull_constants,
-   &brw_tcs_ubo_surfaces,
-   &brw_tcs_abo_surfaces,
-   &brw_tes_pull_constants,
-   &brw_tes_ubo_surfaces,
-   &brw_tes_abo_surfaces,
-   &brw_gs_pull_constants,
-   &brw_gs_ubo_surfaces,
-   &brw_gs_abo_surfaces,
-   &brw_wm_pull_constants,
-   &brw_wm_ubo_surfaces,
-   &brw_wm_abo_surfaces,
-   &gen6_renderbuffer_surfaces,
-   &brw_renderbuffer_read_surfaces,
-   &brw_texture_surfaces,
-   &brw_vs_binding_table,
-   &brw_tcs_binding_table,
-   &brw_tes_binding_table,
-   &brw_gs_binding_table,
-   &brw_wm_binding_table,
-
-   &brw_fs_samplers,
-   &brw_vs_samplers,
-   &brw_tcs_samplers,
-   &brw_tes_samplers,
-   &brw_gs_samplers,
-   &gen6_multisample_state,
-
-   &gen7_vs_state,
-   &gen7_hs_state,
-   &gen7_te_state,
-   &gen7_ds_state,
-   &gen7_gs_state,
-   &gen7_sol_state,
-   &gen6_clip_state,
-   &gen7_sbe_state,
-   &gen7_sf_state,
-   &gen7_wm_state,
-   &gen7_ps_state,
-
-   &gen6_scissor_state,
-
-   &gen7_depthbuffer,
-
-   &brw_polygon_stipple,
-   &brw_polygon_stipple_offset,
-
-   &brw_line_stipple,
-
-   &brw_drawing_rect,
-
-   &brw_indices, /* must come before brw_vertices */
-   &brw_index_buffer,
-   &brw_vertices,
-
-   &haswell_cut_index,
-};
-
-static const struct brw_tracked_state *gen7_compute_atoms[] =
-{
-   &gen7_l3_state,
-   &brw_cs_image_surfaces,
-   &gen7_cs_push_constants,
-   &brw_cs_pull_constants,
-   &brw_cs_ubo_surfaces,
-   &brw_cs_abo_surfaces,
-   &brw_cs_texture_surfaces,
-   &brw_cs_work_groups_surface,
-   &brw_cs_samplers,
-   &brw_cs_state,
-};
-
-static const struct brw_tracked_state *gen8_render_atoms[] =
-{
-   &brw_cc_vp,
-   &gen8_sf_clip_viewport,
-
-   &gen7_l3_state,
-   &gen7_push_constant_space,
-   &gen7_urb,
-   &gen8_blend_state,
-   &gen6_color_calc_state,
-
-   &gen7_hw_binding_tables, /* Enable hw-generated binding tables for Broadwell */
-
-   &brw_vs_image_surfaces, /* Before vs push/pull constants and binding table */
-   &brw_tcs_image_surfaces, /* Before tcs push/pull constants and binding table */
-   &brw_tes_image_surfaces, /* Before tes push/pull constants and binding table */
-   &brw_gs_image_surfaces, /* Before gs push/pull constants and binding table */
-   &brw_wm_image_surfaces, /* Before wm push/pull constants and binding table */
-
-   &gen6_vs_push_constants, /* Before vs_state */
-   &gen7_tcs_push_constants,
-   &gen7_tes_push_constants,
-   &gen6_gs_push_constants, /* Before gs_state */
-   &gen6_wm_push_constants, /* Before wm_surfaces and constant_buffer */
-
-   /* Surface state setup.  Must come before the VS/WM unit.  The binding
-    * table upload must be last.
-    */
-   &brw_vs_pull_constants,
-   &brw_vs_ubo_surfaces,
-   &brw_vs_abo_surfaces,
-   &brw_tcs_pull_constants,
-   &brw_tcs_ubo_surfaces,
-   &brw_tcs_abo_surfaces,
-   &brw_tes_pull_constants,
-   &brw_tes_ubo_surfaces,
-   &brw_tes_abo_surfaces,
-   &brw_gs_pull_constants,
-   &brw_gs_ubo_surfaces,
-   &brw_gs_abo_surfaces,
-   &brw_wm_pull_constants,
-   &brw_wm_ubo_surfaces,
-   &brw_wm_abo_surfaces,
-   &gen6_renderbuffer_surfaces,
-   &brw_renderbuffer_read_surfaces,
-   &brw_texture_surfaces,
-   &brw_vs_binding_table,
-   &brw_tcs_binding_table,
-   &brw_tes_binding_table,
-   &brw_gs_binding_table,
-   &brw_wm_binding_table,
-
-   &brw_fs_samplers,
-   &brw_vs_samplers,
-   &brw_tcs_samplers,
-   &brw_tes_samplers,
-   &brw_gs_samplers,
-   &gen8_multisample_state,
-
-   &gen8_vs_state,
-   &gen8_hs_state,
-   &gen7_te_state,
-   &gen8_ds_state,
-   &gen8_gs_state,
-   &gen7_sol_state,
-   &gen6_clip_state,
-   &gen8_raster_state,
-   &gen8_sbe_state,
-   &gen8_sf_state,
-   &gen8_ps_blend,
-   &gen8_ps_extra,
-   &gen8_ps_state,
-   &gen8_wm_depth_stencil,
-   &gen8_wm_state,
-
-   &gen6_scissor_state,
-
-   &gen7_depthbuffer,
-
-   &brw_polygon_stipple,
-   &brw_polygon_stipple_offset,
-
-   &brw_line_stipple,
-
-   &brw_drawing_rect,
-
-   &gen8_vf_topology,
-
-   &brw_indices,
-   &gen8_index_buffer,
-   &gen8_vertices,
-
-   &haswell_cut_index,
-   &gen8_pma_fix,
-};
-
-static const struct brw_tracked_state *gen8_compute_atoms[] =
-{
-   &gen7_l3_state,
-   &brw_cs_image_surfaces,
-   &gen7_cs_push_constants,
-   &brw_cs_pull_constants,
-   &brw_cs_ubo_surfaces,
-   &brw_cs_abo_surfaces,
-   &brw_cs_texture_surfaces,
-   &brw_cs_work_groups_surface,
-   &brw_cs_samplers,
-   &brw_cs_state,
-};
-
-=======
->>>>>>> 5d3caa1c
 static void
 brw_upload_initial_gpu_state(struct brw_context *brw)
 {
