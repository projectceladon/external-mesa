--- conflicted
+++ resolved
@@ -105,10 +105,6 @@
    pt.width0 = width0;
    pt.height0 = height0;
    pt.depth0 = depth0;
-<<<<<<< HEAD
-   util_format_get_block(format, &pt.block);
-=======
->>>>>>> d0e8d85a
    pt.tex_usage = usage;
 
    newtex = screen->texture_create(screen, &pt);
