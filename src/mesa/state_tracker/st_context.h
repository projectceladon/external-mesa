--- conflicted
+++ resolved
@@ -327,10 +327,6 @@
       struct pipe_blend_state upload_blend;
       void *vs;
       void *gs;
-<<<<<<< HEAD
-      void *upload_fs[3][2];
-      void *download_fs[3][PIPE_MAX_TEXTURE_TYPES][2];
-=======
       void *upload_fs[5][2];
       /**
        * For drivers supporting formatless storing
@@ -341,7 +337,6 @@
        */
       void *download_fs[5][PIPE_MAX_TEXTURE_TYPES][2];
       struct hash_table *shaders;
->>>>>>> be466399
       bool upload_enabled;
       bool download_enabled;
       bool rgba_only;
