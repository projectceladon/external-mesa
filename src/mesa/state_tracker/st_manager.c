--- conflicted
+++ resolved
@@ -1105,8 +1105,6 @@
    else {
       GET_CURRENT_CONTEXT(ctx);
 
-<<<<<<< HEAD
-=======
       if (ctx) {
          /* Before releasing the context, release its associated
           * winsys buffers first. Then purge the context's winsys buffers list
@@ -1117,11 +1115,7 @@
          st_framebuffers_purge(ctx->st);
       }
 
->>>>>>> 3cf4df6a
       ret = _mesa_make_current(NULL, NULL, NULL);
-
-      if (ctx)
-         st_framebuffers_purge(ctx->st);
    }
 
    return ret;
