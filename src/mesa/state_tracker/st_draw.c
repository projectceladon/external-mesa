/**************************************************************************
 *
 * Copyright 2007 VMware, Inc.
 * All Rights Reserved.
 *
 * Permission is hereby granted, free of charge, to any person obtaining a
 * copy of this software and associated documentation files (the
 * "Software"), to deal in the Software without restriction, including
 * without limitation the rights to use, copy, modify, merge, publish,
 * distribute, sub license, and/or sell copies of the Software, and to
 * permit persons to whom the Software is furnished to do so, subject to
 * the following conditions:
 *
 * The above copyright notice and this permission notice (including the
 * next paragraph) shall be included in all copies or substantial portions
 * of the Software.
 *
 * THE SOFTWARE IS PROVIDED "AS IS", WITHOUT WARRANTY OF ANY KIND, EXPRESS
 * OR IMPLIED, INCLUDING BUT NOT LIMITED TO THE WARRANTIES OF
 * MERCHANTABILITY, FITNESS FOR A PARTICULAR PURPOSE AND NON-INFRINGEMENT.
 * IN NO EVENT SHALL VMWARE AND/OR ITS SUPPLIERS BE LIABLE FOR
 * ANY CLAIM, DAMAGES OR OTHER LIABILITY, WHETHER IN AN ACTION OF CONTRACT,
 * TORT OR OTHERWISE, ARISING FROM, OUT OF OR IN CONNECTION WITH THE
 * SOFTWARE OR THE USE OR OTHER DEALINGS IN THE SOFTWARE.
 *
 **************************************************************************/

/*
 * This file implements the st_draw_vbo() function which is called from
 * Mesa's VBO module.  All point/line/triangle rendering is done through
 * this function whether the user called glBegin/End, glDrawArrays,
 * glDrawElements, glEvalMesh, or glCalList, etc.
 *
 * Authors:
 *   Keith Whitwell <keithw@vmware.com>
 */


#include "main/imports.h"
#include "main/image.h"
#include "main/bufferobj.h"
#include "main/macros.h"
#include "main/varray.h"

#include "compiler/glsl/ir_uniform.h"

#include "vbo/vbo.h"

#include "st_context.h"
#include "st_atom.h"
#include "st_cb_bitmap.h"
#include "st_cb_bufferobjects.h"
#include "st_cb_xformfb.h"
#include "st_debug.h"
#include "st_draw.h"
#include "st_program.h"

#include "pipe/p_context.h"
#include "pipe/p_defines.h"
#include "util/u_inlines.h"
#include "util/u_format.h"
#include "util/u_prim.h"
#include "util/u_draw.h"
#include "util/u_upload_mgr.h"
#include "draw/draw_context.h"
#include "cso_cache/cso_context.h"


/**
 * This is very similar to vbo_all_varyings_in_vbos() but we are
 * only interested in per-vertex data.  See bug 38626.
 */
static GLboolean
all_varyings_in_vbos(const struct gl_vertex_array *arrays[])
{
   GLuint i;

   for (i = 0; i < VERT_ATTRIB_MAX; i++)
      if (arrays[i]->StrideB &&
          !arrays[i]->InstanceDivisor &&
          !_mesa_is_bufferobj(arrays[i]->BufferObj))
	 return GL_FALSE;

   return GL_TRUE;
}


/**
 * Basically, translate Mesa's index buffer information into
 * a pipe_index_buffer object.
 * \return TRUE or FALSE for success/failure
 */
static boolean
setup_index_buffer(struct st_context *st,
                   const struct _mesa_index_buffer *ib,
                   struct pipe_index_buffer *ibuffer)
{
   struct gl_buffer_object *bufobj = ib->obj;

   ibuffer->index_size = vbo_sizeof_ib_type(ib->type);

   /* get/create the index buffer object */
   if (_mesa_is_bufferobj(bufobj)) {
      /* indices are in a real VBO */
      ibuffer->buffer = st_buffer_object(bufobj)->buffer;
      ibuffer->offset = pointer_to_offset(ib->ptr);
   }
   else if (st->indexbuf_uploader) {
<<<<<<< HEAD
      if (u_upload_data(st->indexbuf_uploader, 0,
                        ib->count * ibuffer->index_size, ib->ptr,
                        &ibuffer->offset, &ibuffer->buffer) != PIPE_OK) {
=======
      /* upload indexes from user memory into a real buffer */
      u_upload_data(st->indexbuf_uploader, 0,
                    ib->count * ibuffer->index_size, 4, ib->ptr,
                    &ibuffer->offset, &ibuffer->buffer);
      if (!ibuffer->buffer) {
>>>>>>> 367bafc7
         /* out of memory */
         return FALSE;
      }
      u_upload_unmap(st->indexbuf_uploader);
   }
   else {
      /* indices are in user space memory */
      ibuffer->user_buffer = ib->ptr;
   }

   cso_set_index_buffer(st->cso_context, ibuffer);
   return TRUE;
}


/**
 * Set the restart index.
 */
static void
setup_primitive_restart(struct gl_context *ctx,
                        const struct _mesa_index_buffer *ib,
                        struct pipe_draw_info *info)
{
   if (ctx->Array._PrimitiveRestart) {
      info->restart_index = _mesa_primitive_restart_index(ctx, ib->type);

      /* Enable primitive restart only when the restart index can have an
       * effect. This is required for correctness in radeonsi VI support.
       * Other hardware may also benefit from taking a faster, non-restart path
       * when possible.
       */
      if ((ib->type == GL_UNSIGNED_INT) ||
          (ib->type == GL_UNSIGNED_SHORT && info->restart_index <= 0xffff) ||
          (ib->type == GL_UNSIGNED_BYTE && info->restart_index <= 0xff))
         info->primitive_restart = true;
   }
}


/**
 * Translate OpenGL primtive type (GL_POINTS, GL_TRIANGLE_STRIP, etc) to
 * the corresponding Gallium type.
 */
static unsigned
translate_prim(const struct gl_context *ctx, unsigned prim)
{
   /* GL prims should match Gallium prims, spot-check a few */
   STATIC_ASSERT(GL_POINTS == PIPE_PRIM_POINTS);
   STATIC_ASSERT(GL_QUADS == PIPE_PRIM_QUADS);
   STATIC_ASSERT(GL_TRIANGLE_STRIP_ADJACENCY == PIPE_PRIM_TRIANGLE_STRIP_ADJACENCY);
   STATIC_ASSERT(GL_PATCHES == PIPE_PRIM_PATCHES);

   return prim;
}


/**
 * This function gets plugged into the VBO module and is called when
 * we have something to render.
 * Basically, translate the information into the format expected by gallium.
 */
void
st_draw_vbo(struct gl_context *ctx,
            const struct _mesa_prim *prims,
            GLuint nr_prims,
            const struct _mesa_index_buffer *ib,
	    GLboolean index_bounds_valid,
            GLuint min_index,
            GLuint max_index,
            struct gl_transform_feedback_object *tfb_vertcount,
            unsigned stream,
            struct gl_buffer_object *indirect)
{
   struct st_context *st = st_context(ctx);
   struct pipe_index_buffer ibuffer = {0};
   struct pipe_draw_info info;
   const struct gl_vertex_array **arrays = ctx->Array._DrawArrays;
   unsigned i;

   /* Mesa core state should have been validated already */
   assert(ctx->NewState == 0x0);

   st_flush_bitmap_cache(st);
   st_invalidate_readpix_cache(st);

   /* Validate state. */
   if ((st->dirty | ctx->NewDriverState) & ST_PIPELINE_RENDER_STATE_MASK ||
       st->gfx_shaders_may_be_dirty) {
      st_validate_state(st, ST_PIPELINE_RENDER);
   }

   if (st->vertex_array_out_of_memory) {
      return;
   }

   util_draw_init_info(&info);

   if (ib) {
      /* Get index bounds for user buffers. */
      if (!index_bounds_valid)
         if (!all_varyings_in_vbos(arrays))
            vbo_get_minmax_indices(ctx, prims, ib, &min_index, &max_index,
                                   nr_prims);

      if (!setup_index_buffer(st, ib, &ibuffer)) {
<<<<<<< HEAD
         /* out of memory */
=======
         _mesa_error(ctx, GL_OUT_OF_MEMORY, "glBegin/DrawElements/DrawArray");
>>>>>>> 367bafc7
         return;
      }

      info.indexed = TRUE;
      if (min_index != ~0U && max_index != ~0U) {
         info.min_index = min_index;
         info.max_index = max_index;
      }

      /* The VBO module handles restart for the non-indexed GLDrawArrays
       * so we only set these fields for indexed drawing:
       */
      setup_primitive_restart(ctx, ib, &info);
   }
   else {
      /* Transform feedback drawing is always non-indexed. */
      /* Set info.count_from_stream_output. */
      if (tfb_vertcount) {
         if (!st_transform_feedback_draw_init(tfb_vertcount, stream, &info))
            return;
      }
   }

   assert(!indirect);

   /* do actual drawing */
   for (i = 0; i < nr_prims; i++) {
      info.mode = translate_prim(ctx, prims[i].mode);
      info.start = prims[i].start;
      info.count = prims[i].count;
      info.start_instance = prims[i].base_instance;
      info.instance_count = prims[i].num_instances;
      info.vertices_per_patch = ctx->TessCtrlProgram.patch_vertices;
      info.index_bias = prims[i].basevertex;
      info.drawid = prims[i].draw_id;
      if (!ib) {
         info.min_index = info.start;
         info.max_index = info.start + info.count - 1;
      }

      if (ST_DEBUG & DEBUG_DRAW) {
         debug_printf("st/draw: mode %s  start %u  count %u  indexed %d\n",
                      u_prim_name(info.mode),
                      info.start,
                      info.count,
                      info.indexed);
      }

      if (info.count_from_stream_output) {
         cso_draw_vbo(st->cso_context, &info);
      }
      else if (info.primitive_restart) {
         /* don't trim, restarts might be inside index list */
         cso_draw_vbo(st->cso_context, &info);
      }
      else if (u_trim_pipe_prim(prims[i].mode, &info.count)) {
         cso_draw_vbo(st->cso_context, &info);
      }
   }

   if (ib && st->indexbuf_uploader && !_mesa_is_bufferobj(ib->obj)) {
      pipe_resource_reference(&ibuffer.buffer, NULL);
   }
}

static void
st_indirect_draw_vbo(struct gl_context *ctx,
                     GLuint mode,
                     struct gl_buffer_object *indirect_data,
                     GLsizeiptr indirect_offset,
                     unsigned draw_count,
                     unsigned stride,
                     struct gl_buffer_object *indirect_params,
                     GLsizeiptr indirect_params_offset,
                     const struct _mesa_index_buffer *ib)
{
   struct st_context *st = st_context(ctx);
   struct pipe_index_buffer ibuffer = {0};
   struct pipe_draw_info info;

   /* Mesa core state should have been validated already */
   assert(ctx->NewState == 0x0);
   assert(stride);

   /* Validate state. */
   if ((st->dirty | ctx->NewDriverState) & ST_PIPELINE_RENDER_STATE_MASK ||
       st->gfx_shaders_may_be_dirty) {
      st_validate_state(st, ST_PIPELINE_RENDER);
   }

   if (st->vertex_array_out_of_memory) {
      return;
   }

   util_draw_init_info(&info);

   if (ib) {
      if (!setup_index_buffer(st, ib, &ibuffer)) {
         _mesa_error(ctx, GL_OUT_OF_MEMORY, "gl%sDrawElementsIndirect%s",
                     (draw_count > 1) ? "Multi" : "",
                     indirect_params ? "CountARB" : "");
         return;
      }

      info.indexed = TRUE;

      /* Primitive restart is not handled by the VBO module in this case. */
      setup_primitive_restart(ctx, ib, &info);
   }

   info.mode = translate_prim(ctx, mode);
   info.vertices_per_patch = ctx->TessCtrlProgram.patch_vertices;
   info.indirect = st_buffer_object(indirect_data)->buffer;
   info.indirect_offset = indirect_offset;

   if (ST_DEBUG & DEBUG_DRAW) {
      debug_printf("st/draw indirect: mode %s drawcount %d indexed %d\n",
                   u_prim_name(info.mode),
                   draw_count,
                   info.indexed);
   }

   if (!st->has_multi_draw_indirect) {
      int i;

      assert(!indirect_params);
      info.indirect_count = 1;
      for (i = 0; i < draw_count; i++) {
         info.drawid = i;
         cso_draw_vbo(st->cso_context, &info);
         info.indirect_offset += stride;
      }
   } else {
      info.indirect_count = draw_count;
      info.indirect_stride = stride;
      if (indirect_params) {
         info.indirect_params = st_buffer_object(indirect_params)->buffer;
         info.indirect_params_offset = indirect_params_offset;
      }
      cso_draw_vbo(st->cso_context, &info);
   }
}


void
st_init_draw(struct st_context *st)
{
   struct gl_context *ctx = st->ctx;

   vbo_set_draw_func(ctx, st_draw_vbo);
   vbo_set_indirect_draw_func(ctx, st_indirect_draw_vbo);
}


void
st_destroy_draw(struct st_context *st)
{
   draw_destroy(st->draw);
}

/**
 * Getter for the draw_context, so that initialization of it can happen only
 * when needed (the TGSI exec machines take up quite a bit of memory).
 */
struct draw_context *
st_get_draw_context(struct st_context *st)
{
   if (!st->draw) {
      st->draw = draw_create(st->pipe);
      if (!st->draw) {
         _mesa_error(st->ctx, GL_OUT_OF_MEMORY, "feedback fallback allocation");
         return NULL;
      }
   }

   /* Disable draw options that might convert points/lines to tris, etc.
    * as that would foul-up feedback/selection mode.
    */
   draw_wide_line_threshold(st->draw, 1000.0f);
   draw_wide_point_threshold(st->draw, 1000.0f);
   draw_enable_line_stipple(st->draw, FALSE);
   draw_enable_point_sprites(st->draw, FALSE);

   return st->draw;
}

/**
 * Draw a quad with given position, texcoords and color.
 */
bool
st_draw_quad(struct st_context *st,
             float x0, float y0, float x1, float y1, float z,
             float s0, float t0, float s1, float t1,
             const float *color,
             unsigned num_instances)
{
   struct pipe_vertex_buffer vb = {0};
   struct st_util_vertex *verts;

   vb.stride = sizeof(struct st_util_vertex);

   u_upload_alloc(st->uploader, 0, 4 * sizeof(struct st_util_vertex), 4,
                  &vb.buffer_offset, &vb.buffer, (void **) &verts);
   if (!vb.buffer) {
      return false;
   }

   /* lower-left */
   verts[0].x = x0;
   verts[0].y = y1;
   verts[0].z = z;
   verts[0].r = color[0];
   verts[0].g = color[1];
   verts[0].b = color[2];
   verts[0].a = color[3];
   verts[0].s = s0;
   verts[0].t = t0;

   /* lower-right */
   verts[1].x = x1;
   verts[1].y = y1;
   verts[1].z = z;
   verts[1].r = color[0];
   verts[1].g = color[1];
   verts[1].b = color[2];
   verts[1].a = color[3];
   verts[1].s = s1;
   verts[1].t = t0;

   /* upper-right */
   verts[2].x = x1;
   verts[2].y = y0;
   verts[2].z = z;
   verts[2].r = color[0];
   verts[2].g = color[1];
   verts[2].b = color[2];
   verts[2].a = color[3];
   verts[2].s = s1;
   verts[2].t = t1;

   /* upper-left */
   verts[3].x = x0;
   verts[3].y = y0;
   verts[3].z = z;
   verts[3].r = color[0];
   verts[3].g = color[1];
   verts[3].b = color[2];
   verts[3].a = color[3];
   verts[3].s = s0;
   verts[3].t = t1;

   u_upload_unmap(st->uploader);

   /* At the time of writing, cso_get_aux_vertex_buffer_slot() always returns
    * zero.  If that ever changes we need to audit the calls to that function
    * and make sure the slot number is used consistently everywhere.
    */
   assert(cso_get_aux_vertex_buffer_slot(st->cso_context) == 0);

   cso_set_vertex_buffers(st->cso_context,
                          cso_get_aux_vertex_buffer_slot(st->cso_context),
                          1, &vb);

   if (num_instances > 1) {
      cso_draw_arrays_instanced(st->cso_context, PIPE_PRIM_TRIANGLE_FAN, 0, 4,
                                0, num_instances);
   } else {
      cso_draw_arrays(st->cso_context, PIPE_PRIM_TRIANGLE_FAN, 0, 4);
   }

   pipe_resource_reference(&vb.buffer, NULL);

   return true;
}<|MERGE_RESOLUTION|>--- conflicted
+++ resolved
@@ -106,17 +106,11 @@
       ibuffer->offset = pointer_to_offset(ib->ptr);
    }
    else if (st->indexbuf_uploader) {
-<<<<<<< HEAD
-      if (u_upload_data(st->indexbuf_uploader, 0,
-                        ib->count * ibuffer->index_size, ib->ptr,
-                        &ibuffer->offset, &ibuffer->buffer) != PIPE_OK) {
-=======
       /* upload indexes from user memory into a real buffer */
       u_upload_data(st->indexbuf_uploader, 0,
                     ib->count * ibuffer->index_size, 4, ib->ptr,
                     &ibuffer->offset, &ibuffer->buffer);
       if (!ibuffer->buffer) {
->>>>>>> 367bafc7
          /* out of memory */
          return FALSE;
       }
@@ -222,11 +216,7 @@
                                    nr_prims);
 
       if (!setup_index_buffer(st, ib, &ibuffer)) {
-<<<<<<< HEAD
-         /* out of memory */
-=======
          _mesa_error(ctx, GL_OUT_OF_MEMORY, "glBegin/DrawElements/DrawArray");
->>>>>>> 367bafc7
          return;
       }
 
