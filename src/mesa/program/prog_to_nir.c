/*
 * Copyright © 2015 Intel Corporation
 * Copyright © 2014-2015 Broadcom
 * Copyright (C) 2014 Rob Clark <robclark@freedesktop.org>
 *
 * Permission is hereby granted, free of charge, to any person obtaining a
 * copy of this software and associated documentation files (the "Software"),
 * to deal in the Software without restriction, including without limitation
 * the rights to use, copy, modify, merge, publish, distribute, sublicense,
 * and/or sell copies of the Software, and to permit persons to whom the
 * Software is furnished to do so, subject to the following conditions:
 *
 * The above copyright notice and this permission notice (including the next
 * paragraph) shall be included in all copies or substantial portions of the
 * Software.
 *
 * THE SOFTWARE IS PROVIDED "AS IS", WITHOUT WARRANTY OF ANY KIND, EXPRESS OR
 * IMPLIED, INCLUDING BUT NOT LIMITED TO THE WARRANTIES OF MERCHANTABILITY,
 * FITNESS FOR A PARTICULAR PURPOSE AND NONINFRINGEMENT.  IN NO EVENT SHALL
 * THE AUTHORS OR COPYRIGHT HOLDERS BE LIABLE FOR ANY CLAIM, DAMAGES OR OTHER
 * LIABILITY, WHETHER IN AN ACTION OF CONTRACT, TORT OR OTHERWISE, ARISING
 * FROM, OUT OF OR IN CONNECTION WITH THE SOFTWARE OR THE USE OR OTHER DEALINGS
 * IN THE SOFTWARE.
 */

#include "compiler/nir/nir.h"
#include "compiler/nir/nir_builder.h"
#include "compiler/glsl/list.h"

#include "main/mtypes.h"
#include "main/shader_types.h"
#include "util/ralloc.h"

#include "prog_to_nir.h"
#include "prog_instruction.h"
#include "prog_parameter.h"
#include "prog_print.h"
#include "program.h"
#include "state_tracker/st_nir.h"

/**
 * \file prog_to_nir.c
 *
 * A translator from Mesa IR (prog_instruction.h) to NIR.  This is primarily
 * intended to support ARB_vertex_program, ARB_fragment_program, and fixed-function
 * vertex processing.  Full GLSL support should use glsl_to_nir instead.
 */

struct ptn_compile {
   const struct gl_context *ctx;
   const struct gl_program *prog;
   nir_builder build;
   bool error;

   nir_variable *parameters;
   nir_variable *input_vars[VARYING_SLOT_MAX];
   nir_variable *output_vars[VARYING_SLOT_MAX];
   nir_variable *sysval_vars[SYSTEM_VALUE_MAX];
   nir_variable *sampler_vars[32]; /* matches number of bits in TexSrcUnit */
   nir_def **output_regs;
   nir_def **temp_regs;

   nir_def *addr_reg;
};

#define SWIZ(X, Y, Z, W) \
   (unsigned[4]){ SWIZZLE_##X, SWIZZLE_##Y, SWIZZLE_##Z, SWIZZLE_##W }
#define ptn_channel(b, src, ch) nir_channel(b, src, SWIZZLE_##ch)

static nir_def *
ptn_get_src(struct ptn_compile *c, const struct prog_src_register *prog_src)
{
   nir_builder *b = &c->build;
   nir_alu_src src;

   memset(&src, 0, sizeof(src));

   switch (prog_src->File) {
   case PROGRAM_UNDEFINED:
      return nir_imm_float(b, 0.0);
   case PROGRAM_TEMPORARY:
      assert(!prog_src->RelAddr && prog_src->Index >= 0);
      src.src = nir_src_for_ssa(nir_load_reg(b, c->temp_regs[prog_src->Index]));
      break;
   case PROGRAM_INPUT: {
      /* ARB_vertex_program doesn't allow relative addressing on vertex
       * attributes; ARB_fragment_program has no relative addressing at all.
       */
      assert(!prog_src->RelAddr);

      assert(prog_src->Index >= 0 && prog_src->Index < VARYING_SLOT_MAX);

      nir_variable *var = c->input_vars[prog_src->Index];
      src.src = nir_src_for_ssa(nir_load_var(b, var));
      break;
   }
   case PROGRAM_SYSTEM_VALUE: {
      assert(!prog_src->RelAddr);

      assert(prog_src->Index >= 0 && prog_src->Index < SYSTEM_VALUE_MAX);

      nir_variable *var = c->sysval_vars[prog_src->Index];
      src.src = nir_src_for_ssa(nir_load_var(b, var));
      break;
   }
   case PROGRAM_STATE_VAR:
   case PROGRAM_CONSTANT: {
      /* We actually want to look at the type in the Parameters list for this,
       * because it lets us upload constant builtin uniforms as actual
       * constants.
       */
      struct gl_program_parameter_list *plist = c->prog->Parameters;
      gl_register_file file = prog_src->RelAddr ? prog_src->File :
         plist->Parameters[prog_src->Index].Type;

      switch (file) {
      case PROGRAM_CONSTANT:
         if ((c->prog->arb.IndirectRegisterFiles &
              (1 << PROGRAM_CONSTANT)) == 0) {
            unsigned pvo = plist->Parameters[prog_src->Index].ValueOffset;
            float *v = (float *) plist->ParameterValues + pvo;
            src.src = nir_src_for_ssa(nir_imm_vec4(b, v[0], v[1], v[2], v[3]));
            break;
         }
         FALLTHROUGH;
      case PROGRAM_STATE_VAR: {
         assert(c->parameters != NULL);

         nir_deref_instr *deref = nir_build_deref_var(b, c->parameters);

         nir_def *index = nir_imm_int(b, prog_src->Index);

         /* Add the address register. Note this is (uniquely) a scalar, so the
          * component sizes match.
          */
         if (prog_src->RelAddr)
            index = nir_iadd(b, index, nir_load_reg(b, c->addr_reg));

         deref = nir_build_deref_array(b, deref, index);
         src.src = nir_src_for_ssa(nir_load_deref(b, deref));
         break;
      }
      default:
         fprintf(stderr, "bad uniform src register file: %s (%d)\n",
                 _mesa_register_file_name(file), file);
         abort();
      }
      break;
   }
   default:
      fprintf(stderr, "unknown src register file: %s (%d)\n",
              _mesa_register_file_name(prog_src->File), prog_src->File);
      abort();
   }

   nir_def *def;
   if (!HAS_EXTENDED_SWIZZLE(prog_src->Swizzle) &&
       (prog_src->Negate == NEGATE_NONE || prog_src->Negate == NEGATE_XYZW)) {
      /* The simple non-SWZ case. */
      for (int i = 0; i < 4; i++)
         src.swizzle[i] = GET_SWZ(prog_src->Swizzle, i);

      def = nir_mov_alu(b, src, 4);

      if (prog_src->Negate)
         def = nir_fneg(b, def);
   } else {
      /* The SWZ instruction allows per-component zero/one swizzles, and also
       * per-component negation.
       */
      nir_def *chans[4];
      for (int i = 0; i < 4; i++) {
         int swizzle = GET_SWZ(prog_src->Swizzle, i);
         if (swizzle == SWIZZLE_ZERO) {
            chans[i] = nir_imm_float(b, 0.0);
         } else if (swizzle == SWIZZLE_ONE) {
            chans[i] = nir_imm_float(b, 1.0);
         } else {
            assert(swizzle != SWIZZLE_NIL);
            nir_alu_instr *mov = nir_alu_instr_create(b->shader, nir_op_mov);
            nir_def_init(&mov->instr, &mov->def, 1, 32);
            mov->src[0] = src;
            mov->src[0].swizzle[0] = swizzle;
            nir_builder_instr_insert(b, &mov->instr);

            chans[i] = &mov->def;
         }

         if (prog_src->Negate & (1 << i))
            chans[i] = nir_fneg(b, chans[i]);
      }
      def = nir_vec4(b, chans[0], chans[1], chans[2], chans[3]);
   }

   return def;
}

/* EXP - Approximate Exponential Base 2
 *  dst.x = 2^{\lfloor src.x\rfloor}
 *  dst.y = src.x - \lfloor src.x\rfloor
 *  dst.z = 2^{src.x}
 *  dst.w = 1.0
 */
static nir_def *
ptn_exp(nir_builder *b, nir_def **src)
{
   nir_def *srcx = ptn_channel(b, src[0], X);

   return nir_vec4(b, nir_fexp2(b, nir_ffloor(b, srcx)),
                      nir_fsub(b, srcx, nir_ffloor(b, srcx)),
                      nir_fexp2(b, srcx),
                      nir_imm_float(b, 1.0));
}

/* LOG - Approximate Logarithm Base 2
 *  dst.x = \lfloor\log_2{|src.x|}\rfloor
 *  dst.y = \frac{|src.x|}{2^{\lfloor\log_2{|src.x|}\rfloor}}
 *  dst.z = \log_2{|src.x|}
 *  dst.w = 1.0
 */
static nir_def *
ptn_log(nir_builder *b, nir_def **src)
{
   nir_def *abs_srcx = nir_fabs(b, ptn_channel(b, src[0], X));
   nir_def *log2 = nir_flog2(b, abs_srcx);

   return nir_vec4(b, nir_ffloor(b, log2),
                      nir_fdiv(b, abs_srcx, nir_fexp2(b, nir_ffloor(b, log2))),
                      nir_flog2(b, abs_srcx),
                      nir_imm_float(b, 1.0));
}

/* DST - Distance Vector
 *   dst.x = 1.0
 *   dst.y = src0.y \times src1.y
 *   dst.z = src0.z
 *   dst.w = src1.w
 */
static nir_def *
ptn_dst(nir_builder *b, nir_def **src)
{
   return nir_vec4(b, nir_imm_float(b, 1.0),
                      nir_fmul(b, ptn_channel(b, src[0], Y),
                                  ptn_channel(b, src[1], Y)),
                      ptn_channel(b, src[0], Z),
                      ptn_channel(b, src[1], W));
}

/* LIT - Light Coefficients
 *  dst.x = 1.0
 *  dst.y = max(src.x, 0.0)
 *  dst.z = (src.x > 0.0) ? max(src.y, 0.0)^{clamp(src.w, -128.0, 128.0))} : 0
 *  dst.w = 1.0
 */
static nir_def *
ptn_lit(nir_builder *b, nir_def **src)
{
   nir_def *src0_y = ptn_channel(b, src[0], Y);
   nir_def *wclamp = nir_fmax(b, nir_fmin(b, ptn_channel(b, src[0], W),
                                              nir_imm_float(b, 128.0)),
                                  nir_imm_float(b, -128.0));
   nir_def *pow = nir_fpow(b, nir_fmax(b, src0_y, nir_imm_float(b, 0.0)),
                               wclamp);

   nir_def *z = nir_bcsel(b, nir_fle_imm(b, ptn_channel(b, src[0], X), 0.0),
                              nir_imm_float(b, 0.0), pow);

   return nir_vec4(b, nir_imm_float(b, 1.0),
                      nir_fmax(b, ptn_channel(b, src[0], X),
                                  nir_imm_float(b, 0.0)),
                      z,
                      nir_imm_float(b, 1.0));
}

/* SCS - Sine Cosine
 *   dst.x = \cos{src.x}
 *   dst.y = \sin{src.x}
 *   dst.z = 0.0
 *   dst.w = 1.0
 */
static nir_def *
ptn_scs(nir_builder *b, nir_def **src)
{
   return nir_vec4(b, nir_fcos(b, ptn_channel(b, src[0], X)),
                      nir_fsin(b, ptn_channel(b, src[0], X)),
                      nir_imm_float(b, 0.0),
                      nir_imm_float(b, 1.0));
}

static nir_def *
ptn_xpd(nir_builder *b, nir_def **src)
{
   nir_def *vec =
      nir_fsub(b, nir_fmul(b, nir_swizzle(b, src[0], SWIZ(Y, Z, X, W), 3),
                              nir_swizzle(b, src[1], SWIZ(Z, X, Y, W), 3)),
                  nir_fmul(b, nir_swizzle(b, src[1], SWIZ(Y, Z, X, W), 3),
                              nir_swizzle(b, src[0], SWIZ(Z, X, Y, W), 3)));

   return nir_vec4(b, nir_channel(b, vec, 0),
                      nir_channel(b, vec, 1),
                      nir_channel(b, vec, 2),
                      nir_imm_float(b, 1.0));
}

static void
ptn_kil(nir_builder *b, nir_def **src)
{
   /* flt must be exact, because NaN shouldn't discard. (apps rely on this) */
   b->exact = true;
   nir_def *cmp = nir_bany(b, nir_flt_imm(b, src[0], 0.0));
   b->exact = false;

   nir_discard_if(b, cmp);
}

enum glsl_sampler_dim
_mesa_texture_index_to_sampler_dim(gl_texture_index index, bool *is_array)
{
   *is_array = false;

   switch (index) {
   case TEXTURE_2D_MULTISAMPLE_INDEX:
      return GLSL_SAMPLER_DIM_MS;
   case TEXTURE_2D_MULTISAMPLE_ARRAY_INDEX:
      *is_array = true;
      return GLSL_SAMPLER_DIM_MS;
   case TEXTURE_BUFFER_INDEX:
      return GLSL_SAMPLER_DIM_BUF;
   case TEXTURE_1D_INDEX:
      return GLSL_SAMPLER_DIM_1D;
   case TEXTURE_2D_INDEX:
      return GLSL_SAMPLER_DIM_2D;
   case TEXTURE_3D_INDEX:
      return GLSL_SAMPLER_DIM_3D;
   case TEXTURE_CUBE_INDEX:
      return GLSL_SAMPLER_DIM_CUBE;
   case TEXTURE_CUBE_ARRAY_INDEX:
      *is_array = true;
      return GLSL_SAMPLER_DIM_CUBE;
   case TEXTURE_RECT_INDEX:
      return GLSL_SAMPLER_DIM_RECT;
   case TEXTURE_1D_ARRAY_INDEX:
      *is_array = true;
      return GLSL_SAMPLER_DIM_1D;
   case TEXTURE_2D_ARRAY_INDEX:
      *is_array = true;
      return GLSL_SAMPLER_DIM_2D;
   case TEXTURE_EXTERNAL_INDEX:
      return GLSL_SAMPLER_DIM_EXTERNAL;
   case NUM_TEXTURE_TARGETS:
      break;
   }
   unreachable("unknown texture target");
}

static nir_def *
ptn_tex(struct ptn_compile *c, nir_def **src,
        struct prog_instruction *prog_inst)
{
   nir_builder *b = &c->build;
   nir_tex_instr *instr;
   nir_texop op;
   unsigned num_srcs;

   switch (prog_inst->Opcode) {
   case OPCODE_TEX:
      op = nir_texop_tex;
      num_srcs = 1;
      break;
   case OPCODE_TXB:
      op = nir_texop_txb;
      num_srcs = 2;
      break;
   case OPCODE_TXD:
      op = nir_texop_txd;
      num_srcs = 3;
      break;
   case OPCODE_TXL:
      op = nir_texop_txl;
      num_srcs = 2;
      break;
   case OPCODE_TXP:
      op = nir_texop_tex;
      num_srcs = 2;
      break;
   default:
      fprintf(stderr, "unknown tex op %d\n", prog_inst->Opcode);
      abort();
   }

   /* Deref sources */
   num_srcs += 2;

   if (prog_inst->TexShadow)
      num_srcs++;

   instr = nir_tex_instr_create(b->shader, num_srcs);
   instr->op = op;
   instr->dest_type = nir_type_float32;
   instr->is_shadow = prog_inst->TexShadow;

   bool is_array;
   instr->sampler_dim = _mesa_texture_index_to_sampler_dim(prog_inst->TexSrcTarget, &is_array);

   instr->coord_components =
      glsl_get_sampler_dim_coordinate_components(instr->sampler_dim);

   nir_variable *var = c->sampler_vars[prog_inst->TexSrcUnit];
   if (!var) {
      const struct glsl_type *type =
         glsl_sampler_type(instr->sampler_dim, instr->is_shadow, false, GLSL_TYPE_FLOAT);
      char samplerName[20];
      snprintf(samplerName, sizeof(samplerName), "sampler_%d", prog_inst->TexSrcUnit);
      var = nir_variable_create(b->shader, nir_var_uniform, type, samplerName);
      var->data.binding = prog_inst->TexSrcUnit;
      var->data.explicit_binding = true;
      c->sampler_vars[prog_inst->TexSrcUnit] = var;
   }

   nir_deref_instr *deref = nir_build_deref_var(b, var);

   unsigned src_number = 0;

   instr->src[src_number] = nir_tex_src_for_ssa(nir_tex_src_texture_deref,
                                                &deref->def);
   src_number++;
   instr->src[src_number] = nir_tex_src_for_ssa(nir_tex_src_sampler_deref,
                                                &deref->def);
   src_number++;

   instr->src[src_number] = nir_tex_src_for_ssa(nir_tex_src_coord,
                                                nir_trim_vector(b, src[0],
                                                                instr->coord_components));
   src_number++;

   if (prog_inst->Opcode == OPCODE_TXP) {
      instr->src[src_number] = nir_tex_src_for_ssa(nir_tex_src_projector,
                                                   ptn_channel(b, src[0], W));
      src_number++;
   }

   if (prog_inst->Opcode == OPCODE_TXB) {
      instr->src[src_number] = nir_tex_src_for_ssa(nir_tex_src_bias,
                                                   ptn_channel(b, src[0], W));
      src_number++;
   }

   if (prog_inst->Opcode == OPCODE_TXL) {
      instr->src[src_number] = nir_tex_src_for_ssa(nir_tex_src_lod,
                                                   ptn_channel(b, src[0], W));
      src_number++;
   }

   if (instr->is_shadow) {
      if (instr->coord_components < 3)
         instr->src[src_number].src = nir_src_for_ssa(ptn_channel(b, src[0], Z));
      else
         instr->src[src_number].src = nir_src_for_ssa(ptn_channel(b, src[0], W));

      instr->src[src_number].src_type = nir_tex_src_comparator;
      src_number++;
   }

   assert(src_number == num_srcs);

   nir_def_init(&instr->instr, &instr->def, 4, 32);
   nir_builder_instr_insert(b, &instr->instr);

   return &instr->def;
}

static const nir_op op_trans[MAX_OPCODE] = {
   [OPCODE_NOP] = 0,
   [OPCODE_ABS] = nir_op_fabs,
   [OPCODE_ADD] = nir_op_fadd,
   [OPCODE_ARL] = 0,
   [OPCODE_CMP] = 0,
   [OPCODE_COS] = 0,
   [OPCODE_DDX] = nir_op_fddx,
   [OPCODE_DDY] = nir_op_fddy,
   [OPCODE_DP2] = 0,
   [OPCODE_DP3] = 0,
   [OPCODE_DP4] = 0,
   [OPCODE_DPH] = 0,
   [OPCODE_DST] = 0,
   [OPCODE_END] = 0,
   [OPCODE_EX2] = 0,
   [OPCODE_EXP] = 0,
   [OPCODE_FLR] = nir_op_ffloor,
   [OPCODE_FRC] = nir_op_ffract,
   [OPCODE_LG2] = 0,
   [OPCODE_LIT] = 0,
   [OPCODE_LOG] = 0,
   [OPCODE_LRP] = 0,
   [OPCODE_MAD] = 0,
   [OPCODE_MAX] = nir_op_fmax,
   [OPCODE_MIN] = nir_op_fmin,
   [OPCODE_MOV] = nir_op_mov,
   [OPCODE_MUL] = nir_op_fmul,
   [OPCODE_POW] = 0,
   [OPCODE_RCP] = 0,

   [OPCODE_RSQ] = 0,
   [OPCODE_SCS] = 0,
   [OPCODE_SGE] = 0,
   [OPCODE_SIN] = 0,
   [OPCODE_SLT] = 0,
   [OPCODE_SSG] = nir_op_fsign,
   [OPCODE_SUB] = nir_op_fsub,
   [OPCODE_SWZ] = 0,
   [OPCODE_TEX] = 0,
   [OPCODE_TXB] = 0,
   [OPCODE_TXD] = 0,
   [OPCODE_TXL] = 0,
   [OPCODE_TXP] = 0,
   [OPCODE_XPD] = 0,
};

static void
ptn_emit_instruction(struct ptn_compile *c, struct prog_instruction *prog_inst)
{
   nir_builder *b = &c->build;
   unsigned i;
   const unsigned op = prog_inst->Opcode;

   if (op == OPCODE_END)
      return;

   nir_def *src[3];
   for (i = 0; i < 3; i++) {
      src[i] = ptn_get_src(c, &prog_inst->SrcReg[i]);
   }

   nir_def *dst = NULL;
   if (c->error)
      return;

   switch (op) {
   case OPCODE_RSQ:
      dst = nir_frsq(b, nir_fabs(b, ptn_channel(b, src[0], X)));
      break;

   case OPCODE_RCP:
      dst = nir_frcp(b, ptn_channel(b, src[0], X));
      break;

   case OPCODE_EX2:
      dst = nir_fexp2(b, ptn_channel(b, src[0], X));
      break;

   case OPCODE_LG2:
      dst = nir_flog2(b, ptn_channel(b, src[0], X));
      break;

   case OPCODE_POW:
      dst = nir_fpow(b, ptn_channel(b, src[0], X), ptn_channel(b, src[1], X));
      break;

   case OPCODE_COS:
      dst = nir_fcos(b, ptn_channel(b, src[0], X));
      break;

   case OPCODE_SIN:
      dst = nir_fsin(b, ptn_channel(b, src[0], X));
      break;

   case OPCODE_ARL:
      dst = nir_f2i32(b, nir_ffloor(b, src[0]));
      break;

   case OPCODE_EXP:
      dst = ptn_exp(b, src);
      break;

   case OPCODE_LOG:
      dst = ptn_log(b, src);
      break;

   case OPCODE_LRP:
      dst = nir_flrp(b, src[2], src[1], src[0]);
      break;

   case OPCODE_MAD:
      dst = nir_fadd(b, nir_fmul(b, src[0], src[1]), src[2]);
      break;

   case OPCODE_DST:
      dst = ptn_dst(b, src);
      break;

   case OPCODE_LIT:
      dst = ptn_lit(b, src);
      break;

   case OPCODE_XPD:
      dst = ptn_xpd(b, src);
      break;

   case OPCODE_DP2:
      dst = nir_fdot2(b, src[0], src[1]);
      break;

   case OPCODE_DP3:
      dst = nir_fdot3(b, src[0], src[1]);
      break;

   case OPCODE_DP4:
      dst = nir_fdot4(b, src[0], src[1]);
      break;

   case OPCODE_DPH:
      dst = nir_fdph(b, src[0], src[1]);
      break;

   case OPCODE_KIL:
      ptn_kil(b, src);
      break;

   case OPCODE_CMP:
      dst = nir_bcsel(b, nir_flt_imm(b, src[0], 0.0), src[1], src[2]);
      break;

   case OPCODE_SCS:
      dst = ptn_scs(b, src);
      break;

   case OPCODE_SLT:
      dst = nir_slt(b, src[0], src[1]);
      break;

   case OPCODE_SGE:
      dst = nir_sge(b, src[0], src[1]);
      break;

   case OPCODE_TEX:
   case OPCODE_TXB:
   case OPCODE_TXD:
   case OPCODE_TXL:
   case OPCODE_TXP:
      dst = ptn_tex(c, src, prog_inst);
      break;

   case OPCODE_SWZ:
      /* Extended swizzles were already handled in ptn_get_src(). */
      dst = nir_build_alu_src_arr(b, nir_op_mov, src);
      break;

   case OPCODE_NOP:
      break;

   default:
      if (op_trans[op] != 0) {
         dst = nir_build_alu_src_arr(b, op_trans[op], src);
      } else {
         fprintf(stderr, "unknown opcode: %s\n", _mesa_opcode_string(op));
         abort();
      }
      break;
   }

   if (dst == NULL)
      return;

   if (dst->num_components == 1)
      dst = nir_replicate(b, dst, 4);

   assert(dst->num_components == 4);

   if (prog_inst->Saturate)
      dst = nir_fsat(b, dst);

   const struct prog_dst_register *prog_dst = &prog_inst->DstReg;
   assert(!prog_dst->RelAddr);

   nir_def *reg = NULL;
   unsigned write_mask = prog_dst->WriteMask;

   switch (prog_dst->File) {
   case PROGRAM_TEMPORARY:
      reg = c->temp_regs[prog_dst->Index];
      break;
   case PROGRAM_OUTPUT:
      reg = c->output_regs[prog_dst->Index];
      break;
   case PROGRAM_ADDRESS:
      assert(prog_dst->Index == 0);
      reg = c->addr_reg;

      /* The address register (uniquely) is scalar. */
      dst = nir_channel(b, dst, 0);
      write_mask &= 1;
      break;
   case PROGRAM_UNDEFINED:
      return;
   }

   /* In case there was some silly .y write to the scalar address reg */
   if (write_mask == 0)
      return;

   assert(reg != NULL);
   nir_build_store_reg(b, dst, reg, .write_mask = write_mask);
}

/**
 * Puts a NIR intrinsic to store of each PROGRAM_OUTPUT value to the output
 * variables at the end of the shader.
 *
 * We don't generate these incrementally as the PROGRAM_OUTPUT values are
 * written, because there's no output load intrinsic, which means we couldn't
 * handle writemasks.
 */
static void
ptn_add_output_stores(struct ptn_compile *c)
{
   nir_builder *b = &c->build;

   nir_foreach_shader_out_variable(var, b->shader) {
      nir_def *src = nir_load_reg(b, c->output_regs[var->data.location]);
      if (c->prog->Target == GL_FRAGMENT_PROGRAM_ARB &&
          var->data.location == FRAG_RESULT_DEPTH) {
         /* result.depth has this strange convention of being the .z component of
          * a vec4 with undefined .xyw components.  We resolve it to a scalar, to
          * match GLSL's gl_FragDepth and the expectations of most backends.
          */
         src = nir_channel(b, src, 2);
      }
      if (c->prog->Target == GL_VERTEX_PROGRAM_ARB &&
          (var->data.location == VARYING_SLOT_FOGC ||
           var->data.location == VARYING_SLOT_PSIZ)) {
         /* result.{fogcoord,psiz} is a single component value */
         src = nir_channel(b, src, 0);
      }
      unsigned num_components = glsl_get_vector_elements(var->type);
      nir_store_var(b, var, src, (1 << num_components) - 1);
   }
}

static void
setup_registers_and_variables(struct ptn_compile *c)
{
   nir_builder *b = &c->build;
   struct nir_shader *shader = b->shader;

   /* Create input variables. */
   uint64_t inputs_read = c->prog->info.inputs_read;
   while (inputs_read) {
      const int i = u_bit_scan64(&inputs_read);

      if (c->ctx->Const.GLSLFragCoordIsSysVal &&
          shader->info.stage == MESA_SHADER_FRAGMENT &&
          i == VARYING_SLOT_POS) {
         c->input_vars[i] = nir_create_variable_with_location(shader, nir_var_system_value,
                                                              SYSTEM_VALUE_FRAG_COORD, glsl_vec4_type());
         continue;
      }

      nir_variable *var =
          nir_create_variable_with_location(shader, nir_var_shader_in,
                                            i, glsl_vec4_type());

      if (c->prog->Target == GL_FRAGMENT_PROGRAM_ARB) {
         if (i == VARYING_SLOT_FOGC) {
            /* fogcoord is defined as <f, 0.0, 0.0, 1.0>.  Make the actual
             * input variable a float, and create a local containing the
             * full vec4 value.
             */
            var->type = glsl_float_type();

            nir_variable *fullvar =
               nir_local_variable_create(b->impl, glsl_vec4_type(),
                                         "fogcoord_tmp");

            nir_store_var(b, fullvar,
                          nir_vec4(b, nir_load_var(b, var),
                                   nir_imm_float(b, 0.0),
                                   nir_imm_float(b, 0.0),
                                   nir_imm_float(b, 1.0)),
                          WRITEMASK_XYZW);

            /* We inserted the real input into the list so the driver has real
             * inputs, but we set c->input_vars[i] to the temporary so we use
             * the splatted value.
             */
            c->input_vars[i] = fullvar;
            continue;
         }
      }

      c->input_vars[i] = var;
   }

   /* Create system value variables */
   int i;
   BITSET_FOREACH_SET(i, c->prog->info.system_values_read, SYSTEM_VALUE_MAX) {
<<<<<<< HEAD
      nir_variable *var =
         nir_variable_create(shader, nir_var_system_value, glsl_vec4_type(),
                             ralloc_asprintf(shader, "sv_%d", i));
      var->data.location = i;
      var->data.index = 0;

      c->sysval_vars[i] = var;
=======
      c->sysval_vars[i] = nir_create_variable_with_location(b->shader, nir_var_system_value,
                                                            i, glsl_vec4_type());
>>>>>>> be466399
   }

   /* Create output registers and variables. */
   int max_outputs = util_last_bit64(c->prog->info.outputs_written);
   c->output_regs = rzalloc_array(c, nir_def *, max_outputs);

   uint64_t outputs_written = c->prog->info.outputs_written;
   while (outputs_written) {
      const int i = u_bit_scan64(&outputs_written);

      /* Since we can't load from outputs in the IR, we make temporaries
       * for the outputs and emit stores to the real outputs at the end of
       * the shader.
       */
      nir_def *reg = nir_decl_reg(b, 4, 32, 0);

      const struct glsl_type *type;
      if ((c->prog->Target == GL_FRAGMENT_PROGRAM_ARB && i == FRAG_RESULT_DEPTH) ||
          (c->prog->Target == GL_VERTEX_PROGRAM_ARB && i == VARYING_SLOT_FOGC) ||
          (c->prog->Target == GL_VERTEX_PROGRAM_ARB && i == VARYING_SLOT_PSIZ))
         type = glsl_float_type();
      else
         type = glsl_vec4_type();

      nir_variable *var =
         nir_variable_create(shader, nir_var_shader_out, type,
                             ralloc_asprintf(shader, "out_%d", i));
      var->data.location = i;
      var->data.index = 0;

      c->output_regs[i] = reg;
      c->output_vars[i] = var;
   }

   /* Create temporary registers. */
   c->temp_regs = rzalloc_array(c, nir_def *,
                                c->prog->arb.NumTemporaries);

   for (unsigned i = 0; i < c->prog->arb.NumTemporaries; i++) {
      c->temp_regs[i] = nir_decl_reg(b, 4, 32, 0);
   }

   /* Create the address register (for ARB_vertex_program). This is uniquely a
    * scalar, requiring special handling for stores.
    */
   c->addr_reg = nir_decl_reg(b, 1, 32, 0);
}

struct nir_shader *
prog_to_nir(const struct gl_context *ctx, const struct gl_program *prog,
            const nir_shader_compiler_options *options)
{
   struct ptn_compile *c;
   struct nir_shader *s;
   gl_shader_stage stage = _mesa_program_enum_to_shader_stage(prog->Target);

   c = rzalloc(NULL, struct ptn_compile);
   if (!c)
      return NULL;
   c->prog = prog;
   c->ctx = ctx;

   c->build = nir_builder_init_simple_shader(stage, options, NULL);

   /* Copy the shader_info from the gl_program */
   c->build.shader->info = prog->info;

   s = c->build.shader;

   if (prog->Parameters->NumParameters > 0) {
      const struct glsl_type *type =
         glsl_array_type(glsl_vec4_type(), prog->Parameters->NumParameters, 0);
      c->parameters =
         nir_variable_create(s, nir_var_uniform, type,
                             prog->Parameters->Parameters[0].Name);
   }

   setup_registers_and_variables(c);
   if (unlikely(c->error))
      goto fail;

   for (unsigned int i = 0; i < prog->arb.NumInstructions; i++) {
      ptn_emit_instruction(c, &prog->arb.Instructions[i]);

      if (unlikely(c->error))
         break;
   }

   ptn_add_output_stores(c);

   s->info.name = ralloc_asprintf(s, "ARB%d", prog->Id);
   s->info.num_textures = util_last_bit(prog->SamplersUsed);
   s->info.num_ubos = 0;
   s->info.num_abos = 0;
   s->info.num_ssbos = 0;
   s->info.num_images = 0;
   s->info.uses_texture_gather = false;
   s->info.clip_distance_array_size = 0;
   s->info.cull_distance_array_size = 0;
   s->info.separate_shader = true;
   s->info.io_lowered = false;
   s->info.internal = false;
   memcpy(s->info.source_sha1, c->build.shader->info.source_sha1, 20);

   /* ARB_vp: */
   if (prog->arb.IsPositionInvariant) {
      NIR_PASS(_, s, st_nir_lower_position_invariant,
                 ctx->Const.ShaderCompilerOptions[MESA_SHADER_VERTEX].OptimizeForAOS,
                 prog->Parameters);
   }

   /* Add OPTION ARB_fog_exp code */
   if (prog->arb.Fog)
      NIR_PASS(_, s, st_nir_lower_fog, prog->arb.Fog, prog->Parameters);

fail:
   if (c->error) {
      ralloc_free(s);
      s = NULL;
   }
   ralloc_free(c);
   return s;
}<|MERGE_RESOLUTION|>--- conflicted
+++ resolved
@@ -793,18 +793,8 @@
    /* Create system value variables */
    int i;
    BITSET_FOREACH_SET(i, c->prog->info.system_values_read, SYSTEM_VALUE_MAX) {
-<<<<<<< HEAD
-      nir_variable *var =
-         nir_variable_create(shader, nir_var_system_value, glsl_vec4_type(),
-                             ralloc_asprintf(shader, "sv_%d", i));
-      var->data.location = i;
-      var->data.index = 0;
-
-      c->sysval_vars[i] = var;
-=======
       c->sysval_vars[i] = nir_create_variable_with_location(b->shader, nir_var_system_value,
                                                             i, glsl_vec4_type());
->>>>>>> be466399
    }
 
    /* Create output registers and variables. */
