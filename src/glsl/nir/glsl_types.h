/* -*- c++ -*- */
/*
 * Copyright © 2009 Intel Corporation
 *
 * Permission is hereby granted, free of charge, to any person obtaining a
 * copy of this software and associated documentation files (the "Software"),
 * to deal in the Software without restriction, including without limitation
 * the rights to use, copy, modify, merge, publish, distribute, sublicense,
 * and/or sell copies of the Software, and to permit persons to whom the
 * Software is furnished to do so, subject to the following conditions:
 *
 * The above copyright notice and this permission notice (including the next
 * paragraph) shall be included in all copies or substantial portions of the
 * Software.
 *
 * THE SOFTWARE IS PROVIDED "AS IS", WITHOUT WARRANTY OF ANY KIND, EXPRESS OR
 * IMPLIED, INCLUDING BUT NOT LIMITED TO THE WARRANTIES OF MERCHANTABILITY,
 * FITNESS FOR A PARTICULAR PURPOSE AND NONINFRINGEMENT.  IN NO EVENT SHALL
 * THE AUTHORS OR COPYRIGHT HOLDERS BE LIABLE FOR ANY CLAIM, DAMAGES OR OTHER
 * LIABILITY, WHETHER IN AN ACTION OF CONTRACT, TORT OR OTHERWISE, ARISING
 * FROM, OUT OF OR IN CONNECTION WITH THE SOFTWARE OR THE USE OR OTHER
 * DEALINGS IN THE SOFTWARE.
 */

#pragma once
#ifndef GLSL_TYPES_H
#define GLSL_TYPES_H

#include <string.h>
#include <assert.h>

#ifdef __cplusplus
extern "C" {
#endif

struct _mesa_glsl_parse_state;
struct glsl_symbol_table;

extern void
_mesa_glsl_initialize_types(struct _mesa_glsl_parse_state *state);

extern void
_mesa_glsl_release_types(void);

#ifdef __cplusplus
}
#endif

enum glsl_base_type {
   GLSL_TYPE_UINT = 0,
   GLSL_TYPE_INT,
   GLSL_TYPE_FLOAT,
   GLSL_TYPE_DOUBLE,
   GLSL_TYPE_BOOL,
   GLSL_TYPE_SAMPLER,
   GLSL_TYPE_IMAGE,
   GLSL_TYPE_ATOMIC_UINT,
   GLSL_TYPE_STRUCT,
   GLSL_TYPE_FUNCTION,
   GLSL_TYPE_INTERFACE,
   GLSL_TYPE_ARRAY,
   GLSL_TYPE_VOID,
   GLSL_TYPE_SUBROUTINE,
   GLSL_TYPE_ERROR
};

enum glsl_sampler_dim {
   GLSL_SAMPLER_DIM_1D = 0,
   GLSL_SAMPLER_DIM_2D,
   GLSL_SAMPLER_DIM_3D,
   GLSL_SAMPLER_DIM_CUBE,
   GLSL_SAMPLER_DIM_RECT,
   GLSL_SAMPLER_DIM_BUF,
   GLSL_SAMPLER_DIM_EXTERNAL,
   GLSL_SAMPLER_DIM_MS
};

enum glsl_interface_packing {
   GLSL_INTERFACE_PACKING_STD140,
   GLSL_INTERFACE_PACKING_SHARED,
   GLSL_INTERFACE_PACKING_PACKED,
   GLSL_INTERFACE_PACKING_STD430
};

enum glsl_matrix_layout {
   /**
    * The layout of the matrix is inherited from the object containing the
    * matrix (the top level structure or the uniform block).
    */
   GLSL_MATRIX_LAYOUT_INHERITED,

   /**
    * Explicit column-major layout
    *
    * If a uniform block doesn't have an explicit layout set, it will default
    * to this layout.
    */
   GLSL_MATRIX_LAYOUT_COLUMN_MAJOR,

   /**
    * Row-major layout
    */
   GLSL_MATRIX_LAYOUT_ROW_MAJOR
};

enum {
   GLSL_PRECISION_NONE = 0,
   GLSL_PRECISION_HIGH,
   GLSL_PRECISION_MEDIUM,
   GLSL_PRECISION_LOW
};

#ifdef __cplusplus
#include "GL/gl.h"
#include "util/ralloc.h"
#include "main/mtypes.h" /* for gl_texture_index, C++'s enum rules are broken */

struct glsl_type {
   GLenum gl_type;
   glsl_base_type base_type;

   unsigned sampler_dimensionality:3; /**< \see glsl_sampler_dim */
   unsigned sampler_shadow:1;
   unsigned sampler_array:1;
   unsigned sampler_type:2;    /**< Type of data returned using this
				* sampler or image.  Only \c
				* GLSL_TYPE_FLOAT, \c GLSL_TYPE_INT,
				* and \c GLSL_TYPE_UINT are valid.
				*/
   unsigned interface_packing:2;

   /* Callers of this ralloc-based new need not call delete. It's
    * easier to just ralloc_free 'mem_ctx' (or any of its ancestors). */
   static void* operator new(size_t size)
   {
      mtx_lock(&glsl_type::mutex);

      /* mem_ctx should have been created by the static members */
      assert(glsl_type::mem_ctx != NULL);

      void *type;

      type = ralloc_size(glsl_type::mem_ctx, size);
      assert(type != NULL);

      mtx_unlock(&glsl_type::mutex);

      return type;
   }

   /* If the user *does* call delete, that's OK, we will just
    * ralloc_free in that case. */
   static void operator delete(void *type)
   {
      mtx_lock(&glsl_type::mutex);
      ralloc_free(type);
      mtx_unlock(&glsl_type::mutex);
   }

   /**
    * \name Vector and matrix element counts
    *
    * For scalars, each of these values will be 1.  For non-numeric types
    * these will be 0.
    */
   /*@{*/
   uint8_t vector_elements;    /**< 1, 2, 3, or 4 vector elements. */
   uint8_t matrix_columns;     /**< 1, 2, 3, or 4 matrix columns. */
   /*@}*/

   /**
    * For \c GLSL_TYPE_ARRAY, this is the length of the array.  For
    * \c GLSL_TYPE_STRUCT or \c GLSL_TYPE_INTERFACE, it is the number of
    * elements in the structure and the number of values pointed to by
    * \c fields.structure (below).
    */
   unsigned length;

   /**
    * Name of the data type
    *
    * Will never be \c NULL.
    */
   const char *name;

   /**
    * Subtype of composite data types.
    */
   union {
      const struct glsl_type *array;            /**< Type of array elements. */
      struct glsl_function_param *parameters;   /**< Parameters to function. */
      struct glsl_struct_field *structure;      /**< List of struct fields. */
   } fields;

   /**
    * \name Pointers to various public type singletons
    */
   /*@{*/
#undef  DECL_TYPE
#define DECL_TYPE(NAME, ...) \
   static const glsl_type *const NAME##_type;
#undef  STRUCT_TYPE
#define STRUCT_TYPE(NAME) \
   static const glsl_type *const struct_##NAME##_type;
#include "builtin_type_macros.h"
   /*@}*/

   /**
    * Convenience accessors for vector types (shorter than get_instance()).
    * @{
    */
   static const glsl_type *vec(unsigned components);
   static const glsl_type *dvec(unsigned components);
   static const glsl_type *ivec(unsigned components);
   static const glsl_type *uvec(unsigned components);
   static const glsl_type *bvec(unsigned components);
   /**@}*/

   /**
    * For numeric and boolean derived types returns the basic scalar type
    *
    * If the type is a numeric or boolean scalar, vector, or matrix type,
    * this function gets the scalar type of the individual components.  For
    * all other types, including arrays of numeric or boolean types, the
    * error type is returned.
    */
   const glsl_type *get_base_type() const;

   /**
    * Get the basic scalar type which this type aggregates.
    *
    * If the type is a numeric or boolean scalar, vector, or matrix, or an
    * array of any of those, this function gets the scalar type of the
    * individual components.  For structs and arrays of structs, this function
    * returns the struct type.  For samplers and arrays of samplers, this
    * function returns the sampler type.
    */
   const glsl_type *get_scalar_type() const;

   /**
    * Get the instance of a built-in scalar, vector, or matrix type
    */
   static const glsl_type *get_instance(unsigned base_type, unsigned rows,
					unsigned columns);

   /**
    * Get the instance of a sampler type
    */
   static const glsl_type *get_sampler_instance(enum glsl_sampler_dim dim,
                                                bool shadow,
                                                bool array,
                                                glsl_base_type type);

   static const glsl_type *get_image_instance(enum glsl_sampler_dim dim,
                                              bool array, glsl_base_type type);

   /**
    * Get the instance of an array type
    */
   static const glsl_type *get_array_instance(const glsl_type *base,
					      unsigned elements);

   /**
    * Get the instance of a record type
    */
   static const glsl_type *get_record_instance(const glsl_struct_field *fields,
					       unsigned num_fields,
					       const char *name);

   /**
    * Get the instance of an interface block type
    */
   static const glsl_type *get_interface_instance(const glsl_struct_field *fields,
						  unsigned num_fields,
						  enum glsl_interface_packing packing,
						  const char *block_name);

   /**
    * Get the instance of an subroutine type
    */
   static const glsl_type *get_subroutine_instance(const char *subroutine_name);

   /**
    * Get the instance of a function type
    */
   static const glsl_type *get_function_instance(const struct glsl_type *return_type,
                                                 const glsl_function_param *parameters,
                                                 unsigned num_params);

   /**
    * Get the type resulting from a multiplication of \p type_a * \p type_b
    */
   static const glsl_type *get_mul_type(const glsl_type *type_a,
                                        const glsl_type *type_b);

   /**
    * Query the total number of scalars that make up a scalar, vector or matrix
    */
   unsigned components() const
   {
      return vector_elements * matrix_columns;
   }

   /**
    * Calculate the number of components slots required to hold this type
    *
    * This is used to determine how many uniform or varying locations a type
    * might occupy.
    */
   unsigned component_slots() const;

   /**
    * Calculate offset between the base location of the struct in
    * uniform storage and a struct member.
    * For the initial call, length is the index of the member to find the
    * offset for.
    */
   unsigned record_location_offset(unsigned length) const;

   /**
    * Calculate the number of unique values from glGetUniformLocation for the
    * elements of the type.
    *
    * This is used to allocate slots in the UniformRemapTable, the amount of
    * locations may not match with actual used storage space by the driver.
    */
   unsigned uniform_locations() const;

   /**
    * Calculate the number of attribute slots required to hold this type
    *
    * This implements the language rules of GLSL 1.50 for counting the number
    * of slots used by a vertex attribute.  It also determines the number of
    * varying slots the type will use up in the absence of varying packing
    * (and thus, it can be used to measure the number of varying slots used by
    * the varyings that are generated by lower_packed_varyings).
    */
   unsigned count_attribute_slots() const;

   /**
    * Alignment in bytes of the start of this type in a std140 uniform
    * block.
    */
   unsigned std140_base_alignment(bool row_major) const;

   /** Size in bytes of this type in a std140 uniform block.
    *
    * Note that this is not GL_UNIFORM_SIZE (which is the number of
    * elements in the array)
    */
   unsigned std140_size(bool row_major) const;

   /**
    * Alignment in bytes of the start of this type in a std430 shader
    * storage block.
    */
   unsigned std430_base_alignment(bool row_major) const;

   /**
    * Calculate array stride in bytes of this type in a std430 shader storage
    * block.
    */
   unsigned std430_array_stride(bool row_major) const;

   /**
    * Size in bytes of this type in a std430 shader storage block.
    *
    * Note that this is not GL_BUFFER_SIZE
    */
   unsigned std430_size(bool row_major) const;

   /**
    * \brief Can this type be implicitly converted to another?
    *
    * \return True if the types are identical or if this type can be converted
    *         to \c desired according to Section 4.1.10 of the GLSL spec.
    *
    * \verbatim
    * From page 25 (31 of the pdf) of the GLSL 1.50 spec, Section 4.1.10
    * Implicit Conversions:
    *
    *     In some situations, an expression and its type will be implicitly
    *     converted to a different type. The following table shows all allowed
    *     implicit conversions:
    *
    *     Type of expression | Can be implicitly converted to
    *     --------------------------------------------------
    *     int                  float
    *     uint
    *
    *     ivec2                vec2
    *     uvec2
    *
    *     ivec3                vec3
    *     uvec3
    *
    *     ivec4                vec4
    *     uvec4
    *
    *     There are no implicit array or structure conversions. For example,
    *     an array of int cannot be implicitly converted to an array of float.
    *     There are no implicit conversions between signed and unsigned
    *     integers.
    * \endverbatim
    */
   bool can_implicitly_convert_to(const glsl_type *desired,
                                  _mesa_glsl_parse_state *state) const;

   /**
    * Query whether or not a type is a scalar (non-vector and non-matrix).
    */
   bool is_scalar() const
   {
      return (vector_elements == 1)
	 && (base_type >= GLSL_TYPE_UINT)
	 && (base_type <= GLSL_TYPE_BOOL);
   }

   /**
    * Query whether or not a type is a vector
    */
   bool is_vector() const
   {
      return (vector_elements > 1)
	 && (matrix_columns == 1)
	 && (base_type >= GLSL_TYPE_UINT)
	 && (base_type <= GLSL_TYPE_BOOL);
   }

   /**
    * Query whether or not a type is a matrix
    */
   bool is_matrix() const
   {
      /* GLSL only has float matrices. */
      return (matrix_columns > 1) && (base_type == GLSL_TYPE_FLOAT || base_type == GLSL_TYPE_DOUBLE);
   }

   /**
    * Query whether or not a type is a non-array numeric type
    */
   bool is_numeric() const
   {
      return (base_type >= GLSL_TYPE_UINT) && (base_type <= GLSL_TYPE_DOUBLE);
   }

   /**
    * Query whether or not a type is an integral type
    */
   bool is_integer() const
   {
      return (base_type == GLSL_TYPE_UINT) || (base_type == GLSL_TYPE_INT);
   }

   /**
    * Query whether or not type is an integral type, or for struct and array
    * types, contains an integral type.
    */
   bool contains_integer() const;

   /**
    * Query whether or not type is a double type, or for struct and array
    * types, contains a double type.
    */
   bool contains_double() const;

   /**
    * Query whether or not a type is a float type
    */
   bool is_float() const
   {
      return base_type == GLSL_TYPE_FLOAT;
   }

   /**
    * Query whether or not a type is a double type
    */
   bool is_double() const
   {
      return base_type == GLSL_TYPE_DOUBLE;
   }

   /**
    * Query whether or not a type is a non-array boolean type
    */
   bool is_boolean() const
   {
      return base_type == GLSL_TYPE_BOOL;
   }

   /**
    * Query whether or not a type is a sampler
    */
   bool is_sampler() const
   {
      return base_type == GLSL_TYPE_SAMPLER;
   }

   /**
    * Query whether or not type is a sampler, or for struct and array
    * types, contains a sampler.
    */
   bool contains_sampler() const;

   /**
    * Get the Mesa texture target index for a sampler type.
    */
   gl_texture_index sampler_index() const;

   /**
    * Query whether or not type is an image, or for struct and array
    * types, contains an image.
    */
   bool contains_image() const;

   /**
    * Query whether or not a type is an image
    */
   bool is_image() const
   {
      return base_type == GLSL_TYPE_IMAGE;
   }

   /**
    * Query whether or not a type is an array
    */
   bool is_array() const
   {
      return base_type == GLSL_TYPE_ARRAY;
   }

   bool is_array_of_arrays() const
   {
      return is_array() && fields.array->is_array();
   }

   /**
    * Query whether or not a type is a record
    */
   bool is_record() const
   {
      return base_type == GLSL_TYPE_STRUCT;
   }

   /**
    * Query whether or not a type is an interface
    */
   bool is_interface() const
   {
      return base_type == GLSL_TYPE_INTERFACE;
   }

   /**
    * Query whether or not a type is the void type singleton.
    */
   bool is_void() const
   {
      return base_type == GLSL_TYPE_VOID;
   }

   /**
    * Query whether or not a type is the error type singleton.
    */
   bool is_error() const
   {
      return base_type == GLSL_TYPE_ERROR;
   }

   /**
    * Query if a type is unnamed/anonymous (named by the parser)
    */

   bool is_subroutine() const
   {
      return base_type == GLSL_TYPE_SUBROUTINE;
   }
   bool contains_subroutine() const;

   bool is_anonymous() const
   {
      return !strncmp(name, "#anon", 5);
   }

   /**
    * Get the type stripped of any arrays
    *
    * \return
    * Pointer to the type of elements of the first non-array type for array
    * types, or pointer to itself for non-array types.
    */
   const glsl_type *without_array() const
   {
      const glsl_type *t = this;

      while (t->is_array())
         t = t->fields.array;

      return t;
   }

   /**
    * Return the total number of elements in an array including the elements
    * in arrays of arrays.
    */
   unsigned arrays_of_arrays_size() const
   {
      if (!is_array())
         return 0;

      unsigned size = length;
      const glsl_type *base_type = fields.array;

      while (base_type->is_array()) {
         size = size * base_type->length;
         base_type = base_type->fields.array;
      }
      return size;
   }

   /**
    * Return the amount of atomic counter storage required for a type.
    */
   unsigned atomic_size() const
   {
      if (base_type == GLSL_TYPE_ATOMIC_UINT)
         return ATOMIC_COUNTER_SIZE;
      else if (is_array())
         return length * fields.array->atomic_size();
      else
         return 0;
   }

   /**
    * Return whether a type contains any atomic counters.
    */
   bool contains_atomic() const
   {
      return atomic_size() > 0;
   }

   /**
    * Return whether a type contains any opaque types.
    */
   bool contains_opaque() const;

   /**
    * Query the full type of a matrix row
    *
    * \return
    * If the type is not a matrix, \c glsl_type::error_type is returned.
    * Otherwise a type matching the rows of the matrix is returned.
    */
   const glsl_type *row_type() const
   {
      return is_matrix()
	 ? get_instance(base_type, matrix_columns, 1)
	 : error_type;
   }

   /**
    * Query the full type of a matrix column
    *
    * \return
    * If the type is not a matrix, \c glsl_type::error_type is returned.
    * Otherwise a type matching the columns of the matrix is returned.
    */
   const glsl_type *column_type() const
   {
      return is_matrix()
	 ? get_instance(base_type, vector_elements, 1)
	 : error_type;
   }

   /**
    * Get the type of a structure field
    *
    * \return
    * Pointer to the type of the named field.  If the type is not a structure
    * or the named field does not exist, \c glsl_type::error_type is returned.
    */
   const glsl_type *field_type(const char *name) const;

   /**
    * Get the location of a field within a record type
    */
   int field_index(const char *name) const;

   /**
    * Query the number of elements in an array type
    *
    * \return
    * The number of elements in the array for array types or -1 for non-array
    * types.  If the number of elements in the array has not yet been declared,
    * zero is returned.
    */
   int array_size() const
   {
      return is_array() ? length : -1;
   }

   /**
    * Query whether the array size for all dimensions has been declared.
    */
   bool is_unsized_array() const
   {
      return is_array() && length == 0;
   }

   /**
    * Return the number of coordinate components needed for this
    * sampler or image type.
    *
    * This is based purely on the sampler's dimensionality.  For example, this
    * returns 1 for sampler1D, and 3 for sampler2DArray.
    *
    * Note that this is often different than actual coordinate type used in
    * a texturing built-in function, since those pack additional values (such
    * as the shadow comparitor or projector) into the coordinate type.
    */
   int coordinate_components() const;

   /**
    * Compare a record type against another record type.
    *
    * This is useful for matching record types declared across shader stages.
    */
   bool record_compare(const glsl_type *b) const;

private:

   static mtx_t mutex;

   /**
    * ralloc context for all glsl_type allocations
    *
    * Set on the first call to \c glsl_type::new.
    */
   static void *mem_ctx;

   void init_ralloc_type_ctx(void);

   /** Constructor for vector and matrix types */
   glsl_type(GLenum gl_type,
	     glsl_base_type base_type, unsigned vector_elements,
	     unsigned matrix_columns, const char *name);

   /** Constructor for sampler or image types */
   glsl_type(GLenum gl_type, glsl_base_type base_type,
	     enum glsl_sampler_dim dim, bool shadow, bool array,
	     unsigned type, const char *name);

   /** Constructor for record types */
   glsl_type(const glsl_struct_field *fields, unsigned num_fields,
	     const char *name);

   /** Constructor for interface types */
   glsl_type(const glsl_struct_field *fields, unsigned num_fields,
	     enum glsl_interface_packing packing, const char *name);

   /** Constructor for interface types */
   glsl_type(const glsl_type *return_type,
             const glsl_function_param *params, unsigned num_params);

   /** Constructor for array types */
   glsl_type(const glsl_type *array, unsigned length);

   /** Constructor for subroutine types */
   glsl_type(const char *name);

   /** Hash table containing the known array types. */
   static struct hash_table *array_types;

   /** Hash table containing the known record types. */
   static struct hash_table *record_types;

   /** Hash table containing the known interface types. */
   static struct hash_table *interface_types;

   /** Hash table containing the known subroutine types. */
   static struct hash_table *subroutine_types;

   /** Hash table containing the known function types. */
   static struct hash_table *function_types;

   static bool record_key_compare(const void *a, const void *b);
   static unsigned record_key_hash(const void *key);

   /**
    * \name Built-in type flyweights
    */
   /*@{*/
#undef  DECL_TYPE
#define DECL_TYPE(NAME, ...) static const glsl_type _##NAME##_type;
#undef  STRUCT_TYPE
#define STRUCT_TYPE(NAME)        static const glsl_type _struct_##NAME##_type;
#include "builtin_type_macros.h"
   /*@}*/

   /**
    * \name Friend functions.
    *
    * These functions are friends because they must have C linkage and the
    * need to call various private methods or access various private static
    * data.
    */
   /*@{*/
   friend void _mesa_glsl_initialize_types(struct _mesa_glsl_parse_state *);
   friend void _mesa_glsl_release_types(void);
   /*@}*/
};

#undef DECL_TYPE
#undef STRUCT_TYPE
#endif /* __cplusplus */

struct glsl_struct_field {
   const struct glsl_type *type;
   const char *name;

   /**
    * For interface blocks, gl_varying_slot corresponding to the input/output
    * if this is a built-in input/output (i.e. a member of the built-in
    * gl_PerVertex interface block); -1 otherwise.
    *
    * Ignored for structs.
    */
   int location;

   /**
    * For interface blocks, the interpolation mode (as in
    * ir_variable::interpolation).  0 otherwise.
    */
   unsigned interpolation:2;

   /**
    * For interface blocks, 1 if this variable uses centroid interpolation (as
    * in ir_variable::centroid).  0 otherwise.
    */
   unsigned centroid:1;

   /**
    * For interface blocks, 1 if this variable uses sample interpolation (as
    * in ir_variable::sample). 0 otherwise.
    */
   unsigned sample:1;

   /**
    * Layout of the matrix.  Uses glsl_matrix_layout values.
    */
   unsigned matrix_layout:2;

   /**
    * For interface blocks, 1 if this variable is a per-patch input or output
    * (as in ir_variable::patch). 0 otherwise.
    */
   unsigned patch:1;

   /**
    * Precision qualifier
    */
<<<<<<< HEAD
   int stream;
=======
   unsigned precision;
>>>>>>> a1ac740b

   /**
    * Image qualifiers, applicable to buffer variables defined in shader
    * storage buffer objects (SSBOs)
    */
   unsigned image_read_only:1;
   unsigned image_write_only:1;
   unsigned image_coherent:1;
   unsigned image_volatile:1;
   unsigned image_restrict:1;

#ifdef __cplusplus
   glsl_struct_field(const struct glsl_type *_type, const char *_name)
      : type(_type), name(_name), location(-1), interpolation(0), centroid(0),
        sample(0), matrix_layout(GLSL_MATRIX_LAYOUT_INHERITED), patch(0)
   {
      /* empty */
   }

   glsl_struct_field()
   {
      /* empty */
   }
#endif
};

struct glsl_function_param {
   const struct glsl_type *type;

   bool in;
   bool out;
};

static inline unsigned int
glsl_align(unsigned int a, unsigned int align)
{
   return (a + align - 1) / align * align;
}

#endif /* GLSL_TYPES_H */<|MERGE_RESOLUTION|>--- conflicted
+++ resolved
@@ -858,11 +858,7 @@
    /**
     * Precision qualifier
     */
-<<<<<<< HEAD
-   int stream;
-=======
    unsigned precision;
->>>>>>> a1ac740b
 
    /**
     * Image qualifiers, applicable to buffer variables defined in shader
