/*
 * Copyright © 2019 Google, Inc.
 *
 * Permission is hereby granted, free of charge, to any person obtaining a
 * copy of this software and associated documentation files (the "Software"),
 * to deal in the Software without restriction, including without limitation
 * the rights to use, copy, modify, merge, publish, distribute, sublicense,
 * and/or sell copies of the Software, and to permit persons to whom the
 * Software is furnished to do so, subject to the following conditions:
 *
 * The above copyright notice and this permission notice (including the next
 * paragraph) shall be included in all copies or substantial portions of the
 * Software.
 *
 * THE SOFTWARE IS PROVIDED "AS IS", WITHOUT WARRANTY OF ANY KIND, EXPRESS OR
 * IMPLIED, INCLUDING BUT NOT LIMITED TO THE WARRANTIES OF MERCHANTABILITY,
 * FITNESS FOR A PARTICULAR PURPOSE AND NONINFRINGEMENT.  IN NO EVENT SHALL
 * THE AUTHORS OR COPYRIGHT HOLDERS BE LIABLE FOR ANY CLAIM, DAMAGES OR OTHER
 * LIABILITY, WHETHER IN AN ACTION OF CONTRACT, TORT OR OTHERWISE, ARISING FROM,
 * OUT OF OR IN CONNECTION WITH THE SOFTWARE OR THE USE OR OTHER DEALINGS IN THE
 * SOFTWARE.
 */

#include "compiler/nir/nir_builder.h"
#include "ir3_compiler.h"
#include "ir3_nir.h"

struct state {
   uint32_t topology;

<<<<<<< HEAD
	struct primitive_map {
		unsigned loc[32 + 4]; /* +POSITION +PSIZE +CLIP_DIST0 +CLIP_DIST1 */
		unsigned stride;
	} map;
=======
   struct primitive_map {
      /* +POSITION, +PSIZE, ... - see shader_io_get_unique_index */
      unsigned loc[12 + 32];
      unsigned stride;
   } map;
>>>>>>> be466399

   nir_def *header;

   nir_variable *vertex_count_var;
   nir_variable *emitted_vertex_var;
   nir_variable *vertex_flags_out;

   struct exec_list old_outputs;
   struct exec_list new_outputs;
   struct exec_list emit_outputs;

   /* tess ctrl shader on a650 gets the local primitive id at different bits: */
   unsigned local_primitive_id_start;
};

static nir_def *
bitfield_extract(nir_builder *b, nir_def *v, uint32_t start, uint32_t mask)
{
   return nir_iand_imm(b, nir_ushr_imm(b, v, start), mask);
}

static nir_def *
build_invocation_id(nir_builder *b, struct state *state)
{
   return bitfield_extract(b, state->header, 11, 31);
}

static nir_def *
build_vertex_id(nir_builder *b, struct state *state)
{
   return bitfield_extract(b, state->header, 6, 31);
}

static nir_def *
build_local_primitive_id(nir_builder *b, struct state *state)
{
   return bitfield_extract(b, state->header, state->local_primitive_id_start,
                           63);
}

static bool
is_tess_levels(gl_varying_slot slot)
{
   return (slot == VARYING_SLOT_PRIMITIVE_ID ||
           slot == VARYING_SLOT_TESS_LEVEL_OUTER ||
           slot == VARYING_SLOT_TESS_LEVEL_INNER);
}

/* Return a deterministic index for varyings. We can't rely on driver_location
 * to be correct without linking the different stages first, so we create
 * "primitive maps" where the producer decides on the location of each varying
 * slot and then exports a per-slot array to the consumer. This compacts the
 * gl_varying_slot space down a bit so that the primitive maps aren't too
 * large.
 *
 * Note: per-patch varyings are currently handled separately, without any
 * compacting.
 *
 * TODO: We could probably use the driver_location's directly in the non-SSO
 * (Vulkan) case.
 */

static unsigned
shader_io_get_unique_index(gl_varying_slot slot)
{
   switch (slot) {
   case VARYING_SLOT_POS:         return 0;
   case VARYING_SLOT_PSIZ:        return 1;
   case VARYING_SLOT_COL0:        return 2;
   case VARYING_SLOT_COL1:        return 3;
   case VARYING_SLOT_BFC0:        return 4;
   case VARYING_SLOT_BFC1:        return 5;
   case VARYING_SLOT_FOGC:        return 6;
   case VARYING_SLOT_CLIP_DIST0:  return 7;
   case VARYING_SLOT_CLIP_DIST1:  return 8;
   case VARYING_SLOT_CLIP_VERTEX: return 9;
   case VARYING_SLOT_LAYER:       return 10;
   case VARYING_SLOT_VIEWPORT:    return 11;
   case VARYING_SLOT_VAR0 ... VARYING_SLOT_VAR31: {
      struct state state = {};
      STATIC_ASSERT(ARRAY_SIZE(state.map.loc) - 1 ==
                    (12 + VARYING_SLOT_VAR31 - VARYING_SLOT_VAR0));
      struct ir3_shader_variant v = {};
      STATIC_ASSERT(ARRAY_SIZE(v.output_loc) - 1 ==
                    (12 + VARYING_SLOT_VAR31 - VARYING_SLOT_VAR0));
      return 12 + (slot - VARYING_SLOT_VAR0);
   }
   default:
      unreachable("illegal slot in get unique index\n");
   }
}

static nir_def *
build_local_offset(nir_builder *b, struct state *state, nir_def *vertex,
                   uint32_t location, uint32_t comp, nir_def *offset)
{
   nir_def *primitive_stride = nir_load_vs_primitive_stride_ir3(b);
   nir_def *primitive_offset =
      nir_imul24(b, build_local_primitive_id(b, state), primitive_stride);
   nir_def *attr_offset;
   nir_def *vertex_stride;
   unsigned index = shader_io_get_unique_index(location);

   switch (b->shader->info.stage) {
   case MESA_SHADER_VERTEX:
   case MESA_SHADER_TESS_EVAL:
      vertex_stride = nir_imm_int(b, state->map.stride * 4);
      attr_offset = nir_imm_int(b, state->map.loc[index] + 4 * comp);
      break;
   case MESA_SHADER_TESS_CTRL:
   case MESA_SHADER_GEOMETRY:
      vertex_stride = nir_load_vs_vertex_stride_ir3(b);
      attr_offset = nir_iadd_imm(b, nir_load_primitive_location_ir3(b, index),
                                 comp * 4);
      break;
   default:
      unreachable("bad shader stage");
   }

   nir_def *vertex_offset = nir_imul24(b, vertex, vertex_stride);

   return nir_iadd(
      b, nir_iadd(b, primitive_offset, vertex_offset),
      nir_iadd(b, attr_offset, nir_ishl_imm(b, offset, 4)));
}

static nir_intrinsic_instr *
replace_intrinsic(nir_builder *b, nir_intrinsic_instr *intr,
                  nir_intrinsic_op op, nir_def *src0, nir_def *src1,
                  nir_def *src2)
{
   nir_intrinsic_instr *new_intr = nir_intrinsic_instr_create(b->shader, op);

   new_intr->src[0] = nir_src_for_ssa(src0);
   if (src1)
      new_intr->src[1] = nir_src_for_ssa(src1);
   if (src2)
      new_intr->src[2] = nir_src_for_ssa(src2);

   new_intr->num_components = intr->num_components;

   if (nir_intrinsic_infos[op].has_dest)
      nir_def_init(&new_intr->instr, &new_intr->def,
                   intr->num_components, intr->def.bit_size);

   nir_builder_instr_insert(b, &new_intr->instr);

   if (nir_intrinsic_infos[op].has_dest)
      nir_def_rewrite_uses(&intr->def, &new_intr->def);

   nir_instr_remove(&intr->instr);

   return new_intr;
}

static void
build_primitive_map(nir_shader *shader, struct primitive_map *map)
{
   /* All interfaces except the TCS <-> TES interface use ldlw, which takes
    * an offset in bytes, so each vec4 slot is 16 bytes. TCS <-> TES uses
    * ldg, which takes an offset in dwords, but each per-vertex slot has
    * space for every vertex, and there's space at the beginning for
    * per-patch varyings.
    */
   unsigned slot_size = 16, start = 0;
   if (shader->info.stage == MESA_SHADER_TESS_CTRL) {
      slot_size = shader->info.tess.tcs_vertices_out * 4;
      start = util_last_bit(shader->info.patch_outputs_written) * 4;
   }

   uint64_t mask = shader->info.outputs_written;
   unsigned loc = start;
   while (mask) {
      int location = u_bit_scan64(&mask);
      if (is_tess_levels(location))
         continue;

      unsigned index = shader_io_get_unique_index(location);
      map->loc[index] = loc;
      loc += slot_size;
   }

   map->stride = loc;
   /* Use units of dwords for the stride. */
   if (shader->info.stage != MESA_SHADER_TESS_CTRL)
      map->stride /= 4;
}

/* For shader stages that receive a primitive map, calculate how big it should
 * be.
 */

static unsigned
calc_primitive_map_size(nir_shader *shader)
{
   uint64_t mask = shader->info.inputs_read;
   unsigned max_index = 0;
   while (mask) {
      int location = u_bit_scan64(&mask);

      if (is_tess_levels(location))
         continue;

      unsigned index = shader_io_get_unique_index(location);
      max_index = MAX2(max_index, index + 1);
   }

   return max_index;
}

static void
lower_block_to_explicit_output(nir_block *block, nir_builder *b,
                               struct state *state)
{
   nir_foreach_instr_safe (instr, block) {
      if (instr->type != nir_instr_type_intrinsic)
         continue;

      nir_intrinsic_instr *intr = nir_instr_as_intrinsic(instr);

      switch (intr->intrinsic) {
      case nir_intrinsic_store_output: {
         // src[] = { value, offset }.

         /* nir_lower_io_to_temporaries replaces all access to output
          * variables with temp variables and then emits a nir_copy_var at
          * the end of the shader.  Thus, we should always get a full wrmask
          * here.
          */
         assert(
            util_is_power_of_two_nonzero(nir_intrinsic_write_mask(intr) + 1));

         b->cursor = nir_instr_remove(&intr->instr);

         nir_def *vertex_id = build_vertex_id(b, state);
         nir_def *offset = build_local_offset(
            b, state, vertex_id, nir_intrinsic_io_semantics(intr).location,
            nir_intrinsic_component(intr), intr->src[1].ssa);

         nir_store_shared_ir3(b, intr->src[0].ssa, offset);
         break;
      }

      default:
         break;
      }
   }
}

static nir_def *
local_thread_id(nir_builder *b)
{
   return bitfield_extract(b, nir_load_gs_header_ir3(b), 16, 1023);
}

void
ir3_nir_lower_to_explicit_output(nir_shader *shader,
                                 struct ir3_shader_variant *v,
                                 unsigned topology)
{
   struct state state = {};

   build_primitive_map(shader, &state.map);
   memcpy(v->output_loc, state.map.loc, sizeof(v->output_loc));

   nir_function_impl *impl = nir_shader_get_entrypoint(shader);
   assert(impl);

   nir_builder b = nir_builder_at(nir_before_impl(impl));

   if (v->type == MESA_SHADER_VERTEX && topology != IR3_TESS_NONE)
      state.header = nir_load_tcs_header_ir3(&b);
   else
      state.header = nir_load_gs_header_ir3(&b);

   nir_foreach_block_safe (block, impl)
      lower_block_to_explicit_output(block, &b, &state);

   nir_metadata_preserve(impl,
                         nir_metadata_block_index | nir_metadata_dominance);

   v->output_size = state.map.stride;
}

static void
lower_block_to_explicit_input(nir_block *block, nir_builder *b,
                              struct state *state)
{
   nir_foreach_instr_safe (instr, block) {
      if (instr->type != nir_instr_type_intrinsic)
         continue;

      nir_intrinsic_instr *intr = nir_instr_as_intrinsic(instr);

      switch (intr->intrinsic) {
      case nir_intrinsic_load_per_vertex_input: {
         // src[] = { vertex, offset }.

         b->cursor = nir_before_instr(&intr->instr);

         nir_def *offset = build_local_offset(
            b, state,
            intr->src[0].ssa, // this is typically gl_InvocationID
            nir_intrinsic_io_semantics(intr).location,
            nir_intrinsic_component(intr), intr->src[1].ssa);

         replace_intrinsic(b, intr, nir_intrinsic_load_shared_ir3, offset, NULL,
                           NULL);
         break;
      }

      case nir_intrinsic_load_invocation_id: {
         b->cursor = nir_before_instr(&intr->instr);

         nir_def *iid = build_invocation_id(b, state);
         nir_def_rewrite_uses(&intr->def, iid);
         nir_instr_remove(&intr->instr);
         break;
      }

      default:
         break;
      }
   }
}

void
ir3_nir_lower_to_explicit_input(nir_shader *shader,
                                struct ir3_shader_variant *v)
{
   struct state state = {};

   /* when using stl/ldl (instead of stlw/ldlw) for linking VS and HS,
    * HS uses a different primitive id, which starts at bit 16 in the header
    */
   if (shader->info.stage == MESA_SHADER_TESS_CTRL &&
       v->compiler->tess_use_shared)
      state.local_primitive_id_start = 16;

   nir_function_impl *impl = nir_shader_get_entrypoint(shader);
   assert(impl);

   nir_builder b = nir_builder_at(nir_before_impl(impl));

   if (shader->info.stage == MESA_SHADER_GEOMETRY)
      state.header = nir_load_gs_header_ir3(&b);
   else
      state.header = nir_load_tcs_header_ir3(&b);

   nir_foreach_block_safe (block, impl)
      lower_block_to_explicit_input(block, &b, &state);

   v->input_size = calc_primitive_map_size(shader);
}

static nir_def *
build_tcs_out_vertices(nir_builder *b)
{
   if (b->shader->info.stage == MESA_SHADER_TESS_CTRL)
      return nir_imm_int(b, b->shader->info.tess.tcs_vertices_out);
   else
      return nir_load_patch_vertices_in(b);
}

static nir_def *
build_per_vertex_offset(nir_builder *b, struct state *state,
                        nir_def *vertex, uint32_t location, uint32_t comp,
                        nir_def *offset)
{
   nir_def *patch_id = nir_load_rel_patch_id_ir3(b);
   nir_def *patch_stride = nir_load_hs_patch_stride_ir3(b);
   nir_def *patch_offset = nir_imul24(b, patch_id, patch_stride);
   nir_def *attr_offset;

   if (nir_src_is_const(nir_src_for_ssa(offset))) {
      location += nir_src_as_uint(nir_src_for_ssa(offset));
      offset = nir_imm_int(b, 0);
   } else {
      /* Offset is in vec4's, but we need it in unit of components for the
       * load/store_global_ir3 offset.
       */
      offset = nir_ishl_imm(b, offset, 2);
   }

   nir_def *vertex_offset;
   if (vertex) {
      unsigned index = shader_io_get_unique_index(location);
      switch (b->shader->info.stage) {
      case MESA_SHADER_TESS_CTRL:
         attr_offset = nir_imm_int(b, state->map.loc[index] + comp);
         break;
      case MESA_SHADER_TESS_EVAL:
         attr_offset = nir_iadd_imm(b, nir_load_primitive_location_ir3(b, index),
                                    comp);
         break;
      default:
         unreachable("bad shader state");
      }

      attr_offset = nir_iadd(b, attr_offset,
                             nir_imul24(b, offset, build_tcs_out_vertices(b)));
      vertex_offset = nir_ishl_imm(b, vertex, 2);
   } else {
      assert(location >= VARYING_SLOT_PATCH0 &&
             location <= VARYING_SLOT_TESS_MAX);
      unsigned index = location - VARYING_SLOT_PATCH0;
      attr_offset = nir_iadd_imm(b, offset, index * 4 + comp);
      vertex_offset = nir_imm_int(b, 0);
   }

   return nir_iadd(b, nir_iadd(b, patch_offset, attr_offset), vertex_offset);
}

static nir_def *
build_patch_offset(nir_builder *b, struct state *state, uint32_t base,
                   uint32_t comp, nir_def *offset)
{
   return build_per_vertex_offset(b, state, NULL, base, comp, offset);
}

static void
tess_level_components(struct state *state, uint32_t *inner, uint32_t *outer)
{
   switch (state->topology) {
   case IR3_TESS_TRIANGLES:
      *inner = 1;
      *outer = 3;
      break;
   case IR3_TESS_QUADS:
      *inner = 2;
      *outer = 4;
      break;
   case IR3_TESS_ISOLINES:
      *inner = 0;
      *outer = 2;
      break;
   default:
      unreachable("bad");
   }
}

static nir_def *
build_tessfactor_base(nir_builder *b, gl_varying_slot slot, uint32_t comp,
                      struct state *state)
{
   uint32_t inner_levels, outer_levels;
   tess_level_components(state, &inner_levels, &outer_levels);

   const uint32_t patch_stride = 1 + inner_levels + outer_levels;

   nir_def *patch_id = nir_load_rel_patch_id_ir3(b);

   nir_def *patch_offset =
      nir_imul24(b, patch_id, nir_imm_int(b, patch_stride));

   uint32_t offset;
   switch (slot) {
   case VARYING_SLOT_PRIMITIVE_ID:
      offset = 0;
      break;
   case VARYING_SLOT_TESS_LEVEL_OUTER:
      offset = 1;
      break;
   case VARYING_SLOT_TESS_LEVEL_INNER:
      offset = 1 + outer_levels;
      break;
   default:
      unreachable("bad");
   }

   return nir_iadd_imm(b, patch_offset, offset + comp);
}

static void
lower_tess_ctrl_block(nir_block *block, nir_builder *b, struct state *state)
{
   nir_foreach_instr_safe (instr, block) {
      if (instr->type != nir_instr_type_intrinsic)
         continue;

      nir_intrinsic_instr *intr = nir_instr_as_intrinsic(instr);

      switch (intr->intrinsic) {
      case nir_intrinsic_load_per_vertex_output: {
         // src[] = { vertex, offset }.

         b->cursor = nir_before_instr(&intr->instr);

         nir_def *address = nir_load_tess_param_base_ir3(b);
         nir_def *offset = build_per_vertex_offset(
            b, state, intr->src[0].ssa,
            nir_intrinsic_io_semantics(intr).location,
            nir_intrinsic_component(intr), intr->src[1].ssa);

         replace_intrinsic(b, intr, nir_intrinsic_load_global_ir3, address,
                           offset, NULL);
         break;
      }

      case nir_intrinsic_store_per_vertex_output: {
         // src[] = { value, vertex, offset }.

         b->cursor = nir_before_instr(&intr->instr);

         /* sparse writemask not supported */
         assert(
            util_is_power_of_two_nonzero(nir_intrinsic_write_mask(intr) + 1));

         nir_def *value = intr->src[0].ssa;
         nir_def *address = nir_load_tess_param_base_ir3(b);
         nir_def *offset = build_per_vertex_offset(
            b, state, intr->src[1].ssa,
            nir_intrinsic_io_semantics(intr).location,
            nir_intrinsic_component(intr), intr->src[2].ssa);

         replace_intrinsic(b, intr, nir_intrinsic_store_global_ir3, value,
                           address, offset);

         break;
      }

      case nir_intrinsic_load_output: {
         // src[] = { offset }.

         b->cursor = nir_before_instr(&intr->instr);

         nir_def *address, *offset;

         /* note if vectorization of the tess level loads ever happens:
          * "ldg" across 16-byte boundaries can behave incorrectly if results
          * are never used. most likely some issue with (sy) not properly
          * syncing with values coming from a second memory transaction.
          */
         gl_varying_slot location = nir_intrinsic_io_semantics(intr).location;
         if (is_tess_levels(location)) {
            assert(intr->def.num_components == 1);
            address = nir_load_tess_factor_base_ir3(b);
            offset = build_tessfactor_base(
               b, location, nir_intrinsic_component(intr), state);
         } else {
            address = nir_load_tess_param_base_ir3(b);
            offset = build_patch_offset(b, state, location,
                                        nir_intrinsic_component(intr),
                                        intr->src[0].ssa);
         }

         replace_intrinsic(b, intr, nir_intrinsic_load_global_ir3, address,
                           offset, NULL);
         break;
      }

      case nir_intrinsic_store_output: {
         // src[] = { value, offset }.

         /* write patch output to bo */

         b->cursor = nir_before_instr(&intr->instr);

         /* sparse writemask not supported */
         assert(
            util_is_power_of_two_nonzero(nir_intrinsic_write_mask(intr) + 1));

         gl_varying_slot location = nir_intrinsic_io_semantics(intr).location;
         if (is_tess_levels(location)) {
            uint32_t inner_levels, outer_levels, levels;
            tess_level_components(state, &inner_levels, &outer_levels);

            assert(intr->src[0].ssa->num_components == 1);

            nir_if *nif = NULL;
            if (location != VARYING_SLOT_PRIMITIVE_ID) {
               /* with tess levels are defined as float[4] and float[2],
                * but tess factor BO has smaller sizes for tris/isolines,
                * so we have to discard any writes beyond the number of
                * components for inner/outer levels
                */
               if (location == VARYING_SLOT_TESS_LEVEL_OUTER)
                  levels = outer_levels;
               else
                  levels = inner_levels;

               nir_def *offset = nir_iadd_imm(
                  b, intr->src[1].ssa, nir_intrinsic_component(intr));
               nif = nir_push_if(b, nir_ult_imm(b, offset, levels));
            }

            nir_def *offset = build_tessfactor_base(
               b, location, nir_intrinsic_component(intr), state);

            replace_intrinsic(b, intr, nir_intrinsic_store_global_ir3,
                              intr->src[0].ssa,
                              nir_load_tess_factor_base_ir3(b),
                              nir_iadd(b, intr->src[1].ssa, offset));

            if (location != VARYING_SLOT_PRIMITIVE_ID) {
               nir_pop_if(b, nif);
            }
         } else {
            nir_def *address = nir_load_tess_param_base_ir3(b);
            nir_def *offset = build_patch_offset(
               b, state, location, nir_intrinsic_component(intr),
               intr->src[1].ssa);

            replace_intrinsic(b, intr, nir_intrinsic_store_global_ir3,
                              intr->src[0].ssa, address, offset);
         }
         break;
      }

      default:
         break;
      }
   }
}

static void
emit_tess_epilouge(nir_builder *b, struct state *state)
{
   /* Insert endpatch instruction:
    *
    * TODO we should re-work this to use normal flow control.
    */

   nir_end_patch_ir3(b);
}

void
ir3_nir_lower_tess_ctrl(nir_shader *shader, struct ir3_shader_variant *v,
                        unsigned topology)
{
   struct state state = {.topology = topology};

   if (shader_debug_enabled(shader->info.stage, shader->info.internal)) {
      mesa_logi("NIR (before tess lowering) for %s shader:",
                _mesa_shader_stage_to_string(shader->info.stage));
      nir_log_shaderi(shader);
   }

   build_primitive_map(shader, &state.map);
   memcpy(v->output_loc, state.map.loc, sizeof(v->output_loc));
   v->output_size = state.map.stride;

   nir_function_impl *impl = nir_shader_get_entrypoint(shader);
   assert(impl);

   nir_builder b = nir_builder_at(nir_before_impl(impl));

   state.header = nir_load_tcs_header_ir3(&b);

   /* If required, store gl_PrimitiveID. */
   if (v->key.tcs_store_primid) {
      b.cursor = nir_after_impl(impl);

      nir_store_output(&b, nir_load_primitive_id(&b), nir_imm_int(&b, 0),
                       .io_semantics = {
                           .location = VARYING_SLOT_PRIMITIVE_ID,
                           .num_slots = 1
                        });

      b.cursor = nir_before_impl(impl);
   }

   nir_foreach_block_safe (block, impl)
      lower_tess_ctrl_block(block, &b, &state);

   /* Now move the body of the TCS into a conditional:
    *
    *   if (gl_InvocationID < num_vertices)
    *     // body
    *
    */

   nir_cf_list body;
   nir_cf_extract(&body, nir_before_impl(impl),
                  nir_after_impl(impl));

   b.cursor = nir_after_impl(impl);

   /* Re-emit the header, since the old one got moved into the if branch */
   state.header = nir_load_tcs_header_ir3(&b);
   nir_def *iid = build_invocation_id(&b, &state);

   const uint32_t nvertices = shader->info.tess.tcs_vertices_out;
   nir_def *cond = nir_ult_imm(&b, iid, nvertices);

   nir_if *nif = nir_push_if(&b, cond);

   nir_cf_reinsert(&body, b.cursor);

   b.cursor = nir_after_cf_list(&nif->then_list);

   /* Insert conditional exit for threads invocation id != 0 */
   nir_def *iid0_cond = nir_ieq_imm(&b, iid, 0);
   nir_cond_end_ir3(&b, iid0_cond);

   emit_tess_epilouge(&b, &state);

   nir_pop_if(&b, nif);

   nir_metadata_preserve(impl, nir_metadata_none);
}

static void
lower_tess_eval_block(nir_block *block, nir_builder *b, struct state *state)
{
   nir_foreach_instr_safe (instr, block) {
      if (instr->type != nir_instr_type_intrinsic)
         continue;

      nir_intrinsic_instr *intr = nir_instr_as_intrinsic(instr);

      switch (intr->intrinsic) {
      case nir_intrinsic_load_per_vertex_input: {
         // src[] = { vertex, offset }.

         b->cursor = nir_before_instr(&intr->instr);

         nir_def *address = nir_load_tess_param_base_ir3(b);
         nir_def *offset = build_per_vertex_offset(
            b, state, intr->src[0].ssa,
            nir_intrinsic_io_semantics(intr).location,
            nir_intrinsic_component(intr), intr->src[1].ssa);

         replace_intrinsic(b, intr, nir_intrinsic_load_global_ir3, address,
                           offset, NULL);
         break;
      }

      case nir_intrinsic_load_input: {
         // src[] = { offset }.

         b->cursor = nir_before_instr(&intr->instr);

         nir_def *address, *offset;

         /* note if vectorization of the tess level loads ever happens:
          * "ldg" across 16-byte boundaries can behave incorrectly if results
          * are never used. most likely some issue with (sy) not properly
          * syncing with values coming from a second memory transaction.
          */
         gl_varying_slot location = nir_intrinsic_io_semantics(intr).location;
         if (is_tess_levels(location)) {
            assert(intr->def.num_components == 1);
            address = nir_load_tess_factor_base_ir3(b);
            offset = build_tessfactor_base(
               b, location, nir_intrinsic_component(intr), state);
         } else {
            address = nir_load_tess_param_base_ir3(b);
            offset = build_patch_offset(b, state, location,
                                        nir_intrinsic_component(intr),
                                        intr->src[0].ssa);
         }

         replace_intrinsic(b, intr, nir_intrinsic_load_global_ir3, address,
                           offset, NULL);
         break;
      }

      default:
         break;
      }
   }
}

void
ir3_nir_lower_tess_eval(nir_shader *shader, struct ir3_shader_variant *v,
                        unsigned topology)
{
   struct state state = {.topology = topology};

   if (shader_debug_enabled(shader->info.stage, shader->info.internal)) {
      mesa_logi("NIR (before tess lowering) for %s shader:",
                _mesa_shader_stage_to_string(shader->info.stage));
      nir_log_shaderi(shader);
   }

   NIR_PASS_V(shader, nir_lower_tess_coord_z, topology == IR3_TESS_TRIANGLES);

   nir_function_impl *impl = nir_shader_get_entrypoint(shader);
   assert(impl);

   nir_builder b = nir_builder_create(impl);

   nir_foreach_block_safe (block, impl)
      lower_tess_eval_block(block, &b, &state);

   v->input_size = calc_primitive_map_size(shader);

   nir_metadata_preserve(impl, nir_metadata_none);
}

/* The hardware does not support incomplete primitives in multiple streams at
 * once or ending the "wrong" stream, but Vulkan allows this. That is,
 * EmitStreamVertex(N) followed by EmitStreamVertex(M) or EndStreamPrimitive(M)
 * where N != M and there isn't a call to EndStreamPrimitive(N) in between isn't
 * supported by the hardware. Fix this up by duplicating the entire shader per
 * stream, removing EmitStreamVertex/EndStreamPrimitive calls for streams other
 * than the current one.
 */

static void
lower_mixed_streams(nir_shader *nir)
{
   /* We don't have to do anything for points because there is only one vertex
    * per primitive and therefore no possibility of mixing.
    */
   if (nir->info.gs.output_primitive == MESA_PRIM_POINTS)
      return;

   nir_function_impl *entrypoint = nir_shader_get_entrypoint(nir);

   uint8_t stream_mask = 0;

   nir_foreach_block (block, entrypoint) {
      nir_foreach_instr (instr, block) {
         if (instr->type != nir_instr_type_intrinsic)
            continue;

         nir_intrinsic_instr *intrin = nir_instr_as_intrinsic(instr);

         if (intrin->intrinsic == nir_intrinsic_emit_vertex ||
             intrin->intrinsic == nir_intrinsic_end_primitive)
            stream_mask |= 1 << nir_intrinsic_stream_id(intrin);
      }
   }

   if (util_is_power_of_two_or_zero(stream_mask))
      return;

   nir_cf_list body;
   nir_cf_list_extract(&body, &entrypoint->body);

   nir_builder b = nir_builder_create(entrypoint);

   u_foreach_bit (stream, stream_mask) {
      b.cursor = nir_after_impl(entrypoint);
      
      /* Inserting the cloned body invalidates any cursor not using an
       * instruction, so we need to emit this to keep track of where the new
       * body is to iterate over it.
       */
      nir_instr *anchor = &nir_nop(&b)->instr;

      nir_cf_list_clone_and_reinsert(&body, &entrypoint->cf_node, b.cursor, NULL);

      /* We need to iterate over all instructions after the anchor, which is a
       * bit tricky to do so we do it manually.
       */
      for (nir_block *block = anchor->block; block != NULL;
           block = nir_block_cf_tree_next(block)) {
         for (nir_instr *instr = 
               (block == anchor->block) ? anchor : nir_block_first_instr(block),
               *next = instr ? nir_instr_next(instr) : NULL;
              instr != NULL; instr = next, next = next ? nir_instr_next(next) : NULL) {
            if (instr->type != nir_instr_type_intrinsic)
               continue;

            nir_intrinsic_instr *intrin = nir_instr_as_intrinsic(instr);
            if ((intrin->intrinsic == nir_intrinsic_emit_vertex ||
                 intrin->intrinsic == nir_intrinsic_end_primitive) &&
                nir_intrinsic_stream_id(intrin) != stream) {
               nir_instr_remove(instr);
            }
         }
      }

      nir_instr_remove(anchor);

      /* The user can omit the last EndStreamPrimitive(), so add an extra one
       * here before potentially adding other copies of the body that emit to
       * different streams. Our lowering means that redundant calls to
       * EndStreamPrimitive are safe and should be optimized out.
       */
      b.cursor = nir_after_impl(entrypoint);
      nir_end_primitive(&b, .stream_id = stream);
   }

   nir_cf_delete(&body);
}

static void
copy_vars(nir_builder *b, struct exec_list *dests, struct exec_list *srcs)
{
   foreach_two_lists (dest_node, dests, src_node, srcs) {
      nir_variable *dest = exec_node_data(nir_variable, dest_node, node);
      nir_variable *src = exec_node_data(nir_variable, src_node, node);
      nir_copy_var(b, dest, src);
   }
}

static void
lower_gs_block(nir_block *block, nir_builder *b, struct state *state)
{
   nir_foreach_instr_safe (instr, block) {
      if (instr->type != nir_instr_type_intrinsic)
         continue;

      nir_intrinsic_instr *intr = nir_instr_as_intrinsic(instr);

      switch (intr->intrinsic) {
      case nir_intrinsic_end_primitive: {
         /* The HW will use the stream from the preceding emitted vertices,
          * which thanks to the lower_mixed_streams is the same as the stream
          * for this instruction, so we can ignore it here.
          */
         b->cursor = nir_before_instr(&intr->instr);
         nir_store_var(b, state->vertex_flags_out, nir_imm_int(b, 4), 0x1);
         nir_instr_remove(&intr->instr);
         break;
      }

      case nir_intrinsic_emit_vertex: {
         /* Load the vertex count */
         b->cursor = nir_before_instr(&intr->instr);
         nir_def *count = nir_load_var(b, state->vertex_count_var);

         nir_push_if(b, nir_ieq(b, count, local_thread_id(b)));

         unsigned stream = nir_intrinsic_stream_id(intr);
         /* vertex_flags_out |= stream */
         nir_store_var(b, state->vertex_flags_out,
                       nir_ior_imm(b, nir_load_var(b, state->vertex_flags_out),
                                   stream),
                       0x1 /* .x */);

         copy_vars(b, &state->emit_outputs, &state->old_outputs);

         nir_instr_remove(&intr->instr);

         nir_store_var(b, state->emitted_vertex_var,
                       nir_iadd_imm(b,
                                    nir_load_var(b,
                                                 state->emitted_vertex_var),
                                                 1),
                       0x1);

         nir_pop_if(b, NULL);

         /* Increment the vertex count by 1 */
         nir_store_var(b, state->vertex_count_var,
                       nir_iadd_imm(b, count, 1), 0x1); /* .x */
         nir_store_var(b, state->vertex_flags_out, nir_imm_int(b, 0), 0x1);

         break;
      }

      default:
         break;
      }
   }
}

void
ir3_nir_lower_gs(nir_shader *shader)
{
   struct state state = {};

   /* Don't lower multiple times: */
   nir_foreach_shader_out_variable (var, shader)
      if (var->data.location == VARYING_SLOT_GS_VERTEX_FLAGS_IR3)
         return;

   if (shader_debug_enabled(shader->info.stage, shader->info.internal)) {
      mesa_logi("NIR (before gs lowering):");
      nir_log_shaderi(shader);
   }

   lower_mixed_streams(shader);

   /* Create an output var for vertex_flags. This will be shadowed below,
    * same way regular outputs get shadowed, and this variable will become a
    * temporary.
    */
   state.vertex_flags_out = nir_variable_create(
      shader, nir_var_shader_out, glsl_uint_type(), "vertex_flags");
   state.vertex_flags_out->data.driver_location = shader->num_outputs++;
   state.vertex_flags_out->data.location = VARYING_SLOT_GS_VERTEX_FLAGS_IR3;
   state.vertex_flags_out->data.interpolation = INTERP_MODE_NONE;

   nir_function_impl *impl = nir_shader_get_entrypoint(shader);
   assert(impl);

   nir_builder b = nir_builder_at(nir_before_impl(impl));

   state.header = nir_load_gs_header_ir3(&b);

   /* Generate two set of shadow vars for the output variables.  The first
    * set replaces the real outputs and the second set (emit_outputs) we'll
    * assign in the emit_vertex conditionals.  Then at the end of the shader
    * we copy the emit_outputs to the real outputs, so that we get
    * store_output in uniform control flow.
    */
   exec_list_make_empty(&state.old_outputs);
   nir_foreach_shader_out_variable_safe (var, shader) {
      exec_node_remove(&var->node);
      exec_list_push_tail(&state.old_outputs, &var->node);
   }
   exec_list_make_empty(&state.new_outputs);
   exec_list_make_empty(&state.emit_outputs);
   nir_foreach_variable_in_list (var, &state.old_outputs) {
      /* Create a new output var by cloning the original output var and
       * stealing the name.
       */
      nir_variable *output = nir_variable_clone(var, shader);
      exec_list_push_tail(&state.new_outputs, &output->node);

      /* Rewrite the original output to be a shadow variable. */
      var->name = ralloc_asprintf(var, "%s@gs-temp", output->name);
      var->data.mode = nir_var_shader_temp;

      /* Clone the shadow variable to create the emit shadow variable that
       * we'll assign in the emit conditionals.
       */
      nir_variable *emit_output = nir_variable_clone(var, shader);
      emit_output->name = ralloc_asprintf(var, "%s@emit-temp", output->name);
      exec_list_push_tail(&state.emit_outputs, &emit_output->node);
   }

   /* During the shader we'll keep track of which vertex we're currently
    * emitting for the EmitVertex test and how many vertices we emitted so we
    * know to discard if didn't emit any.  In most simple shaders, this can
    * all be statically determined and gets optimized away.
    */
   state.vertex_count_var =
      nir_local_variable_create(impl, glsl_uint_type(), "vertex_count");
   state.emitted_vertex_var =
      nir_local_variable_create(impl, glsl_uint_type(), "emitted_vertex");

   /* Initialize to 0. */
   b.cursor = nir_before_impl(impl);
   nir_store_var(&b, state.vertex_count_var, nir_imm_int(&b, 0), 0x1);
   nir_store_var(&b, state.emitted_vertex_var, nir_imm_int(&b, 0), 0x1);
   nir_store_var(&b, state.vertex_flags_out, nir_imm_int(&b, 4), 0x1);

   nir_foreach_block_safe (block, impl)
      lower_gs_block(block, &b, &state);

   /* Note: returns are lowered, so there should be only one block before the
    * end block.  If we had real returns, we would probably want to redirect
    * them to this new if statement, rather than emitting this code at every
    * return statement.
    */
   assert(impl->end_block->predecessors->entries == 1);
   nir_block *block = nir_impl_last_block(impl);
   b.cursor = nir_after_block_before_jump(block);

   /* If we haven't emitted any vertex we need to copy the shadow (old)
    * outputs to emit outputs here.
    *
    * Also some piglit GS tests[1] don't have EndPrimitive() so throw
    * in an extra vertex_flags write for good measure.  If unneeded it
    * will be optimized out.
    *
    * [1] ex, tests/spec/glsl-1.50/execution/compatibility/clipping/gs-clip-vertex-const-accept.shader_test
    */
   nir_def *cond =
      nir_ieq_imm(&b, nir_load_var(&b, state.emitted_vertex_var), 0);
   nir_push_if(&b, cond);
   nir_store_var(&b, state.vertex_flags_out, nir_imm_int(&b, 4), 0x1);
   copy_vars(&b, &state.emit_outputs, &state.old_outputs);
   nir_pop_if(&b, NULL);

   nir_discard_if(&b, cond);

   copy_vars(&b, &state.new_outputs, &state.emit_outputs);

   exec_list_append(&shader->variables, &state.old_outputs);
   exec_list_append(&shader->variables, &state.emit_outputs);
   exec_list_append(&shader->variables, &state.new_outputs);

   nir_metadata_preserve(impl, nir_metadata_none);

   nir_lower_global_vars_to_local(shader);
   nir_split_var_copies(shader);
   nir_lower_var_copies(shader);

   nir_fixup_deref_modes(shader);

   if (shader_debug_enabled(shader->info.stage, shader->info.internal)) {
      mesa_logi("NIR (after gs lowering):");
      nir_log_shaderi(shader);
   }
}<|MERGE_RESOLUTION|>--- conflicted
+++ resolved
@@ -28,18 +28,11 @@
 struct state {
    uint32_t topology;
 
-<<<<<<< HEAD
-	struct primitive_map {
-		unsigned loc[32 + 4]; /* +POSITION +PSIZE +CLIP_DIST0 +CLIP_DIST1 */
-		unsigned stride;
-	} map;
-=======
    struct primitive_map {
       /* +POSITION, +PSIZE, ... - see shader_io_get_unique_index */
       unsigned loc[12 + 32];
       unsigned stride;
    } map;
->>>>>>> be466399
 
    nir_def *header;
 
