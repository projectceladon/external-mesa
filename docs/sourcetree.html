--- conflicted
+++ resolved
@@ -156,13 +156,7 @@
     </ul>
   </ul>
   <ul>
-<<<<<<< HEAD
-  <li><b>glx</b> - The GLX library code for building libGL.  This is used for
-         direct rendering drivers.  It will dynamically load one of the 
-         xxx_dri.so drivers.
-=======
   <li><b>glx</b> - The GLX library code for building libGL using DRI drivers.
->>>>>>> 367bafc7
   </ul>
 <li><b>lib</b> - hardlinks to most binaries as produced by <strong>make</strong>.
         These (shortcuts) are used for development purposes in conjunction with
